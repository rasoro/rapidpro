--- conflicted
+++ resolved
@@ -4,13 +4,8 @@
   test:
     name: Test
     env:
-<<<<<<< HEAD
       python_version: '3.9.x'
-      postgis_version: '2.5'
-=======
-      python_version: '3.6.x'
       postgis_version: '3.1'
->>>>>>> b41ac7a7
       redis_version: '5'
       node_version: '10'
       elastic_version: '7.10.1'
