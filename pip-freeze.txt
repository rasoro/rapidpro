--- conflicted
+++ resolved
@@ -108,11 +108,7 @@
 s3transfer==0.1.10        # via boto3
 selenium==3.4.3
 six==1.10.0               # via analytics-python, cryptography, django-extensions, django-hamlpy, django-rosetta, librato-bg, librato-metrics, microsofttranslator, mock, python-dateutil, rapidpro-expressions, responses, smartmin, twilio
-<<<<<<< HEAD
-smartmin==1.11.6
-=======
 smartmin==1.11.7
->>>>>>> 5efa0d56
 sqlparse==0.2.3           # via django-debug-toolbar, smartmin
 stop-words==2015.2.23.1
 stripe==1.59.0
