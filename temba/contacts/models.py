--- conflicted
+++ resolved
@@ -1852,11 +1852,7 @@
         if tel:
             return tel.path
 
-<<<<<<< HEAD
-    def send(self, text, user, trigger_send=True, response_to=None, message_context=None, session=None, metadata=None,
-=======
-    def send(self, text, user, trigger_send=True, response_to=None, message_context=None, connection=None,
->>>>>>> 99f99144
+    def send(self, text, user, trigger_send=True, response_to=None, message_context=None, connection=None, metadata=None,
              attachments=None, msg_type=None, created_on=None, all_urns=False):
         from temba.msgs.models import Msg, INBOX, PENDING, SENT, UnreachableException
 
@@ -1871,15 +1867,9 @@
         for recipient in recipients:
             try:
                 msg = Msg.create_outgoing(self.org, user, recipient, text, priority=Msg.PRIORITY_HIGH,
-<<<<<<< HEAD
-                                          response_to=response_to, message_context=message_context, session=session,
-                                          metadata=metadata, attachments=attachments, msg_type=msg_type or INBOX,
-                                          status=status, created_on=created_on)
-=======
                                           response_to=response_to, message_context=message_context, connection=connection,
-                                          attachments=attachments, msg_type=msg_type or INBOX, status=status,
+                                          metadata=metadata, attachments=attachments, msg_type=msg_type or INBOX, status=status,
                                           created_on=created_on)
->>>>>>> 99f99144
                 if msg is not None:
                     msgs.append(msg)
             except UnreachableException:
