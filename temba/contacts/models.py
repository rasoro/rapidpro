import datetime
import json
import logging
import os
import time
import uuid
from decimal import Decimal
from itertools import chain

import iso8601
import phonenumbers
import pytz
import regex
<<<<<<< HEAD
import six
import time
import uuid
import iso8601

from decimal import Decimal
from django.contrib.postgres.fields import JSONField
from django.core.exceptions import ValidationError
from django.core.validators import validate_email
from django.db import models, transaction, IntegrityError, connection
from django.db.models import Count, Max, Q, Sum
from django.utils import timezone
from django.utils.translation import ugettext, ugettext_lazy as _
from itertools import chain

from django_redis import get_redis_connection
from smartmin.models import SmartModel, SmartImportRowError
from smartmin.csv_imports.models import ImportTask
=======
from django_redis import get_redis_connection
from smartmin.csv_imports.models import ImportTask
from smartmin.models import SmartImportRowError, SmartModel

from django.contrib.postgres.fields import JSONField
from django.core.exceptions import ValidationError
from django.core.validators import validate_email
from django.db import IntegrityError, connection, models, transaction
from django.db.models import Count, Max, Q, Sum
from django.utils import timezone
from django.utils.translation import ugettext_lazy as _

>>>>>>> 81472807
from temba.assets.models import register_asset_store
from temba.channels.models import Channel, ChannelEvent
from temba.locations.models import AdminBoundary
from temba.orgs.models import Org, OrgLock
<<<<<<< HEAD
from temba.utils import analytics, format_number, chunk_list, get_anonymous_user, on_transaction_commit
from temba.utils.languages import _get_language_name_iso6393
from temba.utils.models import SquashableModel, TembaModel, RequireUpdateFieldsMixin, mapEStoDB
=======
from temba.utils import analytics, chunk_list, format_number, get_anonymous_user, on_transaction_commit
>>>>>>> 81472807
from temba.utils.cache import get_cacheable_attr
from temba.utils.dates import str_to_datetime
from temba.utils.export import BaseExportAssetStore, BaseExportTask, TableExporter
<<<<<<< HEAD
from temba.utils.text import clean_string, truncate
from temba.utils.urns import parse_urn, ParsedURN
from temba.utils.dates import str_to_datetime
from temba.values.constants import Value
from temba.utils.locks import NonBlockingLock
=======
from temba.utils.languages import _get_language_name_iso6393
from temba.utils.locks import NonBlockingLock
from temba.utils.models import RequireUpdateFieldsMixin, SquashableModel, TembaModel, mapEStoDB
from temba.utils.text import truncate
from temba.utils.urns import ParsedURN, parse_urn
from temba.values.constants import Value
>>>>>>> 81472807

logger = logging.getLogger(__name__)

# phone number for every org's test contact
OLD_TEST_CONTACT_TEL = "12065551212"
START_TEST_CONTACT_PATH = 12065550100
END_TEST_CONTACT_PATH = 12065550199

# how many sequential contacts on import triggers suspension
SEQUENTIAL_CONTACTS_THRESHOLD = 250

DELETED_SCHEME = "deleted"
EMAIL_SCHEME = "mailto"
EXTERNAL_SCHEME = "ext"
FACEBOOK_SCHEME = "facebook"
JIOCHAT_SCHEME = "jiochat"
LINE_SCHEME = "line"
TEL_SCHEME = "tel"
TELEGRAM_SCHEME = "telegram"
TWILIO_SCHEME = "twilio"
TWITTER_SCHEME = "twitter"
TWITTERID_SCHEME = "twitterid"
VIBER_SCHEME = "viber"
FCM_SCHEME = "fcm"
WHATSAPP_SCHEME = "whatsapp"
WECHAT_SCHEME = "wechat"

FACEBOOK_PATH_REF_PREFIX = "ref:"

# Scheme, Label, Export/Import Header, Context Key
URN_SCHEME_CONFIG = (
    (TEL_SCHEME, _("Phone number"), "tel_e164"),
    (FACEBOOK_SCHEME, _("Facebook identifier"), FACEBOOK_SCHEME),
    (TWITTER_SCHEME, _("Twitter handle"), TWITTER_SCHEME),
    (TWITTERID_SCHEME, _("Twitter ID"), TWITTERID_SCHEME),
    (VIBER_SCHEME, _("Viber identifier"), VIBER_SCHEME),
    (LINE_SCHEME, _("LINE identifier"), LINE_SCHEME),
    (TELEGRAM_SCHEME, _("Telegram identifier"), TELEGRAM_SCHEME),
    (EMAIL_SCHEME, _("Email address"), EMAIL_SCHEME),
    (EXTERNAL_SCHEME, _("External identifier"), EXTERNAL_SCHEME),
    (JIOCHAT_SCHEME, _("Jiochat identifier"), JIOCHAT_SCHEME),
    (WECHAT_SCHEME, _("WeChat identifier"), WECHAT_SCHEME),
    (FCM_SCHEME, _("Firebase Cloud Messaging identifier"), FCM_SCHEME),
    (WHATSAPP_SCHEME, _("WhatsApp identifier"), WHATSAPP_SCHEME),
)


IMPORT_HEADERS = tuple((f"URN:{c[0]}", c[0]) for c in URN_SCHEME_CONFIG)

STOP_CONTACT_EVENT = "stop_contact"


class URN(object):
    """
    Support class for URN strings. We differ from the strict definition of a URN (https://tools.ietf.org/html/rfc2141)
    in that:
        * We only supports URNs with scheme and path parts (no netloc, query, params or fragment)
        * Path component can be any non-blank unicode string
        * No hex escaping in URN path
    """

    VALID_SCHEMES = {s[0] for s in URN_SCHEME_CONFIG}
    IMPORT_HEADERS = {f"URN:{s[0]}" for s in URN_SCHEME_CONFIG}

    def __init__(self):  # pragma: no cover
        raise ValueError("Class shouldn't be instantiated")

    @classmethod
    def from_parts(cls, scheme, path, query=None, display=None):
        """
        Formats a URN scheme and path as single URN string, e.g. tel:+250783835665
        """
        if not scheme or (scheme not in cls.VALID_SCHEMES and scheme != DELETED_SCHEME):
            raise ValueError("Invalid scheme component: '%s'" % scheme)

        if not path:
            raise ValueError("Invalid path component: '%s'" % path)

<<<<<<< HEAD
        return six.text_type(ParsedURN(scheme, path, query=query, fragment=display))
=======
        return str(ParsedURN(scheme, path, query=query, fragment=display))
>>>>>>> 81472807

    @classmethod
    def to_parts(cls, urn):
        """
        Parses a URN string (e.g. tel:+250783835665) into a tuple of scheme and path
        """
        try:
            parsed = parse_urn(urn)
        except ValueError:
            raise ValueError("URN strings must contain scheme and path components")

<<<<<<< HEAD
        if parsed.scheme not in cls.VALID_SCHEMES:
=======
        if parsed.scheme not in cls.VALID_SCHEMES and parsed.scheme != DELETED_SCHEME:
>>>>>>> 81472807
            raise ValueError("URN contains an invalid scheme component: '%s'" % parsed.scheme)

        return parsed.scheme, parsed.path, parsed.query or None, parsed.fragment or None

    @classmethod
    def format(cls, urn, international=False, formatted=True):
        """
        formats this URN as a human friendly string
        """
        scheme, path, query, display = cls.to_parts(urn)

        if scheme == TEL_SCHEME and formatted:
            try:
<<<<<<< HEAD
                if path and path[0] == '+':
=======
                if path and path[0] == "+":
>>>>>>> 81472807
                    phone_format = phonenumbers.PhoneNumberFormat.NATIONAL
                    if international:
                        phone_format = phonenumbers.PhoneNumberFormat.INTERNATIONAL
                    return phonenumbers.format_number(phonenumbers.parse(path, None), phone_format)
            except phonenumbers.NumberParseException:  # pragma: no cover
                pass

        if display:
            return display

        return path

    @classmethod
    def validate(cls, urn, country_code=None):
        """
        Validates a normalized URN
        """
        try:
            scheme, path, query, display = cls.to_parts(urn)
        except ValueError:
            return False

        if scheme == TEL_SCHEME:
            try:
                parsed = phonenumbers.parse(path, country_code)
                return phonenumbers.is_possible_number(parsed)
            except Exception:
                return False

        # validate twitter URNs look like handles
        elif scheme == TWITTER_SCHEME:
            return regex.match(r"^[a-zA-Z0-9_]{1,15}$", path, regex.V0)

        # validate path is a number and display is a handle if present
        elif scheme == TWITTERID_SCHEME:
            valid = path.isdigit()
            if valid and display:
                valid = regex.match(r"^[a-zA-Z0-9_]{1,15}$", display, regex.V0)

            return valid

        elif scheme == EMAIL_SCHEME:
            try:
                validate_email(path)
                return True
            except ValidationError:
                return False

        # facebook uses integer ids or temp ref ids
        elif scheme == FACEBOOK_SCHEME:
            # we don't validate facebook refs since they come from the outside
            if URN.is_path_fb_ref(path):
                return True

            # otherwise, this should be an int
            else:
                try:
                    int(path)
                    return True
                except ValueError:
                    return False

        # telegram and whatsapp use integer ids
        elif scheme in [TELEGRAM_SCHEME, WHATSAPP_SCHEME]:
            return regex.match(r"^[0-9]+$", path, regex.V0)

        # validate Viber URNS look right (this is a guess)
        elif scheme == VIBER_SCHEME:  # pragma: needs cover
            return regex.match(r"^[a-zA-Z0-9_=]{1,24}$", path, regex.V0)

        # anything goes for external schemes
        return True

    @classmethod
    def normalize(cls, urn, country_code=None):
        """
        Normalizes the path of a URN string. Should be called anytime looking for a URN match.
        """
        scheme, path, query, display = cls.to_parts(urn)

        norm_path = str(path).strip()

        if scheme == TEL_SCHEME:
            norm_path, valid = cls.normalize_number(norm_path, country_code)
        elif scheme == TWITTER_SCHEME:
            norm_path = norm_path.lower()
            if norm_path[0:1] == "@":  # strip @ prefix if provided
                norm_path = norm_path[1:]
            norm_path = norm_path.lower()  # Twitter handles are case-insensitive, so we always store as lowercase

        elif scheme == TWITTERID_SCHEME:
            if display:
                display = str(display).strip().lower()
                if display and display[0] == "@":
                    display = display[1:]

        elif scheme == EMAIL_SCHEME:
            norm_path = norm_path.lower()

        return cls.from_parts(scheme, norm_path, query, display)

    @classmethod
    def normalize_number(cls, number, country_code):
        """
        Normalizes the passed in number, they should be only digits, some backends prepend + and
        maybe crazy users put in dashes or parentheses in the console.

        Returns a tuple of the normalized number and whether it looks like a possible full international
        number.
        """
        # if the number ends with e11, then that is Excel corrupting it, remove it
        if number.lower().endswith("e+11") or number.lower().endswith("e+12"):
            number = number[0:-4].replace(".", "")

        # remove other characters
        number = regex.sub("[^0-9a-z\+]", "", number.lower(), regex.V0)

        # add on a plus if it looks like it could be a fully qualified number
        if len(number) >= 11 and number[0] not in ["+", "0"]:
            number = "+" + number

        normalized = None
        try:
            normalized = phonenumbers.parse(number, str(country_code) if country_code else None)
        except Exception:
            pass

        # now does it look plausible?
        try:
            if phonenumbers.is_possible_number(normalized):
                return phonenumbers.format_number(normalized, phonenumbers.PhoneNumberFormat.E164), True
        except Exception:
            pass

        # this must be a local number of some kind, just lowercase and save
        return regex.sub("[^0-9a-z]", "", number.lower(), regex.V0), False

    @classmethod
    def identity(cls, urn):
        scheme, path, query, display = URN.to_parts(urn)
        return URN.from_parts(scheme, path)

    @classmethod
    def fb_ref_from_path(cls, path):
        return path[len(FACEBOOK_PATH_REF_PREFIX) :]

    @classmethod
    def path_from_fb_ref(cls, ref):
        return FACEBOOK_PATH_REF_PREFIX + ref

    @classmethod
    def is_path_fb_ref(cls, path):
        return path.startswith(FACEBOOK_PATH_REF_PREFIX)

    # ==================== shortcut constructors ===========================

    @classmethod
    def from_tel(cls, path):
        return cls.from_parts(TEL_SCHEME, path)

    @classmethod
    def from_twitter(cls, path):
        return cls.from_parts(TWITTER_SCHEME, path)

    @classmethod
    def from_twitterid(cls, id, screen_name=None):
        return cls.from_parts(TWITTERID_SCHEME, id, display=screen_name)

    @classmethod
    def from_email(cls, path):
        return cls.from_parts(EMAIL_SCHEME, path)

    @classmethod
    def from_facebook(cls, path):
        return cls.from_parts(FACEBOOK_SCHEME, path)

    @classmethod
    def from_line(cls, path):
        return cls.from_parts(LINE_SCHEME, path)

    @classmethod
    def from_telegram(cls, path):
        return cls.from_parts(TELEGRAM_SCHEME, path)

    @classmethod
    def from_external(cls, path):
        return cls.from_parts(EXTERNAL_SCHEME, path)

    @classmethod
    def from_viber(cls, path):
        return cls.from_parts(VIBER_SCHEME, path)

    @classmethod
    def from_whatsapp(cls, path):
        return cls.from_parts(WHATSAPP_SCHEME, path)

    @classmethod
    def from_fcm(cls, path):
        return cls.from_parts(FCM_SCHEME, path)

    @classmethod
    def from_jiochat(cls, path):
        return cls.from_parts(JIOCHAT_SCHEME, path)

    @classmethod
    def from_wechat(cls, path):
        return cls.from_parts(WECHAT_SCHEME, path)


class ContactField(SmartModel):
    """
    Represents a type of field that can be put on Contacts.
    """

    MAX_KEY_LEN = 36
    MAX_LABEL_LEN = 36
    MAX_ORG_CONTACTFIELDS = 200

<<<<<<< HEAD
    DATETIME_KEY = 'datetime'
    TEXT_KEY = 'text'
    NUMBER_KEY = 'number'
    COUNTRY_KEY = 'country'
    STATE_KEY = 'state'
    DISTRICT_KEY = 'district'
    WARD_KEY = 'ward'
=======
    DATETIME_KEY = "datetime"
    TEXT_KEY = "text"
    NUMBER_KEY = "number"
    COUNTRY_KEY = "country"
    STATE_KEY = "state"
    DISTRICT_KEY = "district"
    WARD_KEY = "ward"
>>>>>>> 81472807

    uuid = models.UUIDField(unique=True, default=uuid.uuid4)

    org = models.ForeignKey(Org, on_delete=models.PROTECT, verbose_name=_("Org"), related_name="contactfields")

    label = models.CharField(verbose_name=_("Label"), max_length=MAX_LABEL_LEN)

    key = models.CharField(verbose_name=_("Key"), max_length=MAX_KEY_LEN)

    value_type = models.CharField(
        choices=Value.TYPE_CHOICES, max_length=1, default=Value.TYPE_TEXT, verbose_name="Field Type"
    )
    show_in_table = models.BooleanField(verbose_name=_("Shown in Tables"), default=False)

    priority = models.PositiveIntegerField(default=0)

    @classmethod
    def make_key(cls, label):
        """
        Generates a key from a label. There is no guarantee that the key is valid so should be checked with is_valid_key
        """
        key = regex.sub(r"([^a-z0-9]+)", " ", label.lower(), regex.V0)
        return regex.sub(r"([^a-z0-9]+)", "_", key.strip(), regex.V0)

    @classmethod
    def is_valid_key(cls, key):
        if not regex.match(r"^[a-z][a-z0-9_]*$", key, regex.V0):
            return False
        if key in Contact.RESERVED_FIELD_KEYS or len(key) > cls.MAX_KEY_LEN:
            return False
        return True

    @classmethod
    def is_valid_label(cls, label):
        label = label.strip()
        return regex.match(r"^[A-Za-z0-9\- ]+$", label, regex.V0) and len(label) <= cls.MAX_LABEL_LEN

    @classmethod
    def hide_field(cls, org, user, key):
        existing = ContactField.objects.filter(org=org, key=key).first()
        if existing:
            from temba.flows.models import Flow

            if Flow.objects.filter(field_dependencies__in=[existing]).exists():
                raise ValueError("Cannot delete field '%s' while used in flows." % key)

            existing.is_active = False
            existing.show_in_table = False
            existing.modified_by = user
            existing.save(update_fields=("is_active", "show_in_table", "modified_by", "modified_on"))

            # cancel any events on this
            from temba.campaigns.models import EventFire

            EventFire.update_field_events(existing)

    @classmethod
    def get_or_create(cls, org, user, key, label=None, show_in_table=None, value_type=None, priority=None):
        """
        Gets the existing contact field or creates a new field if it doesn't exist
        """
        if label:
            label = label.strip()

        with org.lock_on(OrgLock.field, key):
            field = ContactField.objects.filter(org=org, key__iexact=key).first()

            if not field:
                # try to lookup the existing field by label
                field = ContactField.get_by_label(org, label)

            # we have a field with a invalid key we should ignore it
            if field and not ContactField.is_valid_key(field.key):
                field = None

            if field:
                update_events = False
                changed = False

                # make this as active
                if not field.is_active:
                    field.is_active = True
                    update_events = True
                    changed = True

                # update whether we show in tables if passed in
                if show_in_table is not None and show_in_table != field.show_in_table:
                    field.show_in_table = show_in_table
                    changed = True

                # update our label if we were given one
                if label and field.label != label:
                    field.label = label
                    changed = True

                # update our type if we were given one
                if value_type and field.value_type != value_type:
                    # no changing away from datetime if we have campaign events
                    if field.value_type == Value.TYPE_DATETIME and field.campaigns.filter(is_active=True).count() > 0:
                        raise ValueError("Cannot change field type for '%s' while it is used in campaigns." % key)

                    field.value_type = value_type
                    changed = True

                if priority is not None and field.priority != priority:
                    field.priority = priority
                    changed = True

                if changed:
                    field.modified_by = user
                    field.save()

                    if update_events:
                        from temba.campaigns.models import EventFire

                        EventFire.update_field_events(field)

            else:
                # we need to create a new contact field, use our key with invalid chars removed
                if not label:
                    label = regex.sub(r"([^A-Za-z0-9\- ]+)", " ", key, regex.V0).title()

                if not value_type:
                    value_type = Value.TYPE_TEXT

                if show_in_table is None:
                    show_in_table = False

                if priority is None:
                    priority = 0
<<<<<<< HEAD

                if not ContactField.is_valid_key(key):
                    raise ValueError('Field key %s has invalid characters or is a reserved field name' % key)

                field = ContactField.objects.create(org=org, key=key, label=label,
                                                    show_in_table=show_in_table, value_type=value_type,
                                                    created_by=user, modified_by=user, priority=priority)
=======

                if not ContactField.is_valid_key(key):
                    raise ValueError("Field key %s has invalid characters or is a reserved field name" % key)

                field = ContactField.objects.create(
                    org=org,
                    key=key,
                    label=label,
                    show_in_table=show_in_table,
                    value_type=value_type,
                    created_by=user,
                    modified_by=user,
                    priority=priority,
                )
>>>>>>> 81472807

            return field

    @classmethod
    def get_by_label(cls, org, label):
        return cls.objects.filter(org=org, is_active=True, label__iexact=label).first()

    @classmethod
    def get_by_key(cls, org, key):
        field = org.cached_contact_fields.get(key)
        if field is None:
            field = ContactField.objects.filter(org=org, is_active=True, key=key).first()
            if field:
                org.cached_contact_fields[key] = field

        return field

    @classmethod
    def get_location_field(cls, org, type):
        return cls.objects.filter(is_active=True, org=org, value_type=type).first()

    def __str__(self):
        return "%s" % self.label


NEW_CONTACT_VARIABLE = "@new_contact"
MAX_HISTORY = 50


<<<<<<< HEAD
@six.python_2_unicode_compatible
class Contact(RequireUpdateFieldsMixin, TembaModel):
    name = models.CharField(verbose_name=_("Name"), max_length=128, blank=True, null=True,
                            help_text=_("The name of this contact"))

    org = models.ForeignKey(Org, verbose_name=_("Org"), related_name="org_contacts",
                            help_text=_("The organization that this contact belongs to"))

    is_blocked = models.BooleanField(verbose_name=_("Is Blocked"), default=False,
                                     help_text=_("Whether this contact has been blocked"))

    is_test = models.BooleanField(verbose_name=_("Is Test"), default=False,
                                  help_text=_("Whether this contact is for simulation"))

    is_stopped = models.BooleanField(verbose_name=_("Is Stopped"), default=False,
                                     help_text=_("Whether this contact has opted out of receiving messages"))

    language = models.CharField(max_length=3, verbose_name=_("Language"), null=True, blank=True,
                                help_text=_("The preferred language for this contact"))
=======
class Contact(RequireUpdateFieldsMixin, TembaModel):
    name = models.CharField(
        verbose_name=_("Name"), max_length=128, blank=True, null=True, help_text=_("The name of this contact")
    )

    org = models.ForeignKey(
        Org,
        on_delete=models.PROTECT,
        verbose_name=_("Org"),
        related_name="org_contacts",
        help_text=_("The organization that this contact belongs to"),
    )

    is_blocked = models.BooleanField(
        verbose_name=_("Is Blocked"), default=False, help_text=_("Whether this contact has been blocked")
    )

    is_test = models.BooleanField(
        verbose_name=_("Is Test"), default=False, help_text=_("Whether this contact is for simulation")
    )

    is_stopped = models.BooleanField(
        verbose_name=_("Is Stopped"),
        default=False,
        help_text=_("Whether this contact has opted out of receiving messages"),
    )

    language = models.CharField(
        max_length=3,
        verbose_name=_("Language"),
        null=True,
        blank=True,
        help_text=_("The preferred language for this contact"),
    )

    fields = JSONField(
        verbose_name=_("Fields"), null=True, help_text=_("The fields set for this contact, keyed by UUID")
    )
>>>>>>> 81472807

    fields = JSONField(verbose_name=_("Fields"), null=True,
                       help_text=_("The fields set for this contact, keyed by UUID"))

    simulation = False

    NAME = "name"
    FIRST_NAME = "first_name"
    LANGUAGE = "language"
    CREATED_ON = "created_on"
    PHONE = "phone"
    UUID = "uuid"
    CONTACT_UUID = "contact uuid"
    GROUPS = "groups"
    ID = "id"

    RESERVED_ATTRIBUTES = {
        ID,
        NAME,
        FIRST_NAME,
        PHONE,
        LANGUAGE,
        GROUPS,
        UUID,
        CONTACT_UUID,
        "created_by",
        "modified_by",
        "org",
        "is",
        "has",
        "tel_e164",
    }

    SUPPORTED_IMPORT_ATTRIBUTE_HEADERS = {ID, NAME, LANGUAGE, UUID, CONTACT_UUID}

    # can't create custom contact fields with these keys
    RESERVED_FIELD_KEYS = RESERVED_ATTRIBUTES.union(URN.VALID_SCHEMES)

    # the import headers which map to contact attributes or URNs rather than custom fields
    ATTRIBUTE_AND_URN_IMPORT_HEADERS = RESERVED_ATTRIBUTES.union(URN.IMPORT_HEADERS)

    @property
    def anon_identifier(self):
        """
        The displayable identifier used in place of URNs for anonymous orgs
        """
        return "%010d" % self.id

    @property
    def user_groups(self):
        """
        Define Contact.user_groups to only refer to user groups
        """
        return self.all_groups.filter(group_type=ContactGroup.TYPE_USER_DEFINED)

    @property
    def cached_user_groups(self):
        """
        Define Contact.user_groups to only refer to user groups
        """
        return get_cacheable_attr(
            self, "_user_groups", lambda: self.all_groups.filter(group_type=ContactGroup.TYPE_USER_DEFINED)
        )

    def as_json(self):
        obj = dict(id=self.pk, name=str(self), uuid=self.uuid)

        if not self.org.is_anon:
            urns = []
            for urn in self.urns.all():
                urns.append(dict(scheme=urn.scheme, path=urn.path, priority=urn.priority))
            obj["urns"] = urns

        return obj

    def as_search_json(self):
        obj = dict()

        if self.org.is_anon:
            obj["urns"] = []
        else:
            obj["urns"] = [dict(scheme=urn.scheme, path=urn.path) for urn in self.urns.all()]

        obj["fields"] = self.fields if self.fields else {}

        return obj

    def as_search_json(self):
        obj = dict()

        if self.org.is_anon:
            obj['urns'] = []
        else:
            obj['urns'] = [dict(scheme=urn.scheme, path=urn.path) for urn in self.urns.all()]

        obj['fields'] = self.fields if self.fields else {}

        return obj

    def groups_as_text(self):
        groups = self.user_groups.all().order_by("name")
        groups_name_list = [group.name for group in groups]
        return ", ".join(groups_name_list)

    @classmethod
    def set_simulation(cls, simulation):
        cls.simulation = simulation

    @classmethod
    def get_simulation(cls):
        return cls.simulation

    @classmethod
    def all(cls):
        simulation = cls.get_simulation()
        return cls.objects.filter(is_test=simulation)

    def get_scheduled_messages(self):
        from temba.msgs.models import SystemLabel

        contact_urns = self.get_urns()
        contact_groups = self.user_groups.all()
        now = timezone.now()

        scheduled_broadcasts = SystemLabel.get_queryset(
            self.org, SystemLabel.TYPE_SCHEDULED, exclude_test_contacts=False
        )
        scheduled_broadcasts = scheduled_broadcasts.exclude(schedule__next_fire=None)
        scheduled_broadcasts = scheduled_broadcasts.filter(schedule__next_fire__gte=now)
        scheduled_broadcasts = scheduled_broadcasts.filter(
            Q(contacts__in=[self]) | Q(urns__in=contact_urns) | Q(groups__in=contact_groups)
        )

        return scheduled_broadcasts.order_by("schedule__next_fire")

    def get_activity(self, after, before):
        """
        Gets this contact's activity of messages, calls, runs etc in the given time window
        """
        from temba.api.models import WebHookResult
        from temba.flows.models import Flow
        from temba.ivr.models import IVRCall
        from temba.msgs.models import Msg, BroadcastRecipient

        msgs = Msg.objects.filter(contact=self, created_on__gte=after, created_on__lt=before)
        msgs = (
            msgs.exclude(visibility=Msg.VISIBILITY_DELETED)
            .order_by("-created_on")
            .select_related("channel")
            .prefetch_related("channel_logs")[:MAX_HISTORY]
        )

        # we also include in the timeline purged broadcasts with a best guess at the translation used
        recipients = BroadcastRecipient.objects.filter(contact=self)
        recipients = recipients.filter(
            broadcast__purged=True, broadcast__created_on__gte=after, broadcast__created_on__lt=before
        )
        recipients = recipients.order_by("-broadcast__created_on").select_related("broadcast")[:MAX_HISTORY]
        broadcasts = []
        for recipient in recipients:
            broadcast = recipient.broadcast
            media = broadcast.get_translated_media(contact=self, org=self.org) if broadcast.media else None

            broadcast.translated_text = broadcast.get_translated_text(contact=self, org=self.org)
            broadcast.purged_status = recipient.purged_status
            broadcast.attachments = [media] if media else []
            broadcasts.append(broadcast)

        # and all of this contact's runs, channel events such as missed calls, scheduled events
        started_runs = self.runs.filter(created_on__gte=after, created_on__lt=before).exclude(
            flow__flow_type=Flow.MESSAGE
        )
        started_runs = started_runs.order_by("-created_on").select_related("flow")[:MAX_HISTORY]

        exited_runs = self.runs.filter(exited_on__gte=after, exited_on__lt=before).exclude(
            flow__flow_type=Flow.MESSAGE
        )
        exited_runs = exited_runs.exclude(exit_type=None).order_by("-created_on").select_related("flow")[:MAX_HISTORY]

        channel_events = self.channel_events.filter(created_on__gte=after, created_on__lt=before)
        channel_events = channel_events.order_by("-created_on").select_related("channel")[:MAX_HISTORY]

        event_fires = self.fire_events.filter(fired__gte=after, fired__lt=before).exclude(fired=None)
        event_fires = event_fires.order_by("-fired").select_related("event__campaign")[:MAX_HISTORY]

        webhook_results = WebHookResult.objects.filter(created_on__gte=after, created_on__lt=before, contact=self)
        webhook_results = webhook_results.order_by("-created_on").select_related("event")[:MAX_HISTORY]

        # and the contact's failed IVR calls
        calls = IVRCall.objects.filter(
            contact=self,
            created_on__gte=after,
            created_on__lt=before,
            status__in=[IVRCall.BUSY, IVRCall.FAILED, IVRCall.NO_ANSWER, IVRCall.CANCELED, IVRCall.COMPLETED],
        )
        calls = calls.order_by("-created_on").select_related("channel")[:MAX_HISTORY]

        # wrap items, chain and sort by time
        activity = chain(
            [{"type": "msg", "time": m.created_on, "obj": m} for m in msgs],
            [{"type": "broadcast", "time": b.created_on, "obj": b} for b in broadcasts],
            [{"type": "run-start", "time": r.created_on, "obj": r} for r in started_runs],
            [{"type": "run-exit", "time": r.exited_on, "obj": r} for r in exited_runs],
            [{"type": "channel-event", "time": e.created_on, "obj": e} for e in channel_events],
            [{"type": "event-fire", "time": f.fired, "obj": f} for f in event_fires],
            [{"type": "webhook-result", "time": r.created_on, "obj": r} for r in webhook_results],
            [{"type": "call", "time": c.created_on, "obj": c} for c in calls],
        )

<<<<<<< HEAD
        return sorted(activity, key=lambda i: i['time'], reverse=True)[:MAX_HISTORY]
=======
        return sorted(activity, key=lambda i: i["time"], reverse=True)[:MAX_HISTORY]
>>>>>>> 81472807

    def get_field_json(self, field):
        """
        Returns the JSON (as a dict) value for this field, or None if there is no value
        """
<<<<<<< HEAD
        return self.fields.get(six.text_type(field.uuid)) if self.fields else None
=======
        return self.fields.get(str(field.uuid)) if self.fields else None
>>>>>>> 81472807

    def get_field_serialized(self, field):
        """
        Given the passed in contact field object, returns the value (as a string) for this contact or None.
        """
        json_value = self.get_field_json(field)
        if not json_value:
            return

        if field.value_type == Value.TYPE_TEXT:
            return json_value.get(ContactField.TEXT_KEY)
        elif field.value_type == Value.TYPE_DATETIME:
            return json_value.get(ContactField.DATETIME_KEY)
        elif field.value_type == Value.TYPE_NUMBER:
<<<<<<< HEAD
            dec_value = json_value.get(ContactField.NUMBER_KEY, json_value.get('decimal'))
=======
            dec_value = json_value.get(ContactField.NUMBER_KEY, json_value.get("decimal"))
>>>>>>> 81472807
            return format_number(Decimal(dec_value)) if dec_value is not None else None
        elif field.value_type == Value.TYPE_STATE:
            return json_value.get(ContactField.STATE_KEY)
        elif field.value_type == Value.TYPE_DISTRICT:
            return json_value.get(ContactField.DISTRICT_KEY)
        elif field.value_type == Value.TYPE_WARD:
            return json_value.get(ContactField.WARD_KEY)

        raise ValueError("unknown contact field value type: %s", field.value_type)

    def get_field_value(self, field):
        """
        Given the passed in contact field object, returns the value (as a string, decimal, datetime, AdminBoundary)
        for this contact or None.
        """
        string_value = self.get_field_serialized(field)
        if string_value is None:
            return None

        if field.value_type == Value.TYPE_TEXT:
            return string_value
        elif field.value_type == Value.TYPE_DATETIME:
            return iso8601.parse_date(string_value)
        elif field.value_type == Value.TYPE_NUMBER:
            return Decimal(string_value)
        elif field.value_type in [Value.TYPE_STATE, Value.TYPE_DISTRICT, Value.TYPE_WARD]:
            return AdminBoundary.get_by_path(self.org, string_value)

    def get_field_display(self, field):
        """
        Returns the display value for the passed in field, or empty string if None
        """
        value = self.get_field_value(field)
        if value is None:
            return ""

        if field.value_type == Value.TYPE_DATETIME:
            return self.org.format_datetime(value)
        elif field.value_type == Value.TYPE_NUMBER:
            return format_number(value)
        elif field.value_type in [Value.TYPE_STATE, Value.TYPE_DISTRICT, Value.TYPE_WARD] and value:
            return value.name
        else:
<<<<<<< HEAD
            return six.text_type(value)
=======
            return str(value)
>>>>>>> 81472807

    def set_field(self, user, key, value, label=None, importing=False):
        # make sure this field exists
        field = ContactField.get_or_create(self.org, user, key, label)

        has_changed = False

        # parse into the appropriate value types
<<<<<<< HEAD
        if value is None or value == '':
=======
        if value is None or value == "":
>>>>>>> 81472807
            # setting a blank value is equivalent to removing the value
            value = None

        else:
            # parse as all value data types
<<<<<<< HEAD
            str_value = six.text_type(value)[:Value.MAX_VALUE_LEN]
=======
            str_value = str(value)[: Value.MAX_VALUE_LEN]
>>>>>>> 81472807
            dt_value = self.org.parse_datetime(value)
            num_value = self.org.parse_number(value)
            loc_value = None

            # for locations, if it has a '>' then it is explicit, look it up that way
            if AdminBoundary.PATH_SEPARATOR in str_value:
                loc_value = self.org.parse_location_path(str_value)

            # otherwise, try to parse it as a name at the appropriate level
            else:
                if field.value_type == Value.TYPE_WARD:
                    district_field = ContactField.get_location_field(self.org, Value.TYPE_DISTRICT)
                    district_value = self.get_field_value(district_field)
                    if district_value:
                        loc_value = self.org.parse_location(str_value, AdminBoundary.LEVEL_WARD, district_value)

                elif field.value_type == Value.TYPE_DISTRICT:
                    state_field = ContactField.get_location_field(self.org, Value.TYPE_STATE)
                    if state_field:
                        state_value = self.get_field_value(state_field)
                        if state_value:
                            loc_value = self.org.parse_location(str_value, AdminBoundary.LEVEL_DISTRICT, state_value)

                elif field.value_type == Value.TYPE_STATE:
                    loc_value = self.org.parse_location(str_value, AdminBoundary.LEVEL_STATE)

                if loc_value is not None and len(loc_value) > 0:
                    loc_value = loc_value[0]
                else:
                    loc_value = None

<<<<<<< HEAD
        field_uuid = six.text_type(field.uuid)
=======
        field_uuid = str(field.uuid)
>>>>>>> 81472807
        if self.fields is None:
            self.fields = {}

        # value being cleared, remove our key
        if value is None:
            if field_uuid in self.fields:
                del self.fields[field_uuid]
                has_changed = True

        # otherwise, update our field in our fields dict
        else:
            # all fields have a text value
            field_dict = {ContactField.TEXT_KEY: str_value}

            # set all the other fields that have a non-zero value
            if dt_value is not None:
                field_dict[ContactField.DATETIME_KEY] = timezone.localtime(dt_value, self.org.timezone).isoformat()

            if num_value is not None:
                field_dict[ContactField.NUMBER_KEY] = format_number(num_value)

            if loc_value:
                if loc_value.level == AdminBoundary.LEVEL_STATE:
                    field_dict[ContactField.STATE_KEY] = loc_value.path
                elif loc_value.level == AdminBoundary.LEVEL_DISTRICT:
                    field_dict[ContactField.DISTRICT_KEY] = loc_value.path
                    field_dict[ContactField.STATE_KEY] = AdminBoundary.strip_last_path(loc_value.path)
                elif loc_value.level == AdminBoundary.LEVEL_WARD:
                    field_dict[ContactField.WARD_KEY] = loc_value.path
                    field_dict[ContactField.DISTRICT_KEY] = AdminBoundary.strip_last_path(loc_value.path)
<<<<<<< HEAD
                    field_dict[ContactField.STATE_KEY] = AdminBoundary.strip_last_path(field_dict[ContactField.DISTRICT_KEY])
=======
                    field_dict[ContactField.STATE_KEY] = AdminBoundary.strip_last_path(
                        field_dict[ContactField.DISTRICT_KEY]
                    )
>>>>>>> 81472807

            # update our field if it is different
            if self.fields.get(field_uuid) != field_dict:
                self.fields[field_uuid] = field_dict
                has_changed = True

        # if there was a change, update our JSONB on our contact
        if has_changed:
            self.modified_by = user
            self.modified_on = timezone.now()

            with connection.cursor() as cursor:
                if value is None:
                    # delete the field
<<<<<<< HEAD
                    (cursor.execute(
                        "UPDATE contacts_contact SET fields = fields - %s, modified_by_id = %s, modified_on = %s WHERE id = %s",
                        [field_uuid, self.modified_by.id, self.modified_on, self.id]))
                else:
                    # update the field
                    (cursor.execute(
                        "UPDATE contacts_contact SET fields = COALESCE(fields,'{}'::jsonb) || %s::jsonb, modified_by_id = %s, modified_on = %s WHERE id = %s",
                        [json.dumps({field_uuid: self.fields[field_uuid]}), self.modified_by.id, self.modified_on, self.id]))
=======
                    (
                        cursor.execute(
                            "UPDATE contacts_contact SET fields = fields - %s, modified_by_id = %s, modified_on = %s WHERE id = %s",
                            [field_uuid, self.modified_by.id, self.modified_on, self.id],
                        )
                    )
                else:
                    # update the field
                    (
                        cursor.execute(
                            "UPDATE contacts_contact SET fields = COALESCE(fields,'{}'::jsonb) || %s::jsonb, modified_by_id = %s, modified_on = %s WHERE id = %s",
                            [
                                json.dumps({field_uuid: self.fields[field_uuid]}),
                                self.modified_by.id,
                                self.modified_on,
                                self.id,
                            ],
                        )
                    )
>>>>>>> 81472807

        # update any groups or campaigns for this contact if not importing
        if has_changed and not importing:
            self.handle_update(field=field)

    def handle_update(self, attrs=(), urns=(), field=None, group=None, is_new=False):
        """
        Handles an update to a contact which can be one of
          1. A change to one or more attributes
          2. A change to the specified contact field
          3. A manual change to a group membership
        """
        dynamic_group_change = False

        if field or urns or is_new:
            # ensure dynamic groups are up to date
            dynamic_group_change = self.reevaluate_dynamic_groups(field)

        # ensure our campaigns are up to date
        from temba.campaigns.models import EventFire

        if field:
            EventFire.update_events_for_contact_field(self, field.key)

        if group or dynamic_group_change:
            # delete any cached groups
            if hasattr(self, "_user_groups"):
                delattr(self, "_user_groups")

            # ensure our campaigns are up to date
            EventFire.update_events_for_contact(self)

    def handle_update_contact(self, field_keys):
        """
        Used for imports to minimize the time for imports
        """
        from temba.campaigns.models import EventFire

        dynamic_group_change = self.reevaluate_dynamic_groups()

        # ensure our campaigns are up to date for every field
        for field_key in field_keys:
            EventFire.update_events_for_contact_field(self, field_key)

        if dynamic_group_change:
            # ensure our campaigns are up to date
            EventFire.update_events_for_contact(self)

    @classmethod
    def from_urn(cls, org, urn_as_string, country=None):
        """
        Looks up a contact by a URN string (which will be normalized)
        """
        try:
            urn_obj = ContactURN.lookup(org, urn_as_string, country)
        except ValueError:
            return None

        if urn_obj and urn_obj.contact and urn_obj.contact.is_active:
            return urn_obj.contact
        else:
            return None

    @classmethod
    def get_or_create(cls, org, urn, channel=None, name=None, auth=None, user=None, is_test=False):
        """
        Gets or creates a contact with the given URN
        """

        # if we don't have an org blow up, this is required
        if not org:
            raise ValueError("Attempt to create contact without org")

        if not channel and not user:
            raise ValueError("Attempt to create contact without channel and without user")

        if not user:
            user = channel.created_by

        # get country from channel or org
        if channel:
            country = channel.country.code
        else:
            country = org.get_country_code()

        # limit our contact name to 128 chars
        if name:
            name = name[:128]

        normalized = URN.normalize(urn, country)
        existing_urn = ContactURN.lookup(org, normalized, normalize=False, country_code=country)

        if existing_urn and existing_urn.contact:
            contact = existing_urn.contact
            ContactURN.update_auth(existing_urn, auth)
            return contact, existing_urn
        else:
            kwargs = dict(org=org, name=name, created_by=user, modified_by=user, is_test=is_test)
            contact = Contact.objects.create(**kwargs)
            updated_attrs = list(kwargs.keys())

            if existing_urn:
                ContactURN.objects.filter(pk=existing_urn.pk).update(contact=contact)
                urn_obj = existing_urn
            else:
                urn_obj = ContactURN.get_or_create(org, contact, normalized, channel=channel, auth=auth)

            updated_urns = [urn]

            # record contact creation in analytics
            analytics.gauge("temba.contact_created")

            # handle group and campaign updates
            contact.handle_update(attrs=updated_attrs, urns=updated_urns, is_new=True)
            return contact, urn_obj

    @classmethod
    def get_or_create_by_urns(
        cls,
        org,
        user,
        name=None,
        urns=None,
        channel=None,
        uuid=None,
        language=None,
        is_test=False,
        force_urn_update=False,
        auth=None,
    ):
        """
        Gets or creates a contact with the given URNs
        """
        # if we don't have an org or user, blow up, this is required
        if not org or not user:
            raise ValueError("Attempt to create contact without org or user")

        # if channel is specified then urns should contain the single URN that communicated with the channel
        if channel and (not urns or len(urns) > 1):
            raise ValueError("Only one URN may be specified when calling from channel event")

        # deal with None being passed into urns
        if urns is None:
            urns = ()

        # get country from channel or org
        if channel:
            country = channel.country.code
        else:
            country = org.get_country_code()

        contact = None

        # limit our contact name to 128 chars
        if name:
            name = name[:128]

        # optimize the single URN contact lookup case with an existing contact, this doesn't need a lock as
        # it is read only from a contacts perspective, but it is by far the most common case
        if not uuid and not name and urns and len(urns) == 1:
            existing_urn = ContactURN.lookup(org, urns[0], country)

            if existing_urn and existing_urn.contact:
                contact = existing_urn.contact
                ContactURN.update_auth(existing_urn, auth)
                return contact

        # if we were passed in a UUID, look it up by that
        if uuid:
            contact = Contact.objects.filter(org=org, is_active=True, uuid=uuid).first()

            # if contact already exists try to figured if it has all the urn to skip the lock
            if contact:
                contact_has_all_urns = True
                contact_urns = set(contact.get_urns().values_list("identity", flat=True))
                if len(urns) <= len(contact_urns):
                    for urn in urns:
                        normalized = URN.normalize(urn, country)
                        identity = URN.identity(normalized)
                        if identity not in contact_urns:
                            contact_has_all_urns = False

                        existing_urn = ContactURN.lookup(org, normalized, country_code=country, normalize=False)
                        if existing_urn and auth:
                            ContactURN.update_auth(existing_urn, auth)

                    if contact_has_all_urns:
                        # update contact name if provided
                        updated_attrs = []
                        if name:
                            contact.name = name
                            updated_attrs.append(Contact.NAME)
                        if language:  # pragma: needs cover
                            contact.language = language
                            updated_attrs.append(Contact.LANGUAGE)

                        if updated_attrs:
                            contact.modified_by = user
                            contact.save(update_fields=updated_attrs + ["modified_on", "modified_by"])

                        # handle group and campaign updates
                        contact.handle_update(attrs=updated_attrs)
                        return contact

        # perform everything in a org-level lock to prevent duplication by different instances
        with org.lock_on(OrgLock.contacts):
            # figure out which URNs already exist and who they belong to
            existing_owned_urns = dict()
            existing_orphan_urns = dict()
            urns_to_create = dict()
            for urn in urns:
                normalized = URN.normalize(urn, country)
                existing_urn = ContactURN.lookup(org, normalized, normalize=False, country_code=country)

                if existing_urn:
                    if existing_urn.contact and not force_urn_update:
                        existing_owned_urns[urn] = existing_urn
                        if contact and contact != existing_urn.contact:
                            raise ValueError(_("Provided URNs belong to different existing contacts"))
                        else:
                            contact = existing_urn.contact
                    else:
                        existing_orphan_urns[urn] = existing_urn
                        if not contact and existing_urn.contact:
                            contact = existing_urn.contact

                    ContactURN.update_auth(existing_urn, auth)

                else:
                    urns_to_create[urn] = normalized

            # URNs correspond to one contact so update and return that
            if contact:
                contact.is_new = False
                # update contact name if provided
                updated_attrs = []
                if name:
                    contact.name = name
                    updated_attrs.append(Contact.NAME)
                if language:
                    contact.language = language
                    updated_attrs.append(Contact.LANGUAGE)

                if updated_attrs:
                    contact.modified_by = user
                    contact.save(update_fields=updated_attrs + ["modified_by", "modified_on"])

            # otherwise create new contact with all URNs
            else:
                kwargs = dict(
                    org=org, name=name, language=language, is_test=is_test, created_by=user, modified_by=user
                )
                contact = Contact.objects.create(**kwargs)
                updated_attrs = list(kwargs.keys())

                # add attribute which allows import process to track new vs existing
                contact.is_new = True

            # attach all orphaned URNs
            ContactURN.objects.filter(pk__in=[urn.id for urn in existing_orphan_urns.values()]).update(contact=contact)

            # create dict of all requested URNs and actual URN objects
            urn_objects = existing_orphan_urns.copy()

            # add all new URNs
            for raw, normalized in urns_to_create.items():
                urn = ContactURN.get_or_create(org, contact, normalized, channel=channel, auth=auth)
                urn_objects[raw] = urn

            # save which urns were updated
            updated_urns = list(urn_objects.keys())

        # record contact creation in analytics
        if getattr(contact, "is_new", False):
            analytics.gauge("temba.contact_created")

        # handle group and campaign updates
        contact.handle_update(attrs=updated_attrs, urns=updated_urns, is_new=contact.is_new)
        return contact

    @classmethod
    def get_test_contact(cls, user):
        """
        Gets or creates the test contact for the given user
        """
        org = user.get_org()
        test_contacts = Contact.objects.filter(is_test=True, org=org, created_by=user, is_active=True)
        test_contact = test_contacts.order_by("-created_on").first()

        # double check that our test contact has a valid URN, it may have been reassigned
        if test_contact:
            test_urn = test_contact.get_urn(TEL_SCHEME)

            # no URN, let's start over
            if not test_urn:
                test_contact.release(user)
                test_contact = None

        if not test_contact:
            # creates a full URN string from a phone number stored as an integer
            def make_urn(tel_as_int):
                return URN.from_tel("+%s" % tel_as_int)

            # generate sequential test contact URNs until we find an available one
            test_urn_path = START_TEST_CONTACT_PATH
            existing_urn = ContactURN.lookup(org, make_urn(test_urn_path), normalize=False)
            while existing_urn and test_urn_path < END_TEST_CONTACT_PATH:
                test_urn_path += 1
                existing_urn = ContactURN.lookup(org, make_urn(test_urn_path), normalize=False)

            test_contact, urn_obj = Contact.get_or_create(
                org, make_urn(test_urn_path), user=user, name="Test Contact", is_test=True
            )
        return test_contact

    @classmethod
    def create_instance(cls, field_dict):
        """
        Creates or updates a contact from the given field values during an import
        """
        if "org" not in field_dict or "created_by" not in field_dict:
            raise ValueError("Import fields dictionary must include org and created_by")

        org = field_dict.pop("org")
        user = field_dict.pop("created_by")
        is_admin = org.administrators.filter(id=user.id).exists()
        uuid = field_dict.pop("contact uuid", None)

        # for backward compatibility
        if uuid is None:
            uuid = field_dict.pop("uuid", None)

        country = org.get_country_code()
        urns = []

        possible_urn_headers = [scheme[0] for scheme in IMPORT_HEADERS]
        possible_urn_headers_case_insensitive = [scheme.lower() for scheme in possible_urn_headers]

        # prevent urns update on anon org
        if uuid and org.is_anon and not is_admin:
            possible_urn_headers_case_insensitive = []

        for urn_header in possible_urn_headers_case_insensitive:
            value = None
            if urn_header in field_dict:
                value = field_dict[urn_header]
                del field_dict[urn_header]

            if not value:
                continue

            value = str(value)

            urn_scheme = ContactURN.IMPORT_HEADER_TO_SCHEME[urn_header]

            if urn_scheme == TEL_SCHEME:

                value = regex.sub(r"[ \-()]+", "", value, regex.V0)

                # at this point the number might be a decimal, something that looks like '18094911278.0' due to
                # excel formatting that field as numeric.. try to parse it into an int instead
                try:
                    value = str(int(float(value)))
                except Exception:  # pragma: no cover
                    # oh well, neither of those, stick to the plan, maybe we can make sense of it below
                    pass

                # only allow valid numbers
                (normalized, is_valid) = URN.normalize_number(value, country)

                if not is_valid:
                    error_msg = "Invalid Phone number %s" % value
                    if not country:
                        error_msg = "Invalid Phone number or no country code specified for %s" % value

                    raise SmartImportRowError(error_msg)

                # in the past, test contacts have ended up in exports. Don't re-import them
                if value == OLD_TEST_CONTACT_TEL:
                    raise SmartImportRowError("Ignored test contact")

            urn = URN.from_parts(urn_scheme, value)
            search_contact = Contact.from_urn(org, urn, country)

            # if this is an anonymous org, don't allow updating
            if org.is_anon and search_contact and not is_admin:
                raise SmartImportRowError("Other existing contact on anonymous organization")

            urns.append(urn)

        if not urns and not (org.is_anon or uuid):
            urn_headers = ", ".join(possible_urn_headers)
            error_str = "Missing any valid URNs; at least one among %s should be provided or a Contact UUID" % (
                urn_headers,
            )

            raise SmartImportRowError(error_str)

        # title case our name
        name = field_dict.get(Contact.NAME, None)
        if name:
            name = " ".join([_.capitalize() for _ in name.split()])

        language = field_dict.get(Contact.LANGUAGE)
        if language is not None and len(language) != 3:
            language = None
        if language is not None and _get_language_name_iso6393(language) is None:
            raise SmartImportRowError("Language: '%s' is not a valid ISO639-3 code" % (language,))

        # if this is just a UUID import, look up the contact directly
        if uuid and not urns and not language and not name:
            contact = Contact.objects.filter(uuid=uuid).first()
            if not contact:
                raise SmartImportRowError("No contact found with uuid: %s" % uuid)

        else:
            # create new contact or fetch existing one
<<<<<<< HEAD
            contact = Contact.get_or_create_by_urns(org, user, name, uuid=uuid, urns=urns, language=language,
                                                    force_urn_update=True)
=======
            contact = Contact.get_or_create_by_urns(
                org, user, name, uuid=uuid, urns=urns, language=language, force_urn_update=True
            )
>>>>>>> 81472807

        # if they exist and are blocked, unblock them
        if contact.is_blocked:
            contact.unblock(user)

        contact_field_keys_updated = set()
        for key in field_dict.keys():
            # ignore any reserved fields or URN schemes
            if key in Contact.ATTRIBUTE_AND_URN_IMPORT_HEADERS:
                continue

            if key.startswith("urn:"):
                continue

            value = field_dict[key]

            # date values need converted to localized strings
            if isinstance(value, datetime.date):
                # make naive datetime timezone-aware, ignoring date
                if getattr(value, "tzinfo", "ignore") is None:
                    value = org.timezone.localize(value) if org.timezone else pytz.utc.localize(value)
                value = org.format_datetime(value, True)

            contact.set_field(user, key, value, importing=True)
            contact_field_keys_updated.add(key)

        # to handle dynamic groups and campaign events updates
        if contact_field_keys_updated:
            contact.handle_update_contact(field_keys=contact_field_keys_updated)

        return contact

    @classmethod
    def prepare_fields(cls, field_dict, import_params=None, user=None):
        if not import_params or "org_id" not in import_params or "extra_fields" not in import_params:
            raise ValueError("Import params must include org_id and extra_fields")

        field_dict["created_by"] = user
        field_dict["org"] = Org.objects.get(pk=import_params["org_id"])

        extra_fields = []

        # include extra fields specified in the params
        for field in import_params["extra_fields"]:
            key = field["key"]
            label = field["label"]
            if key not in Contact.ATTRIBUTE_AND_URN_IMPORT_HEADERS:
                # column values are mapped to lower-cased column header names but we need them by contact field key
                value = field_dict[field["header"]]
                del field_dict[field["header"]]
                field_dict[key] = value

                # create the contact field if it doesn't exist
                ContactField.get_or_create(field_dict["org"], user, key, label, False, field["type"])
                extra_fields.append(key)
            else:
                raise ValueError("Extra field %s is a reserved field name" % key)

        active_scheme_headers = [h[0].lower() for h in IMPORT_HEADERS]

        # remove any field that's not a reserved field or an explicitly included extra field
        return {
            key: value
            for key, value in field_dict.items()
            if not (
                (key not in Contact.ATTRIBUTE_AND_URN_IMPORT_HEADERS)
                and key not in extra_fields
                and key not in active_scheme_headers
            )
        }

    @classmethod
    def get_org_import_file_headers(cls, csv_file, org):
        csv_file.open()

        # this file isn't good enough, lets write it to local disk
        from django.conf import settings

        # make sure our tmp directory is present (throws if already present)
        try:
            os.makedirs(os.path.join(settings.MEDIA_ROOT, "tmp"))
        except Exception:
            pass

        # write our file out
        tmp_file = os.path.join(settings.MEDIA_ROOT, "tmp/%s" % str(uuid.uuid4()))

        out_file = open(tmp_file, "wb")
        out_file.write(csv_file.read())
        out_file.close()

        try:
            headers = SmartModel.get_import_file_headers(open(tmp_file))
        finally:
            os.remove(tmp_file)

        Contact.validate_org_import_header(headers, org)

        # return the column headers which can become contact fields
        possible_fields = []
        for header in headers:
            header = header.strip().lower()
            if not header.startswith("field:"):
                continue

            if header and header not in Contact.ATTRIBUTE_AND_URN_IMPORT_HEADERS:
                possible_fields.append(header)

        return possible_fields

    @classmethod
    def validate_org_import_header(cls, headers, org):
        possible_headers = [h[0] for h in IMPORT_HEADERS]
        possible_headers_case_insensitive = [h.lower() for h in possible_headers]

        found_headers = []
        unsupported_headers = []

        for h in headers:
            h_lower_stripped = h.strip().lower()

            if h_lower_stripped in possible_headers_case_insensitive:
                found_headers.append(h_lower_stripped)

            if (
                h_lower_stripped
                and not h_lower_stripped.startswith("urn:")
                and not h_lower_stripped.startswith("field:")
                and not h_lower_stripped.startswith("group:")
                and h_lower_stripped not in Contact.SUPPORTED_IMPORT_ATTRIBUTE_HEADERS
            ):
                unsupported_headers.append(h_lower_stripped)

        joined_possible_headers = '", "'.join([h for h in possible_headers])
        joined_unsupported_headers = '", "'.join([h for h in unsupported_headers])

        if unsupported_headers:
            raise Exception(
                _(
                    f'The provided file has unrecognized headers. Columns "{joined_unsupported_headers}" should be removed or prepended with the prefix "Field:".'
                )
            )

        if "uuid" in headers or "contact uuid" in headers:
            return

        if not found_headers:
            raise Exception(
                _(
                    f'The file you provided is missing a required header. At least one of "{joined_possible_headers}" or "Contact UUID" should be included.'
                )
            )

        if "name" not in headers:
            raise Exception(_('The file you provided is missing a required header called "Name".'))

    @classmethod
    def normalize_value(cls, val):
        if isinstance(val, str):
            return SmartModel.normalize_value(val)
        return val

    @classmethod
    def import_excel(cls, filename, user, import_params, log=None, import_results=None):

        import pyexcel

        sheet_data = pyexcel.get_array(file_name=filename.name)

        line_number = 0

        header = sheet_data[line_number]
        line_number += 1
        while header is not None and len(header[0]) > 1 and header[0][0] == "#":  # pragma: needs cover
            header = sheet_data[line_number]
            line_number += 1

        # do some sanity checking to make sure they uploaded the right kind of file
        if len(header) < 1:  # pragma: needs cover
            raise Exception("Invalid header for import file")

        # normalize our header names, removing quotes and spaces
        header = [cls.normalize_value(str(cell_value)).lower() for cell_value in header]

        cls.validate_import_header(header)

        records = []
        num_errors = 0
        error_messages = []

        sheet_data_records = sheet_data[line_number:]

        for row in sheet_data_records:
            # trim all our values
            row_data = []
            for cell in row:
                cell_value = cls.normalize_value(cell)
                if not isinstance(cell_value, datetime.date) and not isinstance(cell_value, datetime.datetime):
                    cell_value = str(cell_value)
                row_data.append(cell_value)

            line_number += 1

            # make sure there are same number of fields
            if len(row_data) != len(header):  # pragma: needs cover
                raise Exception(
                    "Line %d: The number of fields for this row is incorrect. Expected %d but found %d."
                    % (line_number, len(header), len(row_data))
                )

            field_values = dict(zip(header, row_data))
            log_field_values = field_values.copy()
            field_values["created_by"] = user
            field_values["modified_by"] = user
            try:

                field_values = cls.prepare_fields(field_values, import_params, user)
                record = cls.create_instance(field_values)
                if record:
                    records.append(record)
                else:  # pragma: needs cover
                    num_errors += 1

            except SmartImportRowError as e:
                error_messages.append(dict(line=line_number, error=str(e)))

            except Exception as e:  # pragma: needs cover
                if log:
                    import traceback

                    traceback.print_exc(limit=100, file=log)
                raise Exception("Line %d: %s\n\n%s" % (line_number, str(e), str(log_field_values)))

        if import_results is not None:
            import_results["records"] = len(records)
            import_results["errors"] = num_errors + len(error_messages)
            import_results["error_messages"] = error_messages

        return records

    @classmethod
    def finalize_import(cls, task, records):
        for chunk in chunk_list(records, 1000):
            Contact.objects.filter(id__in=[c.id for c in chunk]).update(modified_on=timezone.now())

    @classmethod
    def import_csv(cls, task, log=None):
        import pyexcel

        filename = task.csv_file.file
        user = task.created_by

        # additional parameters are optional
        import_params = None
        if task.import_params:
            try:
                import_params = json.loads(task.import_params)
            except Exception:  # pragma: needs cover
                logger.error("Failed to parse JSON for contact import #d" % task.pk, exc_info=True)

        # this file isn't good enough, lets write it to local disk
        from django.conf import settings
        from uuid import uuid4

        # make sure our tmp directory is present (throws if already present)
        try:
            os.makedirs(os.path.join(settings.MEDIA_ROOT, "tmp"))
        except Exception:
            pass

        # rewrite our file to local disk
        extension = filename.name.rpartition(".")[2]
        tmp_file = os.path.join(settings.MEDIA_ROOT, "tmp/%s.%s" % (str(uuid4()), extension.lower()))
        filename.open()

        out_file = open(tmp_file, "wb")
        out_file.write(filename.read())
        out_file.close()

        # convert the file to CSV
        csv_tmp_file = os.path.join(settings.MEDIA_ROOT, "tmp/%s.csv" % str(uuid4()))

        pyexcel.save_as(file_name=out_file.name, dest_file_name=csv_tmp_file)

        import_results = dict()

        try:
            contacts = cls.import_excel(open(tmp_file), user, import_params, log, import_results)
        finally:
            os.remove(tmp_file)
            os.remove(csv_tmp_file)

        # save the import results even if no record was created
        task.import_results = json.dumps(import_results)

        # don't create a group if there are no contacts
        if not contacts:
            return contacts

        # we always create a group after a successful import (strip off 8 character uniquifier by django)
        group_name = os.path.splitext(os.path.split(import_params.get("original_filename"))[-1])[0]
        group_name = group_name.replace("_", " ").replace("-", " ").title()

        if len(group_name) >= ContactGroup.MAX_NAME_LEN - 10:
            group_name = group_name[: ContactGroup.MAX_NAME_LEN - 10]

        # group org is same as org of any contact in that group
        group_org = contacts[0].org
        group = ContactGroup.create_static(group_org, user, group_name, task)

        num_creates = 0
        for contact in contacts:
            # if contact has is_new attribute, then we have created a new contact rather than updated an existing one
            if getattr(contact, "is_new", False):
                num_creates += 1

            # do not add blocked or stopped contacts
            if not contact.is_stopped and not contact.is_blocked:
                group.contacts.add(contact)

        # if we aren't whitelisted, check for sequential phone numbers
        if not group_org.is_whitelisted():
            try:
                # get all of our phone numbers for the imported contacts
                paths = [
                    int(u.path)
                    for u in ContactURN.objects.filter(scheme=TEL_SCHEME, contact__in=[c.pk for c in contacts])
                ]
                paths = sorted(paths)

                last_path = None
                sequential = 0
                for path in paths:
                    if last_path:
                        if path - last_path == 1:
                            sequential += 1
                    last_path = path

                    if sequential > SEQUENTIAL_CONTACTS_THRESHOLD:
                        group_org.set_suspended()
                        break

            except Exception:  # pragma: no cover
                # if we fail to parse phone numbers for any reason just punt
                pass

        # overwrite the import results for adding the counts
        import_results["creates"] = num_creates
        import_results["updates"] = len(contacts) - num_creates
        task.import_results = json.dumps(import_results)

        return contacts

    @classmethod
    def apply_action_label(cls, user, contacts, group, add):
        return group.update_contacts(user, contacts, add)

    @classmethod
    def apply_action_block(cls, user, contacts):
        changed = []

        for contact in contacts:
            contact.block(user)
            changed.append(contact.pk)
        return changed

    @classmethod
    def apply_action_unblock(cls, user, contacts):
        changed = []

        for contact in contacts:
            contact.unblock(user)
            changed.append(contact.pk)
        return changed

    @classmethod
    def apply_action_delete(cls, user, contacts):
        changed = []

        for contact in contacts:
            contact.release(user)
            changed.append(contact.pk)
        return changed

    @classmethod
    def apply_action_unstop(cls, user, contacts):
        changed = []

        for contact in contacts:
            contact.unstop(user)
            changed.append(contact.pk)
        return changed

    def block(self, user):
        """
        Blocks this contact removing it from all non-dynamic groups
        """
        from temba.triggers.models import Trigger

        if self.is_test:
            raise ValueError("Can't block a test contact")

        self.clear_all_groups(user)
        Trigger.archive_triggers_for_contact(self, user)

        self.is_blocked = True
        self.modified_by = user
        self.save(update_fields=("is_blocked", "modified_on", "modified_by"))

    def unblock(self, user):
        """
        Unlocks this contact and marking it as not archived
        """
        self.is_blocked = False
        self.modified_by = user
        self.save(update_fields=("is_blocked", "modified_on", "modified_by"))

        self.reevaluate_dynamic_groups()

    def stop(self, user):
        """
        Marks this contact has stopped, removing them from all groups.
        """
        from temba.triggers.models import Trigger

        if self.is_test:
            raise ValueError("Can't stop a test contact")

        self.is_stopped = True
        self.modified_by = user
        self.save(update_fields=["is_stopped", "modified_on", "modified_by"])

        self.clear_all_groups(user)

        Trigger.archive_triggers_for_contact(self, user)

    def unstop(self, user):
        """
        Unstops this contact, re-adding them to any dynamic groups they belong to
        """
        self.is_stopped = False
        self.modified_by = user
        self.save(update_fields=["is_stopped", "modified_on", "modified_by"])

        # re-add them to any dynamic groups they would belong to
        self.reevaluate_dynamic_groups()

    def ensure_unstopped(self, user=None):
        if user is None:
            user = get_anonymous_user()
        self.unstop(user)

    def release(self, user, *, immediately=True):
        """
        Marks this contact for deletion
        """
        with transaction.atomic():
            # prep our urns for deletion so our old path creates a new urn
            for urn in self.urns.all():
                path = str(uuid.uuid4())
                urn.identity = f"{DELETED_SCHEME}:{path}"
                urn.path = path
                urn.scheme = DELETED_SCHEME
                urn.channel = None
                urn.save(update_fields=("identity", "path", "scheme", "channel"))

            # no group for you!
            self.clear_all_groups(user)

            # now deactivate the contact itself
            self.is_active = False
            self.name = None
            self.fields = None
            self.modified_by = user
            self.save(update_fields=("name", "is_active", "fields", "modified_on", "modified_by"))

        # kick off a task to remove all the things related to us
        if immediately:
            from temba.contacts.tasks import full_release_contact

            full_release_contact.delay(self.id, user.id)

    def _full_release(self, user):
        with transaction.atomic():

            # release our messages
            for msg in self.msgs.all():
                msg.release()

            # release any calls or ussd sessions
            for session in self.sessions.all():
                session.release()

            # any urns currently owned by us
            for urn in self.urns.all():

                # release any messages attached with each urn,
                # these could include messages that began life
                # on a different contact
                for msg in urn.msgs.all():
                    msg.release()

                # same thing goes for sessions
                for session in urn.channelsession_set.all():
                    session.release()

                urn.release()

            # release our channel events
            for event in self.channel_events.all():
                event.release()

            # release our runs too
            for run in self.runs.all():
                run.release()

            # and any event fire history
            for fire in self.fire_events.all():
                fire.release()

            # take us out of broadcast addressed contacts
            for broadcast in self.addressed_broadcasts.all():
                broadcast.contacts.remove(self)

    def cached_send_channel(self, contact_urn):
        cache = getattr(self, "_send_channels", {})
        channel = cache.get(contact_urn.id)
        if not channel:
            channel = self.org.get_send_channel(contact_urn=contact_urn)
            cache[contact_urn.id] = channel
            self._send_channels = cache

        return channel

    def initialize_cache(self):
        if getattr(self, "__cache_initialized", False):
            return

        Contact.bulk_cache_initialize(self.org, [self])

    @classmethod
    def bulk_cache_initialize(cls, org, contacts, for_show_only=False):
        """
        Performs optimizations on our contacts to prepare them to send. This includes loading all our contact fields for
        variable substitution.
        """
        if not contacts:
            return

        fields = org.cached_contact_fields.values()
        if for_show_only:
            fields = [f for f in fields if f.show_in_table]

        contact_map = dict()
        for contact in contacts:
            contact_map[contact.id] = contact
<<<<<<< HEAD
            setattr(contact, '__urns', list())  # initialize URN list cache (setattr avoids name mangling or __urns)
=======
            setattr(contact, "__urns", list())  # initialize URN list cache (setattr avoids name mangling or __urns)
>>>>>>> 81472807

        # cache all URN values (a priority ordered list on each contact)
        urns = ContactURN.objects.filter(contact__in=contact_map.keys()).order_by("contact", "-priority", "pk")
        for urn in urns:
            contact = contact_map[urn.contact_id]
            getattr(contact, "__urns").append(urn)

        # set the cache initialize as correct
        for contact in contacts:
            contact.org = org
            setattr(contact, "__cache_initialized", True)

    def build_expressions_context(self):
        """
        Builds a dictionary suitable for use in variable substitution in messages.
        """
        self.initialize_cache()

        org = self.org
        context = {
            "__default__": self.get_display(),
            Contact.NAME: self.name or "",
            Contact.FIRST_NAME: self.first_name(org),
            Contact.LANGUAGE: self.language,
            "tel_e164": self.get_urn_display(scheme=TEL_SCHEME, org=org, formatted=False),
            "groups": ",".join([_.name for _ in self.cached_user_groups]),
            "uuid": self.uuid,
        }

        # anonymous orgs also get @contact.id
        if org.is_anon:
            context["id"] = self.id

        # add all URNs
        for scheme, label in ContactURN.SCHEME_CHOICES:
            context[scheme] = self.get_urn_context(org, scheme=scheme)

        # populate twitter address if we have a twitter id
        if context[TWITTERID_SCHEME] and not context[TWITTER_SCHEME]:
            context[TWITTER_SCHEME] = context[TWITTERID_SCHEME]

        # add all active fields to our context
        for field in org.cached_contact_fields.values():
            field_value = self.get_field_serialized(field)
<<<<<<< HEAD
            context[field.key] = field_value if field_value is not None else ''
=======
            context[field.key] = field_value if field_value is not None else ""
>>>>>>> 81472807

        return context

    def first_name(self, org):
        if not self.name:
            return self.get_urn_display(org)
        else:
            names = self.name.split()
            if len(names) > 1:
                return names[0]
            else:
                return self.name

    def set_first_name(self, first_name):
        if not self.name:
            self.name = first_name
        else:
            names = self.name.split()
            names = [first_name] + names[1:]
            self.name = " ".join(names)

    def set_preferred_channel(self, channel):
        """
        Sets the preferred channel for communicating with this Contact
        """
        if channel is None:
            return

        # don't set preferred channels for test contacts
        if self.is_test:
            return

        urns = self.get_urns()

        # make sure all urns of the same scheme use this channel (only do this for TEL, others are channel specific)
        if TEL_SCHEME in channel.schemes:
            for urn in urns:
                if urn.scheme in channel.schemes and urn.channel_id != channel.id:
                    urn.channel = channel
                    urn.save(update_fields=["channel"])

        # if our scheme isn't the highest priority
        if urns and urns[0].scheme not in channel.schemes:
            # update the highest URN of the right scheme to be highest
            for urn in urns[1:]:
                if urn.scheme in channel.schemes:
                    urn.priority = urns[0].priority + 1
                    urn.save(update_fields=["priority"])

                    # clear our URN cache, order is different now
                    self.clear_urn_cache()
                    break

    def get_urns_for_scheme(self, scheme):  # pragma: needs cover
        """
        Returns all the URNs for the passed in scheme
        """
        return self.urns.filter(scheme=scheme).order_by("-priority", "pk")

    def clear_urn_cache(self):
        if hasattr(self, "__urns"):
            delattr(self, "__urns")

    def get_urns(self):
        """
        Gets all URNs ordered by priority
        """
        cache_attr = "__urns"
        if hasattr(self, cache_attr):
            return getattr(self, cache_attr)

        urns = self.urns.order_by("-priority", "pk")
        setattr(self, cache_attr, urns)
        return urns

    def get_urn(self, schemes=None):
        """
        Gets the highest priority matching URN for this contact. Schemes may be a single scheme or a set/list/tuple
        """
        if isinstance(schemes, str):
            schemes = (schemes,)

        urns = self.get_urns()

        if schemes is not None:
            for urn in urns:
                if urn.scheme in schemes:
                    return urn
            return None
        else:
            # otherwise return highest priority of any scheme
            return urns[0] if urns else None

    def update_urns(self, user, urns):
        """
        Updates the URNs on this contact to match the provided list, i.e. detaches any existing not included.
        The URNs are supplied in order of priority, most preferred URN first.
        """
        country = self.org.get_country_code()

        urns_created = []  # new URNs created
        urns_attached = []  # existing orphan URNs attached
        urns_retained = []  # existing URNs retained

        # perform everything in a org-level lock to prevent duplication by different instances. Org-level is required
        # to prevent conflicts with get_or_create which uses an org-level lock.

        # list of other contacts that were modified
        modified_contacts = set()

        with self.org.lock_on(OrgLock.contacts):

            # urns are submitted in order of priority
            priority = ContactURN.PRIORITY_HIGHEST

            for urn_as_string in urns:
                normalized = URN.normalize(urn_as_string, country)
                urn = ContactURN.lookup(self.org, normalized)

                if not urn:
                    urn = ContactURN.create(self.org, self, normalized, priority=priority)
                    urns_created.append(urn)

                # unassigned URN or different contact
                elif not urn.contact or urn.contact != self:
                    if urn.contact:
                        modified_contacts.add(urn.contact.id)

                    urn.contact = self
                    urn.priority = priority
                    urn.save()
                    urns_attached.append(urn)

                else:
                    if urn.priority != priority:
                        urn.priority = priority
                        urn.save()
                    urns_retained.append(urn)

                # step down our priority
                priority -= 1

        # detach any existing URNs that weren't included
        urn_ids = [u.pk for u in (urns_created + urns_attached + urns_retained)]
        urns_detached_qs = ContactURN.objects.filter(contact=self).exclude(pk__in=urn_ids)
        urns_detached = list(urns_detached_qs)
        urns_detached_qs.update(contact=None)

        self.modified_by = user
        self.save(update_fields=("modified_on", "modified_by"))

        # trigger updates based all urns created or detached
        self.handle_update(urns=[str(u) for u in (urns_created + urns_attached + urns_detached)])

        # update modified on any other modified contacts
        if modified_contacts:
            Contact.objects.filter(id__in=modified_contacts).update(modified_on=timezone.now())

        # clear URN cache
        if hasattr(self, "__urns"):
            delattr(self, "__urns")

    def update_static_groups(self, user, groups):
        """
        Updates the static groups for this contact to match the provided list, i.e. leaves any existing not included
        """
        current_static_groups = self.user_groups.filter(query=None)

        # figure out our diffs, what groups need to be added or removed
        remove_groups = [g for g in current_static_groups if g not in groups]
        add_groups = [g for g in groups if g not in current_static_groups]

        for group in remove_groups:
            group.update_contacts(user, [self], add=False)

        for group in add_groups:
            group.update_contacts(user, [self], add=True)

    def reevaluate_dynamic_groups(self, for_field=None):
        """
        Re-evaluates this contacts membership of dynamic groups. If field is specified then re-evaluation is only
        performed for those groups which reference that field.
        """
        from .search import evaluate_query
<<<<<<< HEAD

        # blocked, stopped or test contacts can't be in dynamic groups
        if self.is_blocked or self.is_stopped or self.is_test:
            return False

        # cache contact search json
        contact_search_json = self.as_search_json()
        user = get_anonymous_user()

=======

        # blocked, stopped or test contacts can't be in dynamic groups
        if self.is_blocked or self.is_stopped or self.is_test:
            return False

        # cache contact search json
        contact_search_json = self.as_search_json()
        user = get_anonymous_user()

>>>>>>> 81472807
        affected_dynamic_groups = ContactGroup.get_user_groups(self.org, dynamic=True)
        if for_field:
            affected_dynamic_groups = affected_dynamic_groups.filter(query_fields=for_field)

        changed = False
<<<<<<< HEAD

        for dynamic_group in affected_dynamic_groups:
            dynamic_group.org = self.org

            try:
                should_add = evaluate_query(self.org, dynamic_group.query, contact_json=contact_search_json)
            except Exception:  # pragma: no cover
                should_add = False
                logger.exception("Error evaluating query", exc_info=True)

            changed_set = dynamic_group._update_contacts(user, [self], add=should_add)

            if changed_set and not changed:
                changed = True

=======

        for dynamic_group in affected_dynamic_groups:
            dynamic_group.org = self.org

            try:
                should_add = evaluate_query(self.org, dynamic_group.query, contact_json=contact_search_json)
            except Exception:  # pragma: no cover
                should_add = False
                logger.exception("Error evaluating query", exc_info=True)

            changed_set = dynamic_group._update_contacts(user, [self], add=should_add)

            if changed_set and not changed:
                changed = True

>>>>>>> 81472807
        return changed

    def clear_all_groups(self, user):
        """
        Removes this contact from all groups - static and dynamic.
        """
        for group in self.user_groups.all():
            group.remove_contacts(user, [self])

    def get_display(self, org=None, formatted=True, short=False):
        """
        Gets a displayable name or URN for the contact. If available, org can be provided to avoid having to fetch it
        again based on the contact.
        """
        if not org:
            org = self.org

        if self.name:
            res = self.name
        elif org.is_anon:
            res = self.anon_identifier
        else:
            res = self.get_urn_display(org=org, formatted=formatted)

        return truncate(res, 20) if short else res

    def get_urn_context(self, org, scheme=None):
        """
        Returns a dictionary suitable for use in an expression context for the URN mapping to the
        passed in scheme.
        """
        urn = self.get_urn(scheme)

        if not urn:
            return ""

        if org.is_anon:
            return ContactURN.ANON_MASK

        display = urn.get_display(org=org, formatted=True, international=False)

        return {"__default__": display, "scheme": scheme, "path": urn.path, "display": display, "urn": urn.urn}

    def get_urn_display(self, org=None, scheme=None, formatted=True, international=False):
        """
        Gets a displayable URN for the contact. If available, org can be provided to avoid having to fetch it again
        based on the contact.
        """
        if not org:
            org = self.org

        urn = self.get_urn(scheme)

        if not urn:
            return ""

        if org.is_anon:
            return ContactURN.ANON_MASK

        return urn.get_display(org=org, formatted=formatted, international=international) if urn else ""

    def raw_tel(self):
        tel = self.get_urn(TEL_SCHEME)
        if tel:
            return tel.path

    def send(
        self,
        text,
        user,
        trigger_send=True,
        response_to=None,
        expressions_context=None,
        connection=None,
        quick_replies=None,
        attachments=None,
        msg_type=None,
        sent_on=None,
        all_urns=False,
        high_priority=False,
    ):
        from temba.msgs.models import Msg, INBOX, PENDING, SENT, UnreachableException

        status = SENT if sent_on else PENDING

        if all_urns:
            recipients = [((u.contact, u) if status == SENT else u) for u in self.get_urns()]
        else:
            recipients = [(self, None)] if status == SENT else [self]

        msgs = []
        for recipient in recipients:
            try:
                msg = Msg.create_outgoing(
                    self.org,
                    user,
                    recipient,
                    text,
                    response_to=response_to,
                    expressions_context=expressions_context,
                    connection=connection,
                    attachments=attachments,
                    msg_type=msg_type or INBOX,
                    status=status,
                    quick_replies=quick_replies,
                    sent_on=sent_on,
                    high_priority=high_priority,
                )
                if msg is not None:
                    msgs.append(msg)
            except UnreachableException:
                pass

        if trigger_send:
            self.org.trigger_send(msgs)

        return msgs

    def __str__(self):
        return self.get_display()


class ContactURN(models.Model):
    """
    A Universal Resource Name used to uniquely identify contacts, e.g. tel:+1234567890 or twitter:example
    """

    # schemes that we actually support
    SCHEME_CHOICES = tuple((c[0], c[1]) for c in URN_SCHEME_CONFIG)
    CONTEXT_KEYS_TO_SCHEME = {c[2]: c[0] for c in URN_SCHEME_CONFIG}
    CONTEXT_KEYS_TO_LABEL = {c[2]: c[1] for c in URN_SCHEME_CONFIG}
    IMPORT_HEADER_TO_SCHEME = {s[0].lower(): s[1] for s in IMPORT_HEADERS}

    SCHEMES_SUPPORTING_FOLLOW = {
        TWITTER_SCHEME,
        TWITTERID_SCHEME,
        JIOCHAT_SCHEME,
    }  # schemes that support "follow" triggers
    # schemes that support "new conversation" triggers
    SCHEMES_SUPPORTING_NEW_CONVERSATION = {FACEBOOK_SCHEME, VIBER_SCHEME, TELEGRAM_SCHEME}
    SCHEMES_SUPPORTING_REFERRALS = {FACEBOOK_SCHEME}  # schemes that support "referral" triggers

    EXPORT_SCHEME_HEADERS = tuple((c[0], c[1]) for c in URN_SCHEME_CONFIG)

    PRIORITY_LOWEST = 1
    PRIORITY_STANDARD = 50
    PRIORITY_HIGHEST = 99

    PRIORITY_DEFAULTS = {
        TEL_SCHEME: PRIORITY_STANDARD,
        TWITTER_SCHEME: 90,
        TWITTERID_SCHEME: 90,
        FACEBOOK_SCHEME: 90,
        TELEGRAM_SCHEME: 90,
        VIBER_SCHEME: 90,
        FCM_SCHEME: 90,
    }

    ANON_MASK = "*" * 8  # Returned instead of URN values for anon orgs
    ANON_MASK_HTML = "\u2022" * 8  # Pretty HTML version of anon mask

    contact = models.ForeignKey(
        Contact,
        on_delete=models.PROTECT,
        null=True,
        blank=True,
        related_name="urns",
        help_text="The contact that this URN is for, can be null",
    )

    identity = models.CharField(
        max_length=255,
        help_text="The Universal Resource Name as a string, excluding display if present. ex: tel:+250788383383",
    )

    path = models.CharField(max_length=255, help_text="The path component of our URN. ex: +250788383383")

    display = models.CharField(max_length=255, null=True, help_text="The display component for this URN, if any")

    scheme = models.CharField(
        max_length=128, help_text="The scheme for this URN, broken out for optimization reasons, ex: tel"
    )

    org = models.ForeignKey(Org, on_delete=models.PROTECT, help_text="The organization for this URN, can be null")

    priority = models.IntegerField(
        default=PRIORITY_STANDARD, help_text="The priority of this URN for the contact it is associated with"
    )

    channel = models.ForeignKey(
        Channel, on_delete=models.PROTECT, null=True, blank=True, help_text="The preferred channel for this URN"
    )

    auth = models.TextField(null=True, help_text=_("Any authentication information needed by this URN"))

    @classmethod
    def get_urns_for_contacts(self, contact_ids, schemes, all_urns=False):
        """
        Optimized call that fetches the preferred URN for the passed in contacts within the passed in
        schemes.
        """
        urns = list()
        distinct = "" if all_urns else "DISTINCT ON(contact_id)"

        for chunk in chunk_list(contact_ids, 1000):
            chunk_urns = ContactURN.objects.raw(
                f"""
                SELECT {distinct} contact_id, *
                FROM contacts_contacturn
                WHERE contact_id = ANY (%s) AND scheme = ANY (%s)
                ORDER BY contact_id, priority DESC;
                """,
                [chunk, list(schemes)],
            )

            for urn in chunk_urns:
                urns.append(urn)

        return urns

    @classmethod
    def get_or_create(cls, org, contact, urn_as_string, channel=None, auth=None):
        urn = cls.lookup(org, urn_as_string)

        # not found? create it
        if not urn:
            try:
                with transaction.atomic():
                    urn = cls.create(org, contact, urn_as_string, channel=channel, auth=auth)
                if contact:
                    contact.clear_urn_cache()
            except IntegrityError:
                urn = cls.lookup(org, urn_as_string)

        return urn

    @classmethod
    def create(cls, org, contact, urn_as_string, channel=None, priority=None, auth=None):
        scheme, path, query, display = URN.to_parts(urn_as_string)
        urn_as_string = URN.from_parts(scheme, path)

        if not priority:
            priority = cls.PRIORITY_DEFAULTS.get(scheme, cls.PRIORITY_STANDARD)

        return cls.objects.create(
            org=org,
            contact=contact,
            priority=priority,
            channel=channel,
            auth=auth,
            scheme=scheme,
            path=path,
            identity=urn_as_string,
            display=display,
        )

    @classmethod
    def lookup(cls, org, urn_as_string, country_code=None, normalize=True):
        """
        Looks up an existing URN by a formatted URN string, e.g. "tel:+250234562222"
        """
        if normalize:
            urn_as_string = URN.normalize(urn_as_string, country_code)

        identity = URN.identity(urn_as_string)
        (scheme, path, query, display) = URN.to_parts(urn_as_string)

        existing = cls.objects.filter(org=org, identity=identity).select_related("contact").first()

        # is this a TWITTER scheme? check TWITTERID scheme by looking up by display
        if scheme == TWITTER_SCHEME:
            twitterid_urn = (
                cls.objects.filter(org=org, scheme=TWITTERID_SCHEME, display=path).select_related("contact").first()
            )
            if twitterid_urn:
                return twitterid_urn

        return existing

    def release(self):
        for event in ChannelEvent.objects.filter(contact_urn=self):
            event.release()
        self.delete()

    def update_auth(self, auth):
        if auth and auth != self.auth:
            self.auth = auth
            self.save(update_fields=["auth"])

    def update_affinity(self, channel):
        """
        Checks and optionally updates the affinity for this contact URN
        """
        if channel and self.channel != channel:
            self.channel = channel
            self.save(update_fields=["channel"])

    def ensure_number_normalization(self, country_code):
        """
        Tries to normalize our phone number from a possible 10 digit (0788 383 383) to a 12 digit number
        with country code (+250788383383) using the country we now know about the channel.
        """
        number = self.path

        if number and not number[0] == "+" and country_code:
            (norm_number, valid) = URN.normalize_number(number, country_code)

            # don't trounce existing contacts with that country code already
            norm_urn = URN.from_tel(norm_number)
            if not ContactURN.objects.filter(identity=norm_urn, org_id=self.org_id).exclude(id=self.id):
                self.identity = norm_urn
                self.path = norm_number
                self.save(update_fields=["identity", "path"])

        return self

    @classmethod
    def derive_country_from_tel(cls, phone, country=None):
        """
        Given a phone number in E164 returns the two letter country code for it.  ex: +250788383383 -> RW
        """
        try:
            parsed = phonenumbers.parse(phone, country)
            return phonenumbers.region_code_for_number(parsed)
        except Exception:
            return None

    def get_display(self, org=None, international=False, formatted=True):
        """
        Gets a representation of the URN for display
        """
        if not org:
            org = self.org

        if org.is_anon:
            return self.ANON_MASK

        return URN.format(self.urn, international=international, formatted=formatted)

    @property
    def urn(self):
        """
        Returns a full representation of this contact URN as a string
        """
        return URN.from_parts(self.scheme, self.path, display=self.display)

    def __str__(self):  # pragma: no cover
        return self.urn

    class Meta:
        unique_together = ("identity", "org")
        ordering = ("-priority", "id")


class SystemContactGroupManager(models.Manager):
    def get_queryset(self):
        return super().get_queryset().exclude(group_type=ContactGroup.TYPE_USER_DEFINED)


class UserContactGroupManager(models.Manager):
    def get_queryset(self):
        return super().get_queryset().filter(group_type=ContactGroup.TYPE_USER_DEFINED, is_active=True)


class ContactGroup(TembaModel):
    MAX_NAME_LEN = 64
    MAX_ORG_CONTACTGROUPS = 250

    TYPE_ALL = "A"
    TYPE_BLOCKED = "B"
    TYPE_STOPPED = "S"
    TYPE_USER_DEFINED = "U"

    TYPE_CHOICES = (
        (TYPE_ALL, "All Contacts"),
        (TYPE_BLOCKED, "Blocked Contacts"),
        (TYPE_STOPPED, "Stopped Contacts"),
        (TYPE_USER_DEFINED, "User Defined Groups"),
    )

    STATUS_INITIALIZING = "I"  # group has been created but not yet (re)evaluated
    STATUS_EVALUATING = "V"  # a task is currently (re)evaluating this group
    STATUS_READY = "R"  # group is ready for use

    # single char flag, human readable name, API readable name
    STATUS_CONFIG = (
        (STATUS_INITIALIZING, _("Initializing"), "initializing"),
        (STATUS_EVALUATING, _("Evaluating"), "evaluating"),
        (STATUS_READY, _("Ready"), "ready"),
    )

    STATUS_CHOICES = [(s[0], s[1]) for s in STATUS_CONFIG]

    REEVALUATE_LOCK_KEY = "contactgroup_reevaluating_%d"

    name = models.CharField(
        verbose_name=_("Name"), max_length=MAX_NAME_LEN, help_text=_("The name of this contact group")
    )

    group_type = models.CharField(
        max_length=1,
        choices=TYPE_CHOICES,
        default=TYPE_USER_DEFINED,
        help_text=_("What type of group it is, either user defined or one of our system groups"),
    )

    status = models.CharField(max_length=1, choices=STATUS_CHOICES, default=STATUS_INITIALIZING)

    contacts = models.ManyToManyField(Contact, verbose_name=_("Contacts"), related_name="all_groups")

    org = models.ForeignKey(
        Org,
        on_delete=models.PROTECT,
        related_name="all_groups",
        verbose_name=_("Org"),
        help_text=_("The organization this group is part of"),
    )

    import_task = models.ForeignKey(ImportTask, on_delete=models.PROTECT, null=True, blank=True)

    query = models.TextField(null=True, help_text=_("The membership query for this group"))

    query_fields = models.ManyToManyField(ContactField, verbose_name=_("Query Fields"))

    # define some custom managers to do the filtering of user / system groups for us
    all_groups = models.Manager()
    system_groups = SystemContactGroupManager()
    user_groups = UserContactGroupManager()

    @classmethod
    def get_user_group(cls, org, name):
        """
        Returns the user group with the passed in name
        """
        return cls.user_groups.filter(name__iexact=cls.clean_name(name), org=org).first()

    @classmethod
    def get_user_groups(cls, org, dynamic=None, ready_only=True):
        """
        Gets all user groups for the given org - optionally filtering by dynamic vs static
        """
        groups = cls.user_groups.filter(org=org, is_active=True)
        if dynamic is not None:
            groups = groups.filter(query=None) if dynamic is False else groups.exclude(query=None)
        if ready_only:
            groups = groups.filter(status=ContactGroup.STATUS_READY)

        return groups

    @classmethod
    def get_or_create(cls, org, user, name, group_uuid=None):
        existing = None

        if group_uuid is not None:
            existing = org.get_group(group_uuid)

        if not existing:
            existing = ContactGroup.get_user_group(org, name)

        if existing:
            return existing

        return cls.create_static(org, user, name)

    @classmethod
    def create_static(cls, org, user, name, task=None):
        """
        Creates a static group whose members will be manually added and removed
        """
        return cls._create(org, user, name, task=task)

    @classmethod
    def create_dynamic(cls, org, user, name, query):
        """
        Creates a dynamic group with the given query, e.g. gender=M
        """
        if not query:
            raise ValueError("Query cannot be empty for a dynamic group")

        group = cls._create(org, user, name, query=query)
        group.update_query(query=query)
        return group

    @classmethod
    def _create(cls, org, user, name, task=None, query=None):
        full_group_name = cls.clean_name(name)

        if not cls.is_valid_name(full_group_name):
            raise ValueError("Invalid group name: %s" % name)

        # look for name collision and append count if necessary
        existing = cls.get_user_group(org, full_group_name)

        count = 2
        while existing:
            full_group_name = "%s %d" % (name, count)
            existing = cls.get_user_group(org, full_group_name)
            count += 1

        return cls.user_groups.create(
            org=org,
            name=full_group_name,
            query=query,
            status=ContactGroup.STATUS_INITIALIZING if query else ContactGroup.STATUS_READY,
            import_task=task,
            created_by=user,
            modified_by=user,
        )

    @classmethod
    def clean_name(cls, name):
        """
        Returns a normalized name for the passed in group name
        """
        return None if name is None else name.strip()[: cls.MAX_NAME_LEN]

    @classmethod
    def is_valid_name(cls, name):
        # don't allow empty strings, blanks, initial or trailing whitespace
        if not name or name.strip() != name:
            return False

        if len(name) > cls.MAX_NAME_LEN:
            return False

        # first character must be a word char
        return regex.match("\w", name[0], flags=regex.UNICODE)

    def update_contacts(self, user, contacts, add):
        """
        Manually adds or removes contacts from a static group. Returns contact ids of contacts whose membership changed.
        """
        if self.group_type != self.TYPE_USER_DEFINED or self.is_dynamic:  # pragma: no cover
            raise ValueError("Can't add or remove contacts from system or dynamic groups")

        return self._update_contacts(user, contacts, add)

    def remove_contacts(self, user, contacts):
        """
        Forces removal of contacts from this group regardless of whether it is static or dynamic
        """
        if self.group_type != self.TYPE_USER_DEFINED:  # pragma: no cover
            raise ValueError("Can't remove contacts from system groups")

        return self._update_contacts(user, contacts, add=False)

    def _update_contacts(self, user, contacts, add):
        """
        Adds or removes contacts from this group - used for both non-dynamic and dynamic groups
        """
        changed = set()
        group_contacts = self.contacts.all()

        for contact in contacts:
            if add and (contact.is_blocked or contact.is_stopped or not contact.is_active):  # pragma: no cover
                raise ValueError("Blocked, stopped and deleted contacts can't be added to groups")

            contact_changed = False

            # if we are adding the contact to the group, and this contact is not in this group
            if add:
                if not group_contacts.filter(id=contact.id):
                    self.contacts.add(contact)
                    contact_changed = True
            else:
                if group_contacts.filter(id=contact.id):
                    self.contacts.remove(contact)
                    contact_changed = True

            if contact_changed:
                changed.add(contact.pk)
                contact.handle_update(group=self)

        if changed:
            # update modified on in small batches to avoid long table lock, and having too many non-unique values for
            # modified_on which is the primary ordering for the API
            for batch in chunk_list(changed, 100):
                Contact.objects.filter(org=self.org, pk__in=batch).update(modified_by=user, modified_on=timezone.now())

        return changed

    def update_query(self, query):
        """
        Updates the query for a dynamic group
        """
        from .search import extract_fields, parse_query
        from .tasks import reevaluate_dynamic_group

        if not self.is_dynamic:
            raise ValueError("Cannot update query on a non-dynamic group")
        if self.status == ContactGroup.STATUS_EVALUATING:
            raise ValueError("Cannot update query on a group which is currently re-evaluating")

        parsed_query = parse_query(text=query)

        if not parsed_query.can_be_dynamic_group():
            raise ValueError("Cannot use query '%s' as a dynamic group")

        self.query = parsed_query.as_text()
        self.status = ContactGroup.STATUS_INITIALIZING
        self.save(update_fields=("query", "status"))

        # update the set of contact fields that this query depends on
        self.query_fields.clear()

        for field in extract_fields(self.org, self.query):
            self.query_fields.add(field)

        # start background task to re-evaluate who belongs in this group
        on_transaction_commit(lambda: reevaluate_dynamic_group.delay(self.id))

    def reevaluate(self):
        """
        Re-evaluates the contacts in a dynamic group
        """

        lock_key = ContactGroup.REEVALUATE_LOCK_KEY % self.id
        lock_timeout = 3600

        with NonBlockingLock(redis=get_redis_connection(), name=lock_key, timeout=lock_timeout) as lock:
            lock.exit_if_not_locked()

            if self.status == ContactGroup.STATUS_EVALUATING:
                raise ValueError("Cannot re-evaluate a group which is currently re-evaluating")

            self.status = ContactGroup.STATUS_EVALUATING
<<<<<<< HEAD
            self.save(update_fields=('status',))

            new_group_members = set(self._get_dynamic_members())
            existing_member_ids = set(self.contacts.values_list('id', flat=True))
=======
            self.save(update_fields=("status",))

            new_group_members = set(self._get_dynamic_members())
            existing_member_ids = set(self.contacts.values_list("id", flat=True))
>>>>>>> 81472807

            to_add_ids = new_group_members.difference(existing_member_ids)
            to_remove_ids = existing_member_ids.difference(new_group_members)

            # add new contacts to the group
            for members_chunk in chunk_list(to_add_ids, 1000):
                to_add = Contact.objects.filter(id__in=members_chunk)

                self.contacts.add(*to_add)

                for changed_contact in to_add:
                    changed_contact.handle_update(group=self)
<<<<<<< HEAD

                # update group updated_at
                self.modified_on = datetime.datetime.now()
                self.save(update_fields=('modified_on', ))

                # extend the lock
                lock.extend(additional_time=lock_timeout)

            # remove contacts from the group that are not in the search
            for members_chunk in chunk_list(to_remove_ids, 1000):
                to_remove = Contact.objects.filter(id__in=members_chunk)

                self.contacts.remove(*to_remove)

                for changed_contact in to_remove:
                    changed_contact.handle_update(group=self)

                # update group updated_at
                self.modified_on = datetime.datetime.now()
                self.save(update_fields=('modified_on',))

=======

                # update group updated_at
                self.modified_on = datetime.datetime.now()
                self.save(update_fields=("modified_on",))

                # extend the lock
                lock.extend(additional_time=lock_timeout)

            # remove contacts from the group that are not in the search
            for members_chunk in chunk_list(to_remove_ids, 1000):
                to_remove = Contact.objects.filter(id__in=members_chunk)

                self.contacts.remove(*to_remove)

                for changed_contact in to_remove:
                    changed_contact.handle_update(group=self)

                # update group updated_at
                self.modified_on = datetime.datetime.now()
                self.save(update_fields=("modified_on",))

>>>>>>> 81472807
                # extend the lock
                lock.extend(additional_time=lock_timeout)

            self.status = ContactGroup.STATUS_READY
<<<<<<< HEAD
            self.save(update_fields=('status', 'modified_on'))
=======
            self.save(update_fields=("status", "modified_on"))
>>>>>>> 81472807

    def _get_dynamic_members(self):
        """
        For dynamic groups, this returns the set of contacts who belong in this group
        """
        if not self.is_dynamic:  # pragma: no cover
            raise ValueError("Can only be called on dynamic groups")

        from .search import contact_es_search, SearchException, evaluate_query
        from temba.utils.es import ES, ModelESSearch

        # get the modified_on of the last synced contact
        last_synced_contact_search = (
<<<<<<< HEAD
            ModelESSearch(model=Contact, index='contacts')
            .params(size=1, routing=self.org.id)
            .sort('-modified_on_mu')
            .source(include=['modified_on'])
=======
            ModelESSearch(model=Contact, index="contacts")
            .params(size=1, routing=self.org.id)
            .sort("-modified_on_mu")
            .source(include=["modified_on"])
>>>>>>> 81472807
            .using(ES)
            .execute()
        )

        if len(last_synced_contact_search.hits):
            last_modifed_on = str_to_datetime(last_synced_contact_search.hits[0].modified_on, tz=timezone.utc)
        else:
            # there are no contacts for this org in the ES index
            last_modifed_on = datetime.datetime(1, 1, 1, tzinfo=pytz.utc)

        # search the ES
        try:
            search_object, _ = contact_es_search(self.org, self.query, None)

<<<<<<< HEAD
            es_search = search_object.source(include=['id']).using(ES).scan()
=======
            es_search = search_object.source(include=["id"]).using(ES).scan()
>>>>>>> 81472807
            contact_ids = set(mapEStoDB(Contact, es_search, only_ids=True))
        except SearchException:
            logger.exception("Error evaluating query", exc_info=True)
            raise  # reraise the exception

        # search the database for any new contacts that have been modified after the modified_on
<<<<<<< HEAD
        db_contacts = (
            Contact.objects
            .filter(
                org_id=self.org.id, modified_on__gt=last_modifed_on, is_test=False, is_active=True, is_blocked=False,
                is_stopped=False
            )
=======
        db_contacts = Contact.objects.filter(
            org_id=self.org.id,
            modified_on__gt=last_modifed_on,
            is_test=False,
            is_active=True,
            is_blocked=False,
            is_stopped=False,
>>>>>>> 81472807
        )

        # check if contacts are members of the new group
        for contact in db_contacts:
            should_add = evaluate_query(self.org, self.query, contact_json=contact.as_search_json())

            if should_add is True:
                contact_ids.add(contact.id)

        db_contacts_count = db_contacts.count()
        if db_contacts_count > 1000:  # pragma: no cover
<<<<<<< HEAD
            logger.error('Dynamic group manually evaluating more contacts than expected %s > 1000', db_contacts_count)
=======
            logger.error("Dynamic group manually evaluating more contacts than expected %s > 1000", db_contacts_count)
>>>>>>> 81472807

        return contact_ids

    @classmethod
    def get_system_group_counts(cls, org, group_types=None):
        """
        Gets all system label counts by type for the given org
        """
        groups = cls.system_groups.filter(org=org)
        if group_types:
            groups = groups.filter(group_type__in=group_types)

        return {g.group_type: g.get_member_count() for g in groups}

    def get_member_count(self):
        """
        Returns the number of active and non-test contacts in the group
        """
        return ContactGroupCount.get_totals([self])[self]

    def release(self):
        """
        Releases (i.e. deletes) this group, removing all contacts and marking as inactive
        """
        self.is_active = False
        self.save()
        self.contacts.clear()
        self.counts.all().delete()

        # delete any event fires related to our group
        from temba.campaigns.models import EventFire

        EventFire.objects.filter(event__campaign__group=self, fired=None).delete()

        # mark any triggers that operate only on this group as inactive
        from temba.triggers.models import Trigger

        Trigger.objects.filter(is_active=True, groups=self).update(is_active=False, is_archived=True)

    @property
    def is_dynamic(self):
        return self.query is not None

    def analytics_json(self):
        if self.get_member_count() > 0:
            return dict(name=self.name, id=self.pk, count=self.get_member_count())

    def __str__(self):
        return self.name


class ContactGroupCount(SquashableModel):
    """
    Maintains counts of contact groups. These are calculated via triggers on the database and squashed
    by a recurring task.
    """

    SQUASH_OVER = ("group_id",)

    group = models.ForeignKey(ContactGroup, on_delete=models.PROTECT, related_name="counts", db_index=True)
    count = models.IntegerField(default=0)

    @classmethod
    def get_squash_query(cls, distinct_set):
        sql = """
        WITH deleted as (
            DELETE FROM %(table)s WHERE "group_id" = %%s RETURNING "count"
        )
        INSERT INTO %(table)s("group_id", "count", "is_squashed")
        VALUES (%%s, GREATEST(0, (SELECT SUM("count") FROM deleted)), TRUE);
        """ % {
            "table": cls._meta.db_table
        }

        return sql, (distinct_set.group_id,) * 2

    @classmethod
    def get_totals(cls, groups):
        """
        Gets total counts for all the given groups
        """
        counts = cls.objects.filter(group__in=groups)
        counts = counts.values("group").order_by("group").annotate(count_sum=Sum("count"))
        counts_by_group_id = {c["group"]: c["count_sum"] for c in counts}
        return {g: counts_by_group_id.get(g.id, 0) for g in groups}

    @classmethod
    def populate_for_group(cls, group):
        # remove old ones
        ContactGroupCount.objects.filter(group=group).delete()

        # get test contacts on this org
        test_contacts = Contact.objects.filter(org=group.org, is_test=True).values("id")

        # calculate our count for the group
        count = group.contacts.all().exclude(id__in=test_contacts).count()

        # insert updated count, returning it
        return ContactGroupCount.objects.create(group=group, count=count)

    def __str__(self):  # pragma: needs cover
        return "ContactGroupCount[%d:%d]" % (self.group_id, self.count)


class ExportContactsTask(BaseExportTask):
    analytics_key = "contact_export"
    email_subject = "Your contacts export is ready"
    email_template = "contacts/email/contacts_export_download"

    group = models.ForeignKey(
        ContactGroup,
        on_delete=models.PROTECT,
        null=True,
        related_name="exports",
        help_text=_("The unique group to export"),
    )

    group_memberships = models.ManyToManyField(ContactGroup)

    search = models.TextField(null=True, blank=True, help_text=_("The search query"))

    @classmethod
    def create(cls, org, user, group=None, search=None, group_memberships=()):
        export = cls.objects.create(org=org, group=group, search=search, created_by=user, modified_by=user)
        export.group_memberships.add(*group_memberships)
        return export

    def get_export_fields_and_schemes(self):
        fields = [
            dict(label="Contact UUID", key=Contact.UUID, id=0, field=None, urn_scheme=None),
            dict(label="Name", key=Contact.NAME, id=0, field=None, urn_scheme=None),
            dict(label="Language", key=Contact.LANGUAGE, id=0, field=None, urn_scheme=None),
            dict(label="Created On", key=Contact.CREATED_ON, id=0, field=None, urn_scheme=None),
        ]

        # anon orgs also get an ID column that is just the PK
        if self.org.is_anon:
            fields = [dict(label="ID", key=Contact.ID, id=0, field=None, urn_scheme=None)] + fields

        scheme_counts = dict()
        if not self.org.is_anon:
            active_urn_schemes = [c[0] for c in ContactURN.SCHEME_CHOICES]

            scheme_counts = {
                scheme: ContactURN.objects.filter(org=self.org, scheme=scheme)
                .exclude(contact=None)
                .values("contact")
                .annotate(count=Count("contact"))
                .aggregate(Max("count"))["count__max"]
                for scheme in active_urn_schemes
            }

            schemes = list(scheme_counts.keys())
            schemes.sort()

            for scheme in schemes:
                count = scheme_counts[scheme]
                if count is not None:
                    for i in range(count):
                        field_dict = dict(
                            label=f"URN:{scheme.capitalize()}", key=None, id=0, field=None, urn_scheme=scheme
                        )
                        field_dict["position"] = i
                        fields.append(field_dict)

        contact_fields_list = (
<<<<<<< HEAD
            ContactField.objects
            .filter(org=self.org, is_active=True)
            .select_related('org')
            .order_by('-priority', 'pk')
=======
            ContactField.objects.filter(org=self.org, is_active=True).select_related("org").order_by("-priority", "pk")
>>>>>>> 81472807
        )
        for contact_field in contact_fields_list:
            fields.append(
                dict(
                    field=contact_field,
                    label="Field:%s" % contact_field.label,
                    key=contact_field.key,
                    id=contact_field.id,
                    urn_scheme=None,
                )
            )

        group_fields = []
        for group in self.group_memberships.all():
            group_fields.append(dict(label="Group:%s" % group.name, key=None, group_id=group.id, group=group))

        return fields, scheme_counts, group_fields

    def write_export(self):
        from .search import contact_es_search
        from temba.utils.es import ES

<<<<<<< HEAD
        fields, scheme_counts = self.get_export_fields_and_schemes()
=======
        fields, scheme_counts, group_fields = self.get_export_fields_and_schemes()
>>>>>>> 81472807

        group = self.group or ContactGroup.all_groups.get(org=self.org, group_type=ContactGroup.TYPE_ALL)

        include_group_memberships = bool(self.group_memberships.exists())

        if self.search:
            search_object, _ = contact_es_search(self.org, self.search, group)

<<<<<<< HEAD
            es_search = search_object.source(include=['id']).using(ES).scan()
            contact_ids = mapEStoDB(Contact, es_search, only_ids=True)
        else:
            contacts = group.contacts.all()
            contact_ids = contacts.filter(is_test=False).order_by('name', 'id').values_list('id', flat=True)
=======
            es_search = search_object.source(include=["id"]).using(ES).scan()
            contact_ids = mapEStoDB(Contact, es_search, only_ids=True)
        else:
            contacts = group.contacts.all()
            contact_ids = contacts.filter(is_test=False).order_by("name", "id").values_list("id", flat=True)
>>>>>>> 81472807

        # create our exporter
        exporter = TableExporter(self, "Contact", [f["label"] for f in fields] + [g["label"] for g in group_fields])

        current_contact = 0
        start = time.time()

        # write out contacts in batches to limit memory usage
        for batch_ids in chunk_list(contact_ids, 1000):
            # fetch all the contacts for our batch
            batch_contacts = (
                Contact.objects.filter(id__in=batch_ids).prefetch_related("all_groups").select_related("org")
            )

            # to maintain our sort, we need to lookup by id, create a map of our id->contact to aid in that
            contact_by_id = {c.id: c for c in batch_contacts}

            # bulk initialize them
            Contact.bulk_cache_initialize(self.org, batch_contacts)

            for contact_id in batch_ids:
                contact = contact_by_id[contact_id]

                values = []
                group_values = []
                for col in range(len(fields)):
                    field = fields[col]

                    if field["key"] == Contact.NAME:
                        field_value = contact.name
                    elif field["key"] == Contact.UUID:
                        field_value = contact.uuid
                    elif field["key"] == Contact.LANGUAGE:
                        field_value = contact.language
                    elif field["key"] == Contact.CREATED_ON:
                        field_value = contact.created_on
                    elif field["key"] == Contact.ID:
                        field_value = str(contact.id)
                    elif field["urn_scheme"] is not None:
                        contact_urns = contact.get_urns()
                        scheme_urns = []
                        for urn in contact_urns:
                            if urn.scheme == field["urn_scheme"]:
                                scheme_urns.append(urn)
                        position = field["position"]
                        if len(scheme_urns) > position:
                            urn_obj = scheme_urns[position]
                            field_value = urn_obj.get_display(org=self.org, formatted=False) if urn_obj else ""
                        else:
                            field_value = ""
                    else:
<<<<<<< HEAD
                        field_value = contact.get_field_display(field['field'])
=======
                        field_value = contact.get_field_display(field["field"])
>>>>>>> 81472807

                    if field_value is None:
                        field_value = ""

                    if field_value:
                        field_value = self.prepare_value(field_value)

                    values.append(field_value)

                if include_group_memberships:
                    contact_groups_ids = [g.id for g in contact.all_groups.all()]
                    for col in range(len(group_fields)):
                        field = group_fields[col]
                        group_values.append(field["group_id"] in contact_groups_ids)

                # write this contact's values
                exporter.write_row(values + group_values)
                current_contact += 1

                # output some status information every 10,000 contacts
                if current_contact % 10000 == 0:  # pragma: no cover
                    elapsed = time.time() - start
                    predicted = elapsed // (current_contact / len(contact_ids))

                    logger.info(
                        "Export of %s contacts - %d%% (%s/%s) complete in %0.2fs (predicted %0.0fs)"
                        % (
                            self.org.name,
                            current_contact * 100 // len(contact_ids),
                            "{:,}".format(current_contact),
                            "{:,}".format(len(contact_ids)),
                            time.time() - start,
                            predicted,
                        )
                    )

        return exporter.save_file()


@register_asset_store
class ContactExportAssetStore(BaseExportAssetStore):
    model = ExportContactsTask
    key = "contact_export"
    directory = "contact_exports"
    permission = "contacts.contact_export"
    extensions = ("xlsx", "csv")<|MERGE_RESOLUTION|>--- conflicted
+++ resolved
@@ -11,26 +11,6 @@
 import phonenumbers
 import pytz
 import regex
-<<<<<<< HEAD
-import six
-import time
-import uuid
-import iso8601
-
-from decimal import Decimal
-from django.contrib.postgres.fields import JSONField
-from django.core.exceptions import ValidationError
-from django.core.validators import validate_email
-from django.db import models, transaction, IntegrityError, connection
-from django.db.models import Count, Max, Q, Sum
-from django.utils import timezone
-from django.utils.translation import ugettext, ugettext_lazy as _
-from itertools import chain
-
-from django_redis import get_redis_connection
-from smartmin.models import SmartModel, SmartImportRowError
-from smartmin.csv_imports.models import ImportTask
-=======
 from django_redis import get_redis_connection
 from smartmin.csv_imports.models import ImportTask
 from smartmin.models import SmartImportRowError, SmartModel
@@ -43,35 +23,20 @@
 from django.utils import timezone
 from django.utils.translation import ugettext_lazy as _
 
->>>>>>> 81472807
 from temba.assets.models import register_asset_store
 from temba.channels.models import Channel, ChannelEvent
 from temba.locations.models import AdminBoundary
 from temba.orgs.models import Org, OrgLock
-<<<<<<< HEAD
-from temba.utils import analytics, format_number, chunk_list, get_anonymous_user, on_transaction_commit
-from temba.utils.languages import _get_language_name_iso6393
-from temba.utils.models import SquashableModel, TembaModel, RequireUpdateFieldsMixin, mapEStoDB
-=======
 from temba.utils import analytics, chunk_list, format_number, get_anonymous_user, on_transaction_commit
->>>>>>> 81472807
 from temba.utils.cache import get_cacheable_attr
 from temba.utils.dates import str_to_datetime
 from temba.utils.export import BaseExportAssetStore, BaseExportTask, TableExporter
-<<<<<<< HEAD
-from temba.utils.text import clean_string, truncate
-from temba.utils.urns import parse_urn, ParsedURN
-from temba.utils.dates import str_to_datetime
-from temba.values.constants import Value
-from temba.utils.locks import NonBlockingLock
-=======
 from temba.utils.languages import _get_language_name_iso6393
 from temba.utils.locks import NonBlockingLock
 from temba.utils.models import RequireUpdateFieldsMixin, SquashableModel, TembaModel, mapEStoDB
 from temba.utils.text import truncate
 from temba.utils.urns import ParsedURN, parse_urn
 from temba.values.constants import Value
->>>>>>> 81472807
 
 logger = logging.getLogger(__name__)
 
@@ -150,11 +115,7 @@
         if not path:
             raise ValueError("Invalid path component: '%s'" % path)
 
-<<<<<<< HEAD
-        return six.text_type(ParsedURN(scheme, path, query=query, fragment=display))
-=======
         return str(ParsedURN(scheme, path, query=query, fragment=display))
->>>>>>> 81472807
 
     @classmethod
     def to_parts(cls, urn):
@@ -166,11 +127,7 @@
         except ValueError:
             raise ValueError("URN strings must contain scheme and path components")
 
-<<<<<<< HEAD
-        if parsed.scheme not in cls.VALID_SCHEMES:
-=======
         if parsed.scheme not in cls.VALID_SCHEMES and parsed.scheme != DELETED_SCHEME:
->>>>>>> 81472807
             raise ValueError("URN contains an invalid scheme component: '%s'" % parsed.scheme)
 
         return parsed.scheme, parsed.path, parsed.query or None, parsed.fragment or None
@@ -184,11 +141,7 @@
 
         if scheme == TEL_SCHEME and formatted:
             try:
-<<<<<<< HEAD
-                if path and path[0] == '+':
-=======
                 if path and path[0] == "+":
->>>>>>> 81472807
                     phone_format = phonenumbers.PhoneNumberFormat.NATIONAL
                     if international:
                         phone_format = phonenumbers.PhoneNumberFormat.INTERNATIONAL
@@ -407,15 +360,6 @@
     MAX_LABEL_LEN = 36
     MAX_ORG_CONTACTFIELDS = 200
 
-<<<<<<< HEAD
-    DATETIME_KEY = 'datetime'
-    TEXT_KEY = 'text'
-    NUMBER_KEY = 'number'
-    COUNTRY_KEY = 'country'
-    STATE_KEY = 'state'
-    DISTRICT_KEY = 'district'
-    WARD_KEY = 'ward'
-=======
     DATETIME_KEY = "datetime"
     TEXT_KEY = "text"
     NUMBER_KEY = "number"
@@ -423,7 +367,6 @@
     STATE_KEY = "state"
     DISTRICT_KEY = "district"
     WARD_KEY = "ward"
->>>>>>> 81472807
 
     uuid = models.UUIDField(unique=True, default=uuid.uuid4)
 
@@ -554,15 +497,6 @@
 
                 if priority is None:
                     priority = 0
-<<<<<<< HEAD
-
-                if not ContactField.is_valid_key(key):
-                    raise ValueError('Field key %s has invalid characters or is a reserved field name' % key)
-
-                field = ContactField.objects.create(org=org, key=key, label=label,
-                                                    show_in_table=show_in_table, value_type=value_type,
-                                                    created_by=user, modified_by=user, priority=priority)
-=======
 
                 if not ContactField.is_valid_key(key):
                     raise ValueError("Field key %s has invalid characters or is a reserved field name" % key)
@@ -577,7 +511,6 @@
                     modified_by=user,
                     priority=priority,
                 )
->>>>>>> 81472807
 
             return field
 
@@ -607,27 +540,6 @@
 MAX_HISTORY = 50
 
 
-<<<<<<< HEAD
-@six.python_2_unicode_compatible
-class Contact(RequireUpdateFieldsMixin, TembaModel):
-    name = models.CharField(verbose_name=_("Name"), max_length=128, blank=True, null=True,
-                            help_text=_("The name of this contact"))
-
-    org = models.ForeignKey(Org, verbose_name=_("Org"), related_name="org_contacts",
-                            help_text=_("The organization that this contact belongs to"))
-
-    is_blocked = models.BooleanField(verbose_name=_("Is Blocked"), default=False,
-                                     help_text=_("Whether this contact has been blocked"))
-
-    is_test = models.BooleanField(verbose_name=_("Is Test"), default=False,
-                                  help_text=_("Whether this contact is for simulation"))
-
-    is_stopped = models.BooleanField(verbose_name=_("Is Stopped"), default=False,
-                                     help_text=_("Whether this contact has opted out of receiving messages"))
-
-    language = models.CharField(max_length=3, verbose_name=_("Language"), null=True, blank=True,
-                                help_text=_("The preferred language for this contact"))
-=======
 class Contact(RequireUpdateFieldsMixin, TembaModel):
     name = models.CharField(
         verbose_name=_("Name"), max_length=128, blank=True, null=True, help_text=_("The name of this contact")
@@ -666,10 +578,6 @@
     fields = JSONField(
         verbose_name=_("Fields"), null=True, help_text=_("The fields set for this contact, keyed by UUID")
     )
->>>>>>> 81472807
-
-    fields = JSONField(verbose_name=_("Fields"), null=True,
-                       help_text=_("The fields set for this contact, keyed by UUID"))
 
     simulation = False
 
@@ -754,18 +662,6 @@
 
         return obj
 
-    def as_search_json(self):
-        obj = dict()
-
-        if self.org.is_anon:
-            obj['urns'] = []
-        else:
-            obj['urns'] = [dict(scheme=urn.scheme, path=urn.path) for urn in self.urns.all()]
-
-        obj['fields'] = self.fields if self.fields else {}
-
-        return obj
-
     def groups_as_text(self):
         groups = self.user_groups.all().order_by("name")
         groups_name_list = [group.name for group in groups]
@@ -876,21 +772,13 @@
             [{"type": "call", "time": c.created_on, "obj": c} for c in calls],
         )
 
-<<<<<<< HEAD
-        return sorted(activity, key=lambda i: i['time'], reverse=True)[:MAX_HISTORY]
-=======
         return sorted(activity, key=lambda i: i["time"], reverse=True)[:MAX_HISTORY]
->>>>>>> 81472807
 
     def get_field_json(self, field):
         """
         Returns the JSON (as a dict) value for this field, or None if there is no value
         """
-<<<<<<< HEAD
-        return self.fields.get(six.text_type(field.uuid)) if self.fields else None
-=======
         return self.fields.get(str(field.uuid)) if self.fields else None
->>>>>>> 81472807
 
     def get_field_serialized(self, field):
         """
@@ -905,11 +793,7 @@
         elif field.value_type == Value.TYPE_DATETIME:
             return json_value.get(ContactField.DATETIME_KEY)
         elif field.value_type == Value.TYPE_NUMBER:
-<<<<<<< HEAD
-            dec_value = json_value.get(ContactField.NUMBER_KEY, json_value.get('decimal'))
-=======
             dec_value = json_value.get(ContactField.NUMBER_KEY, json_value.get("decimal"))
->>>>>>> 81472807
             return format_number(Decimal(dec_value)) if dec_value is not None else None
         elif field.value_type == Value.TYPE_STATE:
             return json_value.get(ContactField.STATE_KEY)
@@ -953,11 +837,7 @@
         elif field.value_type in [Value.TYPE_STATE, Value.TYPE_DISTRICT, Value.TYPE_WARD] and value:
             return value.name
         else:
-<<<<<<< HEAD
-            return six.text_type(value)
-=======
             return str(value)
->>>>>>> 81472807
 
     def set_field(self, user, key, value, label=None, importing=False):
         # make sure this field exists
@@ -966,21 +846,13 @@
         has_changed = False
 
         # parse into the appropriate value types
-<<<<<<< HEAD
-        if value is None or value == '':
-=======
         if value is None or value == "":
->>>>>>> 81472807
             # setting a blank value is equivalent to removing the value
             value = None
 
         else:
             # parse as all value data types
-<<<<<<< HEAD
-            str_value = six.text_type(value)[:Value.MAX_VALUE_LEN]
-=======
             str_value = str(value)[: Value.MAX_VALUE_LEN]
->>>>>>> 81472807
             dt_value = self.org.parse_datetime(value)
             num_value = self.org.parse_number(value)
             loc_value = None
@@ -1012,11 +884,7 @@
                 else:
                     loc_value = None
 
-<<<<<<< HEAD
-        field_uuid = six.text_type(field.uuid)
-=======
         field_uuid = str(field.uuid)
->>>>>>> 81472807
         if self.fields is None:
             self.fields = {}
 
@@ -1047,13 +915,9 @@
                 elif loc_value.level == AdminBoundary.LEVEL_WARD:
                     field_dict[ContactField.WARD_KEY] = loc_value.path
                     field_dict[ContactField.DISTRICT_KEY] = AdminBoundary.strip_last_path(loc_value.path)
-<<<<<<< HEAD
-                    field_dict[ContactField.STATE_KEY] = AdminBoundary.strip_last_path(field_dict[ContactField.DISTRICT_KEY])
-=======
                     field_dict[ContactField.STATE_KEY] = AdminBoundary.strip_last_path(
                         field_dict[ContactField.DISTRICT_KEY]
                     )
->>>>>>> 81472807
 
             # update our field if it is different
             if self.fields.get(field_uuid) != field_dict:
@@ -1068,16 +932,6 @@
             with connection.cursor() as cursor:
                 if value is None:
                     # delete the field
-<<<<<<< HEAD
-                    (cursor.execute(
-                        "UPDATE contacts_contact SET fields = fields - %s, modified_by_id = %s, modified_on = %s WHERE id = %s",
-                        [field_uuid, self.modified_by.id, self.modified_on, self.id]))
-                else:
-                    # update the field
-                    (cursor.execute(
-                        "UPDATE contacts_contact SET fields = COALESCE(fields,'{}'::jsonb) || %s::jsonb, modified_by_id = %s, modified_on = %s WHERE id = %s",
-                        [json.dumps({field_uuid: self.fields[field_uuid]}), self.modified_by.id, self.modified_on, self.id]))
-=======
                     (
                         cursor.execute(
                             "UPDATE contacts_contact SET fields = fields - %s, modified_by_id = %s, modified_on = %s WHERE id = %s",
@@ -1097,7 +951,6 @@
                             ],
                         )
                     )
->>>>>>> 81472807
 
         # update any groups or campaigns for this contact if not importing
         if has_changed and not importing:
@@ -1515,14 +1368,9 @@
 
         else:
             # create new contact or fetch existing one
-<<<<<<< HEAD
-            contact = Contact.get_or_create_by_urns(org, user, name, uuid=uuid, urns=urns, language=language,
-                                                    force_urn_update=True)
-=======
             contact = Contact.get_or_create_by_urns(
                 org, user, name, uuid=uuid, urns=urns, language=language, force_urn_update=True
             )
->>>>>>> 81472807
 
         # if they exist and are blocked, unblock them
         if contact.is_blocked:
@@ -2079,11 +1927,7 @@
         contact_map = dict()
         for contact in contacts:
             contact_map[contact.id] = contact
-<<<<<<< HEAD
-            setattr(contact, '__urns', list())  # initialize URN list cache (setattr avoids name mangling or __urns)
-=======
             setattr(contact, "__urns", list())  # initialize URN list cache (setattr avoids name mangling or __urns)
->>>>>>> 81472807
 
         # cache all URN values (a priority ordered list on each contact)
         urns = ContactURN.objects.filter(contact__in=contact_map.keys()).order_by("contact", "-priority", "pk")
@@ -2128,11 +1972,7 @@
         # add all active fields to our context
         for field in org.cached_contact_fields.values():
             field_value = self.get_field_serialized(field)
-<<<<<<< HEAD
-            context[field.key] = field_value if field_value is not None else ''
-=======
             context[field.key] = field_value if field_value is not None else ""
->>>>>>> 81472807
 
         return context
 
@@ -2317,7 +2157,6 @@
         performed for those groups which reference that field.
         """
         from .search import evaluate_query
-<<<<<<< HEAD
 
         # blocked, stopped or test contacts can't be in dynamic groups
         if self.is_blocked or self.is_stopped or self.is_test:
@@ -2327,23 +2166,11 @@
         contact_search_json = self.as_search_json()
         user = get_anonymous_user()
 
-=======
-
-        # blocked, stopped or test contacts can't be in dynamic groups
-        if self.is_blocked or self.is_stopped or self.is_test:
-            return False
-
-        # cache contact search json
-        contact_search_json = self.as_search_json()
-        user = get_anonymous_user()
-
->>>>>>> 81472807
         affected_dynamic_groups = ContactGroup.get_user_groups(self.org, dynamic=True)
         if for_field:
             affected_dynamic_groups = affected_dynamic_groups.filter(query_fields=for_field)
 
         changed = False
-<<<<<<< HEAD
 
         for dynamic_group in affected_dynamic_groups:
             dynamic_group.org = self.org
@@ -2359,23 +2186,6 @@
             if changed_set and not changed:
                 changed = True
 
-=======
-
-        for dynamic_group in affected_dynamic_groups:
-            dynamic_group.org = self.org
-
-            try:
-                should_add = evaluate_query(self.org, dynamic_group.query, contact_json=contact_search_json)
-            except Exception:  # pragma: no cover
-                should_add = False
-                logger.exception("Error evaluating query", exc_info=True)
-
-            changed_set = dynamic_group._update_contacts(user, [self], add=should_add)
-
-            if changed_set and not changed:
-                changed = True
-
->>>>>>> 81472807
         return changed
 
     def clear_all_groups(self, user):
@@ -3002,17 +2812,10 @@
                 raise ValueError("Cannot re-evaluate a group which is currently re-evaluating")
 
             self.status = ContactGroup.STATUS_EVALUATING
-<<<<<<< HEAD
-            self.save(update_fields=('status',))
-
-            new_group_members = set(self._get_dynamic_members())
-            existing_member_ids = set(self.contacts.values_list('id', flat=True))
-=======
             self.save(update_fields=("status",))
 
             new_group_members = set(self._get_dynamic_members())
             existing_member_ids = set(self.contacts.values_list("id", flat=True))
->>>>>>> 81472807
 
             to_add_ids = new_group_members.difference(existing_member_ids)
             to_remove_ids = existing_member_ids.difference(new_group_members)
@@ -3025,11 +2828,10 @@
 
                 for changed_contact in to_add:
                     changed_contact.handle_update(group=self)
-<<<<<<< HEAD
 
                 # update group updated_at
                 self.modified_on = datetime.datetime.now()
-                self.save(update_fields=('modified_on', ))
+                self.save(update_fields=("modified_on",))
 
                 # extend the lock
                 lock.extend(additional_time=lock_timeout)
@@ -3045,40 +2847,13 @@
 
                 # update group updated_at
                 self.modified_on = datetime.datetime.now()
-                self.save(update_fields=('modified_on',))
-
-=======
-
-                # update group updated_at
-                self.modified_on = datetime.datetime.now()
                 self.save(update_fields=("modified_on",))
 
                 # extend the lock
                 lock.extend(additional_time=lock_timeout)
 
-            # remove contacts from the group that are not in the search
-            for members_chunk in chunk_list(to_remove_ids, 1000):
-                to_remove = Contact.objects.filter(id__in=members_chunk)
-
-                self.contacts.remove(*to_remove)
-
-                for changed_contact in to_remove:
-                    changed_contact.handle_update(group=self)
-
-                # update group updated_at
-                self.modified_on = datetime.datetime.now()
-                self.save(update_fields=("modified_on",))
-
->>>>>>> 81472807
-                # extend the lock
-                lock.extend(additional_time=lock_timeout)
-
             self.status = ContactGroup.STATUS_READY
-<<<<<<< HEAD
-            self.save(update_fields=('status', 'modified_on'))
-=======
             self.save(update_fields=("status", "modified_on"))
->>>>>>> 81472807
 
     def _get_dynamic_members(self):
         """
@@ -3092,17 +2867,10 @@
 
         # get the modified_on of the last synced contact
         last_synced_contact_search = (
-<<<<<<< HEAD
-            ModelESSearch(model=Contact, index='contacts')
-            .params(size=1, routing=self.org.id)
-            .sort('-modified_on_mu')
-            .source(include=['modified_on'])
-=======
             ModelESSearch(model=Contact, index="contacts")
             .params(size=1, routing=self.org.id)
             .sort("-modified_on_mu")
             .source(include=["modified_on"])
->>>>>>> 81472807
             .using(ES)
             .execute()
         )
@@ -3117,25 +2885,13 @@
         try:
             search_object, _ = contact_es_search(self.org, self.query, None)
 
-<<<<<<< HEAD
-            es_search = search_object.source(include=['id']).using(ES).scan()
-=======
             es_search = search_object.source(include=["id"]).using(ES).scan()
->>>>>>> 81472807
             contact_ids = set(mapEStoDB(Contact, es_search, only_ids=True))
         except SearchException:
             logger.exception("Error evaluating query", exc_info=True)
             raise  # reraise the exception
 
         # search the database for any new contacts that have been modified after the modified_on
-<<<<<<< HEAD
-        db_contacts = (
-            Contact.objects
-            .filter(
-                org_id=self.org.id, modified_on__gt=last_modifed_on, is_test=False, is_active=True, is_blocked=False,
-                is_stopped=False
-            )
-=======
         db_contacts = Contact.objects.filter(
             org_id=self.org.id,
             modified_on__gt=last_modifed_on,
@@ -3143,7 +2899,6 @@
             is_active=True,
             is_blocked=False,
             is_stopped=False,
->>>>>>> 81472807
         )
 
         # check if contacts are members of the new group
@@ -3155,11 +2910,7 @@
 
         db_contacts_count = db_contacts.count()
         if db_contacts_count > 1000:  # pragma: no cover
-<<<<<<< HEAD
-            logger.error('Dynamic group manually evaluating more contacts than expected %s > 1000', db_contacts_count)
-=======
             logger.error("Dynamic group manually evaluating more contacts than expected %s > 1000", db_contacts_count)
->>>>>>> 81472807
 
         return contact_ids
 
@@ -3326,14 +3077,7 @@
                         fields.append(field_dict)
 
         contact_fields_list = (
-<<<<<<< HEAD
-            ContactField.objects
-            .filter(org=self.org, is_active=True)
-            .select_related('org')
-            .order_by('-priority', 'pk')
-=======
             ContactField.objects.filter(org=self.org, is_active=True).select_related("org").order_by("-priority", "pk")
->>>>>>> 81472807
         )
         for contact_field in contact_fields_list:
             fields.append(
@@ -3356,11 +3100,7 @@
         from .search import contact_es_search
         from temba.utils.es import ES
 
-<<<<<<< HEAD
-        fields, scheme_counts = self.get_export_fields_and_schemes()
-=======
         fields, scheme_counts, group_fields = self.get_export_fields_and_schemes()
->>>>>>> 81472807
 
         group = self.group or ContactGroup.all_groups.get(org=self.org, group_type=ContactGroup.TYPE_ALL)
 
@@ -3369,19 +3109,11 @@
         if self.search:
             search_object, _ = contact_es_search(self.org, self.search, group)
 
-<<<<<<< HEAD
-            es_search = search_object.source(include=['id']).using(ES).scan()
-            contact_ids = mapEStoDB(Contact, es_search, only_ids=True)
-        else:
-            contacts = group.contacts.all()
-            contact_ids = contacts.filter(is_test=False).order_by('name', 'id').values_list('id', flat=True)
-=======
             es_search = search_object.source(include=["id"]).using(ES).scan()
             contact_ids = mapEStoDB(Contact, es_search, only_ids=True)
         else:
             contacts = group.contacts.all()
             contact_ids = contacts.filter(is_test=False).order_by("name", "id").values_list("id", flat=True)
->>>>>>> 81472807
 
         # create our exporter
         exporter = TableExporter(self, "Contact", [f["label"] for f in fields] + [g["label"] for g in group_fields])
@@ -3433,11 +3165,7 @@
                         else:
                             field_value = ""
                     else:
-<<<<<<< HEAD
-                        field_value = contact.get_field_display(field['field'])
-=======
                         field_value = contact.get_field_display(field["field"])
->>>>>>> 81472807
 
                     if field_value is None:
                         field_value = ""
