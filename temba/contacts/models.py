--- conflicted
+++ resolved
@@ -3338,23 +3338,6 @@
                 total_exported_contacts += 1
 
                 # output some status information every 10,000 contacts
-<<<<<<< HEAD
-                #if current_contact % 10000 == 0:  # pragma: no cover
-                #    elapsed = time.time() - start
-                #    predicted = elapsed // (current_contact / len(contact_ids))
-
-                #    logger.info(
-                #        "Export of %s contacts - %d%% (%s/%s) complete in %0.2fs (predicted %0.0fs)"
-                #        % (
-                #            self.org.name,
-                #            current_contact * 100 // len(contact_ids),
-                #            "{:,}".format(current_contact),
-                #            "{:,}".format(len(contact_ids)),
-                #            time.time() - start,
-                #            predicted,
-                #        )
-                #    )
-=======
                 if total_exported_contacts % ExportContactsTask.LOG_PROGRESS_PER_ROWS == 0:
                     elapsed = time.time() - start
                     predicted = elapsed // (total_exported_contacts / len(contact_ids))
@@ -3370,7 +3353,6 @@
                             predicted,
                         )
                     )
->>>>>>> 437a9ae8
 
         return exporter.save_file()
 
