--- conflicted
+++ resolved
@@ -40,79 +40,8 @@
 
 logger = logging.getLogger(__name__)
 
-<<<<<<< HEAD
-# phone number for every org's test contact
-OLD_TEST_CONTACT_TEL = "12065551212"
-
-# how many sequential contacts on import triggers suspension
-SEQUENTIAL_CONTACTS_THRESHOLD = 250
-
-DELETED_SCHEME = "deleted"
-EMAIL_SCHEME = "mailto"
-EXTERNAL_SCHEME = "ext"
-FACEBOOK_SCHEME = "facebook"
-JIOCHAT_SCHEME = "jiochat"
-LINE_SCHEME = "line"
-TEL_SCHEME = "tel"
-TELEGRAM_SCHEME = "telegram"
-TWILIO_SCHEME = "twilio"
-TWITTER_SCHEME = "twitter"
-TWITTERID_SCHEME = "twitterid"
-VIBER_SCHEME = "viber"
-VK_SCHEME = "vk"
-FCM_SCHEME = "fcm"
-WHATSAPP_SCHEME = "whatsapp"
-WECHAT_SCHEME = "wechat"
-FRESHCHAT_SCHEME = "freshchat"
-DISCORD_SCHEME = "discord"
-
-FACEBOOK_PATH_REF_PREFIX = "ref:"
-
-# Scheme, Label, Export/Import Header, Context Key
-URN_SCHEME_CONFIG = (
-    (TEL_SCHEME, _("Phone number"), "tel_e164"),
-    (FACEBOOK_SCHEME, _("Facebook identifier"), FACEBOOK_SCHEME),
-    (TWITTER_SCHEME, _("Twitter handle"), TWITTER_SCHEME),
-    (TWITTERID_SCHEME, _("Twitter ID"), TWITTERID_SCHEME),
-    (VIBER_SCHEME, _("Viber identifier"), VIBER_SCHEME),
-    (LINE_SCHEME, _("LINE identifier"), LINE_SCHEME),
-    (TELEGRAM_SCHEME, _("Telegram identifier"), TELEGRAM_SCHEME),
-    (EMAIL_SCHEME, _("Email address"), EMAIL_SCHEME),
-    (EXTERNAL_SCHEME, _("External identifier"), EXTERNAL_SCHEME),
-    (JIOCHAT_SCHEME, _("JioChat identifier"), JIOCHAT_SCHEME),
-    (WECHAT_SCHEME, _("WeChat identifier"), WECHAT_SCHEME),
-    (FCM_SCHEME, _("Firebase Cloud Messaging identifier"), FCM_SCHEME),
-    (WHATSAPP_SCHEME, _("WhatsApp identifier"), WHATSAPP_SCHEME),
-    (FRESHCHAT_SCHEME, _("Freshchat identifier"), FRESHCHAT_SCHEME),
-    (VK_SCHEME, _("VK identifier"), VK_SCHEME),
-    (DISCORD_SCHEME, _("Discord identifier"), DISCORD_SCHEME),
-)
-
-
-IMPORT_HEADERS = tuple((f"URN:{c[0]}", c[0]) for c in URN_SCHEME_CONFIG)
-
-# events from sessions to include in contact history
-HISTORY_INCLUDE_EVENTS = {
-    "contact_language_changed",
-    "contact_field_changed",
-    "contact_groups_changed",
-    "contact_name_changed",
-    "contact_urns_changed",
-    "email_created",  # no longer generated but exists in old sessions
-    "email_sent",
-    "error",
-    "failure",
-    "input_labels_added",
-    "run_result_changed",
-    "ticket_opened",
-}
-
-
-class URN(object):
-=======
 
 class URN:
->>>>>>> 28d3215d
     """
     Support class for URN strings. We differ from the strict definition of a URN (https://tools.ietf.org/html/rfc2141)
     in that:
@@ -139,6 +68,7 @@
     WECHAT_SCHEME = "wechat"
     FRESHCHAT_SCHEME = "freshchat"
     ROCKETCHAT_SCHEME = "rocketchat"
+    DISCORD_SCHEME = "discord"
 
     SCHEME_CHOICES = (
         (TEL_SCHEME, _("Phone number")),
@@ -157,6 +87,7 @@
         (FRESHCHAT_SCHEME, _("Freshchat identifier")),
         (VK_SCHEME, _("VK identifier")),
         (ROCKETCHAT_SCHEME, _("RocketChat identifier")),
+        (DISCORD_SCHEME, _("Discord Identifier")),
     )
 
     VALID_SCHEMES = {s[0] for s in SCHEME_CHOICES}
@@ -285,7 +216,7 @@
                 regex.V0,
             )
         # Discord IDs are snowflakes, which are int64s internally
-        elif scheme == DISCORD_SCHEME:
+        elif scheme == cls.DISCORD_SCHEME:
             try:
                 int(path)
                 return True
@@ -374,7 +305,7 @@
 
     @classmethod
     def from_discord(cls, path):
-        return cls.from_parts(DISCORD_SCHEME, path)
+        return cls.from_parts(cls.DISCORD_SCHEME, path)
 
 
 class UserContactFieldsQuerySet(models.QuerySet):
@@ -1346,34 +1277,11 @@
     """
 
     # schemes that support "new conversation" triggers
-<<<<<<< HEAD
-    SCHEMES_SUPPORTING_NEW_CONVERSATION = {FACEBOOK_SCHEME, VIBER_SCHEME, TELEGRAM_SCHEME}
-    SCHEMES_SUPPORTING_REFERRALS = {FACEBOOK_SCHEME}  # schemes that support "referral" triggers
-
-    EXPORT_SCHEME_HEADERS = tuple((c[0], c[1]) for c in URN_SCHEME_CONFIG)
-
-    PRIORITY_LOWEST = 1
-    PRIORITY_STANDARD = 50
-    PRIORITY_HIGHEST = 99
-
-    PRIORITY_DEFAULTS = {
-        TEL_SCHEME: PRIORITY_STANDARD,
-        TWITTER_SCHEME: 90,
-        TWITTERID_SCHEME: 90,
-        FACEBOOK_SCHEME: 90,
-        TELEGRAM_SCHEME: 90,
-        VIBER_SCHEME: 90,
-        FCM_SCHEME: 90,
-        FRESHCHAT_SCHEME: 90,
-        DISCORD_SCHEME: 90,
-    }
-=======
     SCHEMES_SUPPORTING_NEW_CONVERSATION = {URN.FACEBOOK_SCHEME, URN.VIBER_SCHEME, URN.TELEGRAM_SCHEME}
     SCHEMES_SUPPORTING_REFERRALS = {URN.FACEBOOK_SCHEME}  # schemes that support "referral" triggers
 
     # mailroom sets priorites like 1000, 999, ...
     PRIORITY_HIGHEST = 1000
->>>>>>> 28d3215d
 
     ANON_MASK = "*" * 8  # Returned instead of URN values for anon orgs
     ANON_MASK_HTML = "•" * 8  # Pretty HTML version of anon mask
