
import logging
from datetime import timedelta

import iso8601
import pytz

from django.conf import settings
from django.contrib.auth.models import User
from django.utils import timezone

import logging
from datetime import timedelta

import iso8601
import pytz
from celery.task import task
<<<<<<< HEAD
from django.conf import settings
from django.utils import timezone

from temba.utils.queues import nonoverlapping_task
from .models import ExportContactsTask, ContactGroupCount, ContactGroup, Contact

logger = logging.getLogger(__name__)
=======

from temba.utils.queues import nonoverlapping_task
>>>>>>> 81472807

from .models import Contact, ContactGroup, ContactGroupCount, ExportContactsTask

logger = logging.getLogger(__name__)


@task(track_started=True, name="export_contacts_task")
def export_contacts_task(task_id):
    """
    Export contacts to a file and e-mail a link to the user
    """
    ExportContactsTask.objects.get(id=task_id).perform()


@nonoverlapping_task(track_started=True, name="squash_contactgroupcounts")
def squash_contactgroupcounts():
    """
    Squashes our ContactGroupCounts into single rows per ContactGroup
    """
    ContactGroupCount.squash()


@task(track_started=True, name="reevaluate_dynamic_group")
def reevaluate_dynamic_group(group_id):
    """
    (Re)evaluate a dynamic group
    """
    ContactGroup.user_groups.get(id=group_id).reevaluate()


<<<<<<< HEAD
@task(name='check_elasticsearch_lag')
=======
@task(track_started=True, name="full_release_contact")
def full_release_contact(contact_id, user_id):
    contact = Contact.objects.filter(id=contact_id).first()
    user = User.objects.filter(id=user_id).first()

    if contact and not contact.is_active:
        contact._full_release(user)


@task(name="check_elasticsearch_lag")
>>>>>>> 81472807
def check_elasticsearch_lag():
    if settings.ELASTICSEARCH_URL:
        from temba.utils.es import ES, ModelESSearch

        # get the modified_on of the last synced contact
        res = (
<<<<<<< HEAD
            ModelESSearch(model=Contact, index='contacts')
            .params(size=1)
            .sort('-modified_on_mu')
            .source(include=['modified_on', 'id'])
=======
            ModelESSearch(model=Contact, index="contacts")
            .params(size=1)
            .sort("-modified_on_mu")
            .source(include=["modified_on", "id"])
>>>>>>> 81472807
            .using(ES)
            .execute()
        )

<<<<<<< HEAD
        es_hits = res['hits']['hits']
        if es_hits:
            # if we have elastic results, make sure they aren't more than five minutes behind
            db_contact = Contact.objects.filter(is_test=False).order_by('-modified_on').first()
            es_modified_on = iso8601.parse_date(es_hits[0]['_source']['modified_on'], pytz.utc)
            es_id = es_hits[0]['_source']['id']

            # no db contact is an error, ES should be empty as well
            if not db_contact:
                logger.error("db empty but ElasticSearch has contacts. Newest ES(id: %d, modified_on: %s)",
                             es_id, es_modified_on)
=======
        es_hits = res["hits"]["hits"]
        if es_hits:
            # if we have elastic results, make sure they aren't more than five minutes behind
            db_contact = Contact.objects.filter(is_test=False).order_by("-modified_on").first()
            es_modified_on = iso8601.parse_date(es_hits[0]["_source"]["modified_on"], pytz.utc)
            es_id = es_hits[0]["_source"]["id"]

            # no db contact is an error, ES should be empty as well
            if not db_contact:
                logger.error(
                    "db empty but ElasticSearch has contacts. Newest ES(id: %d, modified_on: %s)",
                    es_id,
                    es_modified_on,
                )
>>>>>>> 81472807
                return False

            #  check the lag between the two, shouldn't be more than 5 minutes
            if db_contact.modified_on - es_modified_on > timedelta(minutes=5):
<<<<<<< HEAD
                logger.error("drift between ElasticSearch and DB. Newest DB(id: %d, modified_on: %s) Newest ES(id: %d, modified_on: %s)",
                             db_contact.id, db_contact.modified_on, es_id, es_modified_on)
=======
                logger.error(
                    "drift between ElasticSearch and DB. Newest DB(id: %d, modified_on: %s) Newest ES(id: %d, modified_on: %s)",
                    db_contact.id,
                    db_contact.modified_on,
                    es_id,
                    es_modified_on,
                )
>>>>>>> 81472807

                return False

        else:
            # we don't have any ES hits, get our oldest db contact, check it is less than five minutes old
<<<<<<< HEAD
            db_contact = Contact.objects.filter(is_test=False).order_by('modified_on').first()
            if db_contact and timezone.now() - db_contact.modified_on > timedelta(minutes=5):
                logger.error("ElasticSearch empty with DB contacts older than five minutes. Oldest DB(id: %d, modified_on: %s)",
                             db_contact.id, db_contact.modified_on)
=======
            db_contact = Contact.objects.filter(is_test=False).order_by("modified_on").first()
            if db_contact and timezone.now() - db_contact.modified_on > timedelta(minutes=5):
                logger.error(
                    "ElasticSearch empty with DB contacts older than five minutes. Oldest DB(id: %d, modified_on: %s)",
                    db_contact.id,
                    db_contact.modified_on,
                )
>>>>>>> 81472807

                return False

    return True<|MERGE_RESOLUTION|>--- conflicted
+++ resolved
@@ -9,24 +9,9 @@
 from django.contrib.auth.models import User
 from django.utils import timezone
 
-import logging
-from datetime import timedelta
-
-import iso8601
-import pytz
 from celery.task import task
-<<<<<<< HEAD
-from django.conf import settings
-from django.utils import timezone
 
 from temba.utils.queues import nonoverlapping_task
-from .models import ExportContactsTask, ContactGroupCount, ContactGroup, Contact
-
-logger = logging.getLogger(__name__)
-=======
-
-from temba.utils.queues import nonoverlapping_task
->>>>>>> 81472807
 
 from .models import Contact, ContactGroup, ContactGroupCount, ExportContactsTask
 
@@ -57,9 +42,6 @@
     ContactGroup.user_groups.get(id=group_id).reevaluate()
 
 
-<<<<<<< HEAD
-@task(name='check_elasticsearch_lag')
-=======
 @task(track_started=True, name="full_release_contact")
 def full_release_contact(contact_id, user_id):
     contact = Contact.objects.filter(id=contact_id).first()
@@ -70,41 +52,20 @@
 
 
 @task(name="check_elasticsearch_lag")
->>>>>>> 81472807
 def check_elasticsearch_lag():
     if settings.ELASTICSEARCH_URL:
         from temba.utils.es import ES, ModelESSearch
 
         # get the modified_on of the last synced contact
         res = (
-<<<<<<< HEAD
-            ModelESSearch(model=Contact, index='contacts')
-            .params(size=1)
-            .sort('-modified_on_mu')
-            .source(include=['modified_on', 'id'])
-=======
             ModelESSearch(model=Contact, index="contacts")
             .params(size=1)
             .sort("-modified_on_mu")
             .source(include=["modified_on", "id"])
->>>>>>> 81472807
             .using(ES)
             .execute()
         )
 
-<<<<<<< HEAD
-        es_hits = res['hits']['hits']
-        if es_hits:
-            # if we have elastic results, make sure they aren't more than five minutes behind
-            db_contact = Contact.objects.filter(is_test=False).order_by('-modified_on').first()
-            es_modified_on = iso8601.parse_date(es_hits[0]['_source']['modified_on'], pytz.utc)
-            es_id = es_hits[0]['_source']['id']
-
-            # no db contact is an error, ES should be empty as well
-            if not db_contact:
-                logger.error("db empty but ElasticSearch has contacts. Newest ES(id: %d, modified_on: %s)",
-                             es_id, es_modified_on)
-=======
         es_hits = res["hits"]["hits"]
         if es_hits:
             # if we have elastic results, make sure they aren't more than five minutes behind
@@ -119,15 +80,10 @@
                     es_id,
                     es_modified_on,
                 )
->>>>>>> 81472807
                 return False
 
             #  check the lag between the two, shouldn't be more than 5 minutes
             if db_contact.modified_on - es_modified_on > timedelta(minutes=5):
-<<<<<<< HEAD
-                logger.error("drift between ElasticSearch and DB. Newest DB(id: %d, modified_on: %s) Newest ES(id: %d, modified_on: %s)",
-                             db_contact.id, db_contact.modified_on, es_id, es_modified_on)
-=======
                 logger.error(
                     "drift between ElasticSearch and DB. Newest DB(id: %d, modified_on: %s) Newest ES(id: %d, modified_on: %s)",
                     db_contact.id,
@@ -135,18 +91,11 @@
                     es_id,
                     es_modified_on,
                 )
->>>>>>> 81472807
 
                 return False
 
         else:
             # we don't have any ES hits, get our oldest db contact, check it is less than five minutes old
-<<<<<<< HEAD
-            db_contact = Contact.objects.filter(is_test=False).order_by('modified_on').first()
-            if db_contact and timezone.now() - db_contact.modified_on > timedelta(minutes=5):
-                logger.error("ElasticSearch empty with DB contacts older than five minutes. Oldest DB(id: %d, modified_on: %s)",
-                             db_contact.id, db_contact.modified_on)
-=======
             db_contact = Contact.objects.filter(is_test=False).order_by("modified_on").first()
             if db_contact and timezone.now() - db_contact.modified_on > timedelta(minutes=5):
                 logger.error(
@@ -154,7 +103,6 @@
                     db_contact.id,
                     db_contact.modified_on,
                 )
->>>>>>> 81472807
 
                 return False
 
