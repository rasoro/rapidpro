--- conflicted
+++ resolved
@@ -5289,17 +5289,10 @@
             return workbook.worksheets
 
         # no group specified, so will default to 'All Contacts'
-<<<<<<< HEAD
         with self.assertNumQueries(43):
             export = request_export()
-
             self.assertExcelSheet(export[0], [
-                ["Contact UUID", "Name", "Language", "Email", "Phone", "Telegram", "Twitter", "First", "Second", "Third"],
-=======
-        with self.assertNumQueries(40):
-            self.assertExcelSheet(request_export(), [
                 ["Contact UUID", "Name", "Language", "Email", "Phone", "Telegram", "Twitter", "Third", "First", "Second"],
->>>>>>> 28b8f75e
                 [contact2.uuid, "Adam Sumner", "eng", "adam@sumner.com", "+12067799191", "1234", "adam", "", "", ""],
                 [contact.uuid, "Ben Haggerty", "", "", "+12067799294", "", "", "20-12-2015 08:30", "One", ""],
             ])
@@ -5308,7 +5301,8 @@
         self.contactfield_2.priority = 15
         self.contactfield_2.save()
         with self.assertNumQueries(40):
-            self.assertExcelSheet(request_export(), [
+            export = request_export()
+            self.assertExcelSheet(export[0], [
                 ["Contact UUID", "Name", "Language", "Email", "Phone", "Telegram", "Twitter", "Third", "Second", "First"],
                 [contact2.uuid, "Adam Sumner", "eng", "adam@sumner.com", "+12067799191", "1234", "adam", "", "", ""],
                 [contact.uuid, "Ben Haggerty", "", "", "+12067799294", "", "", "20-12-2015 08:30", "", "One"],
@@ -5325,16 +5319,10 @@
         ContactURN.create(self.org, contact, 'tel:+12062233445')
 
         # but should have additional Twitter and phone columns
-<<<<<<< HEAD
         with self.assertNumQueries(45):
             export = request_export()
             self.assertExcelSheet(export[0], [
-                ["Contact UUID", "Name", "Language", "Email", "Phone", "Phone", "Telegram", "Twitter", "First", "Second", "Third"],
-=======
-        with self.assertNumQueries(40):
-            self.assertExcelSheet(request_export(), [
                 ["Contact UUID", "Name", "Language", "Email", "Phone", "Phone", "Telegram", "Twitter", "Third", "Second", "First"],
->>>>>>> 28b8f75e
                 [contact2.uuid, "Adam Sumner", "eng", "adam@sumner.com", "+12067799191", "", "1234", "adam", "", "", ""],
                 [contact.uuid, "Ben Haggerty", "", "", "+12067799294", "+12062233445", "", "", "20-12-2015 08:30", "", "One"],
                 [contact3.uuid, "Luol Deng", "", "", "+12078776655", "", "", "deng", "", "", ""],
@@ -5349,15 +5337,9 @@
             ])
 
         # export a specified group of contacts (only Ben and Adam are in the group)
-<<<<<<< HEAD
         with self.assertNumQueries(44):
             self.assertExcelSheet(request_export('?g=%s' % group.uuid)[0], [
-                ["Contact UUID", "Name", "Language", "Email", "Phone", "Phone", "Telegram", "Twitter", "First", "Second", "Third"],
-=======
-        with self.assertNumQueries(41):
-            self.assertExcelSheet(request_export('?g=%s' % group.uuid), [
                 ["Contact UUID", "Name", "Language", "Email", "Phone", "Phone", "Telegram", "Twitter", "Third", "Second", "First"],
->>>>>>> 28b8f75e
                 [contact2.uuid, "Adam Sumner", "eng", "adam@sumner.com", "+12067799191", "", "1234", "adam", "", "", ""],
                 [contact.uuid, "Ben Haggerty", "", "", "+12067799294", "+12062233445", "", "", "20-12-2015 08:30", "", "One"],
             ])
@@ -5368,15 +5350,9 @@
             {'_type': '_doc', '_index': 'dummy_index', '_source': {'id': contact3.id}}
         ]
         with ESMockWithScroll(data=mock_es_data):
-<<<<<<< HEAD
             with self.assertNumQueries(42):
                 self.assertExcelSheet(request_export('?s=name+has+adam+or+name+has+deng')[0], [
-                    ["Contact UUID", "Name", "Language", "Email", "Phone", "Phone", "Telegram", "Twitter", "First", "Second", "Third"],
-=======
-            with self.assertNumQueries(39):
-                self.assertExcelSheet(request_export('?s=name+has+adam+or+name+has+deng'), [
                     ["Contact UUID", "Name", "Language", "Email", "Phone", "Phone", "Telegram", "Twitter", "Third", "Second", "First"],
->>>>>>> 28b8f75e
                     [contact2.uuid, "Adam Sumner", "eng", "adam@sumner.com", "+12067799191", "", "1234", "adam", "", "", ""],
                     [contact3.uuid, "Luol Deng", "", "", "+12078776655", "", "", "deng", "", "", ""],
                 ])
@@ -5386,28 +5362,16 @@
             {'_type': '_doc', '_index': 'dummy_index', '_source': {'id': contact.id}}
         ]
         with ESMockWithScroll(data=mock_es_data):
-<<<<<<< HEAD
             with self.assertNumQueries(42):
                 self.assertExcelSheet(request_export('?g=%s&s=Hagg' % group.uuid)[0], [
-                    ["Contact UUID", "Name", "Language", "Email", "Phone", "Phone", "Telegram", "Twitter", "First", "Second", "Third"],
-                    [contact.uuid, "Ben Haggerty", "", "", "+12067799294", "+12062233445", "", "", "One", "", "20-12-2015 08:30"],
-=======
-            with self.assertNumQueries(40):
-                self.assertExcelSheet(request_export('?g=%s&s=Hagg' % group.uuid), [
                     ["Contact UUID", "Name", "Language", "Email", "Phone", "Phone", "Telegram", "Twitter", "Third", "Second", "First"],
                     [contact.uuid, "Ben Haggerty", "", "", "+12067799294", "+12062233445", "", "", "20-12-2015 08:30", "", "One"],
->>>>>>> 28b8f75e
                 ])
 
         # now try with an anonymous org
         with AnonymousOrg(self.org):
-<<<<<<< HEAD
             self.assertExcelSheet(request_export()[0], [
-                ["ID", "Contact UUID", "Name", "Language", "First", "Second", "Third"],
-=======
-            self.assertExcelSheet(request_export(), [
                 ["ID", "Contact UUID", "Name", "Language", "Third", "Second", "First"],
->>>>>>> 28b8f75e
                 [six.text_type(contact2.id), contact2.uuid, "Adam Sumner", "eng", "", "", ""],
                 [six.text_type(contact.id), contact.uuid, "Ben Haggerty", "", "20-12-2015 08:30", "", "One"],
                 [six.text_type(contact3.id), contact3.uuid, "Luol Deng", "", "", "", ""],
