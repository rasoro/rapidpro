from __future__ import unicode_literals

import json
import pytz

from datetime import datetime, date
from django.utils import timezone

from django_hstore.apps import register_hstore_handler
from django.core.exceptions import ValidationError
from django.core.urlresolvers import reverse
from django.conf import settings
from django.contrib.auth.models import Group
from django.db import connection
from mock import patch
from smartmin.tests import _CRUDLTest
from smartmin.csv_imports.models import ImportTask
from temba.contacts.models import Contact, ContactGroup, ContactField, ContactURN, TEL_SCHEME, TWITTER_SCHEME
from temba.contacts.models import ExportContactsTask
from temba.contacts.templatetags.contacts import contact_field
from temba.locations.models import AdminBoundary
from temba.orgs.models import Org, OrgFolder
from temba.channels.models import Channel
from temba.msgs.models import Msg, Call, Label
from temba.tests import AnonymousOrg, TembaTest
from temba.triggers.models import Trigger, KEYWORD_TRIGGER
from temba.utils import datetime_to_str, get_datetime_format
from temba.values.models import STATE


class ContactCRUDLTest(_CRUDLTest):
    def setUp(self):
        from temba.contacts.views import ContactCRUDL
        super(ContactCRUDLTest, self).setUp()

        self.country = AdminBoundary.objects.create(osm_id='171496', name='Rwanda', level=0)
        AdminBoundary.objects.create(osm_id='1708283', name='Kigali', level=1, parent=self.country)
        
        self.crudl = ContactCRUDL
        self.user = self.create_user("tito")
        self.org = Org.objects.create(name="Nyaruka Ltd.", timezone="Africa/Kigali", country=self.country,
                                      created_by=self.user, modified_by=self.user)
        self.org.administrators.add(self.user)
        self.user.set_org(self.org)
        self.org.initialize()

        ContactField.get_or_create(self.org, 'age', "Age", value_type='N')
        ContactField.get_or_create(self.org, 'home', "Home", value_type='S')

    def getCreatePostData(self):
        return dict(name="Joe Brady", __urn__tel="+250785551212")

    def getUpdatePostData(self):
        return dict(name="Joe Brady", __urn__tel="+250785551212")

    def getTestObject(self):
        if self.object:
            return self.object

        if self.getCRUDL().permissions:
            self.login(self.getUser())

        # create our object
        create_page = reverse(self.getCRUDL().url_name_for_action('create'))
        post_data = self.getCreatePostData()
        self.client.post(create_page, data=post_data)

        # find our created object
        self.object = Contact.objects.get(org=self.org, urns__path=post_data['__urn__tel'], name=post_data['name'])
        return self.object

    def testList(self):
        self.joe = Contact.get_or_create(self.org, self.user, name='Joe', urns=[(TEL_SCHEME, '123')])
        self.joe.set_field('age', 20)
        self.joe.set_field('home', 'Kigali')
        self.frank = Contact.get_or_create(self.org, self.user, name='Frank', urns=[(TEL_SCHEME, '124')])
        self.frank.set_field('age', 18)

        response = self._do_test_view('list')
        self.assertEqual([self.frank, self.joe], list(response.context['object_list']))

        response = self._do_test_view('list', query_string='search=age+%3D+18')
        self.assertEqual([self.frank], list(response.context['object_list']))

        response = self._do_test_view('list', query_string='search=age+>+18+and+home+%3D+"Kigali"')
        self.assertEqual([self.joe], list(response.context['object_list']))

    def testRead(self):
        self.joe = Contact.get_or_create(self.org, self.user, name='Joe', urns=[(TEL_SCHEME, '123')])

        read_url = reverse('contacts.contact_read', args=[self.joe.uuid])
        response = self.client.get(read_url)
        self.assertRedirect(response, '/users/login/')

        self.login(self.user)
        response = self.client.get(read_url)
        self.assertContains(response, "Joe")

        # make sure the block link is present
        block_url = reverse('contacts.contact_block', args=[self.joe.id])
        self.assertContains(response, block_url)

        # and that it works
        self.client.post(block_url, dict(id=self.joe.id))
        self.assertTrue(Contact.objects.get(pk=self.joe.id, is_blocked=True))

        # try unblocking now
        response = self.client.get(read_url)
        restore_url = reverse('contacts.contact_restore', args=[self.joe.id])
        self.assertContains(response, restore_url)

        self.client.post(restore_url, dict(id=self.joe.id))
        self.assertTrue(Contact.objects.get(pk=self.joe.id, is_blocked=False))

        # ok, what about deleting?
        response = self.client.get(read_url)
        delete_url = reverse('contacts.contact_delete', args=[self.joe.id])
        self.assertContains(response, delete_url)

        self.client.post(delete_url, dict(id=self.joe.id))
        self.assertTrue(Contact.objects.get(pk=self.joe.id, is_active=False))

        # can no longer access
        response = self.client.get(read_url)
        self.assertEquals(response.status_code, 404)

        # invalid uuid should return 404
        response = self.client.get(reverse('contacts.contact_read', args=['invalid-uuid']))
        self.assertEquals(response.status_code, 404)

    def testDelete(self):
        object = self.getTestObject()
        self._do_test_view('delete', object, post_data=dict())
        self.assertFalse(self.getCRUDL().model.objects.get(pk=object.pk).is_active)  # check object is inactive
        self.assertEqual(0, ContactURN.objects.filter(contact=object).count())  # check no attached URNs


class ContactGroupCRUDLTest(_CRUDLTest):
    def setUp(self):
        from temba.contacts.views import ContactGroupCRUDL

        super(ContactGroupCRUDLTest, self).setUp()
        self.crudl = ContactGroupCRUDL
        self.user = self.create_user("tito")
        self.org = Org.objects.create(name="Nyaruka Ltd.", timezone="Africa/Kigali", created_by=self.user, modified_by=self.user)
        self.org.administrators.add(self.user)
        self.org.initialize()

        self.user.set_org(self.org)
        self.channel = Channel.objects.create(name="Test Channel", address="0785551212", country='RW',
                                              org=self.org, created_by=self.user, modified_by=self.user,
                                              secret="12345", gcm_id="123")

        self.joe = Contact.get_or_create(self.org, self.user, name="Joe Blow", urns=[(TEL_SCHEME, "123")])
        self.frank = Contact.get_or_create(self.org, self.user, name="Frank Smith", urns=[(TEL_SCHEME, "1234")])

    def getCreatePostData(self):
        return dict(name="My Group")

    def getUpdatePostData(self):
        return dict(name="My Updated Group", contacts="%s" % self.frank.pk, join_keyword="updated", join_response="Thanks for joining the group")

    def getManager(self):
        return ContactGroup.user_groups

    def testDelete(self):
        obj = self.getTestObject()
        self._do_test_view('delete', obj, post_data=dict())
        self.assertFalse(self.getCRUDL().model.user_groups.get(pk=obj.pk).is_active)

    def test_create(self):
        create_url = reverse('contacts.contactgroup_create')
        self.login(self.user)

        # clear our current groups
        ContactGroup.user_groups.filter(org=self.org).delete()

        response = self.client.post(create_url, dict(name="  "))
        self.assertEquals(1, len(response.context['form'].errors))
        self.assertEquals(response.context['form'].errors['name'][0], "The name of a group cannot contain only whitespaces.")

        response = self.client.post(create_url, dict(name="first  "))
        self.assertNoFormErrors(response)
        group = ContactGroup.user_groups.get(org=self.org, name="first")

        # try to create another with the same name, nothing happens
        response = self.client.post(create_url, dict(name="First"))
        self.assertNoFormErrors(response)
        self.assertEquals(1, ContactGroup.user_groups.filter(org=self.org).count())

        # direct calls are the same thing
        existing_group = ContactGroup.get_or_create(self.org, self.user, "  FIRST")
        self.assertEquals(group, existing_group)

    def test_update_url(self):
        group = ContactGroup.create(self.org, self.user, "one")

        update_url = reverse('contacts.contactgroup_update', args=[group.pk])
        self.login(self.user)

        response = self.client.post(update_url, dict(name="   "))
        self.assertEquals(1, len(response.context['form'].errors))
        self.assertEquals(response.context['form'].errors['name'][0], "The name of a group cannot contain only whitespaces.")

        response = self.client.post(update_url, dict(name="new name   "))
        self.assertNoFormErrors(response)
        self.assertTrue(ContactGroup.user_groups.get(org=self.org, name="new name"))


class ContactGroupTest(TembaTest):
    def setUp(self):
        super(ContactGroupTest, self).setUp()

        register_hstore_handler(connection)

        self.joe = Contact.get_or_create(self.org, self.admin, name="Joe Blow", urns=[(TEL_SCHEME, "123")])
        self.frank = Contact.get_or_create(self.org, self.admin, name="Frank Smith", urns=[(TEL_SCHEME, "1234")])
        self.mary = Contact.get_or_create(self.org, self.admin, name="Mary Mo", urns=[(TEL_SCHEME, "345")])

    def test_create(self):
        # exception if group name is blank
        self.assertRaises(ValueError, ContactGroup.create, self.org, self.admin, "   ")

        ContactGroup.create(self.org, self.admin, " group one ")
        self.assertEquals(1, ContactGroup.user_groups.count())
        self.assertTrue(ContactGroup.user_groups.get(org=self.org, name="group one"))

    def test_member_count(self):
        group = ContactGroup.create(self.org, self.user, "Cool kids")
        group.contacts.add(self.joe, self.frank)

        self.assertEquals(ContactGroup.user_groups.get(pk=group.pk).count, 2)

        group.update_contacts([self.mary], add=True)

        self.assertEquals(ContactGroup.user_groups.get(pk=group.pk).count, 3)

        group.update_contacts([self.mary], add=False)

        self.assertEquals(ContactGroup.user_groups.get(pk=group.pk).count, 2)

        self.joe.block()

        self.assertEquals(ContactGroup.user_groups.get(pk=group.pk).count, 1)

        self.joe.unblock()
        self.frank.release()

        self.assertEquals(ContactGroup.user_groups.get(pk=group.pk).count, 0)

        self.clear_cache()

        self.assertEquals(ContactGroup.user_groups.get(pk=group.pk).count, 0)

    def test_update_query(self):
        age = ContactField.get_or_create(self.org, 'age')
        gender = ContactField.get_or_create(self.org, 'gender')
        group = ContactGroup.create(self.org, self.admin, "Group 1")

        group.update_query('(age < 18 and gender = "male") or (age > 18 and gender = "female")')
        self.assertEqual([age, gender], list(ContactGroup.user_groups.get(pk=group.id).query_fields.all().order_by('key')))

        group.update_query('height > 100')
        self.assertEqual(0, ContactGroup.user_groups.get(pk=group.id).query_fields.count())

        # dynamic group should not have remove to group button
        self.login(self.admin)
        filter_url = reverse('contacts.contact_filter', args=[group.pk])
        response = self.client.get(filter_url)
        self.assertFalse('unlabel' in response.context['actions'])

    def test_delete(self):
        group = ContactGroup.create(self.org, self.user, "one")

        self.login(self.admin)

        response = self.client.post(reverse('contacts.contactgroup_delete', args=[group.pk]), dict())
        self.assertFalse(ContactGroup.user_groups.get(pk=group.pk).is_active)

        group = ContactGroup.create(self.org, self.user, "one")
        delete_url = reverse('contacts.contactgroup_delete', args=[group.pk])

        trigger = Trigger.objects.create(org=self.org, keyword="join", created_by=self.admin, modified_by=self.admin)
        trigger.groups.add(group)

        second_trigger = Trigger.objects.create(org=self.org, keyword="register", created_by=self.admin, modified_by=self.admin)
        second_trigger.groups.add(group)

        response = self.client.post(delete_url, dict())
        self.assertEquals(302, response.status_code)
        response = self.client.post(delete_url, dict(), follow=True)
        self.assertTrue(ContactGroup.user_groups.get(pk=group.pk).is_active)
        self.assertEquals(response.request['PATH_INFO'], reverse('contacts.contact_filter', args=[group.pk]))

        # archive a trigger
        second_trigger.is_archived = True
        second_trigger.save()

        response = self.client.post(delete_url, dict())
        self.assertEquals(302, response.status_code)
        response = self.client.post(delete_url, dict(), follow=True)
        self.assertTrue(ContactGroup.user_groups.get(pk=group.pk).is_active)
        self.assertEquals(response.request['PATH_INFO'], reverse('contacts.contact_filter', args=[group.pk]))

        trigger.is_archived = True
        trigger.save()

        response = self.client.post(delete_url, dict())
        # group should have is_active = False and all its triggers
        self.assertFalse(ContactGroup.user_groups.get(pk=group.pk).is_active)
        self.assertFalse(Trigger.objects.get(pk=trigger.pk).is_active)
        self.assertFalse(Trigger.objects.get(pk=second_trigger.pk).is_active)


class ContactTest(TembaTest):
    def setUp(self):
        TembaTest.setUp(self)

        register_hstore_handler(connection)

        self.user1 = self.create_user("nash")
        self.manager1 = self.create_user("mike")

        self.joe = self.create_contact(name="Joe Blow", number="123", twitter="blow80")
        self.frank = self.create_contact(name="Frank Smith", number="1234")
        self.billy = self.create_contact(name="Billy Nophone")
        self.voldemort = self.create_contact(number="+250788383383")

        # create an orphaned URN
        ContactURN.objects.create(org=self.org, scheme='tel', path='8888', urn='tel:8888', priority=50)

        # create an deleted contact
        self.jim = self.create_contact(name="Jim")
        self.jim.release()

        self.admin.groups.add(Group.objects.get(name="Beta"))

    def test_contact_create(self):
        self.login(self.admin)

        # try creating a contact with a number that belongs to another contact
        response = self.client.post(reverse('contacts.contact_create'), data=dict(name='Ben Haggerty', __urn__tel="123"))
        self.assertEquals(1, len(response.context['form'].errors))

        # now repost with a unique phone number
        response = self.client.post(reverse('contacts.contact_create'), data=dict(name='Ben Haggerty', __urn__tel="123-456"))
        self.assertNoFormErrors(response)

        # repost with the phone number of an orphaned URN
        response = self.client.post(reverse('contacts.contact_create'), data=dict(name='Ben Haggerty', __urn__tel="8888"))
        self.assertNoFormErrors(response)

        # check that the orphaned URN has been associated with the contact
        self.assertEqual('Ben Haggerty', Contact.from_urn(self.org, TEL_SCHEME, '8888').name)

    def test_contact_block_and_release(self):
        msg1 = self.create_msg(text="Test 1", direction='I', contact=self.joe, msg_type='I', status='H')
        msg2 = self.create_msg(text="Test 2", direction='I', contact=self.joe, msg_type='F', status='H')
        msg3 = self.create_msg(text="Test 3", direction='I', contact=self.joe, msg_type='I', status='H', visibility='A')
        label = Label.create(self.org, self.user, "Interesting")
        label.toggle_label([msg1, msg2, msg3], add=True)
        group = self.create_group("Just Joe", [self.joe])

        self.clear_cache()
        self.assertEqual(1, self.org.get_folder_count(OrgFolder.msgs_inbox))
        self.assertEqual(1, self.org.get_folder_count(OrgFolder.msgs_flows))
        self.assertEqual(1, self.org.get_folder_count(OrgFolder.msgs_archived))
        self.assertEqual(3, label.msgs.count())
        self.assertEqual(1, group.contacts.count())

        self.joe.block()

        # check this contact object but also that changes were persisted
        self.assertTrue(self.joe.is_active)
        self.assertTrue(self.joe.is_blocked)
        self.joe = Contact.objects.get(pk=self.joe.pk)
        self.assertTrue(self.joe.is_active)
        self.assertTrue(self.joe.is_blocked)

        # that he was removed from the group
        self.assertEqual(0, ContactGroup.user_groups.get(pk=group.pk).contacts.count())

        # but his messages are unchanged
        self.assertEqual(2, Msg.objects.filter(contact=self.joe, visibility='V').count())
        self.assertEqual(1, self.org.get_folder_count(OrgFolder.msgs_inbox))
        self.assertEqual(1, self.org.get_folder_count(OrgFolder.msgs_flows))
        self.assertEqual(1, self.org.get_folder_count(OrgFolder.msgs_archived))

        # restore and re-add to group
        self.joe.unblock()
        group.update_contacts([self.joe], add=True)

        # check this contact object but also that changes were persisted
        self.assertTrue(self.joe.is_active)
        self.assertFalse(self.joe.is_blocked)
        self.joe = Contact.objects.get(pk=self.joe.pk)
        self.assertTrue(self.joe.is_active)
        self.assertFalse(self.joe.is_blocked)

        self.joe.release()

        self.assertEqual(3, self.org.get_folder_count(OrgFolder.contacts_all))

        # joe's messages should be inactive, blank and have no labels
        self.assertEqual(0, Msg.objects.filter(contact=self.joe, visibility='V').count())
        self.assertEqual(0, Msg.objects.filter(contact=self.joe).exclude(text="").count())
        self.assertEqual(0, Label.objects.get(pk=label.pk).msgs.count())
        self.assertEqual(0, self.org.get_folder_count(OrgFolder.msgs_inbox))
        self.assertEqual(0, self.org.get_folder_count(OrgFolder.msgs_flows))
        self.assertEqual(0, self.org.get_folder_count(OrgFolder.msgs_archived))

        # and he shouldn't be in any groups
        self.assertEqual(0, ContactGroup.user_groups.get(pk=group.pk).contacts.count())

        # or have any URNs
        self.assertEqual(0, ContactURN.objects.filter(contact=self.joe).count())

    def test_contact_display(self):
        mr_long_name = self.create_contact(name="Wolfeschlegelsteinhausenbergerdorff", number="8877")

        self.assertEqual("Joe Blow", self.joe.get_display(org=self.org, full=True))
        self.assertEqual("Joe Blow", self.joe.get_display(short=True))
        self.assertEqual("Joe Blow", self.joe.get_display())
        self.assertEqual("+250788383383", self.voldemort.get_display(org=self.org, full=True))
        self.assertEqual("0788 383 383", self.voldemort.get_display())
        self.assertEqual("Wolfeschlegelsteinhausenbergerdorff", mr_long_name.get_display())
        self.assertEqual("Wolfeschlegelstei...", mr_long_name.get_display(short=True))
        self.assertEqual("Billy Nophone", self.billy.get_display())

        self.assertEqual("123", self.joe.get_urn_display(scheme=TEL_SCHEME))
        self.assertEqual("blow80", self.joe.get_urn_display(org=self.org, full=True))
        self.assertEqual("blow80", self.joe.get_urn_display())
        self.assertEqual("+250788383383", self.voldemort.get_urn_display(org=self.org, full=True))
        self.assertEqual("0788 383 383", self.voldemort.get_urn_display())
        self.assertEqual("8877", mr_long_name.get_urn_display())
        self.assertEqual("", self.billy.get_urn_display())

        self.assertEqual("Joe Blow", self.joe.__unicode__())
        self.assertEqual("0788 383 383", self.voldemort.__unicode__())
        self.assertEqual("Wolfeschlegelsteinhausenbergerdorff", mr_long_name.__unicode__())
        self.assertEqual("Billy Nophone", self.billy.__unicode__())

        with AnonymousOrg(self.org):
            self.assertEqual("Joe Blow", self.joe.get_display(org=self.org, full=True))
            self.assertEqual("Joe Blow", self.joe.get_display(short=True))
            self.assertEqual("Joe Blow", self.joe.get_display())
            self.assertEqual("%010d" % self.voldemort.pk, self.voldemort.get_display())
            self.assertEqual("Wolfeschlegelsteinhausenbergerdorff", mr_long_name.get_display())
            self.assertEqual("Wolfeschlegelstei...", mr_long_name.get_display(short=True))
            self.assertEqual("Billy Nophone", self.billy.get_display())

            self.assertEqual(self.joe.anon_identifier, self.joe.get_urn_display(org=self.org, full=True))
            self.assertEqual(self.joe.anon_identifier, self.joe.get_urn_display())
            self.assertEqual(self.voldemort.anon_identifier, self.voldemort.get_urn_display())
            self.assertEqual(mr_long_name.anon_identifier, mr_long_name.get_urn_display())
            self.assertEqual(self.billy.anon_identifier, self.billy.get_urn_display())

            self.assertEqual("Joe Blow", self.joe.__unicode__())
            self.assertEqual("%010d" % self.voldemort.pk, self.voldemort.__unicode__())
            self.assertEqual("Wolfeschlegelsteinhausenbergerdorff", mr_long_name.__unicode__())
            self.assertEqual("Billy Nophone", self.billy.__unicode__())

    def test_bulk_cache_initialize(self):
        ContactField.get_or_create(self.org, 'age', "Age", value_type='N', show_in_table=True)
        ContactField.get_or_create(self.org, 'nick', "Nickname", value_type='T', show_in_table=False)

        self.joe.set_field('age', 32)
        self.joe.set_field('nick', 'Joey')
        self.joe = Contact.objects.get(pk=self.joe.pk)

        # check no caches
        self.assertFalse(hasattr(self.joe, '__urns') or hasattr(self.joe, '__field__age'))
        self.assertFalse(hasattr(self.frank, '__urns') or hasattr(self.frank, '__field__age'))
        self.assertFalse(hasattr(self.billy, '__urns') or hasattr(self.billy, '__field__age'))

        self.billy = Contact.objects.get(pk=self.billy.pk)

        all = (self.joe, self.frank, self.billy)
        Contact.bulk_cache_initialize(self.org, all, for_show_only=True)

        self.assertEqual([u.scheme for u in getattr(self.joe, '__urns')], [TWITTER_SCHEME, TEL_SCHEME])
        self.assertEqual([u.scheme for u in getattr(self.frank, '__urns')], [TEL_SCHEME])
        self.assertEqual(getattr(self.billy, '__urns'), list())

        self.assertEqual(getattr(self.joe, '__field__age').decimal_value, 32)
        self.assertIsNone(getattr(self.frank, '__field__age'))
        self.assertIsNone(getattr(self.billy, '__field__age'))
        self.assertFalse(hasattr(self.joe, '__field__nick'))
        self.assertFalse(hasattr(self.frank, '__field__nick'))
        self.assertFalse(hasattr(self.billy, '__field__nick'))

        Contact.bulk_cache_initialize(self.org, all)

        self.assertEqual(getattr(self.joe, '__field__age').decimal_value, 32)
        self.assertIsNone(getattr(self.frank, '__field__age'))
        self.assertIsNone(getattr(self.billy, '__field__age'))
        self.assertEqual(getattr(self.joe, '__field__nick').string_value, 'Joey')
        self.assertIsNone(getattr(self.frank, '__field__nick'))
        self.assertIsNone(getattr(self.billy, '__field__nick'))

    def test_contact_search(self):
        self.login(self.admin)

        # block the default contacts, these should be ignored in our searches
        Contact.objects.all().update(is_active=False, is_blocked=True)

        ContactField.get_or_create(self.org, 'age', "Age", value_type='N')
        ContactField.get_or_create(self.org, 'join_date', "Join Date", value_type='D')
        ContactField.get_or_create(self.org, 'home', "Home District", value_type='I')

        locations = ['Gatsibo', 'Kayonza', 'Kigali']
        names = ['Trey', 'Mike', 'Paige', 'Fish']
        date_format = get_datetime_format(True)[0]

        # create some contacts
        for i in range(10, 100):
            name = names[(i + 2) % len(names)]
            number = "0788382%s" % str(i).zfill(3)
            twitter = "tweep_%d" % (i + 1)
            contact = self.create_contact(name=name, number=number, twitter=twitter)

            # some field data so we can do some querying
            contact.set_field('age', '%s' % i)
            contact.set_field('home', locations[(i + 2) % len(locations)])
            contact.set_field('join_date', '%s' % datetime_to_str(date(2013, 12, 22) + timezone.timedelta(days=i), date_format))

        q = lambda query: Contact.search(self.org, query)[0].count()

        # non-complex queries
        self.assertEquals(23, q('trey'))
        self.assertEquals(23, q('MIKE'))
        self.assertEquals(22, q('  paige  '))
        self.assertEquals(22, q('fish'))
        self.assertEquals(1, q('0788382011'))  # does a contains

        # name as property
        self.assertEquals(23, q('name is "trey"'))
        self.assertEquals(23, q('name is mike'))
        self.assertEquals(22, q('name = paige'))
        self.assertEquals(22, q('NAME=fish'))
        self.assertEquals(68, q('name has e'))

        # URN as property
        self.assertEquals(1, q('tel is +250788382011'))
        self.assertEquals(1, q('tel has 0788382011'))
        self.assertEquals(1, q('twitter = tweep_12'))
        self.assertEquals(90, q('TWITTER has tweep'))

        # contact field as property
        self.assertEquals(69, q('age > 30'))
        self.assertEquals(70, q('age >= 30'))
        self.assertEquals(10, q('age > 30 and age <= 40'))
        self.assertEquals(10, q('AGE < 20'))

        self.assertEquals(1, q('join_date = 1-1-14'))
        self.assertEquals(29, q('join_date < 30/1/2014'))
        self.assertEquals(30, q('join_date <= 30/1/2014'))
        self.assertEquals(60, q('join_date > 30/1/2014'))
        self.assertEquals(61, q('join_date >= 30/1/2014'))

        self.assertEquals(30, q('home is Kayonza'))
        self.assertEquals(30, q('HOME is "kigali"'))
        self.assertEquals(60, q('home has k'))

        # boolean combinations
        self.assertEquals(46, q('name is trey or name is mike'))
        self.assertEquals(3, q('name is trey and age < 20'))
        self.assertEquals(60, q('(home is gatsibo or home is "kigali")'))
        self.assertEquals(15, q('(home is gatsibo or home is "kigali") and name is mike'))

        # invalid queries - which revert to simple name/phone matches
        self.assertEquals(0, q('(('))
        self.assertEquals(0, q('name = "trey'))

        # non-anon orgs can't search by id (because they never see ids)
        contact = Contact.objects.filter(is_active=True).last()
        self.assertFalse('%d' % contact.pk in contact.get_urn().path)  # check this contact's id isn't in their tel
        self.assertFalse(contact in Contact.search(self.org, '%d' % contact.pk)[0])  # others may match by id on tel

        with AnonymousOrg(self.org):
            # still allow name and field searches
            self.assertEquals(23, q('trey'))
            self.assertEquals(23, q('name is mike'))
            self.assertEquals(69, q('age > 30'))

            # don't allow matching on URNs
            self.assertEquals(0, q('0788382011'))
            self.assertEquals(0, q('tel is +250788382011'))
            self.assertEquals(0, q('twitter has blow'))

            # anon orgs can search by id, with or without zero padding
            self.assertTrue(contact in Contact.search(self.org, '%d' % contact.pk)[0])
            self.assertTrue(contact in Contact.search(self.org, '%010d' % contact.pk)[0])

    def test_omnibox(self):
        # add a group with members and an empty group
        joe_and_frank = self.create_group("Joe and Frank", [self.joe, self.frank])
        nobody = self.create_group("Nobody", [])

        joe_tel = self.joe.get_urn(TEL_SCHEME)
        joe_twitter = self.joe.get_urn(TWITTER_SCHEME)
        frank_tel = self.frank.get_urn(TEL_SCHEME)
        voldemort_tel = self.voldemort.get_urn(TEL_SCHEME)

        # Postgres will defer to strcoll for ordering which even for en_US.UTF-8 will return different results on OSX
        # and Ubuntu. To keep ordering consistent for this test, we don't let URNs start with +
        # (see http://postgresql.nabble.com/a-strange-order-by-behavior-td4513038.html)
        voldemort_tel.path = "250788383383"
        voldemort_tel.urn = "tel:250788383383"
        voldemort_tel.save()

        self.admin.set_org(self.org)
        self.login(self.admin)

        response = json.loads(self.client.get("%s" % reverse("contacts.contact_omnibox")).content)
        self.assertEquals(9, len(response['results']))

        # both groups...
        self.assertEquals(dict(id='g-%d' % joe_and_frank.pk, text="Joe and Frank", extra=2), response['results'][0])
        self.assertEquals(dict(id='g-%d' % nobody.pk, text="Nobody", extra=0), response['results'][1])

        # all 4 contacts A-Z
        self.assertEquals(dict(id='c-%d' % self.billy.pk, text="Billy Nophone"), response['results'][2])
        self.assertEquals(dict(id='c-%d' % self.frank.pk, text="Frank Smith"), response['results'][3])
        self.assertEquals(dict(id='c-%d' % self.joe.pk, text="Joe Blow"), response['results'][4])
        self.assertEquals(dict(id='c-%d' % self.voldemort.pk, text="250788383383"), response['results'][5])

        # 3 sendable URNs with names as extra
        self.assertEquals(dict(id='u-%d' % joe_tel.pk, text="123", extra="Joe Blow", scheme='tel'), response['results'][6])
        self.assertEquals(dict(id='u-%d' % frank_tel.pk, text="1234", extra="Frank Smith", scheme='tel'), response['results'][7])
        self.assertEquals(dict(id='u-%d' % voldemort_tel.pk, text="250788383383", extra=None, scheme='tel'), response['results'][8])

        # apply type filters...
        response = json.loads(self.client.get("%s?types=g" % reverse("contacts.contact_omnibox")).content)
        self.assertEquals(2, len(response['results']))

        # just 2 groups
        self.assertEquals(dict(id='g-%d' % joe_and_frank.pk, text="Joe and Frank", extra=2), response['results'][0])
        self.assertEquals(dict(id='g-%d' % nobody.pk, text="Nobody", extra=0), response['results'][1])

        response = json.loads(self.client.get("%s?types=c,u" % reverse("contacts.contact_omnibox")).content)
        self.assertEquals(7, len(response['results']))

        # all 4 contacts A-Z
        self.assertEquals(dict(id='c-%d' % self.billy.pk, text="Billy Nophone"), response['results'][0])
        self.assertEquals(dict(id='c-%d' % self.frank.pk, text="Frank Smith"), response['results'][1])
        self.assertEquals(dict(id='c-%d' % self.joe.pk, text="Joe Blow"), response['results'][2])
        self.assertEquals(dict(id='c-%d' % self.voldemort.pk, text="250788383383"), response['results'][3])

        # 3 sendable URNs with names as extra
        self.assertEquals(dict(id='u-%d' % joe_tel.pk, text="123", extra="Joe Blow", scheme='tel'), response['results'][4])
        self.assertEquals(dict(id='u-%d' % frank_tel.pk, text="1234", extra="Frank Smith", scheme='tel'), response['results'][5])
        self.assertEquals(dict(id='u-%d' % voldemort_tel.pk, text="250788383383", extra=None, scheme='tel'), response['results'][6])

        # search for Frank by phone
        response = json.loads(self.client.get("%s?search=1234" % reverse("contacts.contact_omnibox")).content)
        self.assertEquals(dict(id='u-%d' % frank_tel.pk, text="1234", extra="Frank Smith", scheme='tel'), response['results'][0])
        self.assertEquals(1, len(response['results']))

        # search for Joe by twitter - won't return anything because there is no twitter channel
        response = json.loads(self.client.get("%s?search=blow80" % reverse("contacts.contact_omnibox")).content)
        self.assertEquals(0, len(response['results']))

        # create twitter channel
        Channel.objects.create(org=self.org, channel_type='TT', created_by=self.user, modified_by=self.user)

        # search for again for Joe by twitter
        response = json.loads(self.client.get("%s?search=blow80" % reverse("contacts.contact_omnibox")).content)
        self.assertEquals(dict(id='u-%d' % joe_twitter.pk, text="blow80", extra="Joe Blow", scheme='twitter'), response['results'][0])
        self.assertEquals(1, len(response['results']))

        # search for Joe again - match on last name and twitter handle
        response = json.loads(self.client.get("%s?search=BLOW" % reverse("contacts.contact_omnibox")).content)
        self.assertEquals(dict(id='c-%d' % self.joe.pk, text="Joe Blow"), response['results'][0])
        self.assertEquals(dict(id='u-%d' % joe_twitter.pk, text="blow80", extra="Joe Blow", scheme='twitter'), response['results'][1])
        self.assertEquals(2, len(response['results']))

        # make sure our matches are ANDed
        response = json.loads(self.client.get("%s?search=Joe+o&types=c" % reverse("contacts.contact_omnibox")).content)
        self.assertEquals(dict(id='c-%d' % self.joe.pk, text="Joe Blow"), response['results'][0])
        self.assertEquals(1, len(response['results']))

        # lookup by contact ids
        contact_ids = "%d,%d" % (self.joe.pk, self.frank.pk)
        response = json.loads(self.client.get("%s?&c=%s" % (reverse("contacts.contact_omnibox"), contact_ids)).content)
        self.assertEquals(dict(id='c-%d' % self.frank.pk, text="Frank Smith"), response['results'][0])
        self.assertEquals(dict(id='c-%d' % self.joe.pk, text="Joe Blow"), response['results'][1])
        self.assertEquals(2, len(response['results']))

        # lookup by group id
        response = json.loads(self.client.get("%s?&g=%d" % (reverse("contacts.contact_omnibox"), joe_and_frank.pk)).content)
        self.assertEquals(dict(id='g-%d' % joe_and_frank.pk, text="Joe and Frank", extra=2), response['results'][0])
        self.assertEquals(1, len(response['results']))

        # lookup by URN ids
        urn_ids = "%d,%d" % (self.joe.get_urn(TWITTER_SCHEME).pk, self.frank.get_urn(TEL_SCHEME).pk)
        response = json.loads(self.client.get("%s?&u=%s" % (reverse("contacts.contact_omnibox"), urn_ids)).content)
        self.assertEquals(dict(id='u-%d' % frank_tel.pk, text="1234", extra="Frank Smith", scheme='tel'), response['results'][0])
        self.assertEquals(dict(id='u-%d' % joe_twitter.pk, text="blow80", extra="Joe Blow", scheme='twitter'), response['results'][1])
        self.assertEquals(2, len(response['results']))

        # lookup by message ids
        msg = self.create_msg(direction='I', contact=self.joe, text="some message")
        response = json.loads(self.client.get("%s?m=%s" % (reverse("contacts.contact_omnibox"), msg.pk)).content)
        self.assertEquals(dict(id='c-%d' % self.joe.pk, text="Joe Blow"), response['results'][0])
        self.assertEquals(1, len(response['results']))

        # lookup by label ids
        label = Label.create(self.org, self.user, "msg label")
        response = json.loads(self.client.get("%s?l=%s" % (reverse("contacts.contact_omnibox"), label.pk)).content)
        self.assertEquals(0, len(response['results']))

        msg.labels.add(label)
        response = json.loads(self.client.get("%s?l=%s" % (reverse("contacts.contact_omnibox"), label.pk)).content)
        self.assertEquals(dict(id='c-%d' % self.joe.pk, text="Joe Blow"), response['results'][0])
        self.assertEquals(1, len(response['results']))

        with AnonymousOrg(self.org):
            response = json.loads(self.client.get("%s" % reverse("contacts.contact_omnibox")).content)
            self.assertEquals(6, len(response['results']))

            # both groups...
            self.assertEquals(dict(id='g-%d' % joe_and_frank.pk, text="Joe and Frank", extra=2), response['results'][0])
            self.assertEquals(dict(id='g-%d' % nobody.pk, text="Nobody", extra=0), response['results'][1])

            # all 4 contacts A-Z
            self.assertEquals(dict(id='c-%d' % self.billy.pk, text="Billy Nophone"), response['results'][2])
            self.assertEquals(dict(id='c-%d' % self.frank.pk, text="Frank Smith"), response['results'][3])
            self.assertEquals(dict(id='c-%d' % self.joe.pk, text="Joe Blow"), response['results'][4])
            self.assertEquals(dict(id='c-%d' % self.voldemort.pk, text=self.voldemort.anon_identifier), response['results'][5])

            # can search by frank id
            response = json.loads(self.client.get("%s?search=%d" %
                                        (reverse("contacts.contact_omnibox"), self.frank.pk)).content)
            self.assertEquals(dict(id='c-%d' % self.frank.pk, text="Frank Smith"), response['results'][0])
            self.assertEquals(1, len(response['results']))

            # but not by frank number
            response = json.loads(self.client.get("%s?search=1234" % reverse("contacts.contact_omnibox")).content)
            self.assertEquals(0, len(response['results']))

    def test_read(self):
        read_url = reverse('contacts.contact_read', args=[self.joe.uuid])
        i = 0
        for i in range(5):
            self.create_msg(direction='I', contact=self.joe, text="some msg no %d 2 send in sms language if u wish" % i)
            i += 1

        # visit a contact detail page as a user but not belonging to this organization
        self.login(self.user1)
        response = self.client.get(read_url)
        self.assertEquals(302, response.status_code)

        # visit a contact detail page as a manager but not belonging to this organisation
        self.login(self.manager1)
        response = self.client.get(read_url)
        self.assertEquals(302, response.status_code)

        # visit a contact detail page as a manager within the organization
        response = self.fetch_protected(read_url, self.admin)
        self.assertEquals(self.joe, response.context['object'])
        self.assertEquals(5, len(response.context['all_messages']))

        # lets create an incoming call from this contact
        Call.create_call(self.channel, self.joe.get_urn(TEL_SCHEME).path, timezone.now(), 5, "CALL_IN")

        response = self.fetch_protected(read_url, self.admin)
        self.assertEquals(6, len(response.context['all_messages']))
        self.assertTrue(isinstance(response.context['all_messages'][0], Call))

        # lets create a new sms then
        self.create_msg(direction='I', contact=self.joe, text="I am the seventh message for now")

        response = self.fetch_protected(read_url, self.admin)
        self.assertEquals(7, len(response.context['all_messages']))
        self.assertTrue(isinstance(response.context['all_messages'][0], Msg))

        # lets create an outgoing call from this contact
        Call.create_call(self.channel, self.joe.get_urn(TEL_SCHEME).path, timezone.now(), 5, "CALL_OUT_MISSED")

        response = self.fetch_protected(read_url, self.admin)
        self.assertEquals(8, len(response.context['all_messages']))
        self.assertTrue(isinstance(response.context['all_messages'][0], Call))

        # visit a contact detail page as an admin with the organization
        response = self.fetch_protected(read_url, self.root)
        self.assertEquals(self.joe, response.context['object'])
        self.assertEquals(8, len(response.context['all_messages']))

        # visit a contact detail page as a superuser
        response = self.fetch_protected(read_url, self.superuser)
        self.assertEquals(self.joe, response.context['object'])
        self.assertEquals(8, len(response.context['all_messages']))

        contact_no_name = self.create_contact(name=None, number="678")
        read_url = reverse('contacts.contact_read', args=[contact_no_name.uuid])
        response = self.fetch_protected(read_url, self.superuser)
        self.assertEquals(contact_no_name, response.context['object'])
        self.client.logout()

        # login as a manager from out of this organization
        self.login(self.manager1)
        # create kLab group, and add joe to the group
        kLab = self.create_group("kLab", [self.joe])

        # post to read url, joe's contact and kLab group
        post_data = dict(contact=self.joe.id, group=kLab.id)
        response = self.client.post(read_url, post_data, follow=True)

        # this manager cannot operate on this organization
        self.assertEquals(len(self.joe.user_groups.all()), 1)
        self.client.logout()

        # login as a manager of kLab
        self.login(self.admin)

        # remove this contact form kLab group
        response = self.client.post(read_url, post_data, follow=True)
        self.assertFalse(self.joe.user_groups.all())

        # try removing it again, should fail
        response = self.client.post(read_url, post_data, follow=True)
        self.assertEquals(200, response.status_code);

    def test_update_and_list(self):
        from temba.msgs.tasks import check_messages_task
        list_url = reverse('contacts.contact_list')

        self.just_joe = self.create_group("Just Joe", [self.joe])
        self.joe_and_frank = self.create_group("Joe and Frank", [self.joe, self.frank])

        self.joe_and_frank = ContactGroup.user_groups.get(pk=self.joe_and_frank.pk)

        self.assertEquals(self.joe.groups_as_text(), "Joe and Frank, Just Joe")
        group_analytic_json = self.joe_and_frank.analytics_json()
        self.assertEquals(group_analytic_json['id'], self.joe_and_frank.pk)
        self.assertEquals(group_analytic_json['name'], "Joe and Frank")
        self.assertEquals(2, group_analytic_json['count'])

        # list contacts as a user not in the organization
        self.login(self.user1)
        response = self.client.get(list_url)
        self.assertEquals(302, response.status_code)

        # list the contacts as a viewer
<<<<<<< HEAD
        self.viewer = self.create_user("Viewer")
=======
        self.viewer= self.create_user("Viewer")
>>>>>>> 9dce4fae
        self.org.viewers.add(self.viewer)
        self.viewer.set_org(self.org)

        self.login(self.viewer)

        response = self.client.get(list_url)
        self.assertContains(response, "Joe Blow")
        self.assertContains(response, "Frank Smith")
        self.assertContains(response, "Joe and Frank")
        self.assertEquals(response.context['actions'], ('label', 'block'))

        # this just_joe group has one contact and joe_and_frank group has two contacts
        self.assertEquals(len(self.just_joe.contacts.all()), 1)
        self.assertEquals(len(self.joe_and_frank.contacts.all()), 2)

        # viewer cannot remove Joe from the group
        post_data = dict()
        post_data['action'] = 'label'
        post_data['label'] = self.just_joe.id
        post_data['objects'] = self.joe.id
        post_data['add'] = False

        # no change
        self.client.post(list_url, post_data, follow=True)
        self.assertEquals(len(self.just_joe.contacts.all()), 1)
        self.assertEquals(len(self.joe_and_frank.contacts.all()), 2)

        # viewer also can't block
        post_data['action'] = 'block'
        self.client.post(list_url, post_data, follow=True)
        self.assertFalse(Contact.objects.get(pk=self.joe.id).is_blocked)

        # list the contacts as a manager of the organization
        self.login(self.admin)
        response = self.client.get(list_url)
        self.assertContains(response, "Joe Blow")
        self.assertContains(response, "Frank Smith")
        self.assertContains(response, "Joe and Frank")
        self.assertEquals(response.context['actions'], ('label', 'block'))

        # this just_joe group has one contact and joe_and_frank group has two contacts
        self.assertEquals(len(self.just_joe.contacts.all()), 1)
        self.assertEquals(len(self.joe_and_frank.contacts.all()), 2)

        # add a new group
        group = self.create_group("Test", [self.joe])

        # view our test group
        filter_url = reverse('contacts.contact_filter', args=[group.pk])
        response = self.client.get(filter_url)
        self.assertEquals(1, len(response.context['object_list']))
        self.assertEquals(self.joe, response.context['object_list'][0])

        # should have an edit button
        update_url = reverse('contacts.contactgroup_update', args=[group.pk])
        delete_url = reverse('contacts.contactgroup_delete', args=[group.pk])

        self.assertContains(response, update_url)
        response = self.client.get(update_url)
        self.assertTrue('name' in response.context['form'].fields)

        response = self.client.post(update_url, dict(name="New Test"))
        self.assertRedirect(response, filter_url)

        group = ContactGroup.user_groups.get(pk=group.pk)
        self.assertEquals("New Test", group.name)

        # post to our delete url
        response = self.client.post(delete_url, dict())
        self.assertRedirect(response, reverse('contacts.contact_list'))

        # make sure it is inactive
        self.assertFalse(ContactGroup.user_groups.get(name="New Test").is_active)

        # remove Joe from the group
        post_data = dict()
        post_data['action'] = 'label'
        post_data['label'] = self.just_joe.id
        post_data['objects'] = self.joe.id
        post_data['add'] = False

        # check the Joe is only removed from just_joe only and is still in joe_and_frank
        self.client.post(list_url, post_data, follow=True)
        self.assertEquals(len(self.just_joe.contacts.all()), 0)
        self.assertEquals(len(self.joe_and_frank.contacts.all()), 2)

        # Now add back Joe to the group
        post_data = dict()
        post_data['action'] = 'label'
        post_data['label'] = self.just_joe.id
        post_data['objects'] = self.joe.id
        post_data['add'] = True

        self.client.post(list_url, post_data, follow=True)
        self.assertEquals(len(self.just_joe.contacts.all()), 1)
        self.assertEquals(self.just_joe.contacts.all()[0].pk, self.joe.pk)
        self.assertEquals(len(self.joe_and_frank.contacts.all()), 2)

        # Now let's test the filters
        just_joe_filter_url = reverse('contacts.contact_filter', args=[self.just_joe.pk])
        joe_and_frank_filter_url = reverse('contacts.contact_filter', args=[self.joe_and_frank.pk])

        # now test when the action with some data missing
        self.assertEquals(self.joe.user_groups.filter(is_active=True).count(), 2)

        post_data = dict()
        post_data['action'] = 'label'
        post_data['objects'] = self.joe.id
        post_data['add'] = True
        self.client.post(joe_and_frank_filter_url, post_data)
        self.assertEquals(self.joe.user_groups.filter(is_active=True).count(), 2)

        post_data = dict()
        post_data['action'] = 'unlabel'
        post_data['objects'] = self.joe.id
        post_data['add'] = True
        self.client.post(joe_and_frank_filter_url, post_data)
        self.assertEquals(self.joe.user_groups.filter(is_active=True).count(), 2)

        # Now archive Joe
        post_data = dict()
        post_data['action'] = 'block'
        post_data['objects'] = self.joe.id
        self.client.post(list_url, post_data, follow=True)

        self.joe = Contact.objects.filter(pk=self.joe.pk)[0]
        self.assertEquals(self.joe.is_blocked, True)
        self.assertEquals(len(self.just_joe.contacts.all()), 0)
        self.assertEquals(len(self.joe_and_frank.contacts.all()), 1)

        # shouldn't be any contacts on the failed page
        response = self.client.get(reverse('contacts.contact_failed'))
        self.assertEquals(0, len(response.context['object_list']))

        # create a failed message for joe
        sms = Msg.create_outgoing(self.org, self.admin, self.frank, "Failed Outgoing")
        sms.status = 'F'
        sms.save()

        check_messages_task()

        response = self.client.get(reverse('contacts.contact_failed'))
        self.assertEquals(1, len(response.context['object_list']))
        self.assertEquals(1, response.context['object_list'].count())  # from cache

        # having another message that is successful removes us from the list though
        sms = Msg.create_outgoing(self.org, self.admin, self.frank, "Delivered Outgoing")
        sms.status = 'D'
        sms.save()

        check_messages_task()

        response = self.client.get(reverse('contacts.contact_failed'))
        self.assertEquals(0, len(response.context['object_list']))
        self.assertEquals(0, response.context['object_list'].count())  # from cache

        # Now let's visit the archived contacts page
        blocked_url = reverse('contacts.contact_blocked')

        # archived contact are not on the list page
        # Now Let's restore Joe to the contacts
        post_data = dict()
        post_data['action'] = 'unblock'
        post_data['objects'] = self.joe.id
        self.client.post(blocked_url, post_data, follow=True)

        # and check that Joe is restored to the contact list but the group not restored
        response = self.client.get(list_url)
        self.assertContains(response, "Joe Blow")
        self.assertContains(response, "Frank Smith")
        self.assertEquals(response.context['actions'], ('label', 'block'))
        self.assertEquals(len(self.just_joe.contacts.all()), 0)
        self.assertEquals(len(self.joe_and_frank.contacts.all()), 1)

        # now let's test removing a contact from a group
        post_data = dict()
        post_data['action'] = 'unlabel'
        post_data['label'] = self.joe_and_frank.id
        post_data['objects'] = self.frank.id
        post_data['add'] = True
        self.client.post(joe_and_frank_filter_url, post_data, follow=True)
        self.assertEquals(len(self.joe_and_frank.contacts.all()), 0)

        # add an extra field to the org
        ContactField.objects.create(org=self.org, key='state', label="Home state", value_type=STATE)
        self.joe.set_field('state', " kiGali   citY ")  # should match "Kigali City"

        # check that the field appears on the update form
        response = self.client.get(reverse('contacts.contact_update', args=[self.joe.id]))
        self.assertEquals(6, len(response.context['form'].fields.keys()))  # name, groups, tel, state, loc
        self.assertEquals("Joe Blow", response.context['form'].initial['name'])
        self.assertEquals("123", response.context['form'].fields['__urn__tel'].initial)
        self.assertEquals("Kigali City", response.context['form'].fields['__field__state'].initial)  # parsed name

        # update it to something else
        self.joe.set_field('state', "eastern province")

        # check the read page
        response = self.client.get(reverse('contacts.contact_read', args=[self.joe.uuid]))
        self.assertContains(response, "Eastern Province")

        # update joe - change his tel URN and state field (to something invalid)
        data = dict(name="Joe Blow", __urn__tel="12345", __field__state="newyork")
        self.client.post(reverse('contacts.contact_update', args=[self.joe.id]), data)

        # check that old URN is detached, new URN is attached, and Joe still exists
        self.joe = Contact.objects.get(pk=self.joe.id)
        self.assertEquals("12345", self.joe.get_urn_display(scheme=TEL_SCHEME))
        self.assertEquals(self.joe.get_field_raw('state'), "newyork")  # raw user input as location wasn't matched
        self.assertFalse(Contact.from_urn(self.org, TEL_SCHEME, "123"))  # tel 123 is nobody now

        # update joe, change his number back
        data = dict(name="Joe Blow", __urn__tel="123", __field__location="Kigali")
        self.client.post(reverse('contacts.contact_update', args=[self.joe.id]), data)

        # check that old URN is re-attached
        self.assertIsNone(ContactURN.objects.get(urn="tel:12345").contact)
        self.assertEquals(self.joe, ContactURN.objects.get(urn="tel:123").contact)

        # update joe, add him to "Just Joe" group
        post_data = dict(name="Joe Gashyantare", __urn__tel="12345", groups=[self.just_joe.id])
        response = self.client.post(reverse('contacts.contact_update', args=[self.joe.id]), post_data, follow=True)
        self.assertEquals(response.context['contact'].name, "Joe Gashyantare")
        self.assertIn(self.just_joe, response.context['contact'].user_groups.all())

        # Now remove him from  this group "Just joe"
        post_data = dict(name="Joe Gashyantare", __urn__tel="12345", groups=[])
        response = self.client.post(reverse('contacts.contact_update', args=[self.joe.id]), post_data, follow=True)

        # Done!
        self.assertFalse(response.context['contact'].user_groups.all())

        # check updating when org is anon
        self.org.is_anon = True
        self.org.save()

        post_data = dict(name="Joe X", groups=[self.just_joe.id])
        self.client.post(reverse('contacts.contact_update', args=[self.joe.id]), post_data, follow=True)
        self.assertEquals(Contact.from_urn(self.org, TEL_SCHEME, "12345"), self.joe)  # ensure Joe still has tel 12345
        self.assertEquals(Contact.from_urn(self.org, TEL_SCHEME, "12345").name, "Joe X")

    def test_contact_model(self):
        contact1 = self.create_contact(name=None, number="123456")

        contact1.set_first_name("Ludacris")
        self.assertEquals(contact1.name, "Ludacris")

        contact2 = self.create_contact(name="Boy", number="12345")
        self.assertEquals(contact2.get_display(), "Boy")

        # try to create an instance contact without number, the contact object is not created
        fields = dict(org=self.org, name="Paul Chris")
        uncreated_contact = Contact.create_instance(fields)
        self.assertEquals(uncreated_contact, None)

        contact3 = self.create_contact(name=None, number="0788111222")
        self.channel.country = 'RW'
        self.channel.save()

        normalized = contact3.get_urn(TEL_SCHEME).ensure_number_normalization(self.channel)
        self.assertEquals(normalized.path, "+250788111222")

        contact4 = self.create_contact(name=None, number="+250788333444")
        normalized = contact4.get_urn(TEL_SCHEME).ensure_number_normalization(self.channel)
        self.assertEquals(normalized.path, "+250788333444")

        # check normalization leads to matching
        contact5 = self.create_contact(name='Jimmy', number="+250788333555")
        contact6 = self.create_contact(name='James', number="0788333555")
        self.assertEquals(contact5.pk, contact6.pk)

        contact5.update_urns([(TEL_SCHEME, '0788333666'), (TWITTER_SCHEME, 'jimmy_woot')])

        # check old phone URN still existing but was detached
        self.assertIsNone(ContactURN.objects.get(urn='tel:+250788333555').contact)

        # check new URNs were created and attached
        self.assertEquals(contact5, ContactURN.objects.get(urn='tel:+250788333666').contact)
        self.assertEquals(contact5, ContactURN.objects.get(urn='twitter:jimmy_woot').contact)

        # check twitter URN takes priority if you don't specify scheme
        self.assertEquals('twitter:jimmy_woot', contact5.get_urn().urn)
        self.assertEquals('twitter:jimmy_woot', contact5.get_urn(schemes=[TWITTER_SCHEME]).urn)
        self.assertEquals('tel:+250788333666', contact5.get_urn(schemes=[TEL_SCHEME]).urn)
        self.assertIsNone(contact5.get_urn(schemes=['email']))
        self.assertIsNone(contact5.get_urn(schemes=['facebook']))

        # check that we can't steal other contact's URNs
        self.assertRaises(ValueError, contact5.update_urns, [(TEL_SCHEME, '0788333444')])
        self.assertEquals(contact4, ContactURN.objects.get(urn='tel:+250788333444').contact)

    def test_from_urn(self):
        self.assertEqual(self.joe, Contact.from_urn(self.org, 'tel', '123'))  # URN with contact
        self.assertIsNone(Contact.from_urn(self.org, 'tel', '8888'))  # URN with no contact

    def do_import(self, user, filename):

        import_params = dict(org_id=self.org.id, timezone=self.org.timezone, extra_fields=[], original_filename=filename)

        task = ImportTask.objects.create(
            created_by=user, modified_by=user,
            csv_file='test_imports/' + filename,
            model_class="Contact", import_params=json.dumps(import_params), import_log="", task_id="A")

        return Contact.import_csv(task, log=None)

    def test_contact_import(self):

        #file = open ('../imports/sample_contacts.csv')

        # first import brings in 3 contacts

        user = self.user
        records = self.do_import(user, 'sample_contacts.xls')
        self.assertEquals(3, len(records))

        self.assertEquals(1, len(ContactGroup.user_groups.all()))
        group = ContactGroup.user_groups.all()[0]
        self.assertEquals('Sample Contacts', group.name)
        self.assertEquals(3, group.contacts.count())

        self.assertEquals(1, Contact.objects.filter(name='Eric Newcomer').count())
        self.assertEquals(1, Contact.objects.filter(name='Nic Pottier').count())
        self.assertEquals(1, Contact.objects.filter(name='Jen Newcomer').count())

        jen_pk = Contact.objects.get(name='Jen Newcomer').pk

        # import again, should be no more records
        records = self.do_import(user, 'sample_contacts.xls')
        self.assertEquals(3, len(records))

        # But there should be another group
        self.assertEquals(2, len(ContactGroup.user_groups.all()))
        self.assertEquals(1, ContactGroup.user_groups.filter(name="Sample Contacts 2").count())

        # update file changes a name, and adds one more
        records = self.do_import(user, 'sample_contacts_update.csv')

        # now there are three groups
        self.assertEquals(3, len(ContactGroup.user_groups.all()))
        self.assertEquals(1, ContactGroup.user_groups.filter(name="Sample Contacts Update").count())

        self.assertEquals(1, Contact.objects.filter(name='Eric Newcomer').count())
        self.assertEquals(1, Contact.objects.filter(name='Nic Pottier').count())
        self.assertEquals(0, Contact.objects.filter(name='Jennifer Newcomer').count())
        self.assertEquals(1, Contact.objects.filter(name='Jackson Newcomer').count())
        self.assertEquals(1, Contact.objects.filter(name='Norbert Kwizera').count())

        # Jackson took over Jen's number
        self.assertEquals(Contact.objects.get(name='Jackson Newcomer').pk, jen_pk)
        self.assertEquals(4, len(records))

        # Empty import file, shouldn't create a contact group
        self.do_import(user, 'empty.csv')
        self.assertEquals(3, len(ContactGroup.user_groups.all()))

        import_url = reverse('contacts.contact_import')

        self.login(self.admin)
        response = self.client.get(import_url)
        self.assertTrue(response.context['show_form'])
        self.assertFalse(response.context['task'])
        self.assertEquals(response.context['group'], None)

        Contact.objects.all().delete()
        ContactGroup.user_groups.all().delete()

        # import sample contact spreadsheet with valid headers
        csv_file = open('%s/test_imports/sample_contacts.xls' % settings.MEDIA_ROOT, 'rb')
        post_data = dict(csv_file=csv_file)
        response = self.client.post(import_url, post_data, follow=True)
        self.assertIsNotNone(response.context['task'])
        self.assertIsNotNone(response.context['group'])
        self.assertFalse(response.context['show_form'])
        self.assertEquals(response.context['results'], dict(records=3, errors=0, creates=3, updates=0))

        # import again to check contacts are updated
        csv_file = open('%s/test_imports/sample_contacts.xls' % settings.MEDIA_ROOT, 'rb')
        post_data = dict(csv_file=csv_file)
        response = self.client.post(import_url, post_data, follow=True)
        self.assertEquals(response.context['results'], dict(records=3, errors=0, creates=0, updates=3))

        # import a spreadsheet where a contact has a missing phone number and another has an invalid number
        csv_file = open('%s/test_imports/sample_contacts_with_missing_and_invalid_phones.xls' % settings.MEDIA_ROOT, 'rb')
        post_data = dict(csv_file=csv_file)
        response = self.client.post(import_url, post_data, follow=True)
        self.assertEquals(response.context['results'], dict(records=1, errors=2, creates=0, updates=1))

        Contact.objects.all().delete()
        ContactGroup.user_groups.all().delete()

        # try importing invalid spreadsheets with missing headers
        csv_file = open('%s/test_imports/sample_contacts_missing_name_header.xls' % settings.MEDIA_ROOT, 'rb')
        post_data = dict(csv_file=csv_file)
        response = self.client.post(import_url, post_data)
        self.assertFormError(response, 'form', 'csv_file',
                             'The file you provided is missing a required header called "Name".')

        csv_file = open('%s/test_imports/sample_contacts_missing_phone_header.xls' % settings.MEDIA_ROOT, 'rb')
        post_data = dict(csv_file=csv_file)
        response = self.client.post(import_url, post_data)
        self.assertFormError(response, 'form', 'csv_file',
                             'The file you provided is missing a required header called "Phone".')

        csv_file = open('%s/test_imports/sample_contacts_missing_name_phone_headers.xls' % settings.MEDIA_ROOT, 'rb')
        post_data = dict(csv_file=csv_file)
        response = self.client.post(import_url, post_data)
        self.assertFormError(response, 'form', 'csv_file',
                             'The file you provided is missing two required headers called "Name" and "Phone".')

        # check that no contacts or groups were created by any of the previous invalid imports
        self.assertEquals(Contact.objects.all().count(), 0)
        self.assertEquals(ContactGroup.user_groups.all().count(), 0)

        # import spreadsheet with extra columns
        csv_file = open('%s/test_imports/sample_contacts_with_extra_fields.xls' % settings.MEDIA_ROOT, 'rb')
        post_data = dict(csv_file=csv_file)
        response = self.client.post(import_url, post_data, follow=True)
        self.assertIsNotNone(response.context['task'])
        self.assertEquals(response.request['PATH_INFO'], reverse('contacts.contact_customize', args=[response.context['task'].pk]))
        self.assertEquals(len(response.context['form'].fields.keys()), 15)

        customize_url = reverse('contacts.contact_customize', args=[response.context['task'].pk])
        post_data = dict()
        post_data['column_country_include'] = 'on'
        post_data['column_professional_status_include'] = 'on'
        post_data['column_zip_code_include'] = 'on'
        post_data['column_joined_include'] = 'on'

        post_data['column_country_label'] = 'Location'
        post_data['column_district_label'] = 'District'
        post_data['column_professional_status_label'] = 'Job and Projects'
        post_data['column_zip_code_label'] = 'Postal Code'
        post_data['column_joined_label'] = 'Joined'

        post_data['column_country_type'] = 'T'
        post_data['column_district_type'] = 'T'
        post_data['column_professional_status_type'] = 'T'
        post_data['column_zip_code_type'] = 'N'
        post_data['column_joined_type'] = 'D'

        response = self.client.post(customize_url, post_data, follow=True)
        self.assertEquals(response.context['results'], dict(records=3, errors=0, creates=3, updates=0))
        self.assertEquals(Contact.objects.all().count(), 3)
        self.assertEquals(ContactGroup.user_groups.all().count(), 1)
        self.assertEquals(ContactGroup.user_groups.all()[0].name, 'Sample Contacts With Extra Fields')
        
        contact1 = Contact.objects.all().order_by('name')[0]
        self.assertEquals(contact1.get_field_raw('location'), 'Rwanda')  # renamed from 'Country'
        self.assertIsNone(contact1.get_field_raw('district'))  # wasn't included
        self.assertEquals(contact1.get_field_raw('job_and_projects'), 'coach')  # renamed from 'Professional Status'
        self.assertEquals(contact1.get_field_raw('postal_code'), '600.0')
        self.assertEquals(contact1.get_field_raw('joined'), '31-12-2014 00:00')  # persisted value is localized to org
        self.assertEquals(contact1.get_field_display('joined'), '31-12-2014 00:00')  # display value is also localized

        self.assertTrue(ContactField.objects.filter(org=self.org, label="Job and Projects"))
        self.assertTrue(ContactField.objects.filter(org=self.org, label="Location"))

        # import spreadsheet with extra columns again but check that giving column a reserved name gives validation error
        csv_file = open('%s/test_imports/sample_contacts_with_extra_fields.xls' % settings.MEDIA_ROOT, 'rb')
        post_data = dict(csv_file=csv_file)
        response = self.client.post(import_url, post_data, follow=True)
        customize_url = reverse('contacts.contact_customize', args=[response.context['task'].pk])
        post_data = dict()
        post_data['column_country_include'] = 'on'
        post_data['column_professional_status_include'] = 'on'
        post_data['column_zip_code_include'] = 'on'
        post_data['column_joined_include'] = 'on'

        post_data['column_country_label'] = 'Name'  # reserved when slugified to 'name'
        post_data['column_district_label'] = 'District'
        post_data['column_professional_status_label'] = 'Job and Projects'
        post_data['column_zip_code_label'] = 'Postal Code'
        post_data['column_joined_label'] = 'Joined'

        post_data['column_country_type'] = 'T'
        post_data['column_district_type'] = 'T'
        post_data['column_professional_status_type'] = 'T'
        post_data['column_zip_code_type'] = 'N'
        post_data['column_joined_type'] = 'D'

        response = self.client.post(customize_url, post_data, follow=True)
        self.assertFormError(response, 'form', None, 'Name is a reserved name for contact fields')

    def test_import_methods(self):
        user = self.user
        c1 = self.create_contact(name=None, number='0788382382')
        c2 = self.create_contact(name=None, number='0788382382')
        self.assertEquals(c1.pk, c2.pk)
        
        field_dict = dict(phone='0788123123', created_by=user, modified_by=user, org=self.org, name='LaToya Jackson') 
        c1 = Contact.create_instance(field_dict)

        field_dict = dict(phone='0788123123', created_by=user, modified_by=user, org=self.org, name='LaToya Jackson') 
        field_dict['name'] = 'LaToya Jackson'
        c2 = Contact.create_instance(field_dict)
        self.assertEquals(c1.pk, c2.pk)

        import_params = dict(org_id=self.org.id, timezone=timezone.UTC, extra_fields=[
            dict(key='nick_name', header='nick name', label='Nickname', type='T')
        ])
        field_dict = dict(phone='0788123123', created_by=user, modified_by=user, org=self.org, name='LaToya Jackson') 
        field_dict['yourmom'] = 'face'
        field_dict['nick name'] = 'bob'
        field_dict = Contact.prepare_fields(field_dict, import_params)
        self.assertNotIn('yourmom', field_dict)
        self.assertNotIn('nick name', field_dict)
        self.assertEquals(field_dict['nick_name'], 'bob')
        self.assertEquals(field_dict['org'], self.org)

        # check that trying to save an extra field with a reserved name throws an exception
        try:
            import_params = dict(org_id=self.org.id, timezone=timezone.UTC, extra_fields=[
                dict(key='phone', header='phone', label='Phone')
            ])
            Contact.prepare_fields(field_dict, import_params)
            self.fail("Expected exception from Contact.prepare_fields")
        except Exception:
            pass

    def test_fields(self):
        # set a field on joe
        self.joe.set_field('1234-1234', 'Joe', label="Name")
        self.assertEquals('Joe', self.joe.get_field_raw('1234-1234'))

        self.joe.set_field('1234-1234', None)
        self.assertEquals(None, self.joe.get_field_raw('1234-1234'))

        # try storing an integer, should get turned into a string
        self.joe.set_field('1234-1234', 1)
        self.assertEquals('1', self.joe.get_field_raw('1234-1234'))

        # we should have a field with the key
        ContactField.objects.get(key='1234-1234', label="Name", org=self.joe.org)

        # setting with a different label should update it
        self.joe.set_field('1234-1234', 'Joe', label="First Name")
        self.assertEquals('Joe', self.joe.get_field_raw('1234-1234'))
        ContactField.objects.get(key='1234-1234', label="First Name", org=self.joe.org)

    def test_message_context(self):
        message_context = self.joe.build_message_context()

        self.assertEquals("Joe", message_context['first_name'])
        self.assertEquals("Joe Blow", message_context['name'])
        self.assertEquals("Joe Blow", message_context['__default__'])
        self.assertEquals("123", message_context['tel'])
        self.assertEquals("", message_context['groups'])
        self.assertTrue('uuid' in message_context)
        self.assertEquals(self.joe.uuid, message_context['uuid'])

        # add him to a group
        self.create_group("Reporters", [self.joe])

        self.joe = Contact.objects.get(pk=self.joe.pk)
        message_context = self.joe.build_message_context()

        self.assertEquals("Joe", message_context['first_name'])
        self.assertEquals("Joe Blow", message_context['name'])
        self.assertEquals("Joe Blow", message_context['__default__'])
        self.assertEquals("123", message_context['tel'])
        self.assertEquals("Reporters", message_context['groups'])

    def test_update_handling(self):
        from temba.campaigns.models import Campaign, CampaignEvent, EventFire

        def create_dynamic_group(name, query):
            return ContactGroup.create(self.org, self.user, name, query=query)

        # run all tests as 2/Jan/2014 03:04 AFT
        tz = pytz.timezone('Asia/Kabul')
        with patch.object(timezone, 'now', return_value=tz.localize(datetime(2014, 1, 2, 3, 4, 5, 6))):
            age_field = ContactField.get_or_create(self.org, 'age', "Age", value_type='N')
            gender_field = ContactField.get_or_create(self.org, 'gender', "Gender", value_type='T')
            joined_field = ContactField.get_or_create(self.org, 'joined', "Join Date", value_type='D')

            # create groups based on name or URN (checks that contacts are added correctly on contact create)
            joes_group = create_dynamic_group("People called Joe", 'name has joe')
            _123_group = create_dynamic_group("People with number containing '123'", 'tel has "123"')

            self.mary = self.create_contact("Mary", "123456")
            self.mary.set_field('gender', "Female")
            self.mary.set_field('age', 21)
            self.mary.set_field('joined', '31/12/2013')
            self.annie = self.create_contact("Annie", "7879")
            self.annie.set_field('gender', "Female")
            self.annie.set_field('age', 9)
            self.annie.set_field('joined', '31/12/2013')
            self.joe.set_field('gender', "Male")
            self.joe.set_field('age', 25)
            self.joe.set_field('joined', '1/1/2014')
            self.frank.set_field('gender', "Male")
            self.frank.set_field('age', 50)
            self.frank.set_field('joined', '1/1/2014')

            # create more groups based on fields (checks that contacts are added correctly on group create)
            men_group = create_dynamic_group("Girls", 'gender = "male" AND age >= 18')
            women_group = create_dynamic_group("Girls", 'gender = "female" AND age >= 18')

            joe_flow = self.create_flow()
            joes_campaign = Campaign.objects.create(name="Joe Reminders", group=joes_group, org=self.org,
                                                    created_by=self.admin, modified_by=self.admin)
            joes_event = CampaignEvent.objects.create(campaign=joes_campaign, relative_to=joined_field, offset=1, unit='W',
                                                      flow=joe_flow, delivery_hour=17,
                                                      created_by=self.admin, modified_by=self.admin)
            EventFire.update_campaign_events(joes_campaign)

            # check initial group members added correctly
            self.assertEquals([self.frank, self.joe, self.mary], list(_123_group.contacts.order_by('name')))
            self.assertEquals([self.frank, self.joe], list(men_group.contacts.order_by('name')))
            self.assertEquals([self.mary], list(women_group.contacts.order_by('name')))
            self.assertEquals([self.joe], list(joes_group.contacts.order_by('name')))

            # check event fire initialized correctly
            joe_fires = EventFire.objects.filter(event=joes_event)
            self.assertEquals(1, joe_fires.count())
            self.assertEquals(self.joe, joe_fires.first().contact)

            # Frank becomes Francine...
            self.frank.set_field('gender', "Female")
            self.assertEquals([self.joe], list(men_group.contacts.order_by('name')))
            self.assertEquals([self.frank, self.mary], list(women_group.contacts.order_by('name')))

            # Mary's name changes
            self.mary.name = "Mary Joe"
            self.mary.save()
            self.mary.handle_update(attrs=('name',))
            self.assertEquals([self.joe, self.mary], list(joes_group.contacts.order_by('name')))

            # Mary should also have an event fire now
            joe_fires = EventFire.objects.filter(event=joes_event)
            self.assertEquals(2, joe_fires.count())

            # change Mary's URNs
            self.mary.update_urns([('tel', "54321"), ('twitter', 'mary_mary')])
            self.assertEquals([self.frank, self.joe], list(_123_group.contacts.order_by('name')))

    def test_simulator_contact_views(self):
        simulator_contact = self.create_contact("Simulator Contact", "+250788123123")
        simulator_contact.is_test = True
        simulator_contact.save()

        other_contact = self.create_contact("Will", "+250788987987")

        group = self.create_group("Members", [simulator_contact, other_contact])

        self.login(self.admin)
        response = self.client.get(reverse('contacts.contact_read', args=[simulator_contact.uuid]))
        self.assertEquals(response.status_code, 404)

        response = self.client.get(reverse('contacts.contact_update', args=[simulator_contact.pk]))
        self.assertEquals(response.status_code, 404)

        response = self.client.get(reverse('contacts.contact_list'))
        self.assertEquals(response.status_code, 200)
        self.assertFalse(simulator_contact in response.context['object_list'])
        self.assertTrue(other_contact in response.context['object_list'])
        self.assertFalse("Simulator Contact" in response.content)

        response = self.client.get(reverse('contacts.contact_filter', args=[group.pk]))
        self.assertEquals(response.status_code, 200)
        self.assertFalse(simulator_contact in response.context['object_list'])
        self.assertTrue(other_contact in response.context['object_list'])
        self.assertFalse("Simulator Contact" in response.content)


class ContactURNTest(TembaTest):
    def setUp(self):
        TembaTest.setUp(self)

    def test_parse_urn(self):
        urn_tuple = lambda p: (p.scheme, p.path)

        self.assertEquals(('tel', '+1234'), urn_tuple(ContactURN.parse_urn('tel:+1234')))
        self.assertEquals(('twitter', 'billy_bob'), urn_tuple(ContactURN.parse_urn('twitter:billy_bob')))
        self.assertRaises(Exception, ContactURN.parse_urn, 'tel : 1234')  # URNs can't have spaces
        self.assertRaises(Exception, ContactURN.parse_urn, 'xxx:1234')  # no such scheme

    def test_format_urn(self):
        self.assertEquals('tel:+1234', ContactURN.format_urn('tel', '+1234'))

    def test_normalize_urn(self):
        # valid tel numbers
        self.assertEquals(('tel', "+250788383383"), ContactURN.normalize_urn('TEL', "0788383383", "RW"))
        self.assertEquals(('tel', "+250788383383"), ContactURN.normalize_urn('tel', "+250788383383", "KE"))
        self.assertEquals(('tel', "+250788383383"), ContactURN.normalize_urn('tel', "+250788383383", None))
        self.assertEquals(('tel', "+250788383383"), ContactURN.normalize_urn('tel', "250788383383", None))
        self.assertEquals(('tel', "+250788383383"), ContactURN.normalize_urn('tel', "2.50788383383E+11", None))
        self.assertEquals(('tel', "+250788383383"), ContactURN.normalize_urn('tel', "2.50788383383E+12", None))
        self.assertEquals(('tel', "+19179925253"), ContactURN.normalize_urn('tel', "(917) 992-5253", "US"))

        # invalid tel numbers
        self.assertEquals(('tel', "12345"), ContactURN.normalize_urn(TEL_SCHEME, "12345", "RW"))
        self.assertEquals(('tel', "0788383383"), ContactURN.normalize_urn(TEL_SCHEME, "0788383383", None))
        self.assertEquals(('tel', "0788383383"), ContactURN.normalize_urn(TEL_SCHEME, "0788383383", "ZZ"))
        self.assertEquals(('tel', "mtn"), ContactURN.normalize_urn(TEL_SCHEME, "MTN", "RW"))

        # twitter handles
        self.assertEquals(('twitter', "jimmyjo"), ContactURN.normalize_urn('TWITTER', "jimmyjo"))
        self.assertEquals(('twitter', "billy_bob"), ContactURN.normalize_urn('twitter', " @billy_bob "))

    def test_validate_urn(self):
        # valid tel numbers
        self.assertTrue(ContactURN.validate_urn('tel', "0788383383", "RW"))
        self.assertTrue(ContactURN.validate_urn('tel', "+250788383383", "KE"))
        self.assertTrue(ContactURN.validate_urn('tel', "+250788383383", None))
        self.assertTrue(ContactURN.validate_urn('tel', "0788383383", None))  # assumed valid because no country

        # invalid tel numbers
        self.assertFalse(ContactURN.validate_urn('tel', "0788383383", "ZZ"))  # invalid country
        self.assertFalse(ContactURN.validate_urn('tel', "MTN", "RW"))

        # valid twitter handles
        self.assertTrue(ContactURN.validate_urn('twitter', "jimmyjo"))
        self.assertTrue(ContactURN.validate_urn('twitter', "billy_bob"))

        # invalid twitter handles
        self.assertFalse(ContactURN.validate_urn('twitter', "jimmyjo!@"))
        self.assertFalse(ContactURN.validate_urn('twitter', "billy bob"))

    def test_get_display(self):
        urn = ContactURN.objects.create(org=self.org, scheme='tel', path='+250788383383', urn='tel:+250788383383', priority=50)
        self.assertEquals('0788 383 383', urn.get_display(self.org))
        self.assertEquals('+250788383383', urn.get_display(self.org, full=True))

        urn = ContactURN.objects.create(org=self.org, scheme='twitter', path='billy_bob', urn='twitter:billy_bob', priority=50)
        self.assertEquals('billy_bob', urn.get_display(self.org))


class ContactFieldTest(TembaTest):
    def setUp(self):
        register_hstore_handler(connection)

        self.user = self.create_user("tito")
        self.manager1 = self.create_user("mike")
        self.admin = self.create_user("ben")
        self.org = Org.objects.create(name="Nyaruka Ltd.", timezone="Africa/Kigali", created_by=self.admin, modified_by=self.admin)
        self.org.administrators.add(self.admin)
        self.org.initialize()

        self.user.set_org(self.org)
        self.admin.set_org(self.org)

        self.channel = Channel.objects.create(name="Test Channel", address="0785551212",
                                              org=self.org, created_by=self.admin, modified_by=self.admin, secret="12345", gcm_id="123")

        self.joe = self.create_contact(name="Joe Blow", number="123")
        self.frank = self.create_contact(name="Frank Smith", number="1234")

        self.contactfield_1 = ContactField.get_or_create(self.org, "first", "First")
        self.contactfield_2 = ContactField.get_or_create(self.org, "second", "Second")
        self.contactfield_3 = ContactField.get_or_create(self.org, "third", "Third")

    def test_contact_templatetag(self):
        self.joe.set_field('First', 'Starter')
        self.assertEquals(contact_field(self.joe, 'First'), 'Starter')

    def test_make_key(self):
        self.assertEquals("first_name", ContactField.make_key("First Name"))
        self.assertEquals("second_name", ContactField.make_key("Second   Name  "))
        self.assertEquals("323_ffsn_slfs_ksflskfs_fk_anfaddgas", ContactField.make_key("  ^%$# %$$ $##323 ffsn slfs ksflskfs!!!! fk$%%%$$$anfaDDGAS ))))))))) "))

        with self.assertRaises(ValidationError):
            ContactField.api_make_key("Name")

    def test_export(self):
        from xlrd import open_workbook

        self.login(self.admin)
        self.user = self.admin

        flow = self.create_flow()

        # archive all our current contacts
        Contact.objects.filter(org=self.org).update(is_blocked=True)

        # start one of our contacts down it
        contact = self.create_contact("Ben Haggerty", '+12067799294')
        contact.set_field('First', 'One')
        flow.start([], [contact])

        self.client.get(reverse('contacts.contact_export'), dict())
        task = ExportContactsTask.objects.get()

        filename = "%s/test_orgs/%d/contact_exports/%d.xls" % (settings.MEDIA_ROOT, self.org.pk, task.pk)
        workbook = open_workbook(filename, 'rb')
        sheet = workbook.sheets()[0]

        # check our headers
        self.assertEquals('Phone', sheet.cell(0, 0).value)
        self.assertEquals('Name', sheet.cell(0, 1).value)
        self.assertEquals('First', sheet.cell(0, 2).value)
        self.assertEquals('Second', sheet.cell(0, 3).value)
        self.assertEquals('Third', sheet.cell(0, 4).value)

        self.assertEquals('+12067799294', sheet.cell(1, 0).value)
        self.assertEquals("One", sheet.cell(1, 2).value)

    def test_managefields(self):
        manage_fields_url = reverse('contacts.contactfield_managefields')

        self.login(self.manager1)
        response = self.client.get(manage_fields_url)

        # redirect to login because of no access to org
        self.assertEquals(302, response.status_code)

        self.login(self.admin)
        response = self.client.get(manage_fields_url)
        self.assertEquals(len(response.context['form'].fields), 16)

        post_data = dict()
        for id, field in response.context['form'].fields.items():
            if field.initial is None:
                post_data[id] = ''
            elif isinstance(field.initial, ContactField):
                post_data[id] = field.initial.pk
            else:
                post_data[id] = field.initial

        response = self.client.post(manage_fields_url, post_data, follow=True)
        self.assertEquals(response.status_code, 200)

        # make sure we didn't have an error
        self.assertTrue('form' not in response.context)

        # should still have three contact fields
        self.assertEquals(3, ContactField.objects.filter(org=self.org, is_active=True).count())

        # fields name should be unique case insensitively
        post_data['label_1'] = "Town"
        post_data['label_2'] = "town"

        response = self.client.post(manage_fields_url, post_data, follow=True)
        self.assertFormError(response, 'form', None, "Field names must be unique")
        self.assertEquals(3, ContactField.objects.filter(org=self.org, is_active=True).count())
        self.assertFalse(ContactField.objects.filter(org=self.org, label__in=["town", "Town"]))

        # now remove the first field, rename the second and change the type on the third
        post_data['label_1'] = ''
        post_data['label_2'] = 'Number 2'
        post_data['type_3'] = 'N'
        post_data['label_4'] = "New Field"

        response = self.client.post(manage_fields_url, post_data, follow=True)
        self.assertEquals(response.status_code, 200)

        # make sure we didn't have an error
        self.assertTrue('form' not in response.context)

        # first field was blank, so it should be inactive
        self.assertIsNone(ContactField.objects.filter(org=self.org, key="first", is_active=True).first())

        # the second should be renamed
        self.assertEquals("Number 2", ContactField.objects.filter(org=self.org, key="second", is_active=True).first().label)

        # the third should have a different type
        self.assertEquals('N', ContactField.objects.filter(org=self.org, key="third", is_active=True).first().value_type)

        # we should have a fourth field now
        self.assertTrue(ContactField.objects.filter(org=self.org, key='new_field', label="New Field", value_type='T'))

        # check that a field name which is a reserved field, gives an error
        post_data['label_2'] = 'name'
        response = self.client.post(manage_fields_url, post_data, follow=True)
        self.assertFormError(response, 'form', None, "Field name 'name' is a reserved word")

        # check that a field name which contains disallowed characters, gives an error
        post_data['label_2'] = '@name'
        response = self.client.post(manage_fields_url, post_data, follow=True)
        self.assertFormError(response, 'form', None, "Field names can only contain letters, numbers, spaces and hypens")

    def test_json(self):
        contact_field_json_url = reverse('contacts.contactfield_json')

        self.org2 = Org.objects.create(name="kLab", timezone="Africa/Kigali", created_by=self.admin, modified_by=self.admin)
        for i in range(30):
            key = 'key%d' % i
            label = 'label%d' % i
            ContactField.get_or_create(self.org, key, label)
            ContactField.get_or_create(self.org2, key, label)

        self.assertEquals(Org.objects.all().count(), 2)

        ContactField.objects.filter(org=self.org, key='key1').update(is_active=False)

        self.login(self.manager1)
        response = self.client.get(contact_field_json_url)

        # redirect to login because of no access to org
        self.assertEquals(302, response.status_code)

        self.login(self.admin)
        response = self.client.get(contact_field_json_url)
        self.assertEquals(len(json.loads(response.content)), 32)<|MERGE_RESOLUTION|>--- conflicted
+++ resolved
@@ -842,12 +842,7 @@
         response = self.client.get(list_url)
         self.assertEquals(302, response.status_code)
 
-        # list the contacts as a viewer
-<<<<<<< HEAD
         self.viewer = self.create_user("Viewer")
-=======
-        self.viewer= self.create_user("Viewer")
->>>>>>> 9dce4fae
         self.org.viewers.add(self.viewer)
         self.viewer.set_org(self.org)
 
