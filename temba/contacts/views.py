import json
import logging
from collections import OrderedDict
from datetime import timedelta

import regex
<<<<<<< HEAD
import six
=======
from smartmin.csv_imports.models import ImportTask
from smartmin.views import (
    SmartCreateView,
    SmartCRUDL,
    SmartCSVImportView,
    SmartDeleteView,
    SmartFormView,
    SmartListView,
    SmartReadView,
    SmartUpdateView,
    smart_url,
)

>>>>>>> 81472807
from django import forms
from django.conf import settings
from django.contrib import messages
from django.core.exceptions import ValidationError
from django.core.files.base import ContentFile
from django.core.urlresolvers import reverse
from django.db import IntegrityError
from django.db.models import Q
<<<<<<< HEAD
from django.db.models.functions import Upper
from django.http import HttpResponseRedirect, HttpResponse
=======
from django.db.models.functions import Lower, Upper
from django.forms import Form
from django.http import HttpResponse, HttpResponseRedirect
>>>>>>> 81472807
from django.utils import timezone
from django.utils.http import urlquote_plus
from django.utils.translation import ugettext_lazy as _
from django.views.decorators.csrf import csrf_exempt
<<<<<<< HEAD
from smartmin.csv_imports.models import ImportTask
from smartmin.views import SmartCreateView, SmartCRUDL, SmartCSVImportView, SmartDeleteView, SmartFormView
from smartmin.views import SmartListView, SmartReadView, SmartUpdateView, SmartTemplateView, smart_url

from temba.msgs.views import SendMessageForm
from temba.orgs.views import OrgPermsMixin, OrgObjPermsMixin, ModalMixin
=======

from temba.archives.models import Archive
from temba.channels.models import Channel
from temba.msgs.views import SendMessageForm
from temba.orgs.views import ModalMixin, OrgObjPermsMixin, OrgPermsMixin
>>>>>>> 81472807
from temba.utils import analytics, languages, on_transaction_commit
from temba.utils.dates import datetime_to_ms, ms_to_datetime
from temba.utils.fields import Select2Field
from temba.utils.text import slugify_with
<<<<<<< HEAD
from temba.utils.views import BaseActionForm, ESPaginationMixin
from temba.values.constants import Value
from .models import Contact, ContactGroup, ContactGroupCount, ContactField, ContactURN, URN, URN_SCHEME_CONFIG
from .models import ExportContactsTask, TEL_SCHEME
=======
from temba.utils.views import BaseActionForm, ContactListPaginationMixin
from temba.values.constants import Value

from .models import (
    TEL_SCHEME,
    URN,
    URN_SCHEME_CONFIG,
    Contact,
    ContactField,
    ContactGroup,
    ContactGroupCount,
    ContactURN,
    ExportContactsTask,
)
>>>>>>> 81472807
from .omnibox import omnibox_query, omnibox_results_to_dict
from .search import SearchException, parse_query
from .tasks import export_contacts_task

logger = logging.getLogger(__name__)


class RemoveContactForm(forms.Form):
    contact = forms.ModelChoiceField(Contact.objects.all())
    group = forms.ModelChoiceField(ContactGroup.user_groups.all())

    def __init__(self, *args, **kwargs):
        org = kwargs.pop("org")
        self.user = kwargs.pop("user")

        super().__init__(*args, **kwargs)

        self.fields["contact"].queryset = Contact.objects.filter(org=org)
        self.fields["group"].queryset = ContactGroup.user_groups.filter(org=org)

    def clean(self):
        return self.cleaned_data

    def execute(self):
        data = self.cleaned_data
        contact = data["contact"]
        group = data["group"]

        if group.is_dynamic:
            raise ValueError("Can't manually add/remove contacts for a dynamic group")  # should never happen

        # remove contact from group
        group.update_contacts(self.user, [contact], False)
        return dict(group_id=group.id, contact_id=contact.id)


class ContactGroupForm(forms.ModelForm):
    preselected_contacts = forms.CharField(required=False, widget=forms.HiddenInput)
    group_query = forms.CharField(required=False, widget=forms.HiddenInput)

    def __init__(self, user, *args, **kwargs):
        self.user = user
        self.org = user.get_org()
        super().__init__(*args, **kwargs)

    def clean_name(self):
        name = self.cleaned_data["name"].strip()

        # make sure the name isn't already taken
        existing = ContactGroup.get_user_group(self.org, name)
        if existing and self.instance != existing:
            raise forms.ValidationError(_("Name is used by another group"))

        # and that the name is valid
        if not ContactGroup.is_valid_name(name):
            raise forms.ValidationError(_("Group name must not be blank or begin with + or -"))

        groups_count = ContactGroup.user_groups.filter(org=self.org).count()
        if groups_count >= ContactGroup.MAX_ORG_CONTACTGROUPS:
            raise forms.ValidationError(
                _(
                    "This org has %s groups and the limit is %s. "
                    "You must delete existing ones before you can "
                    "create new ones." % (groups_count, ContactGroup.MAX_ORG_CONTACTGROUPS)
                )
            )

        return name

    def clean_query(self):
        try:
            parsed_query = parse_query(text=self.cleaned_data["query"], as_anon=self.org.is_anon)
            cleaned_query = parsed_query.as_text()

            if (
                self.instance
                and self.instance.status != ContactGroup.STATUS_READY
                and cleaned_query != self.instance.query
            ):
                raise forms.ValidationError(_("You cannot update the query of a group that is evaluating."))

            if parsed_query.can_be_dynamic_group():
                return cleaned_query
            else:
                raise forms.ValidationError(_('You cannot create a dynamic group based on "name" or "id".'))
        except forms.ValidationError as e:
            raise e

        except Exception as e:
<<<<<<< HEAD
            raise forms.ValidationError(six.text_type(e))
=======
            raise forms.ValidationError(str(e))
>>>>>>> 81472807

    class Meta:
        fields = "__all__"
        model = ContactGroup


<<<<<<< HEAD
class ContactListView(ESPaginationMixin, OrgPermsMixin, SmartListView):
=======
class ContactListView(ContactListPaginationMixin, OrgPermsMixin, SmartListView):
>>>>>>> 81472807
    """
    Base class for contact list views with contact folders and groups listed by the side
    """

    system_group = None
    add_button = True
    paginate_by = 50

    parsed_search = None

    def derive_group(self):
        return ContactGroup.all_groups.get(org=self.request.user.get_org(), group_type=self.system_group)

    def derive_export_url(self):
        search = urlquote_plus(self.request.GET.get("search", ""))
        redirect = urlquote_plus(self.request.get_full_path())
        return "%s?g=%s&s=%s&redirect=%s" % (
            reverse("contacts.contact_export"),
            self.derive_group().uuid,
            search,
            redirect,
        )

    @staticmethod
    def prepare_sort_field_struct(sort_on):
        if not sort_on:
            return None, None, None

        if sort_on[0] == "-":
            sort_direction = "desc"
            sort_field = sort_on[1:]
        else:
            sort_direction = "asc"
            sort_field = sort_on

        if sort_field == "created_on":

            return (
                sort_field,
                sort_direction,
                {"field_type": "attribute", "sort_direction": sort_direction, "field_name": "created_on"},
            )
        else:
            try:
                contact_sort_field = ContactField.objects.values("value_type", "uuid").get(uuid=sort_field)
            except ValidationError:
                return None, None, None
            except ContactField.DoesNotExist:
                return None, None, None

            mapping = {
                "T": "text",
                "N": "number",
                "D": "datetime",
                "S": "state_keyword",
                "I": "district_keyword",
                "W": "ward_keyword",
            }
            field_leaf = mapping[contact_sort_field["value_type"]]

            return (
                sort_field,
                sort_direction,
                {
                    "field_type": "field",
                    "sort_direction": sort_direction,
                    "field_path": "fields.{}".format(field_leaf),
                    "field_uuid": str(contact_sort_field["uuid"]),
                },
            )

    def get_queryset(self, **kwargs):
        org = self.request.user.get_org()
        group = self.derive_group()
        self.search_error = None

        # contact list views don't use regular field searching but use more complex contact searching
<<<<<<< HEAD
        search_query = self.request.GET.get('search', None)
        if search_query:
=======
        search_query = self.request.GET.get("search", None)

        sort_on = self.request.GET.get("sort_on", None)

        if sort_on is not None:
            self.sort_field, self.sort_direction, sort_struct = self.prepare_sort_field_struct(sort_on)
        else:
            self.sort_field, self.sort_direction, sort_struct = (None, None, None)

        if search_query or sort_struct:
>>>>>>> 81472807
            from .search import contact_es_search
            from temba.utils.es import ES

            try:
<<<<<<< HEAD
                search_object, self.parsed_search = contact_es_search(org, search_query, group)
                es_search = search_object.source(fields=('id', )).using(ES)
=======
                search_object, self.parsed_search = contact_es_search(org, search_query, group, sort_struct)
                es_search = search_object.source(fields=("id",)).using(ES)
>>>>>>> 81472807

                return es_search

            except SearchException as e:
<<<<<<< HEAD
                self.search_error = six.text_type(e)
=======
                self.search_error = str(e)
>>>>>>> 81472807

                # this should be an empty resultset
                return Contact.objects.none()
        else:
            # if user search is not defined, use DB to select contacts
<<<<<<< HEAD
            test_contact_ids = Contact.objects.filter(org=org, is_test=True).values_list('id', flat=True)
            return group.contacts.all().exclude(id__in=test_contact_ids).order_by('-id').prefetch_related('org', 'all_groups')
=======
            test_contact_ids = Contact.objects.filter(org=org, is_test=True).values_list("id", flat=True)
            return (
                group.contacts.all()
                .exclude(id__in=test_contact_ids)
                .order_by("-id")
                .prefetch_related("org", "all_groups")
            )
>>>>>>> 81472807

    def get_context_data(self, **kwargs):
        context = super().get_context_data(**kwargs)

        org = self.request.user.get_org()
        counts = ContactGroup.get_system_group_counts(org)
        group = self.derive_group()

<<<<<<< HEAD
        # if there isn't a search filtering the queryset, we can replace the count function using ContactGroupCounts
        if group and 'search' not in self.request.GET:
            group_count = ContactGroupCount.get_totals([group])
            self.object_list.count = lambda: group_count[group]

        context = super(ContactListView, self).get_context_data(**kwargs)

=======
>>>>>>> 81472807
        folders = [
            dict(count=counts[ContactGroup.TYPE_ALL], label=_("All Contacts"), url=reverse("contacts.contact_list")),
            dict(count=counts[ContactGroup.TYPE_BLOCKED], label=_("Blocked"), url=reverse("contacts.contact_blocked")),
            dict(count=counts[ContactGroup.TYPE_STOPPED], label=_("Stopped"), url=reverse("contacts.contact_stopped")),
        ]

        # resolve the paginated object list so we can initialize a cache of URNs and fields
        contacts = list(context["object_list"])
        Contact.bulk_cache_initialize(org, contacts, for_show_only=True)

        context["contacts"] = contacts
        context["groups"] = self.get_user_groups(org)
        context["folders"] = folders
        context["has_contacts"] = contacts or org.has_contacts()
        context["search_error"] = self.search_error
        context["send_form"] = SendMessageForm(self.request.user)

        context["sort_direction"] = self.sort_direction
        context["sort_field"] = self.sort_field

        # replace search string with parsed search expression
        if self.parsed_search is not None:
            context["search"] = self.parsed_search.as_text()
            context["save_dynamic_search"] = self.parsed_search.can_be_dynamic_group()

        return context

    def get_user_groups(self, org):
        groups = ContactGroup.get_user_groups(org, ready_only=False).select_related("org").order_by(Upper("name"))
        group_counts = ContactGroupCount.get_totals(groups)

        rendered = []
        for g in groups:
            rendered.append(
                {
                    "pk": g.id,
                    "uuid": g.uuid,
                    "label": g.name,
                    "count": group_counts[g],
                    "is_dynamic": g.is_dynamic,
                    "is_ready": g.status == ContactGroup.STATUS_READY,
                }
            )

        return rendered


class ContactActionForm(BaseActionForm):
    allowed_actions = (
        ("label", _("Add to Group")),
        ("unlabel", _("Remove from Group")),
        ("unblock", _("Unblock Contacts")),
        ("block", _("Block Contacts")),
        ("delete", _("Delete Contacts")),
        ("unstop", _("Unstop Contacts")),
    )

    model = Contact
    label_model = ContactGroup
    label_model_manager = "user_groups"
    has_is_active = True

    class Meta:
        fields = ("action", "label", "objects", "add")


class ContactActionMixin(SmartListView):
    @csrf_exempt
    def dispatch(self, *args, **kwargs):
        return super().dispatch(*args, **kwargs)

    def post(self, request, *args, **kwargs):
        user = self.request.user
        org = user.get_org()

        form = ContactActionForm(self.request.POST, org=org, user=user)

        if form.is_valid():
            form.execute()

        return self.get(request, *args, **kwargs)


class ContactFieldForm(forms.ModelForm):

    contact_field = Select2Field()
    field_value = forms.CharField(required=False)

    def __init__(self, *args, **kwargs):
        super().__init__(*args, **kwargs)

    class Meta:
        model = Contact
        fields = "__all__"


class ContactForm(forms.ModelForm):
    def __init__(self, *args, **kwargs):
        self.user = kwargs["user"]
        self.org = self.user.get_org()
        del kwargs["user"]
        super().__init__(*args, **kwargs)

        # add all URN scheme fields if org is not anon
        extra_fields = []
        if not self.org.is_anon:
            urns = self.instance.get_urns()

            idx = 0

            last_urn = None

            if not urns:
                urn = ContactURN()
                urn.scheme = "tel"
                urns = [urn]
            for urn in urns:

                first_urn = last_urn is None or urn.scheme != last_urn.scheme

                urn_choice = None
                for choice in ContactURN.SCHEME_CHOICES:
                    if choice[0] == urn.scheme:
                        urn_choice = choice

                scheme = urn.scheme
                label = urn.scheme

                if urn_choice:
                    label = urn_choice[1]

                help_text = "%s for this contact" % label
                if first_urn:
                    help_text = "%s for this contact (@contact.%s)" % (label, scheme)

                # get all the urns for this scheme
                ctrl = forms.CharField(required=False, label=label, initial=urn.path, help_text=help_text)
                extra_fields.append(("urn__%s__%d" % (scheme, idx), ctrl))
                idx += 1

                last_urn = urn

        self.fields = OrderedDict(list(self.fields.items()) + extra_fields)

    def clean(self):
        country = self.org.get_country_code()

        def validate_urn(key, scheme, path):
            try:
                normalized = URN.normalize(URN.from_parts(scheme, path), country)
                existing_urn = ContactURN.lookup(self.org, normalized, normalize=False)

                if existing_urn and existing_urn.contact and existing_urn.contact != self.instance:
                    self._errors[key] = _("Used by another contact")
                    return False
                # validate but not with country as users are allowed to enter numbers before adding a channel
                elif not URN.validate(normalized):
                    if scheme == TEL_SCHEME:  # pragma: needs cover
                        self._errors[key] = _(
                            "Invalid number. Ensure number includes country code, e.g. +1-541-754-3010"
                        )
                    else:
                        self._errors[key] = _("Invalid format")
                    return False
                return True
            except ValueError:
                self._errors[key] = _("Invalid input")
                return False

        # validate URN fields
        for field_key, value in self.data.items():
            if field_key.startswith("urn__") and value:
                scheme = field_key.split("__")[1]
                validate_urn(field_key, scheme, value)

        # validate new URN if provided
        if self.data.get("new_path", None):
            if validate_urn("new_path", self.data["new_scheme"], self.data["new_path"]):
                self.cleaned_data["new_scheme"] = self.data["new_scheme"]
                self.cleaned_data["new_path"] = self.data["new_path"]

        return self.cleaned_data

    class Meta:
        model = Contact
        fields = "__all__"


class UpdateContactForm(ContactForm):
    groups = forms.ModelMultipleChoiceField(
        queryset=ContactGroup.user_groups.filter(pk__lt=0),
        required=False,
        label=_("Groups"),
        help_text=_("Add or remove groups this contact belongs to"),
    )

    def __init__(self, *args, **kwargs):
        super().__init__(*args, **kwargs)

        choices = [("", "No Preference")]

        # if they had a preference that has since been removed, make sure we show it
        if self.instance.language:
            if not self.instance.org.languages.filter(iso_code=self.instance.language).first():
                lang = languages.get_language_name(self.instance.language)
                choices += [(self.instance.language, _("%s (Missing)") % lang)]

        choices += [(l.iso_code, l.name) for l in self.instance.org.languages.all().order_by("orgs", "name")]

        self.fields["language"] = forms.ChoiceField(
            required=False, label=_("Language"), initial=self.instance.language, choices=choices
        )

        self.fields["groups"].initial = self.instance.user_groups.all()
        self.fields["groups"].queryset = ContactGroup.get_user_groups(self.user.get_org(), dynamic=False)
        self.fields["groups"].help_text = _("The groups which this contact belongs to")


class ExportForm(Form):
    group_memberships = forms.ModelMultipleChoiceField(
        queryset=ContactGroup.user_groups.none(), required=False, label=_("Group Memberships for")
    )

    def __init__(self, user, *args, **kwargs):
        super().__init__(*args, **kwargs)
        self.user = user

        self.fields["group_memberships"].queryset = ContactGroup.user_groups.filter(
            org=self.user.get_org(), is_active=True, status=ContactGroup.STATUS_READY
        ).order_by(Lower("name"))

        self.fields["group_memberships"].help_text = _(
            "Include group membership only for these groups. " "(Leave blank to ignore group memberships)."
        )


class ContactCRUDL(SmartCRUDL):
    model = Contact
    actions = (
        "create",
        "update",
        "stopped",
        "list",
        "import",
        "read",
        "filter",
        "blocked",
        "omnibox",
        "customize",
        "update_fields",
        "update_fields_input",
        "export",
        "block",
        "unblock",
        "unstop",
        "delete",
        "history",
    )

    class Export(ModalMixin, OrgPermsMixin, SmartFormView):

        form_class = ExportForm
        submit_button_name = "Export"
        success_url = "@contacts.contact_list"

        def pre_process(self, request, *args, **kwargs):
            user = self.request.user
            org = user.get_org()

            group_uuid, search, redirect = self.derive_params()

            # is there already an export taking place?
            existing = ExportContactsTask.get_recent_unfinished(org)
            if existing:
                messages.info(
                    self.request,
                    _(
                        "There is already an export in progress, started by %s. You must wait "
                        "for that export to complete before starting another." % existing.created_by.username
                    ),
                )
                return HttpResponseRedirect(redirect or reverse("contacts.contact_list"))

        def derive_params(self):
            group_uuid = self.request.GET.get("g")
            search = self.request.GET.get("s")
            redirect = self.request.GET.get("redirect")

            return group_uuid, search, redirect

        def get_form_kwargs(self):
            kwargs = super().get_form_kwargs()
            kwargs["user"] = self.request.user
            return kwargs

        def form_invalid(self, form):  # pragma: needs cover
            if "_format" in self.request.GET and self.request.GET["_format"] == "json":
                return HttpResponse(
                    json.dumps(dict(status="error", errors=form.errors)), content_type="application/json", status=400
                )
            else:
                return super().form_invalid(form)

        def form_valid(self, form):
            user = self.request.user
            org = user.get_org()

            group_uuid, search, redirect = self.derive_params()
            group_memberships = form.cleaned_data["group_memberships"]

            group = ContactGroup.all_groups.filter(org=org, uuid=group_uuid).first() if group_uuid else None

            previous_export = (
                ExportContactsTask.objects.filter(org=org, created_by=user).order_by("-modified_on").first()
            )
            if previous_export and previous_export.created_on < timezone.now() - timedelta(
                hours=24
            ):  # pragma: needs cover
                analytics.track(self.request.user.username, "temba.contact_exported")

            export = ExportContactsTask.create(org, user, group, search, group_memberships)

            # schedule the export job
            on_transaction_commit(lambda: export_contacts_task.delay(export.pk))

            if not getattr(settings, "CELERY_ALWAYS_EAGER", False):  # pragma: no cover
                messages.info(
                    self.request,
                    _("We are preparing your export. We will e-mail you at %s when it is ready.")
                    % self.request.user.username,
                )

            else:
                dl_url = reverse("assets.download", kwargs=dict(type="contact_export", pk=export.pk))
                messages.info(
                    self.request,
                    _("Export complete, you can find it here: %s (production users will get an email)") % dl_url,
                )
            if "HTTP_X_PJAX" not in self.request.META:
                return HttpResponseRedirect(redirect or reverse("contacts.contact_list"))
            else:  # pragma: no cover
                return self.render_to_response(
                    self.get_context_data(
                        form=form,
                        success_url=self.get_success_url(),
                        success_script=getattr(self, "success_script", None),
                    )
                )

    class Customize(OrgPermsMixin, SmartUpdateView):
        class CustomizeForm(forms.ModelForm):
            def __init__(self, *args, **kwargs):
                self.org = kwargs["org"]
                del kwargs["org"]
                super().__init__(*args, **kwargs)

            def clean(self):

                existing_contact_fields = ContactField.objects.filter(org=self.org, is_active=True).values(
                    "key", "label"
                )
                existing_contact_fields_map = {elt["label"]: elt["key"] for elt in existing_contact_fields}

                used_labels = []
                # don't allow users to specify field keys or labels
                re_col_name_field = regex.compile(r"column_\w+_label", regex.V0)
                for key, value in self.data.items():
                    if re_col_name_field.match(key):
                        field_label = value.strip()
                        if field_label.startswith("[_NEW_]"):
                            field_label = field_label[7:]

                        field_key = ContactField.make_key(field_label)

                        if not ContactField.is_valid_label(field_label):
                            raise forms.ValidationError(_("Field names can only contain letters, numbers, hypens"))

                        if not ContactField.is_valid_key(field_key):
                            raise forms.ValidationError(
                                _(
                                    "%s is an invalid name or is a reserved name for contact "
                                    "fields, field names should start with a letter."
                                )
                                % value
                            )

                        if field_label in used_labels:
                            raise forms.ValidationError(_("%s should be used once") % field_label)

                        existing_key = existing_contact_fields_map.get(field_label, None)
                        if existing_key and existing_key in Contact.RESERVED_FIELD_KEYS:
                            raise forms.ValidationError(
                                _(
                                    "'%s' contact field has '%s' key which is reserved name. "
                                    "Column cannot be imported"
                                )
                                % (value, existing_key)
                            )

                        used_labels.append(field_label)

                return self.cleaned_data

            class Meta:
                model = ImportTask
                fields = "__all__"

        model = ImportTask
        form_class = CustomizeForm

        def pre_process(self, request, *args, **kwargs):
            pre_process = super().pre_process(request, *args, **kwargs)
            if pre_process is not None:  # pragma: needs cover
                return pre_process

            headers = Contact.get_org_import_file_headers(self.get_object().csv_file.file, self.derive_org())

            if not headers:
                task = self.get_object()
                self.post_save(task)
                return HttpResponseRedirect(reverse("contacts.contact_import") + "?task=%d" % task.pk)

            self.headers = headers
            return None

        def create_column_controls(self, column_headers):
            """
            Adds fields to the form for extra columns found in the spreadsheet. Returns a list of dictionaries
            containing the column label and the names of the fields
            """
            org = self.derive_org()
            column_controls = []
            for header_col in column_headers:

                header = header_col
                if header.startswith("field:"):
                    header = header.replace("field:", "", 1).strip()

                header_key = slugify_with(header)

                include_field = forms.BooleanField(label=" ", required=False, initial=True)
                include_field_name = "column_%s_include" % header_key

                label_initial = ContactField.get_by_label(org, header.title())

                label_field_initial = header.title()
                if label_initial:
                    label_field_initial = label_initial.label

                label_field = forms.CharField(initial=label_field_initial, required=False, label=" ")

                label_field_name = "column_%s_label" % header_key

                type_field_initial = None
                if label_initial:
                    type_field_initial = label_initial.value_type

                type_field = forms.ChoiceField(
                    label=" ", choices=Value.TYPE_CHOICES, required=True, initial=type_field_initial
                )
                type_field_name = "column_%s_type" % header_key

                fields = [
                    (include_field_name, include_field),
                    (label_field_name, label_field),
                    (type_field_name, type_field),
                ]

                self.form.fields = OrderedDict(list(self.form.fields.items()) + fields)

                column_controls.append(
                    dict(
                        header=header_col,
                        include_field=include_field_name,
                        label_field=label_field_name,
                        type_field=type_field_name,
                    )
                )

            return column_controls

        def get_context_data(self, **kwargs):
            context = super().get_context_data(**kwargs)

            org = self.derive_org()

            context["column_controls"] = self.column_controls
            context["task"] = self.get_object()

            contact_fields = sorted(
                [
                    dict(id=elt["label"], text=elt["label"])
                    for elt in ContactField.objects.filter(org=org, is_active=True).values("label")
                ],
                key=lambda k: k["text"].lower(),
            )
            context["contact_fields"] = json.dumps(contact_fields)

            return context

        def get_form_kwargs(self):
            kwargs = super().get_form_kwargs()
            kwargs["org"] = self.derive_org()
            return kwargs

        def get_form(self):
            form = super().get_form()
            form.fields.clear()

            self.column_controls = self.create_column_controls(self.headers)

            return form

        def pre_save(self, task):
            extra_fields = []
            cleaned_data = self.form.cleaned_data

            # enumerate the columns which the user has chosen to include as fields
            for column in self.column_controls:
                if cleaned_data[column["include_field"]]:
                    label = cleaned_data[column["label_field"]]
                    if label.startswith("[_NEW_]"):
                        label = label[7:]

                    label = label.strip()
                    value_type = cleaned_data[column["type_field"]]
                    org = self.derive_org()

                    field_key = slugify_with(label)

                    existing_field = ContactField.get_by_label(org, label)
                    if existing_field:
                        field_key = existing_field.key
                        value_type = existing_field.value_type

                    extra_fields.append(dict(key=field_key, header=column["header"], label=label, type=value_type))

            # update the extra_fields in the task's params
            params = json.loads(task.import_params)
            params["extra_fields"] = extra_fields
            task.import_params = json.dumps(params)

            return task

        def post_save(self, task):

            if not task.done():
                task.start()

            return task

        def derive_success_message(self):
            return None

        def get_success_url(self):
            return reverse("contacts.contact_import") + "?task=%d" % self.object.pk

    class Import(OrgPermsMixin, SmartCSVImportView):
        class ImportForm(forms.ModelForm):
            def __init__(self, *args, **kwargs):
                self.org = kwargs["org"]
                del kwargs["org"]
                super().__init__(*args, **kwargs)

            def clean_csv_file(self):
                if not regex.match(r"^[A-Za-z0-9_.\-*() ]+$", self.cleaned_data["csv_file"].name, regex.V0):
                    raise forms.ValidationError(
                        "Please make sure the file name only contains "
                        "alphanumeric characters [0-9a-zA-Z] and "
                        "special characters in -, _, ., (, )"
                    )

                try:
                    Contact.get_org_import_file_headers(ContentFile(self.cleaned_data["csv_file"].read()), self.org)
                except Exception as e:
                    raise forms.ValidationError(str(e))

                return self.cleaned_data["csv_file"]

            def clean(self):
                groups_count = ContactGroup.user_groups.filter(org=self.org).count()
                if groups_count >= ContactGroup.MAX_ORG_CONTACTGROUPS:
                    raise forms.ValidationError(
                        _(
                            "This org has %s groups and the limit is %s. "
                            "You must delete existing ones before you can "
                            "create new ones." % (groups_count, ContactGroup.MAX_ORG_CONTACTGROUPS)
                        )
                    )

                return self.cleaned_data

            class Meta:
                model = ImportTask
                fields = "__all__"

        form_class = ImportForm
        model = ImportTask
        fields = ("csv_file",)
        success_message = ""

        def pre_save(self, task):
            super().pre_save(task)

            previous_import = ImportTask.objects.filter(created_by=self.request.user).order_by("-created_on").first()
            if previous_import and previous_import.created_on < timezone.now() - timedelta(
                hours=24
            ):  # pragma: needs cover
                analytics.track(self.request.user.username, "temba.contact_imported")

            return task

        def post_save(self, task):
            # configure import params with current org and timezone
            org = self.derive_org()
            params = dict(
                org_id=org.id,
                timezone=str(org.timezone),
                extra_fields=[],
                original_filename=self.form.cleaned_data["csv_file"].name,
            )
            params_dump = json.dumps(params)
            ImportTask.objects.filter(pk=task.pk).update(import_params=params_dump)

            return task

        def get_form_kwargs(self):
            kwargs = super().get_form_kwargs()
            kwargs["org"] = self.derive_org()
            return kwargs

        def get_context_data(self, **kwargs):
            context = super().get_context_data(**kwargs)
            context["task"] = None
            context["group"] = None
            context["show_form"] = True
            org = self.derive_org()
            connected_channels = Channel.objects.filter(is_active=True, org=org)
            ch_schemes = set()
            for ch in connected_channels:
                ch_schemes.union(ch.schemes)

            context["urn_scheme_config"] = [
                conf for conf in URN_SCHEME_CONFIG if conf[0] == TEL_SCHEME or conf[0] in ch_schemes
            ]

            task_id = self.request.GET.get("task", None)
            if task_id:
                tasks = ImportTask.objects.filter(pk=task_id, created_by=self.request.user)

                if tasks:
                    task = tasks[0]
                    context["task"] = task
                    context["show_form"] = False
                    context["results"] = json.loads(task.import_results) if task.import_results else dict()

                    groups = ContactGroup.user_groups.filter(import_task=task)

                    if groups:
                        context["group"] = groups[0]

                    elif not task.status() in ["PENDING", "RUNNING", "STARTED"]:  # pragma: no cover
                        context["show_form"] = True

            return context

        def derive_refresh(self):
            task_id = self.request.GET.get("task", None)
            if task_id:
                tasks = ImportTask.objects.filter(pk=task_id, created_by=self.request.user)
                if tasks and tasks[0].status() in ["PENDING", "RUNNING", "STARTED"]:  # pragma: no cover
                    return 3000
                elif not ContactGroup.user_groups.filter(import_task__id=task_id).exists():
                    return 3000
            return 0

        def derive_success_message(self):
            return None

        def get_success_url(self):
            return reverse("contacts.contact_customize", args=[self.object.pk])

    class Omnibox(OrgPermsMixin, SmartListView):
        paginate_by = 75
        fields = ("id", "text")

        def get_queryset(self, **kwargs):
            org = self.derive_org()

            return omnibox_query(org, **{k: v for k, v in self.request.GET.items()})

        def render_to_response(self, context, **response_kwargs):
            org = self.derive_org()
            page = context["page_obj"]
            object_list = context["object_list"]

            results = omnibox_results_to_dict(org, object_list)

            json_result = {"results": results, "more": page.has_next(), "total": len(results), "err": "nil"}

            return HttpResponse(json.dumps(json_result), content_type="application/json")

    class Read(OrgObjPermsMixin, SmartReadView):
        slug_url_kwarg = "uuid"
        fields = ("name",)

        def derive_title(self):
            return self.object.get_display()

        def get_queryset(self):
            return Contact.objects.filter(is_active=True, is_test=False)

        def get_context_data(self, **kwargs):
            context = super().get_context_data(**kwargs)

            contact = self.object

            # the users group membership
            context["contact_groups"] = contact.user_groups.order_by(Lower("name"))

            # event fires
            event_fires = contact.fire_events.filter(scheduled__gte=timezone.now()).order_by("scheduled")
            scheduled_messages = contact.get_scheduled_messages()

            merged_upcoming_events = []
            for fire in event_fires:
                merged_upcoming_events.append(
                    dict(
                        event_type=fire.event.event_type,
                        message=fire.event.get_message(contact=contact),
                        flow_uuid=fire.event.flow.uuid,
                        flow_name=fire.event.flow.name,
                        scheduled=fire.scheduled,
                    )
                )

            for sched_broadcast in scheduled_messages:
                merged_upcoming_events.append(
                    dict(
                        repeat_period=sched_broadcast.schedule.repeat_period,
                        event_type="M",
                        message=sched_broadcast.get_translated_text(contact, org=contact.org),
                        flow_uuid=None,
                        flow_name=None,
                        scheduled=sched_broadcast.schedule.next_fire,
                    )
                )

            # upcoming scheduled events
            context["upcoming_events"] = sorted(merged_upcoming_events, key=lambda k: k["scheduled"], reverse=True)

            # divide contact's URNs into those we can send to, and those we can't
            from temba.channels.models import Channel

            sendable_schemes = contact.org.get_schemes(Channel.ROLE_SEND)

            urns = contact.get_urns()
            has_sendable_urn = False

            for urn in urns:
                if urn.scheme in sendable_schemes:
                    urn.sendable = True
                    has_sendable_urn = True

            context["contact_urns"] = urns
            context["has_sendable_urn"] = has_sendable_urn

            # load our contacts values
            Contact.bulk_cache_initialize(contact.org, [contact])

            # lookup all of our contact fields
            contact_fields = []
            fields = ContactField.objects.filter(org=contact.org, is_active=True).order_by("label", "pk")
            for field in fields:
                value = contact.get_field_value(field)
                if value:
                    display = contact.get_field_display(field)
<<<<<<< HEAD
                    contact_fields.append(dict(id=field.id, label=field.label, value=display, featured=field.show_in_table))
=======
                    contact_fields.append(
                        dict(id=field.id, label=field.label, value=display, featured=field.show_in_table)
                    )
>>>>>>> 81472807

            # stuff in the contact's language in the fields as well
            if contact.language:
                lang = languages.get_language_name(contact.language)
                if not lang:
                    lang = contact.language
                contact_fields.append(dict(label="Language", value=lang, featured=True))

            context["contact_fields"] = sorted(contact_fields, key=lambda f: f["label"])

            # calculate time after which timeline should be repeatedly refreshed - five minutes ago lets us pick up
            # status changes on new messages
            context["recent_start"] = datetime_to_ms(timezone.now() - timedelta(minutes=5))
            return context

        def post(self, request, *args, **kwargs):
            form = RemoveContactForm(self.request.POST, org=request.user.get_org(), user=request.user)
            if form.is_valid():
                result = form.execute()
                return HttpResponse(json.dumps(result))

            # shouldn't ever happen
            else:  # pragma: no cover
                raise forms.ValidationError(_("Invalid group or contact id"))

        def get_gear_links(self):
            links = []

            if self.has_org_perm("msgs.broadcast_send") and not self.object.is_blocked and not self.object.is_stopped:
                links.append(
                    dict(title=_("Send Message"), style="btn-primary", href="#", js_class="contact-send-button")
                )

            if self.has_org_perm("contacts.contact_update"):

                links.append(dict(title=_("Edit"), style="btn-primary", js_class="update-contact", href="#"))

                links.append(
                    dict(title=_("Custom Fields"), style="btn-primary", js_class="update-contact-fields", href="#")
                )

                if self.has_org_perm("contacts.contact_block") and not self.object.is_blocked:
                    links.append(
                        dict(
                            title=_("Block"),
                            style="btn-primary",
                            js_class="posterize",
                            href=reverse("contacts.contact_block", args=(self.object.pk,)),
                        )
                    )

                if self.has_org_perm("contacts.contact_unblock") and self.object.is_blocked:
                    links.append(
                        dict(
                            title=_("Unblock"),
                            style="btn-primary",
                            js_class="posterize",
                            href=reverse("contacts.contact_unblock", args=(self.object.pk,)),
                        )
                    )

                if self.has_org_perm("contacts.contact_unstop") and self.object.is_stopped:
                    links.append(
                        dict(
                            title=_("Unstop"),
                            style="btn-primary",
                            js_class="posterize",
                            href=reverse("contacts.contact_unstop", args=(self.object.pk,)),
                        )
                    )

                if self.has_org_perm("contacts.contact_delete"):
                    links.append(
                        dict(title=_("Delete"), style="btn-primary", js_class="contact-delete-button", href="#")
                    )

            return links

    class History(OrgObjPermsMixin, SmartReadView):
        slug_url_kwarg = "uuid"

        def get_queryset(self):
            return Contact.objects.filter(is_active=True, is_test=False)

        def get_context_data(self, *args, **kwargs):
            context = super().get_context_data(*args, **kwargs)
            contact = self.get_object()

            # since we create messages with timestamps from external systems, always a chance a contact's initial
            # message has a timestamp slightly earlier than the contact itself.
            contact_creation = contact.created_on - timedelta(hours=1)

            before = int(self.request.GET.get("before", 0))
            after = int(self.request.GET.get("after", 0))

            # if we want an expanding window, or just all the recent activity
            recent_only = False
            if not before:
                recent_only = True
                before = timezone.now()
            else:
                before = ms_to_datetime(before)

            if not after:
                after = before - timedelta(days=90)
            else:
                after = ms_to_datetime(after)

            # keep looking further back until we get at least 20 items
            while True:
                activity = contact.get_activity(after, before)
                if recent_only or len(activity) >= 20 or after == contact_creation:
                    break
                else:
                    after = max(after - timedelta(days=90), contact_creation)

            # mark our after as the last item in our list
            from temba.contacts.models import MAX_HISTORY

            if len(activity) >= MAX_HISTORY:
                after = activity[-1]["time"]

            # check if there are more pages to fetch
            context["has_older"] = False
            if not recent_only and before > contact.created_on:
                context["has_older"] = bool(contact.get_activity(contact_creation, after))

            context["recent_only"] = recent_only
            context["before"] = datetime_to_ms(after)
            context["after"] = datetime_to_ms(max(after - timedelta(days=90), contact_creation))
            context["activity"] = activity
            context["start_date"] = contact.org.get_delete_date(archive_type=Archive.TYPE_MSG)
            return context

    class List(ContactActionMixin, ContactListView):
        title = _("Contacts")
        system_group = ContactGroup.TYPE_ALL

        def get_gear_links(self):
            links = []

            # define save search conditions
            valid_search_condition = self.request.GET.get("search") and not self.search_error
            has_contactgroup_create_perm = self.has_org_perm("contacts.contactgroup_create")

            if has_contactgroup_create_perm and valid_search_condition:
                links.append(dict(title=_("Save as Group"), js_class="add-dynamic-group", href="#"))

            if self.has_org_perm("contacts.contactfield_managefields"):
                links.append(dict(title=_("Manage Fields"), js_class="manage-fields", href="#"))

            if self.has_org_perm("contacts.contact_export"):
                links.append(dict(title=_("Export"), js_class="export-contacts", href="#"))
            return links

        def get_context_data(self, *args, **kwargs):
            context = super().get_context_data(*args, **kwargs)
            org = self.request.user.get_org()

<<<<<<< HEAD
            context['actions'] = ('label', 'block')
            context['contact_fields'] = ContactField.objects.filter(org=org, is_active=True).order_by('-priority', 'pk')
=======
            context["actions"] = ("label", "block")
            context["contact_fields"] = ContactField.objects.filter(org=org, is_active=True).order_by(
                "-priority", "pk"
            )
            context["export_url"] = self.derive_export_url()
>>>>>>> 81472807
            return context

    class Blocked(ContactActionMixin, ContactListView):
        title = _("Blocked Contacts")
        template_name = "contacts/contact_list.haml"
        system_group = ContactGroup.TYPE_BLOCKED

        def get_context_data(self, *args, **kwargs):
            context = super().get_context_data(*args, **kwargs)
            context["actions"] = (
                ("unblock", "delete") if self.has_org_perm("contacts.contact_delete") else ("unblock",)
            )
            context["reply_disabled"] = True
            return context

    class Stopped(ContactActionMixin, ContactListView):
        title = _("Stopped Contacts")
        template_name = "contacts/contact_stopped.haml"
        system_group = ContactGroup.TYPE_STOPPED

        def get_context_data(self, *args, **kwargs):
            context = super().get_context_data(*args, **kwargs)
            context["actions"] = ["block", "unstop"]
            context["reply_disabled"] = True
            return context

    class Filter(ContactActionMixin, ContactListView):
        template_name = "contacts/contact_filter.haml"

        def get_gear_links(self):
            links = []

            if self.has_org_perm("contacts.contactfield_managefields"):
                links.append(dict(title=_("Manage Fields"), js_class="manage-fields", href="#"))

            if self.has_org_perm("contacts.contactgroup_update"):
                links.append(dict(title=_("Edit Group"), js_class="update-contactgroup", href="#"))

            if self.has_org_perm("contacts.contact_export"):
                links.append(dict(title=_("Export"), js_class="export-contacts", href="#"))

            if self.has_org_perm("contacts.contactgroup_delete"):
                links.append(dict(title=_("Delete Group"), js_class="delete-contactgroup", href="#"))
            return links

        def get_context_data(self, *args, **kwargs):
            context = super().get_context_data(*args, **kwargs)

            group = self.derive_group()
            org = self.request.user.get_org()

            if group.is_dynamic:
                actions = ("block", "label")
            else:
                actions = ("block", "label", "unlabel")

            context["actions"] = actions
            context["current_group"] = group
            context["contact_fields"] = ContactField.objects.filter(org=org, is_active=True).order_by(
                "-priority", "pk"
            )
            context["export_url"] = self.derive_export_url()
            return context

        @classmethod
        def derive_url_pattern(cls, path, action):
            return r"^%s/%s/(?P<group>[^/]+)/$" % (path, action)

        def derive_group(self):
            return ContactGroup.user_groups.get(uuid=self.kwargs["group"])

    class Create(ModalMixin, OrgPermsMixin, SmartCreateView):
        form_class = ContactForm
        exclude = (
            "is_active",
            "uuid",
            "language",
            "org",
            "fields",
            "is_blocked",
            "is_stopped",
            "created_by",
            "modified_by",
            "is_test",
            "channel",
        )
        success_message = ""
        submit_button_name = _("Create")

        def get_form_kwargs(self, *args, **kwargs):
            form_kwargs = super().get_form_kwargs(*args, **kwargs)
            form_kwargs["user"] = self.request.user
            return form_kwargs

        def get_form(self):
            return super().get_form()

        def pre_save(self, obj):
            obj = super().pre_save(obj)
            obj.org = self.request.user.get_org()
            return obj

        def save(self, obj):
            urns = []
            for field_key, value in self.form.cleaned_data.items():
                if field_key.startswith("urn__") and value:
                    scheme = field_key.split("__")[1]
                    urns.append(URN.from_parts(scheme, value))

            Contact.get_or_create_by_urns(obj.org, self.request.user, obj.name, urns)

    class Update(ModalMixin, OrgObjPermsMixin, SmartUpdateView):
        form_class = UpdateContactForm
<<<<<<< HEAD
        exclude = ('is_active', 'uuid', 'id', 'org', 'fields', 'is_blocked', 'is_stopped',
                   'created_by', 'modified_by', 'is_test', 'channel')
        success_url = 'uuid@contacts.contact_read'
        success_message = ''
=======
        exclude = (
            "is_active",
            "uuid",
            "id",
            "org",
            "fields",
            "is_blocked",
            "is_stopped",
            "created_by",
            "modified_by",
            "is_test",
            "channel",
        )
        success_url = "uuid@contacts.contact_read"
        success_message = ""
>>>>>>> 81472807
        submit_button_name = _("Save Changes")

        def derive_queryset(self):
            qs = super().derive_queryset()
            return qs.filter(is_test=False)

        def derive_exclude(self):
            obj = self.get_object()
            exclude = []
            exclude.extend(self.exclude)

            if not obj.org.primary_language:
                exclude.append("language")

            if obj.is_blocked:
                exclude.append("groups")

            return exclude

        def get_form_kwargs(self, *args, **kwargs):
            form_kwargs = super().get_form_kwargs(*args, **kwargs)
            form_kwargs["user"] = self.request.user
            return form_kwargs

        def get_form(self):
            return super().get_form()

        def save(self, obj):
            fields = [f.name for f in obj._meta.concrete_fields if f.name not in self.exclude]
            obj.save(update_fields=fields)
            self.save_m2m()

            new_groups = self.form.cleaned_data.get("groups")
            if new_groups is not None:
                obj.update_static_groups(self.request.user, new_groups)

        def get_context_data(self, **kwargs):
            context = super().get_context_data(**kwargs)
            context["schemes"] = ContactURN.SCHEME_CHOICES
            return context

        def post_save(self, obj):
            obj = super().post_save(obj)

            if not self.org.is_anon:
                urns = []

                for field_key, value in self.form.data.items():
                    if field_key.startswith("urn__") and value:
                        parts = field_key.split("__")
                        scheme = parts[1]

                        order = int(self.form.data.get("order__" + field_key, "0"))
                        urns.append((order, URN.from_parts(scheme, value)))

                new_scheme = self.form.cleaned_data.get("new_scheme", None)
                new_path = self.form.cleaned_data.get("new_path", None)

                if new_scheme and new_path:
                    urns.append((len(urns), URN.from_parts(new_scheme, new_path)))

                # sort our urns by the supplied order
                urns = [urn[1] for urn in sorted(urns, key=lambda x: x[0])]
                obj.update_urns(self.request.user, urns)

            return obj

    class UpdateFields(ModalMixin, OrgObjPermsMixin, SmartUpdateView):
        form_class = ContactFieldForm
        exclude = (
            "is_active",
            "uuid",
            "org",
            "fields",
            "is_blocked",
            "is_stopped",
            "created_by",
            "modified_by",
            "is_test",
            "channel",
            "name",
            "language",
        )
        success_url = "uuid@contacts.contact_read"
        success_message = ""
        submit_button_name = _("Save Changes")

        def get_form_kwargs(self, *args, **kwargs):
            return super().get_form_kwargs(*args, **kwargs)

        def get_context_data(self, **kwargs):
            context = super().get_context_data(**kwargs)
            org = self.request.user.get_org()
            field_id = self.request.GET.get("field", 0)
            if field_id:
                context["contact_field"] = org.contactfields.get(id=field_id)
            return context

        def save(self, obj):
            pass

        def post_save(self, obj):
            obj = super().post_save(obj)
            contact_field = obj.org.contactfields.get(id=self.form.cleaned_data.get("contact_field"))
            if contact_field:
                obj.set_field(self.request.user, contact_field.key, self.form.cleaned_data.get("field_value", ""))
            return obj

    class UpdateFieldsInput(OrgObjPermsMixin, SmartReadView):
        """
        Simple view for displaying a form rendered input of a contact field value. This is a helper
        view for UpdateFields to show different inputs based on the selected field.
        """

        def get_context_data(self, **kwargs):
            context = super().get_context_data(**kwargs)
            field_id = self.request.GET.get("field", 0)
            if field_id:
                contact_field = ContactField.objects.filter(id=field_id).first()
                context["contact_field"] = contact_field
                if contact_field:
<<<<<<< HEAD
                    context['value'] = self.get_object().get_field_display(contact_field)
=======
                    context["value"] = self.get_object().get_field_display(contact_field)
>>>>>>> 81472807
            return context

    class Block(OrgPermsMixin, SmartUpdateView):
        """
        Block this contact
        """

        fields = ()
        success_url = "uuid@contacts.contact_read"
        success_message = _("Contact blocked")

        def save(self, obj):
            obj.block(self.request.user)
            return obj

    class Unblock(OrgPermsMixin, SmartUpdateView):
        """
        Unblock this contact
        """

        fields = ()
        success_url = "uuid@contacts.contact_read"
        success_message = _("Contact unblocked")

        def save(self, obj):
            obj.unblock(self.request.user)
            return obj

    class Unstop(OrgPermsMixin, SmartUpdateView):
        """
        Unstops this contact
        """

        fields = ()
        success_url = "uuid@contacts.contact_read"
        success_message = _("Contact unstopped")

        def save(self, obj):
            obj.unstop(self.request.user)
            return obj

    class Delete(OrgPermsMixin, SmartUpdateView):
        """
        Delete this contact (can't be undone)
        """

        fields = ()
        success_url = "@contacts.contact_list"
        success_message = ""

        def save(self, obj):
            obj.release(self.request.user)
            return obj


class ContactGroupCRUDL(SmartCRUDL):
    model = ContactGroup
    actions = ("create", "update", "delete")

    class Create(ModalMixin, OrgPermsMixin, SmartCreateView):
        form_class = ContactGroupForm
        fields = ("name", "preselected_contacts", "group_query")
        success_url = "uuid@contacts.contact_filter"
        success_message = ""
        submit_button_name = _("Create")

        def save(self, obj):
            org = self.request.user.get_org()
            user = self.request.user
            name = self.form.cleaned_data.get("name")
            query = self.form.cleaned_data.get("group_query")
            preselected_contacts = self.form.cleaned_data.get("preselected_contacts")

            if query:
                self.object = ContactGroup.create_dynamic(org, user, name, query)
            else:
                self.object = ContactGroup.create_static(org, user, name)

                if preselected_contacts:
                    preselected_ids = [int(c_id) for c_id in preselected_contacts.split(",") if c_id.isdigit()]
                    contacts = Contact.objects.filter(org=org, pk__in=preselected_ids, is_active=True)

                    self.object.update_contacts(user, contacts, add=True)

        def get_form_kwargs(self):
            kwargs = super().get_form_kwargs()
            kwargs["user"] = self.request.user
            return kwargs

    class Update(ModalMixin, OrgObjPermsMixin, SmartUpdateView):
        form_class = ContactGroupForm
        fields = ("name",)
        success_url = "uuid@contacts.contact_filter"
        success_message = ""

        def derive_fields(self):
            return ("name", "query") if self.get_object().is_dynamic else ("name",)

        def get_form_kwargs(self):
            kwargs = super().get_form_kwargs()
            kwargs["user"] = self.request.user
            return kwargs

        def form_valid(self, form):
            self.prev_query = self.get_object().query

            return super().form_valid(form)

        def post_save(self, obj):
            obj = super().post_save(obj)

            if obj.query and obj.query != self.prev_query:
                obj.update_query(obj.query)
            return obj

    class Delete(ModalMixin, OrgObjPermsMixin, SmartDeleteView):
        cancel_url = "uuid@contacts.contact_filter"
        redirect_url = "@contacts.contact_list"
        success_message = ""
        fields = ("id",)

        def get_context_data(self, **kwargs):
            context = super().get_context_data(**kwargs)
            context["triggers"] = self.get_object().trigger_set.filter(is_archived=False)
            return context

        def get_success_url(self):
            return reverse("contacts.contact_list")

        def post(self, request, *args, **kwargs):
            # we need a self.object for get_context_data
            self.object = self.get_object()
            group = self.object

            # if there are still dependencies, give up
            triggers = group.trigger_set.filter(is_archived=False)
            if triggers.count() > 0:
                return HttpResponseRedirect(smart_url(self.cancel_url, group))
            from temba.flows.models import Flow

            flows = Flow.objects.filter(org=group.org, group_dependencies__in=[group])
            if flows.count():
                return HttpResponseRedirect(smart_url(self.cancel_url, group))

            # remove our group
            group.release()

            # make is_active False for all its triggers too
            group.trigger_set.all().update(is_active=False)

            # we can't just redirect so as to make our modal do the right thing
            response = self.render_to_response(
                self.get_context_data(
                    success_url=self.get_success_url(), success_script=getattr(self, "success_script", None)
                )
            )
            response["Temba-Success"] = self.get_success_url()
            return response


class ManageFieldsForm(forms.Form):
    def __init__(self, *args, **kwargs):
        self.org = kwargs["org"]
        del kwargs["org"]
        super().__init__(*args, **kwargs)

    def clean(self):
        used_labels = set()
<<<<<<< HEAD
        for key in sorted(key for key in self.cleaned_data.keys() if key.startswith('field_')):
=======
        for key in sorted(key for key in self.cleaned_data.keys() if key.startswith("field_")):
>>>>>>> 81472807
            idx = key[6:]
            field = self.cleaned_data[key]
            label = self.cleaned_data["label_%s" % idx]

            if label:
                if not ContactField.is_valid_label(label):
                    raise forms.ValidationError(_("Field names can only contain letters, numbers and hypens"))

                if label.lower() in used_labels:
                    raise forms.ValidationError(_("Field names must be unique. '%s' is duplicated") % label)

                elif not ContactField.is_valid_key(ContactField.make_key(label)):
                    raise forms.ValidationError(_("Field name '%s' is a reserved word") % label)
                used_labels.add(label.lower())
            else:
                # don't allow fields that are dependencies for flows be removed
<<<<<<< HEAD
                if field != '__new_field':
                    from temba.flows.models import Flow
                    flow = Flow.objects.filter(org=self.org, field_dependencies__in=[field]).first()
                    if flow:
                        raise forms.ValidationError(_('The field "%s" cannot be removed while it is still used in the flow "%s"' % (field.label, flow.name)))
=======
                if field != "__new_field":
                    from temba.flows.models import Flow

                    flow = Flow.objects.filter(org=self.org, field_dependencies__in=[field]).first()
                    if flow:
                        raise forms.ValidationError(
                            _(
                                'The field "%s" cannot be removed while it is still used in the flow "%s"'
                                % (field.label, flow.name)
                            )
                        )
>>>>>>> 81472807

        return self.cleaned_data


class ContactFieldCRUDL(SmartCRUDL):
    model = ContactField
    actions = ("list", "managefields", "json")

    class List(OrgPermsMixin, SmartListView):
        def get_queryset(self, **kwargs):
            qs = super().get_queryset(**kwargs)
            qs = qs.filter(org=self.request.user.get_org(), is_active=True)

            query = self.request.GET.get("search", None)
            if query:
                qs = qs.filter(Q(key__icontains=query) | Q(label__icontains=query))

            qs = qs.order_by("label")
            return qs

    class Json(OrgPermsMixin, SmartListView):
        paginate_by = None

        def get_queryset(self, **kwargs):
            qs = super().get_queryset(**kwargs)
            qs = qs.filter(org=self.request.user.get_org(), is_active=True)
            return qs

        def render_to_response(self, context, **response_kwargs):
            results = []
            for obj in context["object_list"]:
                result = dict(id=obj.pk, key=obj.key, label=obj.label)
                results.append(result)

            sorted_results = sorted(results, key=lambda k: k["label"].lower())

            sorted_results.insert(0, dict(key="groups", label="Groups"))

            for config in reversed(URN_SCHEME_CONFIG):
                sorted_results.insert(0, dict(key=config[2], label=str(config[1])))

            sorted_results.insert(0, dict(key="name", label="Full name"))

            return HttpResponse(json.dumps(sorted_results), content_type="application/json")

    class Managefields(ModalMixin, OrgPermsMixin, SmartFormView):
        title = _("Manage Contact Fields")
        submit_button_name = _("Update Fields")
        success_url = "@contacts.contact_list"
        form_class = ManageFieldsForm

        def get_context_data(self, **kwargs):
            context = super().get_context_data(**kwargs)
            num_fields = ContactField.objects.filter(org=self.request.user.get_org(), is_active=True).count()

            contact_fields = []
            for field_idx in range(1, num_fields + 2):
                contact_field = dict(
<<<<<<< HEAD
                    show='show_%d' % field_idx,
                    type='type_%d' % field_idx,
                    label='label_%d' % field_idx,
                    field='field_%d' % field_idx,
                    priority='priority_%d' % field_idx
=======
                    show="show_%d" % field_idx,
                    type="type_%d" % field_idx,
                    label="label_%d" % field_idx,
                    field="field_%d" % field_idx,
                    priority="priority_%d" % field_idx,
>>>>>>> 81472807
                )
                contact_fields.append(contact_field)

            context["contact_fields"] = contact_fields
            return context

        def get_form_kwargs(self):
            kwargs = super().get_form_kwargs()
            kwargs["org"] = self.derive_org()
            return kwargs

        def get_form(self):
            form = super().get_form()
            form.fields.clear()

            org = self.request.user.get_org()
<<<<<<< HEAD
            contact_fields = ContactField.objects.filter(org=org, is_active=True).order_by('-priority', 'pk')
=======
            contact_fields = ContactField.objects.filter(org=org, is_active=True).order_by("-priority", "pk")
>>>>>>> 81472807

            added_fields = []

            i = 1
            for contact_field in contact_fields:
<<<<<<< HEAD
                form_field_label = _("@contact.%(key)s") % {'key': contact_field.key}
                added_fields.append(("show_%d" % i, forms.BooleanField(initial=contact_field.show_in_table, required=False)))
                added_fields.append(("type_%d" % i, forms.ChoiceField(label=' ', choices=Value.TYPE_CHOICES, initial=contact_field.value_type, required=True)))
                added_fields.append(("label_%d" % i, forms.CharField(label=' ', max_length=36, help_text=form_field_label, initial=contact_field.label, required=False)))
                added_fields.append(("field_%d" % i, forms.ModelChoiceField(contact_fields, widget=forms.HiddenInput(), initial=contact_field)))
                added_fields.append(("priority_%d" % i, forms.IntegerField(widget=forms.HiddenInput(), initial=contact_field.priority)))
=======
                form_field_label = _("@contact.%(key)s") % {"key": contact_field.key}
                added_fields.append(
                    ("show_%d" % i, forms.BooleanField(initial=contact_field.show_in_table, required=False))
                )
                added_fields.append(
                    (
                        "type_%d" % i,
                        forms.ChoiceField(
                            label=" ", choices=Value.TYPE_CHOICES, initial=contact_field.value_type, required=True
                        ),
                    )
                )
                added_fields.append(
                    (
                        "label_%d" % i,
                        forms.CharField(
                            label=" ",
                            max_length=36,
                            help_text=form_field_label,
                            initial=contact_field.label,
                            required=False,
                        ),
                    )
                )
                added_fields.append(
                    (
                        "field_%d" % i,
                        forms.ModelChoiceField(contact_fields, widget=forms.HiddenInput(), initial=contact_field),
                    )
                )
                added_fields.append(
                    ("priority_%d" % i, forms.IntegerField(widget=forms.HiddenInput(), initial=contact_field.priority))
                )
>>>>>>> 81472807
                i += 1

            # add a last field for the user to add one
            added_fields.append(("show_%d" % i, forms.BooleanField(label=_("show"), initial=False, required=False)))
            added_fields.append(
                ("type_%d" % i, forms.ChoiceField(choices=Value.TYPE_CHOICES, initial=Value.TYPE_TEXT, required=True))
            )
            added_fields.append(("label_%d" % i, forms.CharField(max_length=36, required=False)))
            added_fields.append(("field_%d" % i, forms.CharField(widget=forms.HiddenInput(), initial="__new_field")))
            added_fields.append(("priority_%d" % i, forms.IntegerField(widget=forms.HiddenInput(), initial=0)))

            form.fields = OrderedDict(list(form.fields.items()) + added_fields)

            return form

        def form_valid(self, form):
            try:
                cleaned_data = form.cleaned_data
                user = self.request.user
                org = user.get_org()

                for key in cleaned_data:
                    if key.startswith("field_"):
                        idx = key[6:]
                        label = cleaned_data["label_%s" % idx]
                        field = cleaned_data[key]
                        show_in_table = cleaned_data["show_%s" % idx]
<<<<<<< HEAD
                        value_type = cleaned_data['type_%s' % idx]
                        priority = cleaned_data['priority_%s' % idx]
=======
                        value_type = cleaned_data["type_%s" % idx]
                        priority = cleaned_data["priority_%s" % idx]
>>>>>>> 81472807

                        if field == "__new_field":
                            if label:
                                analytics.track(user.username, "temba.contactfield_created")
                                key = ContactField.make_key(label)
                                ContactField.get_or_create(
<<<<<<< HEAD
                                    org, user, key, label, show_in_table=show_in_table, value_type=value_type,
                                    priority=priority
=======
                                    org,
                                    user,
                                    key,
                                    label,
                                    show_in_table=show_in_table,
                                    value_type=value_type,
                                    priority=priority,
>>>>>>> 81472807
                                )
                        else:
                            if label:
                                ContactField.get_or_create(
<<<<<<< HEAD
                                    org, user, field.key, label, show_in_table=show_in_table, value_type=value_type,
                                    priority=priority
=======
                                    org,
                                    user,
                                    field.key,
                                    label,
                                    show_in_table=show_in_table,
                                    value_type=value_type,
                                    priority=priority,
>>>>>>> 81472807
                                )
                            else:
                                ContactField.hide_field(org, user, field.key)

                if "HTTP_X_PJAX" not in self.request.META:
                    return HttpResponseRedirect(self.get_success_url())
                else:  # pragma: no cover
                    return self.render_to_response(
                        self.get_context_data(
                            form=form,
                            success_url=self.get_success_url(),
                            success_script=getattr(self, "success_script", None),
                        )
                    )

            except (IntegrityError, ValueError) as e:  # pragma: no cover
                message = str(e).capitalize()
                errors = self.form._errors.setdefault(forms.forms.NON_FIELD_ERRORS, forms.utils.ErrorList())
                errors.append(message)
                return self.render_to_response(self.get_context_data(form=form))<|MERGE_RESOLUTION|>--- conflicted
+++ resolved
@@ -4,9 +4,6 @@
 from datetime import timedelta
 
 import regex
-<<<<<<< HEAD
-import six
-=======
 from smartmin.csv_imports.models import ImportTask
 from smartmin.views import (
     SmartCreateView,
@@ -20,7 +17,6 @@
     smart_url,
 )
 
->>>>>>> 81472807
 from django import forms
 from django.conf import settings
 from django.contrib import messages
@@ -29,42 +25,22 @@
 from django.core.urlresolvers import reverse
 from django.db import IntegrityError
 from django.db.models import Q
-<<<<<<< HEAD
-from django.db.models.functions import Upper
-from django.http import HttpResponseRedirect, HttpResponse
-=======
 from django.db.models.functions import Lower, Upper
 from django.forms import Form
 from django.http import HttpResponse, HttpResponseRedirect
->>>>>>> 81472807
 from django.utils import timezone
 from django.utils.http import urlquote_plus
 from django.utils.translation import ugettext_lazy as _
 from django.views.decorators.csrf import csrf_exempt
-<<<<<<< HEAD
-from smartmin.csv_imports.models import ImportTask
-from smartmin.views import SmartCreateView, SmartCRUDL, SmartCSVImportView, SmartDeleteView, SmartFormView
-from smartmin.views import SmartListView, SmartReadView, SmartUpdateView, SmartTemplateView, smart_url
-
-from temba.msgs.views import SendMessageForm
-from temba.orgs.views import OrgPermsMixin, OrgObjPermsMixin, ModalMixin
-=======
 
 from temba.archives.models import Archive
 from temba.channels.models import Channel
 from temba.msgs.views import SendMessageForm
 from temba.orgs.views import ModalMixin, OrgObjPermsMixin, OrgPermsMixin
->>>>>>> 81472807
 from temba.utils import analytics, languages, on_transaction_commit
 from temba.utils.dates import datetime_to_ms, ms_to_datetime
 from temba.utils.fields import Select2Field
 from temba.utils.text import slugify_with
-<<<<<<< HEAD
-from temba.utils.views import BaseActionForm, ESPaginationMixin
-from temba.values.constants import Value
-from .models import Contact, ContactGroup, ContactGroupCount, ContactField, ContactURN, URN, URN_SCHEME_CONFIG
-from .models import ExportContactsTask, TEL_SCHEME
-=======
 from temba.utils.views import BaseActionForm, ContactListPaginationMixin
 from temba.values.constants import Value
 
@@ -79,7 +55,6 @@
     ContactURN,
     ExportContactsTask,
 )
->>>>>>> 81472807
 from .omnibox import omnibox_query, omnibox_results_to_dict
 from .search import SearchException, parse_query
 from .tasks import export_contacts_task
@@ -169,22 +144,14 @@
             raise e
 
         except Exception as e:
-<<<<<<< HEAD
-            raise forms.ValidationError(six.text_type(e))
-=======
             raise forms.ValidationError(str(e))
->>>>>>> 81472807
 
     class Meta:
         fields = "__all__"
         model = ContactGroup
 
 
-<<<<<<< HEAD
-class ContactListView(ESPaginationMixin, OrgPermsMixin, SmartListView):
-=======
 class ContactListView(ContactListPaginationMixin, OrgPermsMixin, SmartListView):
->>>>>>> 81472807
     """
     Base class for contact list views with contact folders and groups listed by the side
     """
@@ -262,10 +229,6 @@
         self.search_error = None
 
         # contact list views don't use regular field searching but use more complex contact searching
-<<<<<<< HEAD
-        search_query = self.request.GET.get('search', None)
-        if search_query:
-=======
         search_query = self.request.GET.get("search", None)
 
         sort_on = self.request.GET.get("sort_on", None)
@@ -276,36 +239,22 @@
             self.sort_field, self.sort_direction, sort_struct = (None, None, None)
 
         if search_query or sort_struct:
->>>>>>> 81472807
             from .search import contact_es_search
             from temba.utils.es import ES
 
             try:
-<<<<<<< HEAD
-                search_object, self.parsed_search = contact_es_search(org, search_query, group)
-                es_search = search_object.source(fields=('id', )).using(ES)
-=======
                 search_object, self.parsed_search = contact_es_search(org, search_query, group, sort_struct)
                 es_search = search_object.source(fields=("id",)).using(ES)
->>>>>>> 81472807
 
                 return es_search
 
             except SearchException as e:
-<<<<<<< HEAD
-                self.search_error = six.text_type(e)
-=======
                 self.search_error = str(e)
->>>>>>> 81472807
 
                 # this should be an empty resultset
                 return Contact.objects.none()
         else:
             # if user search is not defined, use DB to select contacts
-<<<<<<< HEAD
-            test_contact_ids = Contact.objects.filter(org=org, is_test=True).values_list('id', flat=True)
-            return group.contacts.all().exclude(id__in=test_contact_ids).order_by('-id').prefetch_related('org', 'all_groups')
-=======
             test_contact_ids = Contact.objects.filter(org=org, is_test=True).values_list("id", flat=True)
             return (
                 group.contacts.all()
@@ -313,25 +262,13 @@
                 .order_by("-id")
                 .prefetch_related("org", "all_groups")
             )
->>>>>>> 81472807
 
     def get_context_data(self, **kwargs):
         context = super().get_context_data(**kwargs)
 
         org = self.request.user.get_org()
         counts = ContactGroup.get_system_group_counts(org)
-        group = self.derive_group()
-
-<<<<<<< HEAD
-        # if there isn't a search filtering the queryset, we can replace the count function using ContactGroupCounts
-        if group and 'search' not in self.request.GET:
-            group_count = ContactGroupCount.get_totals([group])
-            self.object_list.count = lambda: group_count[group]
-
-        context = super(ContactListView, self).get_context_data(**kwargs)
-
-=======
->>>>>>> 81472807
+
         folders = [
             dict(count=counts[ContactGroup.TYPE_ALL], label=_("All Contacts"), url=reverse("contacts.contact_list")),
             dict(count=counts[ContactGroup.TYPE_BLOCKED], label=_("Blocked"), url=reverse("contacts.contact_blocked")),
@@ -1109,13 +1046,9 @@
                 value = contact.get_field_value(field)
                 if value:
                     display = contact.get_field_display(field)
-<<<<<<< HEAD
-                    contact_fields.append(dict(id=field.id, label=field.label, value=display, featured=field.show_in_table))
-=======
                     contact_fields.append(
                         dict(id=field.id, label=field.label, value=display, featured=field.show_in_table)
                     )
->>>>>>> 81472807
 
             # stuff in the contact's language in the fields as well
             if contact.language:
@@ -1275,16 +1208,11 @@
             context = super().get_context_data(*args, **kwargs)
             org = self.request.user.get_org()
 
-<<<<<<< HEAD
-            context['actions'] = ('label', 'block')
-            context['contact_fields'] = ContactField.objects.filter(org=org, is_active=True).order_by('-priority', 'pk')
-=======
             context["actions"] = ("label", "block")
             context["contact_fields"] = ContactField.objects.filter(org=org, is_active=True).order_by(
                 "-priority", "pk"
             )
             context["export_url"] = self.derive_export_url()
->>>>>>> 81472807
             return context
 
     class Blocked(ContactActionMixin, ContactListView):
@@ -1398,12 +1326,6 @@
 
     class Update(ModalMixin, OrgObjPermsMixin, SmartUpdateView):
         form_class = UpdateContactForm
-<<<<<<< HEAD
-        exclude = ('is_active', 'uuid', 'id', 'org', 'fields', 'is_blocked', 'is_stopped',
-                   'created_by', 'modified_by', 'is_test', 'channel')
-        success_url = 'uuid@contacts.contact_read'
-        success_message = ''
-=======
         exclude = (
             "is_active",
             "uuid",
@@ -1419,7 +1341,6 @@
         )
         success_url = "uuid@contacts.contact_read"
         success_message = ""
->>>>>>> 81472807
         submit_button_name = _("Save Changes")
 
         def derive_queryset(self):
@@ -1541,11 +1462,7 @@
                 contact_field = ContactField.objects.filter(id=field_id).first()
                 context["contact_field"] = contact_field
                 if contact_field:
-<<<<<<< HEAD
-                    context['value'] = self.get_object().get_field_display(contact_field)
-=======
                     context["value"] = self.get_object().get_field_display(contact_field)
->>>>>>> 81472807
             return context
 
     class Block(OrgPermsMixin, SmartUpdateView):
@@ -1714,11 +1631,7 @@
 
     def clean(self):
         used_labels = set()
-<<<<<<< HEAD
-        for key in sorted(key for key in self.cleaned_data.keys() if key.startswith('field_')):
-=======
         for key in sorted(key for key in self.cleaned_data.keys() if key.startswith("field_")):
->>>>>>> 81472807
             idx = key[6:]
             field = self.cleaned_data[key]
             label = self.cleaned_data["label_%s" % idx]
@@ -1735,13 +1648,6 @@
                 used_labels.add(label.lower())
             else:
                 # don't allow fields that are dependencies for flows be removed
-<<<<<<< HEAD
-                if field != '__new_field':
-                    from temba.flows.models import Flow
-                    flow = Flow.objects.filter(org=self.org, field_dependencies__in=[field]).first()
-                    if flow:
-                        raise forms.ValidationError(_('The field "%s" cannot be removed while it is still used in the flow "%s"' % (field.label, flow.name)))
-=======
                 if field != "__new_field":
                     from temba.flows.models import Flow
 
@@ -1753,7 +1659,6 @@
                                 % (field.label, flow.name)
                             )
                         )
->>>>>>> 81472807
 
         return self.cleaned_data
 
@@ -1812,19 +1717,11 @@
             contact_fields = []
             for field_idx in range(1, num_fields + 2):
                 contact_field = dict(
-<<<<<<< HEAD
-                    show='show_%d' % field_idx,
-                    type='type_%d' % field_idx,
-                    label='label_%d' % field_idx,
-                    field='field_%d' % field_idx,
-                    priority='priority_%d' % field_idx
-=======
                     show="show_%d" % field_idx,
                     type="type_%d" % field_idx,
                     label="label_%d" % field_idx,
                     field="field_%d" % field_idx,
                     priority="priority_%d" % field_idx,
->>>>>>> 81472807
                 )
                 contact_fields.append(contact_field)
 
@@ -1841,24 +1738,12 @@
             form.fields.clear()
 
             org = self.request.user.get_org()
-<<<<<<< HEAD
-            contact_fields = ContactField.objects.filter(org=org, is_active=True).order_by('-priority', 'pk')
-=======
             contact_fields = ContactField.objects.filter(org=org, is_active=True).order_by("-priority", "pk")
->>>>>>> 81472807
 
             added_fields = []
 
             i = 1
             for contact_field in contact_fields:
-<<<<<<< HEAD
-                form_field_label = _("@contact.%(key)s") % {'key': contact_field.key}
-                added_fields.append(("show_%d" % i, forms.BooleanField(initial=contact_field.show_in_table, required=False)))
-                added_fields.append(("type_%d" % i, forms.ChoiceField(label=' ', choices=Value.TYPE_CHOICES, initial=contact_field.value_type, required=True)))
-                added_fields.append(("label_%d" % i, forms.CharField(label=' ', max_length=36, help_text=form_field_label, initial=contact_field.label, required=False)))
-                added_fields.append(("field_%d" % i, forms.ModelChoiceField(contact_fields, widget=forms.HiddenInput(), initial=contact_field)))
-                added_fields.append(("priority_%d" % i, forms.IntegerField(widget=forms.HiddenInput(), initial=contact_field.priority)))
-=======
                 form_field_label = _("@contact.%(key)s") % {"key": contact_field.key}
                 added_fields.append(
                     ("show_%d" % i, forms.BooleanField(initial=contact_field.show_in_table, required=False))
@@ -1892,7 +1777,6 @@
                 added_fields.append(
                     ("priority_%d" % i, forms.IntegerField(widget=forms.HiddenInput(), initial=contact_field.priority))
                 )
->>>>>>> 81472807
                 i += 1
 
             # add a last field for the user to add one
@@ -1920,23 +1804,14 @@
                         label = cleaned_data["label_%s" % idx]
                         field = cleaned_data[key]
                         show_in_table = cleaned_data["show_%s" % idx]
-<<<<<<< HEAD
-                        value_type = cleaned_data['type_%s' % idx]
-                        priority = cleaned_data['priority_%s' % idx]
-=======
                         value_type = cleaned_data["type_%s" % idx]
                         priority = cleaned_data["priority_%s" % idx]
->>>>>>> 81472807
 
                         if field == "__new_field":
                             if label:
                                 analytics.track(user.username, "temba.contactfield_created")
                                 key = ContactField.make_key(label)
                                 ContactField.get_or_create(
-<<<<<<< HEAD
-                                    org, user, key, label, show_in_table=show_in_table, value_type=value_type,
-                                    priority=priority
-=======
                                     org,
                                     user,
                                     key,
@@ -1944,15 +1819,10 @@
                                     show_in_table=show_in_table,
                                     value_type=value_type,
                                     priority=priority,
->>>>>>> 81472807
                                 )
                         else:
                             if label:
                                 ContactField.get_or_create(
-<<<<<<< HEAD
-                                    org, user, field.key, label, show_in_table=show_in_table, value_type=value_type,
-                                    priority=priority
-=======
                                     org,
                                     user,
                                     field.key,
@@ -1960,7 +1830,6 @@
                                     show_in_table=show_in_table,
                                     value_type=value_type,
                                     priority=priority,
->>>>>>> 81472807
                                 )
                             else:
                                 ContactField.hide_field(org, user, field.key)
