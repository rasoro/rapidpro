import logging
from collections import OrderedDict
from datetime import timedelta

import regex
from smartmin.csv_imports.models import ImportTask
from smartmin.views import (
    SmartCreateView,
    SmartCRUDL,
    SmartCSVImportView,
    SmartDeleteView,
    SmartFormView,
    SmartListView,
    SmartReadView,
    SmartUpdateView,
    SmartView,
    smart_url,
)

from django import forms
from django.conf import settings
from django.contrib import messages
from django.core.exceptions import ValidationError
from django.core.files.base import ContentFile
from django.db import transaction
from django.db.models import Count
from django.db.models.functions import Lower, Upper
from django.forms import Form
from django.http import HttpResponse, HttpResponseNotFound, HttpResponseRedirect, JsonResponse
from django.urls import reverse
from django.utils import timezone
from django.utils.http import is_safe_url, urlquote_plus
from django.utils.translation import ugettext_lazy as _
from django.views import View

from temba.archives.models import Archive
from temba.channels.models import Channel
from temba.contacts.templatetags.contacts import MISSING_VALUE
from temba.msgs.views import SendMessageForm
from temba.orgs.views import ModalMixin, OrgObjPermsMixin, OrgPermsMixin
from temba.tickets.models import Ticket
from temba.utils import analytics, json, languages, on_transaction_commit
from temba.utils.dates import datetime_to_ms, ms_to_datetime
from temba.utils.fields import ArbitraryChoiceField, CheckboxWidget, InputWidget, SelectMultipleWidget, SelectWidget
from temba.utils.models import IDSliceQuerySet, patch_queryset_count
from temba.utils.text import slugify_with
from temba.utils.views import BulkActionMixin, NonAtomicMixin
from temba.values.constants import Value

from .models import (
    TEL_SCHEME,
    URN,
    URN_SCHEME_CONFIG,
    Contact,
    ContactField,
    ContactGroup,
    ContactGroupCount,
    ContactURN,
    ExportContactsTask,
)
from .omnibox import omnibox_query, omnibox_results_to_dict
from .tasks import export_contacts_task, release_group_task

logger = logging.getLogger(__name__)


class RemoveFromGroupForm(forms.Form):
    contact = forms.ModelChoiceField(Contact.objects.all())
    group = forms.ModelChoiceField(ContactGroup.user_groups.all())

    def __init__(self, *args, **kwargs):
        org = kwargs.pop("org")
        self.user = kwargs.pop("user")

        super().__init__(*args, **kwargs)

        self.fields["contact"].queryset = org.contacts.filter(is_active=True)
        self.fields["group"].queryset = ContactGroup.user_groups.filter(org=org)

    def execute(self):
        data = self.cleaned_data
        contact = data["contact"]
        group = data["group"]

        assert not group.is_dynamic, "can't manually add/remove contacts for a dynamic group"

        # remove contact from group
        Contact.bulk_change_group(self.user, [contact], group, add=False)

        return {"status": "success"}


class ContactGroupForm(forms.ModelForm):
    preselected_contacts = forms.CharField(required=False, widget=forms.HiddenInput)
    group_query = forms.CharField(required=False, widget=forms.HiddenInput)

    def __init__(self, user, *args, **kwargs):
        self.user = user
        self.org = user.get_org()
        super().__init__(*args, **kwargs)

    def clean_name(self):
        name = self.cleaned_data["name"].strip()

        # make sure the name isn't already taken
        existing = ContactGroup.get_user_group_by_name(self.org, name)
        if existing and self.instance != existing:
            raise forms.ValidationError(_("Name is used by another group"))

        # and that the name is valid
        if not ContactGroup.is_valid_name(name):
            raise forms.ValidationError(_("Group name must not be blank or begin with + or -"))

        groups_count = ContactGroup.user_groups.filter(org=self.org).count()
        if groups_count >= ContactGroup.MAX_ORG_CONTACTGROUPS:
            raise forms.ValidationError(
                _(
                    "This org has %(count)d groups and the limit is %(limit)d. "
                    "You must delete existing ones before you can "
                    "create new ones." % dict(count=groups_count, limit=ContactGroup.MAX_ORG_CONTACTGROUPS)
                )
            )

        return name

    def clean_query(self):
        from temba.contacts.search import parse_query, SearchException

        try:
            parsed = parse_query(self.org.id, self.cleaned_data["query"])
            if not parsed.metadata.allow_as_group:
                raise forms.ValidationError(_('You cannot create a dynamic group based on "id" or "group".'))

            if (
                self.instance
                and self.instance.status != ContactGroup.STATUS_READY
                and parsed.query != self.instance.query
            ):
                raise forms.ValidationError(_("You cannot update the query of a group that is evaluating."))

            return parsed.query

        except SearchException as e:
            raise forms.ValidationError(str(e))

    class Meta:
        fields = ("name", "query")
        model = ContactGroup
        widgets = {"name": InputWidget(), "query": InputWidget}


class ContactListView(OrgPermsMixin, BulkActionMixin, SmartListView):
    """
    Base class for contact list views with contact folders and groups listed by the side
    """

    system_group = None
    add_button = True
    paginate_by = 50

    parsed_query = None
    save_dynamic_search = None

    sort_field = None
    sort_direction = None

    search_error = None

<<<<<<< HEAD
    restore_label = _("Activate")

=======
>>>>>>> 7ace23c3
    def pre_process(self, request, *args, **kwargs):
        """
        Don't allow pagination past 200th page
        """
        if int(self.request.GET.get("page", "1")) > 200:
            return HttpResponseNotFound()

        return super().pre_process(request, *args, **kwargs)

    def derive_group(self):
        return ContactGroup.all_groups.get(org=self.request.user.get_org(), group_type=self.system_group)

    def derive_export_url(self):
        search = urlquote_plus(self.request.GET.get("search", ""))
        redirect = urlquote_plus(self.request.get_full_path())
        return "%s?g=%s&s=%s&redirect=%s" % (
            reverse("contacts.contact_export"),
            self.derive_group().uuid,
            search,
            redirect,
        )

    def derive_refresh(self):
        # dynamic groups that are reevaluating should refresh every 2 seconds
        group = self.derive_group()
        if group.is_dynamic and group.status != ContactGroup.STATUS_READY:
            return 2000

        return None

    @staticmethod
    def prepare_sort_field_struct(sort_on):
        if not sort_on:
            return None, None, None

        if sort_on[0] == "-":
            sort_direction = "desc"
            sort_field = sort_on[1:]
        else:
            sort_direction = "asc"
            sort_field = sort_on

        if sort_field == "created_on":

            return (
                sort_field,
                sort_direction,
                {"field_type": "attribute", "sort_direction": sort_direction, "field_name": "created_on"},
            )
        else:
            try:
                contact_sort_field = ContactField.user_fields.values("value_type", "uuid").get(uuid=sort_field)
            except ValidationError:
                return None, None, None
            except ContactField.DoesNotExist:
                return None, None, None

            mapping = {
                "T": "text",
                "N": "number",
                "D": "datetime",
                "S": "state_keyword",
                "I": "district_keyword",
                "W": "ward_keyword",
            }
            field_leaf = mapping[contact_sort_field["value_type"]]

            return (
                sort_field,
                sort_direction,
                {
                    "field_type": "field",
                    "sort_direction": sort_direction,
                    "field_path": "fields.{}".format(field_leaf),
                    "field_uuid": str(contact_sort_field["uuid"]),
                },
            )

    def get_queryset(self, **kwargs):
        from temba.contacts.search import search_contacts, SearchException

        org = self.request.user.get_org()
        group = self.derive_group()
        self.search_error = None

        # contact list views don't use regular field searching but use more complex contact searching
        search_query = self.request.GET.get("search", None)
        sort_on = self.request.GET.get("sort_on", "")
        page = self.request.GET.get("page", "1")

        offset = (int(page) - 1) * 50

        self.sort_direction = "desc" if sort_on.startswith("-") else "asc"
        self.sort_field = sort_on.lstrip("-")

        if search_query or sort_on:
            try:
                results = search_contacts(org.id, str(group.uuid), search_query, sort_on, offset)
                self.parsed_query = results.query if len(results.query) > 0 else None
                self.save_dynamic_search = results.metadata.allow_as_group

                return IDSliceQuerySet(Contact, results.contact_ids, offset, results.total)
            except SearchException as e:
                self.search_error = str(e)

                # this should be an empty resultset
                return Contact.objects.none()
        else:
            # if user search is not defined, use DB to select contacts
            qs = (
                group.contacts.filter(org=self.request.user.get_org())
                .order_by("-id")
                .prefetch_related("org", "all_groups")
            )
            patch_queryset_count(qs, group.get_member_count)
            return qs

    def get_bulk_action_labels(self):
        return ContactGroup.get_user_groups(org=self.get_user().get_org(), dynamic=False)

    def get_context_data(self, **kwargs):
        context = super().get_context_data(**kwargs)

        org = self.request.user.get_org()
        counts = ContactGroup.get_system_group_counts(org)

        folders = [
            dict(count=counts[ContactGroup.TYPE_ACTIVE], label=_("Active"), url=reverse("contacts.contact_list")),
            dict(count=counts[ContactGroup.TYPE_BLOCKED], label=_("Blocked"), url=reverse("contacts.contact_blocked")),
            dict(count=counts[ContactGroup.TYPE_STOPPED], label=_("Stopped"), url=reverse("contacts.contact_stopped")),
            dict(
                count=counts[ContactGroup.TYPE_ARCHIVED], label=_("Archived"), url=reverse("contacts.contact_archived")
            ),
        ]

        # resolve the paginated object list so we can initialize a cache of URNs and fields
        contacts = context["object_list"]
        Contact.bulk_cache_initialize(org, contacts)

        context["contacts"] = contacts
        context["groups"] = self.get_user_groups(org)
        context["folders"] = folders
        context["has_contacts"] = contacts or org.has_contacts()
        context["search_error"] = self.search_error
        context["send_form"] = SendMessageForm(self.request.user)
        context["folder_count"] = counts[self.system_group] if self.system_group else None

        context["sort_direction"] = self.sort_direction
        context["sort_field"] = self.sort_field

        # replace search string with parsed search expression
        if self.parsed_query is not None:
            context["search"] = self.parsed_query
            context["save_dynamic_search"] = self.save_dynamic_search

        return context

    def get_user_groups(self, org):
        groups = ContactGroup.get_user_groups(org, ready_only=False).select_related("org").order_by(Upper("name"))
        group_counts = ContactGroupCount.get_totals(groups)

        rendered = []
        for g in groups:
            rendered.append(
                {
                    "pk": g.id,
                    "uuid": g.uuid,
                    "label": g.name,
                    "count": group_counts[g],
                    "is_dynamic": g.is_dynamic,
                    "is_ready": g.status == ContactGroup.STATUS_READY,
                }
            )

        return rendered


class ContactForm(forms.ModelForm):
    def __init__(self, *args, **kwargs):
        self.user = kwargs["user"]
        self.org = self.user.get_org()
        del kwargs["user"]
        super().__init__(*args, **kwargs)

        # add all URN scheme fields if org is not anon
        extra_fields = []
        if not self.org.is_anon:
            urns = self.instance.get_urns()

            idx = 0

            last_urn = None

            if not urns:
                urn = ContactURN()
                urn.scheme = "tel"
                urns = [urn]

            for urn in urns:
                first_urn = last_urn is None or urn.scheme != last_urn.scheme

                urn_choice = None
                for choice in ContactURN.SCHEME_CHOICES:
                    if choice[0] == urn.scheme:
                        urn_choice = choice

                scheme = urn.scheme
                label = urn.scheme

                if urn_choice:
                    label = urn_choice[1]

                help_text = _(f"{label} for this contact")
                if first_urn:
                    help_text = _(f"{label} for this contact") + f" (@urns.{scheme})"

                # get all the urns for this scheme
                ctrl = forms.CharField(
                    required=False, label=label, initial=urn.path, help_text=help_text, widget=InputWidget(),
                )
                extra_fields.append(("urn__%s__%d" % (scheme, idx), ctrl))
                idx += 1

                last_urn = urn

        self.fields = OrderedDict(list(self.fields.items()) + extra_fields)

    def clean(self):
        country = self.org.get_country_code()

        def validate_urn(key, scheme, path):
            try:
                normalized = URN.normalize(URN.from_parts(scheme, path), country)
                existing_urn = ContactURN.lookup(self.org, normalized, normalize=False)

                if existing_urn and existing_urn.contact and existing_urn.contact != self.instance:
                    self._errors[key] = _("Used by another contact")
                    return False
                # validate but not with country as users are allowed to enter numbers before adding a channel
                elif not URN.validate(normalized):
                    if scheme == TEL_SCHEME:  # pragma: needs cover
                        self._errors[key] = _(
                            "Invalid number. Ensure number includes country code, e.g. +1-541-754-3010"
                        )
                    else:
                        self._errors[key] = _("Invalid format")
                    return False
                return True
            except ValueError:
                self._errors[key] = _("Invalid input")
                return False

        # validate URN fields
        for field_key, value in self.data.items():
            if field_key.startswith("urn__") and value:
                scheme = field_key.split("__")[1]
                validate_urn(field_key, scheme, value)

        # validate new URN if provided
        if self.data.get("new_path", None):
            if validate_urn("new_path", self.data["new_scheme"], self.data["new_path"]):
                self.cleaned_data["new_scheme"] = self.data["new_scheme"]
                self.cleaned_data["new_path"] = self.data["new_path"]

        return self.cleaned_data

    class Meta:
        model = Contact
        fields = ("name",)
        widgets = {"name": InputWidget(attrs={"widget_only": False})}


class UpdateContactForm(ContactForm):
    groups = forms.ModelMultipleChoiceField(
        queryset=ContactGroup.user_groups.filter(pk__lt=0),
        required=False,
        label=_("Groups"),
        widget=SelectMultipleWidget(attrs={"placeholder": _("Select groups for this contact")}),
    )

    def __init__(self, *args, **kwargs):
        super().__init__(*args, **kwargs)

        choices = [("", "No Preference")]

        # if they had a preference that has since been removed, make sure we show it
        if self.instance.language:
            if not self.instance.org.languages.filter(iso_code=self.instance.language).first():
                lang = languages.get_language_name(self.instance.language)
                choices += [(self.instance.language, _("%s (Missing)") % lang)]

        choices += [(l.iso_code, l.name) for l in self.instance.org.languages.all().order_by("orgs", "name")]

        self.fields["language"] = forms.ChoiceField(
            required=False, label=_("Language"), initial=self.instance.language, choices=choices, widget=SelectWidget()
        )

        self.fields["groups"].initial = self.instance.user_groups.all()
        self.fields["groups"].queryset = ContactGroup.get_user_groups(self.user.get_org(), dynamic=False)
        self.fields["groups"].help_text = _("The groups which this contact belongs to")

    class Meta:
        model = Contact
        fields = ("name", "language", "groups")
        widgets = {
            "name": InputWidget(),
        }


class ExportForm(Form):
    group_memberships = forms.ModelMultipleChoiceField(
        queryset=ContactGroup.user_groups.none(),
        required=False,
        label=_("Group Memberships for",),
        widget=SelectMultipleWidget(
            attrs={"widget_only": True, "placeholder": _("Optional: Choose groups to show in your export")}
        ),
    )

    def __init__(self, user, *args, **kwargs):
        super().__init__(*args, **kwargs)
        self.user = user

        self.fields["group_memberships"].queryset = ContactGroup.user_groups.filter(
            org=self.user.get_org(), is_active=True, status=ContactGroup.STATUS_READY
        ).order_by(Lower("name"))

        self.fields["group_memberships"].help_text = _(
            "Include group membership only for these groups. " "(Leave blank to ignore group memberships)."
        )


class ContactCRUDL(SmartCRUDL):
    model = Contact
    actions = (
        "create",
        "update",
        "search",
        "stopped",
        "archived",
        "list",
        "import",
        "read",
        "filter",
        "blocked",
        "omnibox",
        "customize",
        "update_fields",
        "update_fields_input",
        "export",
        "block",
        "restore",
        "archive",
        "delete",
        "history",
    )

    class Export(ModalMixin, OrgPermsMixin, SmartFormView):

        form_class = ExportForm
        submit_button_name = "Export"
        success_url = "@contacts.contact_list"

        def pre_process(self, request, *args, **kwargs):
            user = self.request.user
            org = user.get_org()

            group_uuid, search, redirect = self.derive_params()

            # is there already an export taking place?
            existing = ExportContactsTask.get_recent_unfinished(org)
            if existing:
                messages.info(
                    self.request,
                    _(
                        "There is already an export in progress, started by %s. You must wait "
                        "for that export to complete before starting another." % existing.created_by.username
                    ),
                )
                return HttpResponseRedirect(redirect or reverse("contacts.contact_list"))

        def derive_params(self):
            group_uuid = self.request.GET.get("g")
            search = self.request.GET.get("s")
            redirect = self.request.GET.get("redirect")
            if redirect and not is_safe_url(redirect, self.request.get_host()):
                redirect = None

            return group_uuid, search, redirect

        def get_form_kwargs(self):
            kwargs = super().get_form_kwargs()
            kwargs["user"] = self.request.user
            return kwargs

        def form_invalid(self, form):  # pragma: needs cover
            if "_format" in self.request.GET and self.request.GET["_format"] == "json":
                return HttpResponse(
                    json.dumps(dict(status="error", errors=form.errors)), content_type="application/json", status=400
                )
            else:
                return super().form_invalid(form)

        def form_valid(self, form):
            user = self.request.user
            org = user.get_org()

            group_uuid, search, redirect = self.derive_params()
            group_memberships = form.cleaned_data["group_memberships"]

            group = ContactGroup.all_groups.filter(org=org, uuid=group_uuid).first() if group_uuid else None

            previous_export = (
                ExportContactsTask.objects.filter(org=org, created_by=user).order_by("-modified_on").first()
            )
            if previous_export and previous_export.created_on < timezone.now() - timedelta(
                hours=24
            ):  # pragma: needs cover
                analytics.track(self.request.user.username, "temba.contact_exported")

            export = ExportContactsTask.create(org, user, group, search, group_memberships)

            # schedule the export job
            on_transaction_commit(lambda: export_contacts_task.delay(export.pk))

            if not getattr(settings, "CELERY_ALWAYS_EAGER", False):  # pragma: no cover
                messages.info(
                    self.request,
                    _("We are preparing your export. We will e-mail you at %s when it is ready.")
                    % self.request.user.username,
                )

            else:
                dl_url = reverse("assets.download", kwargs=dict(type="contact_export", pk=export.pk))
                messages.info(
                    self.request,
                    _("Export complete, you can find it here: %s (production users will get an email)") % dl_url,
                )
            if "HTTP_X_PJAX" not in self.request.META:
                return HttpResponseRedirect(redirect or reverse("contacts.contact_list"))
            else:  # pragma: no cover
                return self.render_to_response(
                    self.get_context_data(
                        form=form,
                        success_url=self.get_success_url(),
                        success_script=getattr(self, "success_script", None),
                    )
                )

    class Customize(OrgPermsMixin, SmartUpdateView):
        class CustomizeForm(forms.ModelForm):
            def __init__(self, *args, **kwargs):
                self.org = kwargs["org"]
                del kwargs["org"]
                super().__init__(*args, **kwargs)

            def clean(self):

                existing_contact_fields = ContactField.user_fields.active_for_org(org=self.org).values("key", "label")
                existing_contact_fields_map = {elt["label"]: elt["key"] for elt in existing_contact_fields}

                used_labels = []
                # don't allow users to specify field keys or labels
                re_col_name_field = regex.compile(r"column_\w+_label$", regex.V0)
                for key, value in self.data.items():
                    if re_col_name_field.match(key):
                        field_label = value.strip()
                        field_key = ContactField.make_key(field_label)

                        if not ContactField.is_valid_label(field_label):
                            raise forms.ValidationError(_("Can only contain letters, numbers and hypens."))

                        if not ContactField.is_valid_key(field_key):
                            raise forms.ValidationError(
                                _(
                                    "%s is an invalid name or is a reserved name for contact "
                                    "fields, field names should start with a letter."
                                )
                                % value
                            )

                        if field_label in used_labels:
                            raise forms.ValidationError(_("%s should be used once") % field_label)

                        existing_key = existing_contact_fields_map.get(field_label, None)
                        if existing_key and existing_key in Contact.RESERVED_FIELD_KEYS:
                            raise forms.ValidationError(
                                _(
                                    "'%(label)s' contact field has '%(key)s' key which is reserved name. "
                                    "Column cannot be imported"
                                )
                                % dict(label=value, key=existing_key)
                            )

                        self.fields[key].choices.append((field_label, field_label))
                        used_labels.append(field_label)

                return self.cleaned_data

            class Meta:
                model = ImportTask
                fields = "__all__"

        model = ImportTask
        form_class = CustomizeForm

        def pre_process(self, request, *args, **kwargs):
            pre_process = super().pre_process(request, *args, **kwargs)
            if pre_process is not None:  # pragma: needs cover
                return pre_process

            headers = Contact.get_org_import_file_headers(self.get_object().csv_file.file, self.derive_org())

            if not headers:
                task = self.get_object()
                self.post_save(task)
                return HttpResponseRedirect(reverse("contacts.contact_import") + "?task=%d" % task.pk)

            self.headers = headers
            return None

        def create_column_controls(self, column_headers):
            """
            Adds fields to the form for extra columns found in the spreadsheet. Returns a list of dictionaries
            containing the column label and the names of the fields
            """
            org = self.derive_org()
            column_controls = []

            cf_qs = ContactField.user_fields.active_for_org(org=org).order_by("label")
            cf_labels_choices = [(c.label, c.label) for c in cf_qs]

            for header_col in column_headers:

                header = header_col
                if header.startswith("field:"):
                    header = header.replace("field:", "", 1).strip()

                header_key = slugify_with(header)

                include_field = forms.BooleanField(
                    label=" ", required=False, initial=True, widget=CheckboxWidget(attrs={"widget_only": True})
                )
                include_field_name = "column_%s_include" % header_key

                label_initial = ContactField.get_by_label(org, header.title())

                label_field_initial = header.title()
                if label_initial:
                    label_field_initial = label_initial.label

                label_field = ArbitraryChoiceField(
                    initial=label_field_initial,
                    choices=cf_labels_choices,
                    required=False,
                    widget=SelectWidget(attrs={"widget_only": True, "searchable": True, "tags": True}),
                )

                label_field_name = "column_%s_label" % header_key

                type_field_initial = None
                if label_initial:
                    type_field_initial = label_initial.value_type

                type_field = forms.ChoiceField(
                    label=" ",
                    choices=Value.TYPE_CHOICES,
                    required=True,
                    initial=type_field_initial,
                    widget=SelectWidget(attrs={"widget_only": True}),
                )
                type_field_name = "column_%s_type" % header_key

                fields = [
                    (include_field_name, include_field),
                    (label_field_name, label_field),
                    (type_field_name, type_field),
                ]

                self.form.fields = OrderedDict(list(self.form.fields.items()) + fields)

                column_controls.append(
                    dict(
                        header=header_col,
                        include_field=include_field_name,
                        label_field=label_field_name,
                        type_field=type_field_name,
                    )
                )

            return column_controls

        def get_context_data(self, **kwargs):
            context = super().get_context_data(**kwargs)
            context["column_controls"] = self.column_controls
            context["task"] = self.get_object()
            return context

        def get_form_kwargs(self):
            kwargs = super().get_form_kwargs()
            kwargs["org"] = self.derive_org()
            return kwargs

        def get_form(self):
            form = super().get_form()
            form.fields.clear()

            self.column_controls = self.create_column_controls(self.headers)

            return form

        def pre_save(self, task):
            extra_fields = []
            cleaned_data = self.form.cleaned_data

            # enumerate the columns which the user has chosen to include as fields
            for column in self.column_controls:
                if cleaned_data[column["include_field"]]:
                    label = cleaned_data[column["label_field"]]
                    label = label.strip()
                    value_type = cleaned_data[column["type_field"]]
                    org = self.derive_org()

                    field_key = slugify_with(label)

                    existing_field = ContactField.get_by_label(org, label)
                    if existing_field:
                        field_key = existing_field.key
                        value_type = existing_field.value_type

                    extra_fields.append(dict(key=field_key, header=column["header"], label=label, type=value_type))

            # update the extra_fields in the task's params
            params = json.loads(task.import_params)
            params["extra_fields"] = extra_fields
            task.import_params = json.dumps(params)

            return task

        def post_save(self, task):

            if not task.done():
                task.start()

            return task

        def derive_success_message(self):
            return None

        def get_success_url(self):
            return reverse("contacts.contact_import") + "?task=%d" % self.object.pk

    class Import(OrgPermsMixin, SmartCSVImportView):
        class ImportForm(forms.ModelForm):
            def __init__(self, *args, **kwargs):
                self.org = kwargs["org"]
                del kwargs["org"]
                super().__init__(*args, **kwargs)

            def clean_csv_file(self):
                if not regex.match(r"^[A-Za-z0-9_.\-*() ]+$", self.cleaned_data["csv_file"].name, regex.V0):
                    raise forms.ValidationError(
                        "Please make sure the file name only contains "
                        "alphanumeric characters [0-9a-zA-Z] and "
                        "special characters in -, _, ., (, )"
                    )

                try:
                    Contact.get_org_import_file_headers(ContentFile(self.cleaned_data["csv_file"].read()), self.org)
                except Exception as e:
                    raise forms.ValidationError(str(e))

                return self.cleaned_data["csv_file"]

            def clean(self):
                groups_count = ContactGroup.user_groups.filter(org=self.org).count()
                if groups_count >= ContactGroup.MAX_ORG_CONTACTGROUPS:
                    raise forms.ValidationError(
                        _(
                            "This org has %(count)d groups and the limit is %(limit)d. "
                            "You must delete existing ones before you can "
                            "create new ones." % dict(count=groups_count, limit=ContactGroup.MAX_ORG_CONTACTGROUPS)
                        )
                    )

                return self.cleaned_data

            class Meta:
                model = ImportTask
                fields = "__all__"

        form_class = ImportForm
        model = ImportTask
        fields = ("csv_file",)
        success_message = ""

        def pre_save(self, task):
            super().pre_save(task)

            previous_import = ImportTask.objects.filter(created_by=self.request.user).order_by("-created_on").first()
            if previous_import and previous_import.created_on < timezone.now() - timedelta(
                hours=24
            ):  # pragma: needs cover
                analytics.track(self.request.user.username, "temba.contact_imported")

            return task

        def post_save(self, task):
            # configure import params with current org and timezone
            org = self.derive_org()
            params = dict(
                org_id=org.id,
                timezone=str(org.timezone),
                extra_fields=[],
                original_filename=self.form.cleaned_data["csv_file"].name,
            )
            params_dump = json.dumps(params)
            ImportTask.objects.filter(pk=task.pk).update(import_params=params_dump)

            return task

        def get_form_kwargs(self):
            kwargs = super().get_form_kwargs()
            kwargs["org"] = self.derive_org()
            return kwargs

        def get_context_data(self, **kwargs):
            context = super().get_context_data(**kwargs)
            context["task"] = None
            context["group"] = None
            context["show_form"] = True
            org = self.derive_org()
            connected_channels = Channel.objects.filter(is_active=True, org=org)
            ch_schemes = set()
            for ch in connected_channels:
                ch_schemes.union(ch.schemes)

            context["urn_scheme_config"] = [
                conf for conf in URN_SCHEME_CONFIG if conf[0] == TEL_SCHEME or conf[0] in ch_schemes
            ]

            task_id = self.request.GET.get("task", None)
            if task_id:
                tasks = ImportTask.objects.filter(pk=task_id, created_by=self.request.user)

                if tasks:
                    task = tasks[0]
                    context["task"] = task
                    context["show_form"] = False
                    context["results"] = json.loads(task.import_results) if task.import_results else dict()

                    groups = ContactGroup.user_groups.filter(import_task=task)

                    if groups:
                        context["group"] = groups[0]

                    elif not task.status() in ["PENDING", "RUNNING", "STARTED"]:  # pragma: no cover
                        context["show_form"] = True

            return context

        def derive_refresh(self):
            task_id = self.request.GET.get("task", None)
            if task_id:
                tasks = ImportTask.objects.filter(pk=task_id, created_by=self.request.user)
                if tasks and tasks[0].status() in ["PENDING", "RUNNING", "STARTED"]:  # pragma: no cover
                    return 3000
                elif not ContactGroup.user_groups.filter(import_task__id=task_id).exists():
                    return 3000
            return 0

        def derive_success_message(self):
            return None

        def get_success_url(self):
            return reverse("contacts.contact_customize", args=[self.object.pk])

    class Omnibox(OrgPermsMixin, SmartListView):
        paginate_by = 75
        fields = ("id", "text")

        def get_queryset(self, **kwargs):
            org = self.derive_org()
            return omnibox_query(org, **{k: v for k, v in self.request.GET.items()})

        def render_to_response(self, context, **response_kwargs):
            org = self.derive_org()
            page = context["page_obj"]
            object_list = context["object_list"]

            results = omnibox_results_to_dict(org, object_list, self.request.GET.get("v", "1"))

            json_result = {"results": results, "more": page.has_next(), "total": len(results), "err": "nil"}

            return HttpResponse(json.dumps(json_result), content_type="application/json")

    class Read(OrgObjPermsMixin, SmartReadView):
        slug_url_kwarg = "uuid"
        fields = ("name",)

        def derive_title(self):
            return self.object.get_display()

        def get_queryset(self):
            return Contact.objects.filter(is_active=True)

        def get_context_data(self, **kwargs):
            context = super().get_context_data(**kwargs)

            contact = self.object

            # the users group membership
            context["contact_groups"] = contact.user_groups.order_by(Lower("name"))

            # campaign event fires
            event_fires = contact.campaign_fires.filter(
                event__is_active=True, event__campaign__is_archived=False, scheduled__gte=timezone.now()
            ).order_by("scheduled")

            scheduled_messages = contact.get_scheduled_messages()

            merged_upcoming_events = []
            for fire in event_fires:
                merged_upcoming_events.append(
                    dict(
                        event_type=fire.event.event_type,
                        message=fire.event.get_message(contact=contact),
                        flow_uuid=fire.event.flow.uuid,
                        flow_name=fire.event.flow.name,
                        scheduled=fire.scheduled,
                    )
                )

            for sched_broadcast in scheduled_messages:
                merged_upcoming_events.append(
                    dict(
                        repeat_period=sched_broadcast.schedule.repeat_period,
                        event_type="M",
                        message=sched_broadcast.get_translated_text(contact, org=contact.org),
                        flow_uuid=None,
                        flow_name=None,
                        scheduled=sched_broadcast.schedule.next_fire,
                    )
                )

            # upcoming scheduled events
            context["upcoming_events"] = sorted(merged_upcoming_events, key=lambda k: k["scheduled"], reverse=True)

            # open tickets
            context["open_tickets"] = list(
                contact.tickets.filter(status=Ticket.STATUS_OPEN).select_related("ticketer").order_by("-opened_on")
            )

            # divide contact's URNs into those we can send to, and those we can't
            sendable_schemes = contact.org.get_schemes(Channel.ROLE_SEND)

            urns = contact.get_urns()
            has_sendable_urn = False

            for urn in urns:
                if urn.scheme in sendable_schemes:
                    urn.sendable = True
                    has_sendable_urn = True

            context["contact_urns"] = urns
            context["has_sendable_urn"] = has_sendable_urn

            # load our contacts values
            Contact.bulk_cache_initialize(contact.org, [contact])

            # lookup all of our contact fields
            all_contact_fields = []
            fields = ContactField.user_fields.active_for_org(org=contact.org).order_by(
                "-show_in_table", "-priority", "label", "pk"
            )

            for field in fields:
                value = contact.get_field_value(field)

                if field.show_in_table:
                    if not (value):
                        display = MISSING_VALUE
                    else:
                        display = contact.get_field_display(field)

                    all_contact_fields.append(
                        dict(id=field.id, label=field.label, value=display, show_in_table=field.show_in_table)
                    )

                else:
                    display = contact.get_field_display(field)
                    # add a contact field only if it has a value
                    if display:
                        all_contact_fields.append(
                            dict(id=field.id, label=field.label, value=display, show_in_table=field.show_in_table)
                        )

            context["all_contact_fields"] = all_contact_fields

            # add contact.language to the context
            if contact.language:
                lang = languages.get_language_name(contact.language)
                if not lang:
                    lang = contact.language
                context["contact_language"] = lang

            # calculate time after which timeline should be repeatedly refreshed - five minutes ago lets us pick up
            # status changes on new messages
            context["recent_start"] = datetime_to_ms(timezone.now() - timedelta(minutes=5))
            return context

        def post(self, request, *args, **kwargs):
            action = request.GET.get("action")

            if action == "remove_from_group":
                form = RemoveFromGroupForm(self.request.POST, org=request.user.get_org(), user=request.user)
                if form.is_valid():
                    return JsonResponse(form.execute())
                else:
                    return JsonResponse({"status": "failed"})

            return HttpResponse("unknown action", status=400)  # pragma: no cover

        def get_gear_links(self):
            links = []

            if self.has_org_perm("msgs.broadcast_send") and self.object.status == Contact.STATUS_ACTIVE:
                links.append(
                    dict(
                        id="send-message",
                        title=_("Send Message"),
                        style="button-primary",
                        href=f"{reverse('msgs.broadcast_send')}?c={self.object.uuid}",
                        modax=_("Send Message"),
                    )
                )

            if self.has_org_perm("contacts.contact_update"):

                # links.append(dict(title=_("Edit"), style="btn-primary", js_class="update-contact", href="#"))

                links.append(
                    dict(
                        id="edit-contact",
                        title=_("Edit"),
                        modax=_("Edit Contact"),
                        href=f"{reverse('contacts.contact_update', args=[self.object.pk])}",
                    )
                )

                links.append(
                    dict(
                        id="update-custom-fields",
                        title=_("Custom Fields"),
                        modax=_("Custom Fields"),
                        href=f"{reverse('contacts.contact_update_fields', args=[self.object.pk])}",
                    )
                )

                if self.object.status != Contact.STATUS_ACTIVE and self.has_org_perm("contacts.contact_restore"):
                    links.append(
                        dict(
                            title=_("Activate"),
                            style="button-primary",
                            js_class="posterize",
                            href=reverse("contacts.contact_restore", args=(self.object.pk,)),
                        )
                    )

                if self.object.status != Contact.STATUS_BLOCKED and self.has_org_perm("contacts.contact_block"):
                    links.append(
                        dict(
                            title=_("Block"),
                            style="button-primary",
                            js_class="posterize",
                            href=reverse("contacts.contact_block", args=(self.object.pk,)),
                        )
                    )

                if self.object.status != Contact.STATUS_ARCHIVED and self.has_org_perm("contacts.contact_archive"):
                    links.append(
                        dict(
                            title=_("Archive"),
                            style="btn-primary",
                            js_class="posterize",
                            href=reverse("contacts.contact_archive", args=(self.object.pk,)),
                        )
                    )

            user = self.get_user()
            if user.is_superuser or user.is_staff:
                links.append(
                    dict(
                        title=_("Service"),
                        posterize=True,
                        href=f'{reverse("orgs.org_service")}?organization={self.object.org_id}&redirect_url={reverse("contacts.contact_read", args=[self.get_object().uuid])}',
                    )
                )

            return links

    class History(OrgObjPermsMixin, SmartReadView):
        slug_url_kwarg = "uuid"

        def get_queryset(self):
            return Contact.objects.filter(is_active=True)

        def get_context_data(self, *args, **kwargs):
            context = super().get_context_data(*args, **kwargs)
            contact = self.get_object()

            # since we create messages with timestamps from external systems, always a chance a contact's initial
            # message has a timestamp slightly earlier than the contact itself.
            contact_creation = contact.created_on - timedelta(hours=1)

            before = int(self.request.GET.get("before", 0))
            after = int(self.request.GET.get("after", 0))

            # if we want an expanding window, or just all the recent activity
            recent_only = False
            if not before:
                recent_only = True
                before = timezone.now()
            else:
                before = ms_to_datetime(before)

            if not after:
                after = before - timedelta(days=90)
            else:
                after = ms_to_datetime(after)

            # keep looking further back until we get at least 20 items
            while True:
                history = contact.get_history(after, before)
                if recent_only or len(history) >= 20 or after == contact_creation:
                    break
                else:
                    after = max(after - timedelta(days=90), contact_creation)

            from .models import MAX_HISTORY

            if len(history) >= MAX_HISTORY:
                after = history[-1]["created_on"]

            # check if there are more pages to fetch
            context["has_older"] = False
            if not recent_only and before > contact.created_on:
                context["has_older"] = bool(contact.get_history(contact_creation, after))

            context["recent_only"] = recent_only
            context["before"] = datetime_to_ms(after)
            context["after"] = datetime_to_ms(max(after - timedelta(days=90), contact_creation))
            context["history"] = history
            context["start_date"] = contact.org.get_delete_date(archive_type=Archive.TYPE_MSG)
            return context

    class Search(ContactListView):
        template_name = "contacts/contact_list.haml"

        def get(self, request, *args, **kwargs):
            from temba.contacts.search import search_contacts, SearchException

            org = self.request.user.get_org()
            query = self.request.GET.get("search", None)
            samples = int(self.request.GET.get("samples", 10))

            if not query:
                return JsonResponse({"total": 0, "sample": [], "fields": {}})

            try:
                results = search_contacts(org.id, org.cached_active_contacts_group.uuid, query, "-created_on")
                summary = {
                    "total": results.total,
                    "query": results.query,
                    "fields": results.metadata.fields,
                    "sample": IDSliceQuerySet(Contact, results.contact_ids, 0, results.total)[0:samples],
                }
            except SearchException as e:
                return JsonResponse({"total": 0, "sample": [], "query": "", "error": str(e)})

            # serialize our contact sample
            json_contacts = []
            for contact in summary["sample"]:

                primary_urn = contact.get_urn()
                if primary_urn:
                    primary_urn = primary_urn.get_display(org=org, international=True)
                else:
                    primary_urn = "--"

                contact_json = {
                    "name": contact.name,
                    "fields": contact.fields if contact.fields else {},
                    "primary_urn_formatted": primary_urn,
                }
                contact_json["created_on"] = org.format_datetime(contact.created_on, False)

                json_contacts.append(contact_json)
            summary["sample"] = json_contacts

            # add in our field defs
            field_keys = [f["key"] for f in summary["fields"]]
            summary["fields"] = {
                str(f.uuid): {"label": f.label}
                for f in ContactField.user_fields.filter(org=org, key__in=field_keys, is_active=True)
            }
            return JsonResponse(summary)

    class List(ContactListView):
        title = _("Contacts")
        system_group = ContactGroup.TYPE_ACTIVE

        def get_bulk_actions(self):
            return ("label", "block", "archive") if self.has_org_perm("contacts.contact_update") else ()

        def get_gear_links(self):
            links = []

            search = self.request.GET.get("search")

            # define save search conditions
            valid_search_condition = search and not self.search_error
            has_contactgroup_create_perm = self.has_org_perm("contacts.contactgroup_create")

            if has_contactgroup_create_perm and valid_search_condition:
                # links.append(dict(title=_("Save as Group"), js_class="add-dynamic-group", href="#"))

                links.append(
                    dict(
                        id="create-dynamic",
                        title=_("Save as Group"),
                        modax=_("Save as Group"),
                        href=f"{reverse('contacts.contactgroup_create')}?search={search}",
                    )
                )

            if self.has_org_perm("contacts.contactfield_list"):
                links.append(dict(title=_("Manage Fields"), href=reverse("contacts.contactfield_list")))

            if self.has_org_perm("contacts.contact_export"):
                links.append(
                    dict(
                        id="export-contacts",
                        title=_("Export"),
                        modax=_("Export Contacts"),
                        href=self.derive_export_url(),
                    )
                )
            return links

        def get_context_data(self, *args, **kwargs):
            context = super().get_context_data(*args, **kwargs)
            org = self.request.user.get_org()

            context["contact_fields"] = ContactField.user_fields.active_for_org(org=org).order_by("-priority", "pk")
            return context

    class Blocked(ContactListView):
        title = _("Blocked Contacts")
        template_name = "contacts/contact_list.haml"
        system_group = ContactGroup.TYPE_BLOCKED
<<<<<<< HEAD
        bulk_actions = ("restore", "archive")
        restore_label = _("Activate")
=======

        def get_bulk_actions(self):
            return ("restore", "archive") if self.has_org_perm("contacts.contact_update") else ()
>>>>>>> 7ace23c3

        def get_context_data(self, *args, **kwargs):
            context = super().get_context_data(*args, **kwargs)
            context["reply_disabled"] = True
            return context

    class Stopped(ContactListView):
        title = _("Stopped Contacts")
        template_name = "contacts/contact_stopped.haml"
        system_group = ContactGroup.TYPE_STOPPED
<<<<<<< HEAD
        bulk_actions = ("restore", "archive")
        restore_label = _("Activate")
=======

        def get_bulk_actions(self):
            return ("restore", "archive") if self.has_org_perm("contacts.contact_update") else ()
>>>>>>> 7ace23c3

        def get_context_data(self, *args, **kwargs):
            context = super().get_context_data(*args, **kwargs)
            context["reply_disabled"] = True
            return context

    class Archived(ContactListView):
        title = _("Archived Contacts")
        template_name = "contacts/contact_archived.haml"
        system_group = ContactGroup.TYPE_ARCHIVED
        bulk_action_permissions = {"delete": "contacts.contact_delete"}

        def get_bulk_actions(self):
            actions = []
            if self.has_org_perm("contacts.contact_update"):
                actions.append("restore")
            if self.has_org_perm("contacts.contact_delete"):
                actions.append("delete")
            return actions

        def get_context_data(self, *args, **kwargs):
            context = super().get_context_data(*args, **kwargs)
            context["reply_disabled"] = True
            return context

        def get_gear_links(self):
            links = []
            if self.has_org_perm("contacts.contact_delete"):
                links.append(
                    dict(title=_("Delete All"), style="btn-default", js_class="contacts-btn-delete-all", href="#")
                )
            return links

    class Filter(ContactListView, OrgObjPermsMixin):
        template_name = "contacts/contact_filter.haml"

        def get_gear_links(self):
            links = []
            pk = self.derive_group().pk

            if self.has_org_perm("contacts.contactfield_list"):
                links.append(dict(title=_("Manage Fields"), href=reverse("contacts.contactfield_list")))

            if self.has_org_perm("contacts.contactgroup_update"):
                links.append(
                    dict(
                        id="edit-group",
                        title=_("Edit Group"),
                        modax=_("Edit Group"),
                        href=reverse("contacts.contactgroup_update", args=[pk]),
                    )
                )

            if self.has_org_perm("contacts.contact_export"):
                links.append(
                    dict(
                        id="export-contacts",
                        title=_("Export"),
                        modax=_("Export Contacts"),
                        href=self.derive_export_url(),
                    )
                )

            if self.has_org_perm("contacts.contactgroup_delete"):
                links.append(
                    dict(
                        id="delete-group",
                        title=_("Delete Group"),
                        modax=_("Delete Group"),
                        href=reverse("contacts.contactgroup_delete", args=[pk]),
                    )
                )
            return links

        def get_bulk_actions(self):
            return ("block", "archive") if self.derive_group().is_dynamic else ("block", "label", "unlabel")

        def get_context_data(self, *args, **kwargs):
            context = super().get_context_data(*args, **kwargs)

            group = self.derive_group()
            org = self.request.user.get_org()

            context["current_group"] = group
            context["contact_fields"] = ContactField.user_fields.active_for_org(org=org).order_by("-priority", "pk")
            return context

        @classmethod
        def derive_url_pattern(cls, path, action):
            return r"^%s/%s/(?P<group>[^/]+)/$" % (path, action)

        def get_object_org(self):
            return ContactGroup.user_groups.get(uuid=self.kwargs["group"]).org

        def derive_group(self):
            return ContactGroup.user_groups.get(uuid=self.kwargs["group"], org=self.request.user.get_org())

    class Create(ModalMixin, OrgPermsMixin, SmartCreateView):
        form_class = ContactForm
        success_message = ""
        submit_button_name = _("Create")

        def get_form_kwargs(self, *args, **kwargs):
            form_kwargs = super().get_form_kwargs(*args, **kwargs)
            form_kwargs["user"] = self.request.user
            return form_kwargs

        def get_form(self):
            return super().get_form()

        def pre_save(self, obj):
            obj = super().pre_save(obj)
            obj.org = self.request.user.get_org()
            return obj

        def save(self, obj):
            urns = []
            for field_key, value in self.form.cleaned_data.items():
                if field_key.startswith("urn__") and value:
                    scheme = field_key.split("__")[1]
                    urns.append(URN.from_parts(scheme, value))

            Contact.get_or_create_by_urns(obj.org, self.request.user, obj.name, urns)

    class Update(NonAtomicMixin, ModalMixin, OrgObjPermsMixin, SmartUpdateView):
        form_class = UpdateContactForm
        success_url = "uuid@contacts.contact_read"
        success_message = ""
        submit_button_name = _("Save Changes")

        def derive_exclude(self):
            obj = self.get_object()
            exclude = []
            exclude.extend(self.exclude)

            if not obj.org.primary_language:
                exclude.append("language")

            if obj.status != Contact.STATUS_ACTIVE:
                exclude.append("groups")

            return exclude

        def get_form_kwargs(self, *args, **kwargs):
            form_kwargs = super().get_form_kwargs(*args, **kwargs)
            form_kwargs["user"] = self.request.user
            return form_kwargs

        def get_context_data(self, **kwargs):
            context = super().get_context_data(**kwargs)
            context["schemes"] = ContactURN.SCHEME_CHOICES
            return context

        def form_valid(self, form):
            obj = self.get_object()
            data = form.cleaned_data

            mods = obj.update(data.get("name"), data.get("language"))

            new_groups = self.form.cleaned_data.get("groups")
            if new_groups is not None:
                mods += obj.update_static_groups(new_groups)

            if not self.org.is_anon:
                urns = []

                for field_key, value in self.form.data.items():
                    if field_key.startswith("urn__") and value:
                        parts = field_key.split("__")
                        scheme = parts[1]

                        order = int(self.form.data.get("order__" + field_key, "0"))
                        urns.append((order, URN.from_parts(scheme, value)))

                new_scheme = data.get("new_scheme", None)
                new_path = data.get("new_path", None)

                if new_scheme and new_path:
                    urns.append((len(urns), URN.from_parts(new_scheme, new_path)))

                # sort our urns by the supplied order
                urns = [urn[1] for urn in sorted(urns, key=lambda x: x[0])]
                mods += obj.update_urns(urns)

            try:
                obj.modify(self.request.user, mods)
            except Exception:
                errors = form._errors.setdefault(forms.forms.NON_FIELD_ERRORS, forms.utils.ErrorList())
                errors.append(_("An error occurred updating your contact. Please try again later."))
                return self.render_to_response(self.get_context_data(form=form))

            messages.success(self.request, self.derive_success_message())

            response = self.render_to_response(
                self.get_context_data(
                    form=form,
                    success_url=self.get_success_url(),
                    success_script=getattr(self, "success_script", None),
                )
            )
            response["Temba-Success"] = self.get_success_url()
            return response

    class UpdateFields(NonAtomicMixin, ModalMixin, OrgObjPermsMixin, SmartUpdateView):
        class Form(forms.Form):
            contact_field = forms.ModelChoiceField(
                ContactField.user_fields.all(),
                widget=SelectWidget(attrs={"widget_only": True, "placeholder": _("Select a field to update")}),
            )
            field_value = forms.CharField(required=False)

            def __init__(self, user, instance, *args, **kwargs):
                super().__init__(*args, **kwargs)
                org = user.get_org()
                self.fields["contact_field"].queryset = org.contactfields(manager="user_fields").filter(is_active=True)

        form_class = Form
        success_url = "uuid@contacts.contact_read"
        success_message = ""
        submit_button_name = _("Save Changes")

        def get_form_kwargs(self):
            kwargs = super().get_form_kwargs()
            kwargs["user"] = self.request.user
            return kwargs

        def get_context_data(self, **kwargs):
            context = super().get_context_data(**kwargs)
            org = self.request.user.get_org()
            field_id = self.request.GET.get("field", 0)
            if field_id:
                context["contact_field"] = org.contactfields(manager="user_fields").get(id=field_id)
            return context

        def save(self, obj):
            pass

        def post_save(self, obj):
            obj = super().post_save(obj)

            field = self.form.cleaned_data.get("contact_field")
            value = self.form.cleaned_data.get("field_value", "")

            mods = obj.update_fields({field: value})
            obj.modify(self.request.user, mods)

            return obj

    class UpdateFieldsInput(OrgObjPermsMixin, SmartReadView):
        """
        Simple view for displaying a form rendered input of a contact field value. This is a helper
        view for UpdateFields to show different inputs based on the selected field.
        """

        def get_context_data(self, **kwargs):
            context = super().get_context_data(**kwargs)
            field_id = self.request.GET.get("field", 0)
            if field_id:
                contact_field = ContactField.user_fields.filter(id=field_id).first()
                context["contact_field"] = contact_field
                if contact_field:
                    context["value"] = self.get_object().get_field_display(contact_field)
            return context

    class Block(OrgObjPermsMixin, SmartUpdateView):
        """
        Block this contact
        """

        fields = ()
        success_url = "uuid@contacts.contact_read"
        success_message = ""

        def save(self, obj):
            obj.block(self.request.user)
            return obj

    class Restore(OrgObjPermsMixin, SmartUpdateView):
        """
        Restore this contact
        """

        fields = ()
        success_url = "uuid@contacts.contact_read"
        success_message = ""

        def save(self, obj):
            obj.restore(self.request.user)
            return obj

    class Archive(OrgObjPermsMixin, SmartUpdateView):
        """
        Archive this contact
        """

        fields = ()
        success_url = "uuid@contacts.contact_read"
        success_message = ""

        def save(self, obj):
            obj.archive(self.request.user)
            return obj

    class Delete(ModalMixin, OrgObjPermsMixin, SmartUpdateView):
        """
        Delete this contact (can't be undone)
        """

        fields = ()
        success_url = "@contacts.contact_list"
        success_message = ""
        submit_button_name = _("Delete")

        def save(self, obj):
            obj.release(self.request.user)
            return obj


class ContactGroupCRUDL(SmartCRUDL):
    model = ContactGroup
    actions = ("create", "update", "delete")

    class Create(ModalMixin, OrgPermsMixin, SmartCreateView):
        form_class = ContactGroupForm
        fields = ("name", "preselected_contacts", "group_query")
        success_url = "uuid@contacts.contact_filter"
        success_message = ""
        submit_button_name = _("Create")

        def save(self, obj):
            org = self.request.user.get_org()
            user = self.request.user
            name = self.form.cleaned_data.get("name")
            query = self.form.cleaned_data.get("group_query")
            preselected_contacts = self.form.cleaned_data.get("preselected_contacts")

            if query:
                self.object = ContactGroup.create_dynamic(org, user, name, query)
            else:
                self.object = ContactGroup.create_static(org, user, name)

                if preselected_contacts:
                    preselected_ids = [int(c_id) for c_id in preselected_contacts.split(",") if c_id.isdigit()]
                    contacts = org.contacts.filter(id__in=preselected_ids, is_active=True)

                    on_transaction_commit(lambda: Contact.bulk_change_group(user, contacts, self.object, add=True))

        def derive_initial(self):
            initial = super().derive_initial()
            initial["group_query"] = self.request.GET.get("search", "")
            return initial

        def get_form_kwargs(self):
            kwargs = super().get_form_kwargs()
            kwargs["user"] = self.request.user
            return kwargs

    class Update(ModalMixin, OrgObjPermsMixin, SmartUpdateView):
        form_class = ContactGroupForm
        fields = ("name",)
        success_url = "uuid@contacts.contact_filter"
        success_message = ""

        def derive_fields(self):
            return ("name", "query") if self.get_object().is_dynamic else ("name",)

        def get_form_kwargs(self):
            kwargs = super().get_form_kwargs()
            kwargs["user"] = self.request.user
            return kwargs

        def form_valid(self, form):
            self.prev_query = self.get_object().query

            return super().form_valid(form)

        def post_save(self, obj):
            obj = super().post_save(obj)

            if obj.query and obj.query != self.prev_query:
                obj.update_query(obj.query)
            return obj

    class Delete(ModalMixin, OrgObjPermsMixin, SmartDeleteView):
        cancel_url = "uuid@contacts.contact_filter"
        redirect_url = "@contacts.contact_list"
        success_message = ""
        fields = ("uuid",)
        submit_button_name = _("Delete")

        def get_context_data(self, **kwargs):
            context = super().get_context_data(**kwargs)
            group = self.get_object()

            context["triggers"] = group.trigger_set.filter(is_archived=False)
            context["campaigns"] = group.campaigns.filter(is_archived=False)

            return context

        def get_success_url(self):
            return reverse("contacts.contact_list")

        def post(self, request, *args, **kwargs):
            # we need a self.object for get_context_data
            self.object = self.get_object()
            group = self.object

            # if there are still dependencies, give up
            triggers = group.trigger_set.filter(is_archived=False)
            if triggers.count() > 0:
                return HttpResponseRedirect(smart_url(self.cancel_url, group))

            from temba.flows.models import Flow

            if Flow.objects.filter(org=group.org, group_dependencies__in=[group]).exists():
                return HttpResponseRedirect(smart_url(self.cancel_url, group))

            if group.campaigns.filter(is_archived=False).exists():
                return HttpResponseRedirect(smart_url(self.cancel_url, group))

            # deactivate the group, this makes it 'invisible'
            group.is_active = False
            group.save(update_fields=("is_active",))

            # release the group in a background task
            on_transaction_commit(lambda: release_group_task.delay(group.id))

            # we can't just redirect so as to make our modal do the right thing
            response = self.render_to_response(
                self.get_context_data(
                    success_url=self.get_success_url(), success_script=getattr(self, "success_script", None)
                )
            )
            response["Temba-Success"] = self.get_success_url()
            return response


class ContactFieldFormMixin:
    org = None

    def clean(self):
        cleaned_data = super().clean()
        label = cleaned_data.get("label", "")

        if not ContactField.is_valid_label(label):
            raise forms.ValidationError(_("Can only contain letters, numbers and hypens."))

        cf_exists = ContactField.user_fields.active_for_org(org=self.org).filter(label__iexact=label.lower()).exists()

        if self.instance.label != label and cf_exists is True:
            raise forms.ValidationError(_("Must be unique."))

        if not ContactField.is_valid_key(ContactField.make_key(label)):
            raise forms.ValidationError(_("Can't be a reserved word"))


class CreateContactFieldForm(ContactFieldFormMixin, forms.ModelForm):
    def __init__(self, *args, **kwargs):
        self.org = kwargs["org"]
        del kwargs["org"]

        super().__init__(*args, **kwargs)

    def clean(self):
        super().clean()

        field_count = ContactField.user_fields.count_active_for_org(org=self.org)
        if field_count >= settings.MAX_ACTIVE_CONTACTFIELDS_PER_ORG:
            raise forms.ValidationError(
                _(f"Cannot create a new field as limit is %(limit)s."),
                params={"limit": settings.MAX_ACTIVE_CONTACTFIELDS_PER_ORG},
            )

    class Meta:
        model = ContactField
        fields = ("label", "value_type", "show_in_table")
        widgets = {
            "label": InputWidget(attrs={"name": _("Field Name"), "widget_only": False}),
            "value_type": SelectWidget(attrs={"widget_only": False}),
            "show_in_table": CheckboxWidget(attrs={"widget_only": True}),
        }


class UpdateContactFieldForm(ContactFieldFormMixin, forms.ModelForm):
    def __init__(self, *args, **kwargs):
        self.org = kwargs["org"]
        del kwargs["org"]

        super().__init__(*args, **kwargs)

    class Meta:
        model = ContactField
        fields = ("label", "value_type", "show_in_table")
        widgets = {
            "label": InputWidget(attrs={"name": _("Field Name"), "widget_only": False}),
            "value_type": SelectWidget(attrs={"widget_only": False}),
            "show_in_table": CheckboxWidget(attrs={"widget_only": True}),
        }


class ContactFieldListView(OrgPermsMixin, SmartListView):
    queryset = ContactField.user_fields
    title = _("Manage Contact Fields")
    fields = ("label", "show_in_table", "key", "value_type")
    search_fields = ("label__icontains", "key__icontains")
    default_order = ("label",)

    success_url = "@contacts.contactfield_list"
    link_fields = ()
    paginate_by = 10000

    template_name = "contacts/contactfield_list.haml"

    def _get_static_context_data(self, **kwargs):

        active_user_fields = self.queryset.filter(org=self.request.user.get_org(), is_active=True)
        all_count = active_user_fields.count()
        featured_count = active_user_fields.filter(show_in_table=True).count()

        type_counts = (
            active_user_fields.values("value_type")
            .annotate(type_count=Count("value_type"))
            .order_by("-type_count", "value_type")
        )
        value_type_map = {vt[0]: vt[1] for vt in Value.TYPE_CONFIG}
        types = [
            {
                "label": value_type_map[type_cnt["value_type"]],
                "count": type_cnt["type_count"],
                "url": reverse("contacts.contactfield_filter_by_type", args=type_cnt["value_type"]),
                "value_type": type_cnt["value_type"],
            }
            for type_cnt in type_counts
        ]

        return {
            "total_count": all_count,
            "total_limit": settings.MAX_ACTIVE_CONTACTFIELDS_PER_ORG,
            "cf_categories": [
                {"label": "All", "count": all_count, "url": reverse("contacts.contactfield_list")},
                {"label": "Featured", "count": featured_count, "url": reverse("contacts.contactfield_featured")},
            ],
            "cf_types": types,
        }

    def get_queryset(self, **kwargs):
        qs = super().get_queryset(**kwargs)
        qs = qs.collect_usage().filter(org=self.request.user.get_org(), is_active=True)

        return qs

    def get_context_data(self, **kwargs):
        context = super().get_context_data(**kwargs)

        context.update(self._get_static_context_data(**kwargs))

        return context


class ContactFieldCRUDL(SmartCRUDL):
    model = ContactField
    actions = ("list", "json", "create", "update", "update_priority", "delete", "featured", "filter_by_type", "detail")

    class Create(ModalMixin, OrgPermsMixin, SmartCreateView):
        queryset = ContactField.user_fields
        form_class = CreateContactFieldForm
        success_message = ""
        submit_button_name = _("Create")
        field_config = {"show_in_table": {"label": _("Featured")}}

        def get_form_kwargs(self):
            kwargs = super().get_form_kwargs()
            kwargs["org"] = self.derive_org()
            return kwargs

        def form_valid(self, form):
            self.object = ContactField.get_or_create(
                org=self.request.user.get_org(),
                user=self.request.user,
                key=ContactField.make_key(label=form.cleaned_data["label"]),
                label=form.cleaned_data["label"],
                value_type=form.cleaned_data["value_type"],
                show_in_table=form.cleaned_data["show_in_table"],
            )

            response = self.render_to_response(
                self.get_context_data(
                    form=form, success_url=self.get_success_url(), success_script=getattr(self, "success_script", None)
                )
            )
            response["Temba-Success"] = self.get_success_url()
            return response

    class Update(ModalMixin, OrgObjPermsMixin, SmartUpdateView):
        queryset = ContactField.user_fields
        form_class = UpdateContactFieldForm
        success_message = ""
        submit_button_name = _("Update")
        field_config = {"show_in_table": {"label": _("Featured")}}

        def get_form_kwargs(self):
            kwargs = super().get_form_kwargs()
            kwargs["org"] = self.derive_org()
            return kwargs

        def form_valid(self, form):
            self.object = ContactField.get_or_create(
                org=self.request.user.get_org(),
                user=self.request.user,
                key=self.object.key,  # do not replace the key
                label=form.cleaned_data["label"],
                value_type=form.cleaned_data["value_type"],
                show_in_table=form.cleaned_data["show_in_table"],
                priority=0,  # reset the priority, this will move CF to the bottom of the list
            )

            response = self.render_to_response(
                self.get_context_data(
                    form=form, success_url=self.get_success_url(), success_script=getattr(self, "success_script", None)
                )
            )
            response["Temba-Success"] = self.get_success_url()
            return response

    class Delete(ModalMixin, OrgObjPermsMixin, SmartUpdateView):
        queryset = ContactField.user_fields
        success_url = "@contacts.contactfield_list"
        success_message = ""
        submit_button_name = _("Delete")
        http_method_names = ["get", "post"]
        fields = ("id",)

        def _has_uses(self):
            return any([self.object.flow_count, self.object.campaign_count, self.object.contactgroup_count])

        def get_queryset(self):
            qs = super().get_queryset()

            qs = qs.collect_usage()

            return qs

        def get_context_data(self, **kwargs):
            context = super().get_context_data(**kwargs)

            context["has_uses"] = self._has_uses()

            return context

        def post(self, request, *args, **kwargs):

            pk = self.kwargs.get(self.pk_url_kwarg)

            # does this ContactField actually exist
            self.object = ContactField.user_fields.filter(is_active=True, id=pk).collect_usage().get()

            # did it maybe change underneath us ???
            if self._has_uses():
                raise ValueError(f"Cannot remove a ContactField {pk}:{self.object.label} which is in use")

            else:
                self.object.hide_field(org=self.request.user.get_org(), user=self.request.user, key=self.object.key)
                response = self.render_to_response(self.get_context_data())
                response["Temba-Success"] = self.get_success_url()
                return response

    class UpdatePriority(OrgPermsMixin, SmartView, View):
        def post(self, request, *args, **kwargs):

            try:
                post_data = json.loads(request.body)

                with transaction.atomic():
                    for cfid, priority in post_data.items():
                        ContactField.user_fields.filter(id=cfid, org=self.request.user.get_org()).update(
                            priority=priority
                        )

                return HttpResponse('{"status":"OK"}', status=200, content_type="application/json")

            except Exception as e:
                logger.error(f"Could not update priorities of ContactFields: {str(e)}")

                payload = {"status": "ERROR", "err_detail": str(e)}

                return HttpResponse(json.dumps(payload), status=400, content_type="application/json")

    class List(ContactFieldListView):
        pass

    class Featured(ContactFieldListView):
        search_fields = None  # search and reordering do not work together
        default_order = ("-priority", "label")

        def get_queryset(self, **kwargs):
            qs = super().get_queryset(**kwargs)
            qs = qs.filter(org=self.request.user.get_org(), is_active=True, show_in_table=True)

            return qs

        def get_context_data(self, **kwargs):
            context = super().get_context_data(**kwargs)

            context["is_featured_category"] = True

            return context

    class FilterByType(ContactFieldListView):
        def get_queryset(self, **kwargs):
            qs = super().get_queryset(**kwargs)

            qs = qs.filter(value_type=self.kwargs["value_type"])

            return qs

        def get_context_data(self, **kwargs):
            context = super().get_context_data(**kwargs)

            context["selected_value_type"] = self.kwargs["value_type"]

            return context

        @classmethod
        def derive_url_pattern(cls, path, action):
            return r"^%s/%s/(?P<value_type>[^/]+)/$" % (path, action)

    class Detail(OrgObjPermsMixin, SmartReadView):
        queryset = ContactField.user_fields
        template_name = "contacts/contactfield_detail.haml"
        title = _("Contact field uses")

        def get_context_data(self, **kwargs):
            context = super().get_context_data(**kwargs)

            context["dep_flows"] = list(self.object.dependent_flows.filter(is_active=True).all())
            context["dep_campaignevents"] = list(
                self.object.campaign_events.filter(is_active=True).select_related("campaign").all()
            )
            context["dep_groups"] = list(self.object.contactgroup_set.filter(is_active=True).all())

            return context

    class Json(OrgPermsMixin, SmartListView):
        paginate_by = None
        queryset = ContactField.user_fields

        def get_queryset(self, **kwargs):
            qs = super().get_queryset(**kwargs)
            qs = qs.filter(org=self.request.user.get_org(), is_active=True)
            return qs

        def render_to_response(self, context, **response_kwargs):
            results = []
            for obj in context["object_list"]:
                result = dict(id=obj.pk, key=obj.key, label=obj.label)
                results.append(result)

            sorted_results = sorted(results, key=lambda k: k["label"].lower())

            sorted_results.insert(0, dict(key="groups", label="Groups"))

            for config in reversed(URN_SCHEME_CONFIG):
                sorted_results.insert(0, dict(key=config[2], label=str(config[1])))

            sorted_results.insert(0, dict(key="name", label="Full name"))

            return HttpResponse(json.dumps(sorted_results), content_type="application/json")<|MERGE_RESOLUTION|>--- conflicted
+++ resolved
@@ -166,11 +166,6 @@
 
     search_error = None
 
-<<<<<<< HEAD
-    restore_label = _("Activate")
-
-=======
->>>>>>> 7ace23c3
     def pre_process(self, request, *args, **kwargs):
         """
         Don't allow pagination past 200th page
@@ -1332,14 +1327,9 @@
         title = _("Blocked Contacts")
         template_name = "contacts/contact_list.haml"
         system_group = ContactGroup.TYPE_BLOCKED
-<<<<<<< HEAD
-        bulk_actions = ("restore", "archive")
-        restore_label = _("Activate")
-=======
 
         def get_bulk_actions(self):
             return ("restore", "archive") if self.has_org_perm("contacts.contact_update") else ()
->>>>>>> 7ace23c3
 
         def get_context_data(self, *args, **kwargs):
             context = super().get_context_data(*args, **kwargs)
@@ -1350,14 +1340,9 @@
         title = _("Stopped Contacts")
         template_name = "contacts/contact_stopped.haml"
         system_group = ContactGroup.TYPE_STOPPED
-<<<<<<< HEAD
-        bulk_actions = ("restore", "archive")
-        restore_label = _("Activate")
-=======
 
         def get_bulk_actions(self):
             return ("restore", "archive") if self.has_org_perm("contacts.contact_update") else ()
->>>>>>> 7ace23c3
 
         def get_context_data(self, *args, **kwargs):
             context = super().get_context_data(*args, **kwargs)
