from __future__ import unicode_literals

import json
import pycountry
import regex
import pytz
import time


from collections import OrderedDict
from datetime import timedelta, datetime
from django import forms
from django.conf import settings
from django.contrib import messages
from django.core.exceptions import ValidationError
from django.core.files.base import ContentFile
from django.core.urlresolvers import reverse
from django.db import IntegrityError
from django.http import Http404, HttpResponseRedirect, HttpResponse
from django.views.decorators.csrf import csrf_exempt
from django.utils import timezone
from django.utils.translation import ugettext_lazy as _
from itertools import chain
from smartmin.csv_imports.models import ImportTask
from smartmin.views import SmartCreateView, SmartCRUDL, SmartCSVImportView, SmartDeleteView, SmartFormView
from smartmin.views import SmartListView, SmartReadView, SmartUpdateView, SmartXlsView, smart_url
from temba.channels.models import SEND
from temba.contacts.models import Contact, ContactGroup, ContactField, ContactURN, URN_SCHEME_CHOICES, TEL_SCHEME
from temba.contacts.models import ExportContactsTask
from temba.contacts.tasks import export_contacts_task
from temba.orgs.views import OrgPermsMixin, OrgObjPermsMixin, ModalMixin
from temba.msgs.models import Broadcast, Call, Msg, VISIBLE, ARCHIVED
from temba.msgs.views import SendMessageForm, BaseActionForm
from temba.values.models import VALUE_TYPE_CHOICES, TEXT, DISTRICT
from temba.utils import analytics, slugify_with, languages
from .omnibox import omnibox_query, omnibox_results_to_dict


class RemoveContactForm(forms.Form):
    contact = forms.ModelChoiceField(Contact.objects.all())
    group = forms.ModelChoiceField(ContactGroup.user_groups.all())

    def __init__(self, *args, **kwargs):
        org = kwargs['org']
        del kwargs['org']

        super(RemoveContactForm, self).__init__(*args, **kwargs)

        self.fields['contact'].queryset = Contact.objects.filter(org=org)
        self.fields['group'].queryset = ContactGroup.user_groups.filter(org=org)

    def clean(self):
        return self.cleaned_data

    def execute(self):
        data = self.cleaned_data
        contact = data['contact']
        group = data['group']

        if group.is_dynamic:
            raise ValueError("Can't manually add/remove contacts for a dynamic group")  # should never happen

        # remove contact from group
        group.update_contacts([contact], False)
        return dict(group_id=group.id, contact_id=contact.id)


class ContactGroupForm(forms.ModelForm):
    preselected_contacts = forms.CharField(required=False, widget=forms.HiddenInput)
    group_query = forms.CharField(required=False, widget=forms.HiddenInput)

    def __init__(self, user, *args, **kwargs):
        self.user = user
        super(ContactGroupForm, self).__init__(*args, **kwargs)

    def clean_name(self):
        data = self.cleaned_data['name'].strip()

        if not ContactGroup.is_valid_name(data):
            raise forms.ValidationError("Group name must not be blank or begin with + or -")

        return data

    class Meta:
        fields = '__all__'
        model = ContactGroup


class ContactListView(OrgPermsMixin, SmartListView):
    """
    Base class for contact list views with contact folders and groups listed by the side
    """
    add_button = True

    def pre_process(self, request, *args, **kwargs):
        if hasattr(self, 'system_group'):
            org = request.user.get_org()
            self.queryset = ContactGroup.get_system_group_queryset(org, self.system_group)

    def get_queryset(self, **kwargs):
        qs = super(ContactListView, self).get_queryset(**kwargs)
        qs = qs.filter(is_test=False)
        org = self.request.user.get_org()

        # contact list views don't use regular field searching but use more complex contact searching
        query = self.request.REQUEST.get('search', None)
        if query:
            qs, self.request.compiled_query = Contact.search(org, query, qs)

        return qs.order_by('-pk').prefetch_related('all_groups')

    def order_queryset(self, queryset):
        """
        Order contacts by name, case insensitive
        """
        return queryset
            
    def get_context_data(self, **kwargs):
        org = self.request.user.get_org()
        counts = ContactGroup.get_system_group_counts(org)

        # if there isn't a search filtering the queryset, we can replace the count function with a quick cache lookup to
        # speed up paging
        if hasattr(self, 'system_group') and 'search' not in self.request.REQUEST:
            self.object_list.count = lambda: counts[self.system_group]

        context = super(ContactListView, self).get_context_data(**kwargs)

        folders = [dict(count=counts[ContactGroup.TYPE_ALL], label=_("All Contacts"), url=reverse('contacts.contact_list')),
                   dict(count=counts[ContactGroup.TYPE_FAILED], label=_("Failed"), url=reverse('contacts.contact_failed')),
                   dict(count=counts[ContactGroup.TYPE_BLOCKED], label=_("Blocked"), url=reverse('contacts.contact_blocked'))]

        groups_qs = ContactGroup.user_groups.filter(org=org, is_active=True).select_related('org')
        groups_qs = groups_qs.extra(select={'lower_group_name': 'lower(contacts_contactgroup.name)'}).order_by('lower_group_name')
        groups = [dict(pk=g.pk, label=g.name, count=g.get_member_count(), is_dynamic=g.is_dynamic) for g in groups_qs]

        # resolve the paginated object list so we can initialize a cache of URNs and fields
        contacts = list(context['object_list'])
        Contact.bulk_cache_initialize(org, contacts, for_show_only=True)

        context['contacts'] = contacts
        context['groups'] = groups
        context['folders'] = folders
        context['has_contacts'] = contacts or org.has_contacts()
        context['send_form'] = SendMessageForm(self.request.user)
        return context


class ContactActionForm(BaseActionForm):
    ALLOWED_ACTIONS = (('label', _("Add to Group")),
                       ('unlabel', _("Remove from Group")),
                       ('unblock', _("Unblock Contacts")),
                       ('block', _("Block Contacts")),
                       ('delete', _("Delete Contacts")))

    OBJECT_CLASS = Contact
    LABEL_CLASS = ContactGroup
    LABEL_CLASS_MANAGER = 'user_groups'
    HAS_IS_ACTIVE = True

    class Meta:
        fields = ('action', 'label', 'objects', 'add')


class ContactActionMixin(SmartListView):

    @csrf_exempt
    def dispatch(self, *args, **kwargs):
        return super(ContactActionMixin, self).dispatch(*args, **kwargs)

    def post(self, request, *args, **kwargs):
        user = self.request.user
        org = user.get_org()

        form = ContactActionForm(self.request.POST, org=org, user=user)

        if form.is_valid():
            form.execute()

        return self.get(request, *args, **kwargs)


class ContactForm(forms.ModelForm):
    def __init__(self, *args, **kwargs):
        self.user = kwargs['user']
        self.org = self.user.get_org()
        del kwargs['user']
        super(ContactForm, self).__init__(*args, **kwargs)

    def add_extra_fields(self, inc_contact_fields):
        extra_fields = []

        # add all URN scheme fields if org is not anon
        if not self.org.is_anon:
            # always include phone but other schemes only if they're supported
            supported_urn_choices = [c for c in URN_SCHEME_CHOICES if c[0] in self.org.get_schemes(SEND) or c[0] == TEL_SCHEME]

            for scheme, label in supported_urn_choices:
                help_text = '%s for this contact (@contact.%s)' % (label, scheme)

                # get all the urns for this scheme
                urns = self.instance.get_urns_for_scheme(scheme)
                if urns:
                    for i, urn in enumerate(urns):
                        ctrl = forms.CharField(required=False, label=label, initial=urn.path, help_text=help_text)
                        extra_fields.append(('__urn__%s__%d' % (scheme, i), ctrl))
                        help_text = '%s for this contact' % label

                else:
                    ctrl = forms.CharField(required=False, label=label, initial=None, help_text=help_text)
                    extra_fields.append(('__urn__%s__%d' % (scheme, 0), ctrl))

        # add all contact fields
        if inc_contact_fields:
            for field in ContactField.objects.filter(org=self.org, is_active=True).order_by('label'):
                initial = self.instance.get_field_display(field.key) if self.instance else None
                help_text = 'Custom field (@contact.%s)' % field.key

                ctrl = forms.CharField(required=False, label=field.label, initial=initial, help_text=help_text)
                extra_fields.append(('__field__' + field.key, ctrl))

        self.fields = OrderedDict(self.fields.items() + extra_fields)

    def clean(self):
        country = self.org.get_country_code()

        # validate URN fields
        for field_key, value in self.cleaned_data.iteritems():
            if field_key.startswith('__urn__') and value:
                scheme = field_key[7:field_key.rfind('__')]

                norm_scheme, norm_path = ContactURN.normalize_urn(scheme, value, country)
                existing = Contact.from_urn(self.org, norm_scheme, norm_path)

                if existing and existing != self.instance:
                    self._errors[field_key] = _("Used by another contact")
                elif not ContactURN.validate_urn(norm_scheme, norm_path):
                    self._errors[field_key] = _("Invalid format")

        return self.cleaned_data

    class Meta:
        model = Contact
        fields = '__all__'


class UpdateContactForm(ContactForm):
    groups = forms.ModelMultipleChoiceField(queryset=ContactGroup.user_groups.filter(pk__lt=0),
                                            required=False, label=_("Groups"),
                                            help_text=_("Add or remove groups this contact belongs to"))

    def __init__(self, *args, **kwargs):
        super(UpdateContactForm, self).__init__(*args, **kwargs)

        choices = [('', 'No Preference')]

        # if they had a preference that has since been removed, make sure we show it
        if self.instance.language:
            if not self.instance.org.languages.filter(iso_code=self.instance.language).first():
                lang = languages.get_language_name(self.instance.language)
                choices += [(self.instance.language, _("%s (Missing)") % lang)]

        choices += [(lang.iso_code, lang.name) for lang in self.instance.org.languages.all().order_by('orgs', 'name')]

        self.fields['language'] = forms.ChoiceField(required=False, label=_('Language'), initial=self.instance.language, choices=choices)

        self.fields['groups'].initial = self.instance.user_groups.all()
        self.fields['groups'].queryset = ContactGroup.user_groups.filter(org=self.user.get_org(), is_active=True)
        self.fields['groups'].help_text = _("The groups which this contact belongs to")


class ContactCRUDL(SmartCRUDL):
    model = Contact
    actions = ('create', 'update', 'failed', 'list', 'import', 'read', 'filter', 'blocked', 'omnibox',
               'customize', 'export', 'block', 'unblock', 'delete', 'history')

    class Export(OrgPermsMixin, SmartXlsView):

        def render_to_response(self, context, **response_kwargs):

            analytics.track(self.request.user.username, 'temba.contact_exported')

            user = self.request.user
            org = user.get_org()

            group = None
            group_id = self.request.REQUEST.get('g', None)
            if group_id:
                groups = ContactGroup.user_groups.filter(pk=group_id, org=org)

                if groups:
                    group = groups[0]

            host = self.request.branding['host']

            # is there already an export taking place?
            existing = ExportContactsTask.objects.filter(org=org, is_finished=False,
                                                         created_on__gt=timezone.now() - timedelta(hours=24))\
                                                 .order_by('-created_on').first()

            # if there is an existing export, don't allow it
            if existing:
                messages.info(self.request,
                              _("There is already an export in progress, started by %s. You must wait "
                                "for that export to complete before starting another." % existing.created_by.username))

            # otherwise, off we go
            else:
                export = ExportContactsTask.objects.create(created_by=user, modified_by=user, org=org,
                                                           group=group, host=host)
                export_contacts_task.delay(export.pk)

                if not getattr(settings, 'CELERY_ALWAYS_EAGER', False):
                    messages.info(self.request,
                                  _("We are preparing your export. We will e-mail you at %s when it is ready.")
                                  % self.request.user.username)

                else:
                    export = ExportContactsTask.objects.get(id=export.pk)
                    dl_url = reverse('assets.download', kwargs=dict(type='contact_export', pk=export.pk))
                    messages.info(self.request,
                                  _("Export complete, you can find it here: %s (production users will get an email)")
                                  % dl_url)

            return HttpResponseRedirect(reverse('contacts.contact_list'))

    class Customize(OrgPermsMixin, SmartUpdateView):

        class CustomizeForm(forms.ModelForm):
            def clean(self):
                # don't allow users to specify field keys or labels
                re_col_name_field = regex.compile(r'column_\w+_label', regex.V0)
                for key, value in self.data.items():
                    if re_col_name_field.match(key):
                        field_label = value.strip()
                        field_key = slugify_with(value)

                        if not ContactField.is_valid_label(field_label):
                            raise ValidationError(_("Field names can only contain letters, numbers, "
                                                    "hypens"))

                        if field_key in Contact.RESERVED_FIELDS:
                            raise ValidationError(_("%s is a reserved name for contact fields") % value)
                return self.cleaned_data

            class Meta:
                model = ImportTask
                fields = '__all__'

        model = ImportTask
        form_class = CustomizeForm

        def create_column_controls(self, column_headers):
            """
            Adds fields to the form for extra columns found in the spreadsheet. Returns a list of dictionaries
            containing the column label and the names of the fields
            """
            column_controls = []
            for header in column_headers:
                header_key = slugify_with(header)

                include_field = forms.BooleanField(label=' ', required=False)
                include_field_name = 'column_%s_include' % header_key
                label_field = forms.CharField(label=' ', initial=header.title())
                label_field_name = 'column_%s_label' % header_key
                type_field = forms.ChoiceField(label=' ', choices=VALUE_TYPE_CHOICES, required=True)
                type_field_name = 'column_%s_type' % header_key

                fields = []
                fields.append((include_field_name, include_field))
                fields.append((label_field_name, label_field))
                fields.append((type_field_name, type_field))

                self.form.fields = OrderedDict(self.form.fields.items() + fields)

                column_controls.append(dict(header=header,
                                            include_field=include_field_name,
                                            label_field=label_field_name,
                                            type_field=type_field_name))

            return column_controls

        def get_context_data(self, **kwargs):
            context = super(ContactCRUDL.Customize, self).get_context_data(**kwargs)
            context['column_controls'] = self.column_controls
            context['task'] = self.get_object()

            return context

        def get_form(self, form_class):
            form = super(ContactCRUDL.Customize, self).get_form(form_class)
            form.fields.clear()
            
            self.headers = Contact.get_import_file_headers(self.get_object().csv_file.file)
            self.column_controls = self.create_column_controls(self.headers)

            return form

        def pre_save(self, task):
            extra_fields = []
            cleaned_data = self.form.cleaned_data

            # enumerate the columns which the user has chosen to include as fields
            for column in self.column_controls:
                if cleaned_data[column['include_field']]:
                    label = cleaned_data[column['label_field']]
                    label = label.strip()
                    value_type = cleaned_data[column['type_field']]
                    org = self.derive_org()

                    field_key = slugify_with(label)

                    existing_field = ContactField.get_by_label(org, label)
                    if existing_field:
                        field_key = existing_field.key

                    extra_fields.append(dict(key=field_key, header=column['header'], label=label, type=value_type))

            # update the extra_fields in the task's params
            params = json.loads(task.import_params)
            params['extra_fields'] = extra_fields
            task.import_params = json.dumps(params)

            return task

        def post_save(self, task):

            if not task.done():
                task.start()

            return task

        def derive_success_message(self):
            return None

        def get_success_url(self):
            return reverse("contacts.contact_import") + "?task=%d" % self.object.pk

    class Import(OrgPermsMixin, SmartCSVImportView):
        class ImportForm(forms.ModelForm):

            def clean_csv_file(self):
                try:
                    Contact.get_import_file_headers(ContentFile(self.cleaned_data['csv_file'].read()))
                except Exception as e:
                    raise forms.ValidationError(str(e))

                return self.cleaned_data['csv_file']

            class Meta:
                model = ImportTask
                fields = '__all__'

        form_class = ImportForm
        model = ImportTask
        fields = ('csv_file',)
        success_message = ''

        def post_save(self, task):
            # configure import params with current org and timezone
            org = self.derive_org()
            params = dict(org_id=org.id, timezone=org.timezone, extra_fields=[], original_filename=self.form.cleaned_data['csv_file'].name)
            task.import_params = json.dumps(params)
            task.save()

            headers = Contact.get_import_file_headers(task.csv_file.file)
            if not headers and not task.done():
                task.start()
            return task

        def get_context_data(self, **kwargs):
            context = super(ContactCRUDL.Import, self).get_context_data(**kwargs)
            context['task'] = None
            context['group'] = None
            context['show_form'] = True

            analytics.track(self.request.user.username, 'temba.contact_imported')

            task_id = self.request.REQUEST.get('task', None)
            if task_id:
                tasks = ImportTask.objects.filter(pk=task_id, created_by=self.request.user)

                if tasks:
                    task = tasks[0]
                    context['task'] = task
                    context['show_form'] = False
                    context['results'] = json.loads(task.import_results) if task.import_results else dict()

                    groups = ContactGroup.user_groups.filter(import_task=task)

                    if groups:
                        context['group'] = groups[0]

                    elif not task.status() in ['PENDING', 'RUNNING', 'STARTED']:
                        context['show_form'] = True

            return context

        def derive_refresh(self):
            task_id = self.request.REQUEST.get('task', None)
            if task_id:
                tasks = ImportTask.objects.filter(pk=task_id, created_by=self.request.user)
                if tasks and tasks[0].status() in ['PENDING', 'RUNNING', 'STARTED']:
                    return 3000
            return 0

        def derive_success_message(self):
            return None

        def get_success_url(self):
            if Contact.get_import_file_headers(self.object.csv_file):
                return reverse("contacts.contact_customize", args=[self.object.pk])

            return reverse("contacts.contact_import") + "?task=%d" % self.object.pk

    class Omnibox(OrgPermsMixin, SmartListView):

        fields = ('id', 'text')

        def get_queryset(self, **kwargs):
            org = self.derive_org()
            return omnibox_query(org, **self.request.REQUEST)

        def get_paginate_by(self, queryset):
            if not self.request.REQUEST.get('search', None):
                return 200

            return super(ContactCRUDL.Omnibox, self).get_paginate_by(queryset)

        def render_to_response(self, context, **response_kwargs):
            org = self.derive_org()
            page = context['page_obj']
            object_list = context['object_list']

            results = omnibox_results_to_dict(org, object_list)

            json_result = {'results': results, 'more': page.has_next(), 'total': len(results), 'err': 'nil'}

            return HttpResponse(json.dumps(json_result), content_type='application/json')

    class Read(OrgObjPermsMixin, SmartReadView):
        fields = ('name',)

        def derive_title(self):
            return self.object.get_display()

        @classmethod
        def derive_url_pattern(cls, path, action):
            # overloaded to have uuid pattern instead of integer id
            return r'^%s/%s/(?P<uuid>[^/]+)/$' % (path, action)

        def get_object(self, queryset=None):
            uuid = self.kwargs.get('uuid')
            if self.request.user.is_superuser:
                contact = Contact.objects.filter(uuid=uuid, is_active=True).first()
            else:
                contact = Contact.objects.filter(uuid=uuid, is_active=True, is_test=False, org=self.request.user.get_org()).first()

            if contact is None:
                raise Http404("No active contact with that id")

            return contact

        def get_context_data(self, **kwargs):
            context = super(ContactCRUDL.Read, self).get_context_data(**kwargs)

            contact = self.object
            if not contact.is_active:
                raise Http404("No active contact with that id")

            # the users group membership
            context['contact_groups'] = contact.user_groups.extra(select={'lower_name': 'lower(name)'}).order_by('lower_name')

            # upcoming scheduled events
            context['upcoming_events'] = contact.fire_events.filter(scheduled__gte=timezone.now()).order_by('scheduled')[:3].reverse()

            # divide contact's URNs into those we can send to, and those we can't
            from temba.channels.models import SEND
            sendable_schemes = contact.org.get_schemes(SEND)
            sendable_urns = []
            unsendable_urns = []
            for urn in contact.urns.order_by('-priority'):
                if urn.scheme in sendable_schemes:
                    sendable_urns.append(urn)
                else:
                    unsendable_urns.append(urn)
            context['contact_sendable_urns'] = sendable_urns
            context['contact_unsendable_urns'] = unsendable_urns

            # load our contacts values
            Contact.bulk_cache_initialize(contact.org, [contact])

            # lookup all of our contact fields
            contact_fields = []
            fields = ContactField.objects.filter(org=contact.org, is_active=True).order_by('label', 'pk')
            for field in fields:
                value = getattr(contact, '__field__%s' % field.key)
                if value:
                    display = Contact.get_field_display_for_value(field, value)
                    contact_fields.append(dict(label=field.label, value=display, featured=field.show_in_table))

            # stuff in the contact's language in the fields as well
            if contact.language:
                lang = languages.get_language_name(contact.language)
                if not lang:
                    lang = contact.language
                contact_fields.append(dict(label='Language', value=lang, featured=True))

            context['contact_fields'] = sorted(contact_fields, key=lambda f: f['label'])
<<<<<<< HEAD
            context['recent_seconds'] = int(time.mktime((timezone.now() - timedelta(days=7)).timetuple()))
=======
>>>>>>> e1ecc929
            return context

        def post(self, request, *args, **kwargs):
            form = RemoveContactForm(self.request.POST, org=request.user.get_org())
            if form.is_valid():
                result = form.execute()
                return HttpResponse(json.dumps(result))

            # shouldn't ever happen
            else:  # pragma: no cover
                raise forms.ValidationError(_("Invalid group or contact id"))

        def get_gear_links(self):
            links = []

            if self.has_org_perm("msgs.broadcast_send"):
                links.append(dict(title=_('Send Message'),
                                  style='btn-primary',
                                  href='#',
                                  js_class='contact-send-button'))

            if self.has_org_perm("contacts.contact_update"):

                links.append(dict(title=_('Edit'), style='btn-primary', js_class='update-contact', href="#"))

                if self.has_org_perm("contacts.contact_block") and not self.object.is_blocked:
                    links.append(dict(title=_('Block'), style='btn-primary', js_class='posterize',
                                      href=reverse('contacts.contact_block', args=(self.object.pk,))))

                if self.has_org_perm("contacts.contact_unblock") and self.object.is_blocked:
                    links.append(dict(title=_('Unblock'), style='btn-primary', js_class='posterize',
                                      href=reverse('contacts.contact_unblock', args=(self.object.pk,))))

                if self.has_org_perm("contacts.contact_delete"):
                    links.append(dict(title=_('Delete'), style='btn-primary',
                                      js_class='contact-delete-button', href='#'))

            return links

    class History(OrgObjPermsMixin, SmartReadView):

        @classmethod
        def derive_url_pattern(cls, path, action):
            # overloaded to have uuid pattern instead of integer id
            return r'^%s/%s/(?P<uuid>[^/]+)/$' % (path, action)

        def get_object(self, queryset=None):
            uuid = self.kwargs.get('uuid')
            if self.request.user.is_superuser:
                contact = Contact.objects.filter(uuid=uuid, is_active=True).first()
            else:
                contact = Contact.objects.filter(uuid=uuid, is_active=True, is_test=False, org=self.request.user.get_org()).first()

            if contact is None:
                raise Http404("No active contact with that id")

            return contact

        def get_context_data(self, *args, **kwargs):
            context = super(ContactCRUDL.History, self).get_context_data(*args, **kwargs)

            from temba.flows.models import FlowRun, Flow
            from temba.campaigns.models import EventFire

            def activity_cmp(a, b):

                if not hasattr(a, 'created_on') and hasattr(a, 'fired'):
                    a.created_on = a.fired

                if not hasattr(b, 'created_on') and hasattr(b, 'fired'):
                    b.created_on = b.fired

                if a.created_on == b.created_on:
                    return 0
                elif a.created_on < b.created_on:
                    return -1
                else:
                    return 1

            contact = self.get_object()

            # determine our start and end time based on the page
            page = int(self.request.REQUEST.get('page', 1))
            msgs_per_page = 100
            start_time = None

            # if we are just grabbing recent history use that window

            recent_seconds = int(self.request.REQUEST.get('rs', 0))
            recent = self.request.REQUEST.get('r', False)
            context['recent_date'] = datetime.utcfromtimestamp(recent_seconds).replace(tzinfo=pytz.utc)

            text_messages = Msg.objects.filter(contact=contact.id, visibility__in=(VISIBLE, ARCHIVED)).order_by('-created_on')
            if recent:
                start_time = context['recent_date']
                text_messages = text_messages.filter(created_on__gt=start_time)
                context['recent'] = True

            # other wise, just grab 100 messages within our page (and an extra marker, for determining more)
            else:
                start_message = (page - 1) * msgs_per_page
                end_message = page * msgs_per_page
                text_messages = text_messages[start_message:end_message+1]

            # ignore our lead message past the first page
            count = len(text_messages)
            first_message = 0

            # if we got an extra one at the end too, trim it off
            context['more'] = False
            if count > msgs_per_page and not recent:
                context['more'] = True
                start_time = text_messages[count - 1].created_on
                count -= 1

            # grab up to 100 messages from our first message
            if not recent_seconds:
                text_messages = text_messages[first_message:first_message+100]

            activity = []

            if count > 0:
                # if we don't know our start time, go back to the beginning
                if not start_time:
                    start_time = timezone.datetime(2013, 1, 1, tzinfo=pytz.utc)

                # if we don't know our stop time yet, assume the first message
                if page == 1:
                    end_time = timezone.now()
                else:
                    end_time = text_messages[0].created_on

                context['start_time'] = start_time

                # all of our runs and events
                runs = FlowRun.objects.filter(contact=contact, created_on__lt=end_time, created_on__gt=start_time).exclude(flow__flow_type=Flow.MESSAGE)
                fired = EventFire.objects.filter(contact=contact, scheduled__lt=end_time, scheduled__gt=start_time).exclude(fired=None)

                # missed calls
                calls = Call.objects.filter(contact=contact, created_on__lt=end_time, created_on__gt=start_time)

                # now chain them all together in the same list and sort by time
                activity = sorted(chain(text_messages, runs, fired, calls), cmp=activity_cmp, reverse=True)

            context['activity'] = activity
            return context

    class List(ContactActionMixin, ContactListView):
        title = _("Contacts")
        refresh = 30000
        system_group = ContactGroup.TYPE_ALL

        def get_gear_links(self):
            links = []

            if self.has_org_perm('contacts.contactgroup_create') and self.request.REQUEST.get('search', None):
                links.append(dict(title=_('Save as Group'), js_class='add-dynamic-group', href="#"))

            if self.has_org_perm('contacts.contactfield_managefields'):
                links.append(dict(title=_('Manage Fields'), js_class='manage-fields', href="#"))

            if self.has_org_perm('contacts.contact_export'):
                links.append(dict(title=_('Export'), href=reverse('contacts.contact_export')))
            return links

        def get_context_data(self, *args, **kwargs):
            context = super(ContactCRUDL.List, self).get_context_data(*args, **kwargs)
            org = self.request.user.get_org()

            context['actions'] = ('label', 'block')
            context['contact_fields'] = ContactField.objects.filter(org=org, is_active=True).order_by('pk')

            if 'compiled_query' in self.request.__dict__:
                context['compiled_query'] = self.request.compiled_query

            return context

    class Blocked(ContactActionMixin, ContactListView):
        title = _("Blocked Contacts")
        template_name = 'contacts/contact_list.haml'
        system_group = ContactGroup.TYPE_BLOCKED

        def get_context_data(self, *args, **kwargs):
            context = super(ContactCRUDL.Blocked, self).get_context_data(*args, **kwargs)
            context['actions'] = ('unblock', 'delete') if self.has_org_perm("contacts.contact_delete") else ('unblock',)
            return context

    class Failed(ContactActionMixin, ContactListView):
        title = _("Failed Contacts")
        template_name = 'contacts/contact_failed.haml'
        system_group = ContactGroup.TYPE_FAILED

        def get_context_data(self, *args, **kwargs):
            context = super(ContactCRUDL.Failed, self).get_context_data(*args, **kwargs)
            context['actions'] = ['block']
            return context

    class Filter(ContactActionMixin, ContactListView):
        template_name = "contacts/contact_filter.haml"

        def get_gear_links(self):
            links = []

            if self.has_org_perm('contacts.contactfield_managefields'):
                links.append(dict(title=_('Manage Fields'),
                                  js_class='manage-fields',
                                  href="#"))

            if self.has_org_perm('contacts.contactgroup_update'):
                links.append(dict(title=_('Edit Group'),
                                  js_class='update-contactgroup',
                                  href="#"))

            if self.has_org_perm('contacts.contact_export'):
                links.append(dict(title=_('Export'),
                                  href='%s?g=%s' % (reverse('contacts.contact_export'), self.kwargs['group'])))

            if self.has_org_perm('contacts.contactgroup_delete'):
                links.append(dict(title=_('Delete Group'),
                                  js_class='delete-contactgroup',
                                  href="#"))
            return links

        def derive_queryset(self, **kwargs):
            group = self.derive_group()
            return Contact.objects.filter(all_groups=group, is_active=True, org=self.request.user.get_org())

        def get_context_data(self, *args, **kwargs):
            context = super(ContactCRUDL.Filter, self).get_context_data(*args, **kwargs)

            group = self.derive_group()
            org = self.request.user.get_org()

            if group.is_dynamic:
                actions = ('block', 'label')
            else:
                actions = ('block', 'label', 'unlabel')

            context['actions'] = actions
            context['current_group'] = group
            context['contact_fields'] = ContactField.objects.filter(org=org, is_active=True).order_by('pk')
            return context

        @classmethod
        def derive_url_pattern(cls, path, action):
            return r'^%s/%s/(?P<group>\d+)/$' % (path, action)

        def derive_group(self):
            return ContactGroup.user_groups.get(pk=self.kwargs['group'])

    class Create(ModalMixin, OrgPermsMixin, SmartCreateView):
        form_class = ContactForm
        exclude = ('is_active', 'uuid', 'language', 'org', 'fields', 'is_blocked', 'is_failed',
                   'created_by', 'modified_by', 'is_test', 'channel')
        success_message = ''
        submit_button_name = _("Create")

        def get_form_kwargs(self, *args, **kwargs):
            form_kwargs = super(ContactCRUDL.Create, self).get_form_kwargs(*args, **kwargs)
            form_kwargs['user'] = self.request.user
            return form_kwargs

        def get_form(self, form_class):
            form = super(ContactCRUDL.Create, self).get_form(form_class)
            form.add_extra_fields(False)
            return form

        def pre_save(self, obj):
            obj = super(ContactCRUDL.Create, self).pre_save(obj)
            obj.org = self.request.user.get_org()
            return obj

        def save(self, obj):
            urns = []
            for field_key, value in self.form.cleaned_data.iteritems():
                if field_key.startswith('__urn__') and value:
                    scheme = field_key[7:field_key.rfind('__')]
                    urns.append((scheme, value))

            Contact.get_or_create(obj.org, self.request.user, obj.name, urns)

    class Update(ModalMixin, OrgObjPermsMixin, SmartUpdateView):
        form_class = UpdateContactForm
        exclude = ('is_active', 'uuid', 'org', 'fields', 'is_blocked', 'is_failed',
                   'created_by', 'modified_by', 'is_test', 'channel')
        success_url = 'uuid@contacts.contact_read'
        success_message = ''
        submit_button_name = _("Save Changes")

        def derive_queryset(self):
            qs = super(ContactCRUDL.Update, self).derive_queryset()
            return qs.filter(is_test=False)

        def derive_exclude(self):
            obj = self.get_object()
            exclude = []
            exclude.extend(self.exclude)

            if not obj.org.primary_language:
                exclude.append('language')

            if obj.is_blocked:
                exclude.append('groups')

            return exclude

        def get_form_kwargs(self, *args, **kwargs):
            form_kwargs = super(ContactCRUDL.Update, self).get_form_kwargs(*args, **kwargs)
            form_kwargs['user'] = self.request.user
            return form_kwargs

        def get_form(self, form_class):
            form = super(ContactCRUDL.Update, self).get_form(form_class)
            form.add_extra_fields(True)
            return form

        def save(self, obj):
            super(ContactCRUDL.Update, self).save(obj)

            new_groups = self.form.cleaned_data.get('groups')
            if new_groups is not None:
                obj.update_groups(new_groups)

            # TODO replace the contact edit dialog with something more substantial that will support multiple URNs with
            # the same scheme

        def post_save(self, obj):
            obj = super(ContactCRUDL.Update, self).post_save(obj)

            if not self.org.is_anon:
                urns = []
                for field_key, value in self.form.cleaned_data.iteritems():
                    if field_key.startswith('__urn__') and value:
                        scheme = field_key[7:field_key.rfind('__')]
                        urns.append((scheme, value))

                obj.update_urns(urns)

            fields_to_save_later = dict()
            for field_key, value in self.form.cleaned_data.iteritems():
                if field_key.startswith('__field__'):
                    key = field_key[9:]
                    contact_field = ContactField.objects.filter(org=self.org, key=key).first()
                    contact_field_type = contact_field.value_type

                    # district values are saved last to validate the states
                    if contact_field_type == DISTRICT:
                        fields_to_save_later[key] = value
                    else:
                        obj.set_field(key, value)

            # now save our district fields
            for key, value in fields_to_save_later.iteritems():
                obj.set_field(key, value)

            return obj

    class Block(OrgPermsMixin, SmartUpdateView):
        """
        Block this contact
        """
        fields = ()
        success_url = 'uuid@contacts.contact_read'
        success_message = _("Contact blocked")

        def save(self, obj):
            obj.block()
            return obj

    class Unblock(OrgPermsMixin, SmartUpdateView):
        """
        Unblock this contact
        """
        fields = ()
        success_url = 'uuid@contacts.contact_read'
        success_message = _("Contact unblocked")

        def save(self, obj):
            obj.unblock()
            return obj

    class Delete(OrgPermsMixin, SmartUpdateView):
        """
        Delete this contact (can't be undone)
        """
        fields = ()
        success_url = '@contacts.contact_list'
        success_message = ''

        def save(self, obj):
            obj.release()
            return obj


class ContactGroupCRUDL(SmartCRUDL):
    model = ContactGroup
    actions = ('read', 'update', 'create', 'delete', 'list')

    class List(OrgPermsMixin, SmartListView):
        pass

    class Read(OrgObjPermsMixin, SmartReadView):
        fields = ('name', 'contacts')

        def get_context_data(self, **kwargs):
            context = super(ContactGroupCRUDL.Read, self).get_context_data(**kwargs)
            group = self.object
            broadcasts = Broadcast.objects.filter(groups=group.id).order_by('-created_on')
            context['broadcasts'] = broadcasts
            return context

    class Create(ModalMixin, OrgPermsMixin, SmartCreateView):
        form_class = ContactGroupForm
        fields = ('name', 'preselected_contacts', 'group_query')
        success_url = "id@contacts.contact_filter"
        success_message = ''
        submit_button_name = _("Create")

        def save(self, obj):
            obj.org = self.request.user.get_org()
            self.object = ContactGroup.get_or_create(obj.org, self.request.user, obj.name)

        def post_save(self, obj, *args, **kwargs):
            obj = super(ContactGroupCRUDL.Create, self).post_save(self.object, *args, **kwargs)
            data = self.form.cleaned_data

            # static group with initial contact ids
            if data['preselected_contacts']:
                preselected_ids = [int(c_id) for c_id in data['preselected_contacts'].split(',') if c_id.isdigit()]
                preselected_contacts = Contact.objects.filter(pk__in=preselected_ids, org=obj.org, is_active=True)

                if preselected_contacts:
                    obj.update_contacts(preselected_contacts, True)

            # dynamic group with a query
            elif data['group_query']:
                obj.update_query(data['group_query'])

            return obj

        def get_form_kwargs(self):
            kwargs = super(ContactGroupCRUDL.Create, self).get_form_kwargs()
            kwargs['user'] = self.request.user
            return kwargs

    class Update(ModalMixin, OrgObjPermsMixin, SmartUpdateView):
        form_class = ContactGroupForm
        fields = ('name',)
        success_url = 'id@contacts.contact_filter'
        success_message = ''

        def derive_fields(self):
            return ('name', 'query') if self.get_object().is_dynamic else ('name',)

        def get_form_kwargs(self):
            kwargs = super(ContactGroupCRUDL.Update, self).get_form_kwargs()
            kwargs['user'] = self.request.user
            return kwargs

        def post_save(self, obj):
            obj = super(ContactGroupCRUDL.Update, self).post_save(obj)
            if obj.query:
                obj.update_query(obj.query)
            return obj

    class Delete(OrgObjPermsMixin, SmartDeleteView):
        cancel_url = 'id@contacts.contact_filter'
        redirect_url = '@contacts.contact_list'
        success_message = ''

        def pre_process(self, request, *args, **kwargs):
            group = self.get_object()
            triggers = group.trigger_set.filter(is_archived=False)
            if triggers.count() > 0:
                trigger_list = ', '.join([trigger.__unicode__() for trigger in triggers])
                messages.error(self.request, _("You cannot remove this group while it has active triggers (%s)" % trigger_list))
                return HttpResponseRedirect(smart_url(self.cancel_url, group))
            return super(ContactGroupCRUDL.Delete, self).pre_process(request, *args, **kwargs)

        def post(self, request, *args, **kwargs):
            group = self.get_object()
            group.release()

            # make is_active False for all its triggers too
            group.trigger_set.all().update(is_active=False)

            return HttpResponseRedirect(reverse("contacts.contact_list"))


class ManageFieldsForm(forms.Form):
    def clean(self):
        used_labels = []
        for key in self.cleaned_data:
            if key.startswith('field_'):
                idx = key[6:]
                label = self.cleaned_data["label_%s" % idx]

                if label:
                    if not ContactField.is_valid_label(label):
                        raise forms.ValidationError(_("Field names can only contain letters, numbers and hypens"))

                    if label.lower() in used_labels:
                        raise ValidationError(_("Field names must be unique"))

                    elif not ContactField.is_valid_key(ContactField.make_key(label)):
                        raise forms.ValidationError(_("Field name '%s' is a reserved word") % label)
                    used_labels.append(label.lower())

        return self.cleaned_data


class ContactFieldCRUDL(SmartCRUDL):
    model = ContactField
    actions = ('managefields', 'json')

    class Json(OrgPermsMixin, SmartListView):
        paginate_by = None

        def get_queryset(self, **kwargs):
            qs = super(ContactFieldCRUDL.Json, self).get_queryset(**kwargs)
            qs = qs.filter(org=self.request.user.get_org(), is_active=True)
            return qs

        def render_to_response(self, context, **response_kwargs):
            results = []
            for obj in context['object_list']:
                result = dict(id=obj.pk, key=obj.key, label=obj.label)
                results.append(result)

            sorted_results = sorted(results, key=lambda k: k['label'].lower())
            return HttpResponse(json.dumps(sorted_results), content_type='application/javascript')

    class Managefields(ModalMixin, OrgPermsMixin, SmartFormView):
        title = _("Manage Contact Fields")
        submit_button_name = _("Update Fields")
        success_url = "@contacts.contact_list"
        form_class = ManageFieldsForm

        def get_context_data(self, **kwargs):
            context = super(ContactFieldCRUDL.Managefields, self).get_context_data(**kwargs)
            num_fields = ContactField.objects.filter(org=self.request.user.get_org(), is_active=True).count()

            contact_fields = []
            for field_idx in range(1, num_fields+2):
                contact_field = dict(show='show_%d' % field_idx,
                                     type='type_%d' % field_idx,
                                     label='label_%d' % field_idx,
                                     field='field_%d' % field_idx)
                contact_fields.append(contact_field)

            context['contact_fields'] = contact_fields
            return context

        def get_form(self, form_class):
            form = super(ContactFieldCRUDL.Managefields, self).get_form(form_class)
            form.fields.clear()

            org = self.request.user.get_org()
            contact_fields = ContactField.objects.filter(org=org, is_active=True).order_by('pk')

            added_fields = []

            i = 1
            for contact_field in contact_fields:
                form_field_label = _("@contact.%(key)s") % {'key' : contact_field.key }
                added_fields.append(("show_%d" % i, forms.BooleanField(initial=contact_field.show_in_table, required=False)))
                added_fields.append(("type_%d" % i, forms.ChoiceField(label=' ', choices=VALUE_TYPE_CHOICES, initial=contact_field.value_type, required=True)))
                added_fields.append(("label_%d" % i, forms.CharField(label=' ', max_length=36, help_text=form_field_label, initial=contact_field.label, required=False)))
                added_fields.append(("field_%d" % i, forms.ModelChoiceField(contact_fields, widget=forms.HiddenInput(), initial=contact_field)))
                i += 1

            # add a last field for the user to add one
            added_fields.append(("show_%d" % i, forms.BooleanField(label=_("show"), initial=False, required=False)))
            added_fields.append(("type_%d" % i, forms.ChoiceField(choices=VALUE_TYPE_CHOICES, initial=TEXT, required=True)))
            added_fields.append(("label_%d" % i, forms.CharField(max_length=36, required=False)))
            added_fields.append(("field_%d" % i, forms.CharField(widget=forms.HiddenInput(), initial="__new_field")))

            form.fields = OrderedDict(form.fields.items() + added_fields)

            return form

        def form_valid(self, form):
            try:
                cleaned_data = form.cleaned_data
                org = self.request.user.get_org()

                for key in cleaned_data:
                    if key.startswith('field_'):
                        idx = key[6:]
                        label = cleaned_data["label_%s" % idx]
                        field = cleaned_data[key]
                        show_in_table = cleaned_data["show_%s" % idx]
                        value_type = cleaned_data['type_%s' % idx]

                        if field == '__new_field':
                            if label:
                                analytics.track(self.request.user.username, 'temba.contactfield_created')
                                key = ContactField.make_key(label)
                                ContactField.get_or_create(org, key, label, show_in_table=show_in_table, value_type=value_type)
                        else:
                            if label:
                                ContactField.get_or_create(org, field.key, label, show_in_table=show_in_table, value_type=value_type)
                            else:
                                ContactField.hide_field(org, field.key)

                if 'HTTP_X_PJAX' not in self.request.META:
                    return HttpResponseRedirect(self.get_success_url())
                else:  # pragma: no cover
                    return self.render_to_response(self.get_context_data(form=form,
                                                                         success_url=self.get_success_url(),
                                                                         success_script=getattr(self, 'success_script', None)))

            except IntegrityError as e:  # pragma: no cover
                message = str(e).capitalize()
                errors = self.form._errors.setdefault(forms.forms.NON_FIELD_ERRORS, forms.utils.ErrorList())
                errors.append(message)
                return self.render_to_response(self.get_context_data(form=form))<|MERGE_RESOLUTION|>--- conflicted
+++ resolved
@@ -607,10 +607,7 @@
                 contact_fields.append(dict(label='Language', value=lang, featured=True))
 
             context['contact_fields'] = sorted(contact_fields, key=lambda f: f['label'])
-<<<<<<< HEAD
             context['recent_seconds'] = int(time.mktime((timezone.now() - timedelta(days=7)).timetuple()))
-=======
->>>>>>> e1ecc929
             return context
 
         def post(self, request, *args, **kwargs):
