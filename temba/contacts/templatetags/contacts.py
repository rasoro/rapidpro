--- conflicted
+++ resolved
@@ -2,10 +2,6 @@
 from django import template
 from django.utils.safestring import mark_safe
 from django.utils.translation import ugettext_lazy as _
-<<<<<<< HEAD
-from temba.contacts.models import ContactURN, ContactField, EMAIL_SCHEME, EXTERNAL_SCHEME, FACEBOOK_SCHEME, FCM_SCHEME
-from temba.contacts.models import TELEGRAM_SCHEME, TEL_SCHEME, TWITTER_SCHEME, TWITTERID_SCHEME, TWILIO_SCHEME, LINE_SCHEME
-=======
 
 from temba.contacts.models import (
     EMAIL_SCHEME,
@@ -21,7 +17,6 @@
     ContactField,
     ContactURN,
 )
->>>>>>> 81472807
 from temba.ivr.models import IVRCall
 from temba.msgs.models import ERRORED, FAILED
 
