--- conflicted
+++ resolved
@@ -1738,45 +1738,6 @@
         Channel.success(channel, msg, WIRED, start, events=events)
 
     @classmethod
-<<<<<<< HEAD
-=======
-    def send_high_connection_message(cls, channel, msg, text):
-        from temba.msgs.models import WIRED
-
-        payload = {
-            'accountid': channel.config[Channel.CONFIG_USERNAME],
-            'password': channel.config[Channel.CONFIG_PASSWORD],
-            'text': text,
-            'to': msg.urn_path,
-            'ret_id': msg.id,
-            'datacoding': 8,
-            'userdata': 'textit',
-            'ret_url': 'https://%s%s' % (settings.HOSTNAME, reverse('courier.hx', args=[channel.uuid, 'status'])),
-            'ret_mo_url': 'https://%s%s' % (settings.HOSTNAME, reverse('courier.hx', args=[channel.uuid, 'receive']))
-        }
-
-        # build our send URL
-        url = 'https://highpushfastapi-v2.hcnx.eu/api' + '?' + urlencode(payload)
-        log_payload = urlencode(payload)
-        start = time.time()
-
-        event = HttpEvent('GET', url, log_payload)
-
-        try:
-            response = requests.get(url, headers=TEMBA_HEADERS, timeout=30)
-            event.status_code = response.status_code
-            event.response_body = response.text
-        except Exception as e:
-            raise SendException(six.text_type(e), event=event, start=start)
-
-        if response.status_code != 200 and response.status_code != 201 and response.status_code != 202:
-            raise SendException("Got non-200 response [%d] from API" % response.status_code,
-                                event=event, start=start)
-
-        Channel.success(channel, msg, WIRED, start, event=event)
-
-    @classmethod
->>>>>>> 242c19c2
     def send_start_message(cls, channel, msg, text):
         from temba.msgs.models import WIRED
 
