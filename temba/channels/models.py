--- conflicted
+++ resolved
@@ -237,11 +237,6 @@
 class Channel(TembaModel):
     TYPE_ANDROID = 'A'
     TYPE_DUMMY = 'DM'
-<<<<<<< HEAD
-    TYPE_VIBER = 'VI'
-=======
-    TYPE_VERBOICE = 'VB'
->>>>>>> 033cf15a
 
     # keys for various config options stored in the channel config dict
     CONFIG_BASE_URL = 'base_url'
@@ -334,30 +329,14 @@
     CHANNEL_SETTINGS = {
         TYPE_ANDROID: dict(schemes=['tel'], max_length=-1),
         TYPE_DUMMY: dict(schemes=['tel'], max_length=160),
-<<<<<<< HEAD
-        TYPE_VIBER: dict(schemes=['tel'], max_length=1000)
-=======
-        TYPE_VERBOICE: dict(schemes=['tel'], max_length=1600),
->>>>>>> 033cf15a
     }
 
     TYPE_CHOICES = ((TYPE_ANDROID, "Android"),
-                    (TYPE_DUMMY, "Dummy"),
-<<<<<<< HEAD
-                    (TYPE_VIBER, "Viber"))
-=======
-                    (TYPE_VERBOICE, "Verboice"))
->>>>>>> 033cf15a
+                    (TYPE_DUMMY, "Dummy"))
 
     TYPE_ICONS = {
         TYPE_ANDROID: "icon-channel-android",
     }
-
-<<<<<<< HEAD
-    FREE_SENDING_CHANNEL_TYPES = [TYPE_VIBER]
-=======
-    TWIML_CHANNELS = [TYPE_VERBOICE]
->>>>>>> 033cf15a
 
     HIDE_CONFIG_PAGE = [TYPE_ANDROID]
 
