--- conflicted
+++ resolved
@@ -947,22 +947,15 @@
 
     def post(self, request, *args, **kwargs):
         from temba.msgs.models import Msg, PENDING, QUEUED, WIRED, SENT
-<<<<<<< HEAD
-        from temba.channels.models import VUMI, VUMI_USSD
-=======
->>>>>>> eaa873c2
 
         action = kwargs['action'].lower()
         request_uuid = kwargs['uuid']
 
-<<<<<<< HEAD
-=======
         # look up the channel
         channel = Channel.objects.filter(uuid=request_uuid, is_active=True, channel_type=Channel.TYPE_VUMI).exclude(org=None).first()
         if not channel:
             return HttpResponse("Channel not found for id: %s" % request_uuid, status=404)
 
->>>>>>> eaa873c2
         # parse our JSON
         try:
             body = json.loads(request.body)
@@ -971,7 +964,7 @@
 
         # determine if it's a USSD session message or a regular SMS
         is_ussd = "ussd" in body.get('transport_name', '') or body.get('transport_type') == 'ussd'
-        channel_type = VUMI_USSD if is_ussd else VUMI
+        channel_type = Channel.TYPE_VUMI_USSD if is_ussd else Channel.TYPE_VUMI
 
         # look up the channel
         channel = Channel.objects.filter(uuid=request_uuid, is_active=True, channel_type=channel_type).exclude(org=None).first()
