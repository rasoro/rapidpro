# -*- coding: utf-8 -*-
from __future__ import absolute_import, unicode_literals

import json
import pytz
import requests
import xml.etree.ElementTree as ET

from datetime import datetime
from django.conf import settings
from django.core.exceptions import ValidationError
from django.core.files import File
from django.core.files.temp import NamedTemporaryFile
from django.db.models import Q
from django.http import HttpResponse, JsonResponse
from django.utils import timezone
from django.utils.dateparse import parse_datetime
from django.views.generic import View
from temba.api.models import WebHookEvent, SMS_RECEIVED
<<<<<<< HEAD
from temba.channels.models import Channel, PLIVO, SHAQODOON, YO, TWILIO_MESSAGING_SERVICE, AUTH_TOKEN, TELEGRAM, TWILIO
=======
from temba.channels.models import Channel
>>>>>>> b6573f2a
from temba.contacts.models import Contact, URN
from temba.flows.models import Flow, FlowRun
from temba.orgs.models import NEXMO_UUID
from temba.msgs.models import Msg, HANDLE_EVENT_TASK, HANDLER_QUEUE, MSG_EVENT
from temba.triggers.models import Trigger
from temba.utils import json_date_to_datetime
from temba.utils.middleware import disable_middleware
from temba.utils.queues import push_task
from .tasks import fb_channel_subscribe


class TwilioHandler(View):

    @disable_middleware
    def dispatch(self, *args, **kwargs):
        return super(TwilioHandler, self).dispatch(*args, **kwargs)

    def get(self, request, *args, **kwargs):
        return HttpResponse("ILLEGAL METHOD")

    def post(self, request, *args, **kwargs):
        from twilio.util import RequestValidator
        from temba.msgs.models import Msg

        signature = request.META.get('HTTP_X_TWILIO_SIGNATURE', '')
        url = "https://" + settings.TEMBA_HOST + "%s" % request.get_full_path()

        call_sid = request.REQUEST.get('CallSid', None)
        direction = request.REQUEST.get('Direction', None)
        status = request.REQUEST.get('CallStatus', None)
        to_number = request.REQUEST.get('To', None)
        to_country = request.REQUEST.get('ToCountry', None)
        from_number = request.REQUEST.get('From', None)

        # Twilio sometimes sends un-normalized numbers
        if not to_number.startswith('+') and to_country:
            to_number, valid = URN.normalize_number(to_number, to_country)

        # see if it's a twilio call being initiated
        if to_number and call_sid and direction == 'inbound' and status == 'ringing':

            # find a channel that knows how to answer twilio calls
            channel = Channel.objects.filter(address=to_number, channel_type='T', role__contains='A', is_active=True).exclude(org=None).first()
            if not channel:
                raise Exception("No active answering channel found for number: %s" % to_number)

            client = channel.org.get_twilio_client()
            validator = RequestValidator(client.auth[1])
            signature = request.META.get('HTTP_X_TWILIO_SIGNATURE', '')

            base_url = settings.TEMBA_HOST
            url = "https://%s%s" % (base_url, request.get_full_path())

            if validator.validate(url, request.POST, signature):
                from temba.ivr.models import IVRCall

                # find a contact for the one initiating us
                urn = URN.from_tel(from_number)
                contact = Contact.get_or_create(channel.org, channel.created_by, urns=[urn], channel=channel)
                urn_obj = contact.urn_objects[urn]

                flow = Trigger.find_flow_for_inbound_call(contact)

                call = IVRCall.create_incoming(channel, contact, urn_obj, flow, channel.created_by)
                call.update_status(request.POST.get('CallStatus', None),
                                   request.POST.get('CallDuration', None),
                                   TWILIO)
                call.save()

                if flow:
                    FlowRun.create(flow, contact.pk, call=call)
                    response = Flow.handle_call(call)
                    return HttpResponse(unicode(response))
                else:

                    # we don't have an inbound trigger to deal with this call.
                    response = channel.generate_ivr_response()

                    # say nothing and hangup, this is a little rude, but if we reject the call, then
                    # they'll get a non-working number error. We send 'busy' when our server is down
                    # so we don't want to use that here either.
                    response.say('')
                    response.hangup()

                    # if they have a missed call trigger, fire that off
                    Trigger.catch_triggers(contact, Trigger.TYPE_MISSED_CALL, channel)

                    # either way, we need to hangup now
                    return HttpResponse(unicode(response))

        action = request.GET.get('action', 'received')
        # this is a callback for a message we sent
        if action == 'callback':
            smsId = request.GET.get('id', None)
            status = request.POST.get('SmsStatus', None)

            # get the SMS
            sms = Msg.all_messages.select_related('channel').get(id=smsId)

            # validate this request is coming from twilio
            org = sms.org
            client = org.get_twilio_client()
            validator = RequestValidator(client.auth[1])

            if not validator.validate(url, request.POST, signature):
                # raise an exception that things weren't properly signed
                raise ValidationError("Invalid request signature")

            # queued, sending, sent, failed, or received.
            if status == 'sent':
                sms.status_sent()
            elif status == 'delivered':
                sms.status_delivered()
            elif status == 'failed':
                sms.fail()

            return HttpResponse("", status=200)

        # this is an incoming message that is being received by Twilio
        elif action == 'received':
            channel = Channel.objects.filter(address=to_number, is_active=True).exclude(org=None).first()
            if not channel:
                raise Exception("No active channel found for number: %s" % to_number)

            # validate this request is coming from twilio
            org = channel.org
            client = org.get_twilio_client()
            validator = RequestValidator(client.auth[1])

            if not validator.validate(url, request.POST, signature):
                # raise an exception that things weren't properly signed
                raise ValidationError("Invalid request signature")

            body = request.POST['Body']
            urn = URN.from_tel(request.POST['From'])

            # process any attached media
            for i in range(int(request.POST.get('NumMedia', 0))):
                media_url = client.download_media(request.POST['MediaUrl%d' % i])
                path = media_url.partition(':')[2]
                Msg.create_incoming(channel, urn, path, media=media_url)

            if body:
                Msg.create_incoming(channel, urn, body)

            return HttpResponse("", status=201)

        return HttpResponse("Not Handled, unknown action", status=400)


class TwilioMessagingServiceHandler(View):
    @disable_middleware
    def dispatch(self, *args, **kwargs):
        return super(TwilioMessagingServiceHandler, self).dispatch(*args, **kwargs)

    def get(self, request, *args, **kwargs):
        return self.post(request, *args, **kwargs)

    def post(self, request, *args, **kwargs):
        from twilio.util import RequestValidator
        from temba.msgs.models import Msg

        signature = request.META.get('HTTP_X_TWILIO_SIGNATURE', '')
        url = "https://" + settings.HOSTNAME + "%s" % request.get_full_path()

        action = kwargs['action']
        channel_uuid = kwargs['uuid']

        channel = Channel.objects.filter(uuid=channel_uuid, is_active=True, channel_type=Channel.TYPE_TWILIO_MESSAGING_SERVICE).exclude(org=None).first()
        if not channel:
            return HttpResponse("Channel with uuid: %s not found." % channel_uuid, status=404)

        if action == 'receive':

            org = channel.org
            client = org.get_twilio_client()
            validator = RequestValidator(client.auth[1])

            if not validator.validate(url, request.POST, signature):
                # raise an exception that things weren't properly signed
                raise ValidationError("Invalid request signature")

            Msg.create_incoming(channel, URN.from_tel(request.POST['From']), request.POST['Body'])

            return HttpResponse("", status=201)

        return HttpResponse("Not Handled, unknown action", status=400)


class AfricasTalkingHandler(View):

    @disable_middleware
    def dispatch(self, *args, **kwargs):
        return super(AfricasTalkingHandler, self).dispatch(*args, **kwargs)

    def get(self, request, *args, **kwargs):
        return HttpResponse("ILLEGAL METHOD", status=400)

    def post(self, request, *args, **kwargs):
        from temba.msgs.models import Msg

        action = kwargs['action']
        channel_uuid = kwargs['uuid']

        channel = Channel.objects.filter(uuid=channel_uuid, is_active=True, channel_type=Channel.TYPE_AFRICAS_TALKING).exclude(org=None).first()
        if not channel:
            return HttpResponse("Channel with uuid: %s not found." % channel_uuid, status=404)

        # this is a callback for a message we sent
        if action == 'delivery':
            if 'status' not in request.POST or 'id' not in request.POST:
                return HttpResponse("Missing status or id parameters", status=400)

            status = request.POST['status']
            external_id = request.POST['id']

            # look up the message
            sms = Msg.current_messages.filter(channel=channel, external_id=external_id).select_related('channel').first()
            if not sms:
                return HttpResponse("No SMS message with id: %s" % external_id, status=404)

            if status == 'Success':
                sms.status_delivered()
            elif status == 'Sent' or status == 'Buffered':
                sms.status_sent()
            elif status == 'Rejected' or status == 'Failed':
                sms.fail()

            return HttpResponse("SMS Status Updated")

        # this is a new incoming message
        elif action == 'callback':
            if 'from' not in request.POST or 'text' not in request.POST:
                return HttpResponse("Missing from or text parameters", status=400)

            sms = Msg.create_incoming(channel, URN.from_tel(request.POST['from']), request.POST['text'])

            return HttpResponse("SMS Accepted: %d" % sms.id)

        else:
            return HttpResponse("Not handled", status=400)


class ZenviaHandler(View):

    @disable_middleware
    def dispatch(self, *args, **kwargs):
        return super(ZenviaHandler, self).dispatch(*args, **kwargs)

    def get(self, request, *args, **kwargs):
        return self.post(request, *args, **kwargs)

    def post(self, request, *args, **kwargs):
        from temba.msgs.models import Msg

        request.encoding = "ISO-8859-1"

        action = kwargs['action']
        channel_uuid = kwargs['uuid']

        channel = Channel.objects.filter(uuid=channel_uuid, is_active=True, channel_type=Channel.TYPE_ZENVIA).exclude(org=None).first()
        if not channel:
            return HttpResponse("Channel with uuid: %s not found." % channel_uuid, status=404)

        # this is a callback for a message we sent
        if action == 'status':
            if 'status' not in request.REQUEST or 'id' not in request.REQUEST:
                return HttpResponse("Missing parameters, requires 'status' and 'id'", status=400)

            status = int(request.REQUEST['status'])
            sms_id = request.REQUEST['id']

            # look up the message
            sms = Msg.current_messages.filter(channel=channel, pk=sms_id).select_related('channel').first()
            if not sms:
                return HttpResponse("No SMS message with id: %s" % sms_id, status=404)

            # delivered
            if status == 120:
                sms.status_delivered()
            elif status == 111:
                sms.status_sent()
            else:
                sms.fail()

            return HttpResponse("SMS Status Updated")

        # this is a new incoming message
        elif action == 'receive':
            import pytz

            if 'date' not in request.REQUEST or 'from' not in request.REQUEST or 'msg' not in request.REQUEST:
                return HttpResponse("Missing parameters, requires 'from', 'date' and 'msg'", status=400)

            # dates come in the format 31/07/2013 14:45:00
            sms_date = datetime.strptime(request.REQUEST['date'], "%d/%m/%Y %H:%M:%S")
            brazil_date = pytz.timezone('America/Sao_Paulo').localize(sms_date)

            urn = URN.from_tel(request.REQUEST['from'])
            sms = Msg.create_incoming(channel, urn, request.REQUEST['msg'], date=brazil_date)

            return HttpResponse("SMS Accepted: %d" % sms.id)

        else:
            return HttpResponse("Not handled", status=400)


class ExternalHandler(View):

    @disable_middleware
    def dispatch(self, *args, **kwargs):
        return super(ExternalHandler, self).dispatch(*args, **kwargs)

    def get_channel_type(self):
        return Channel.TYPE_EXTERNAL

    def get(self, request, *args, **kwargs):
        return self.post(request, *args, **kwargs)

    def post(self, request, *args, **kwargs):
        from temba.msgs.models import Msg

        action = kwargs['action'].lower()

        # some external channels that have been added as bulk relayers had UUID set to their phone number
        uuid_or_address = kwargs['uuid']
        if len(uuid_or_address) == 36:
            channel_q = Q(uuid=uuid_or_address)
        else:
            channel_q = Q(address=uuid_or_address) | Q(address=('+' + uuid_or_address))

        channel = Channel.objects.filter(channel_q).filter(is_active=True, channel_type=self.get_channel_type()).exclude(org=None).first()
        if not channel:
            return HttpResponse("Channel with uuid or address %s not found." % uuid_or_address, status=400)

        # this is a callback for a message we sent
        if action == 'delivered' or action == 'failed' or action == 'sent':
            if 'id' not in request.REQUEST:
                return HttpResponse("Missing 'id' parameter, invalid call.", status=400)

            sms_pk = request.REQUEST['id']

            # look up the message
            sms = Msg.current_messages.filter(channel=channel, pk=sms_pk).select_related('channel').first()
            if not sms:
                return HttpResponse("No SMS message with id: %s" % sms_pk, status=400)

            if action == 'delivered':
                sms.status_delivered()
            elif action == 'sent':
                sms.status_sent()
            elif action == 'failed':
                sms.fail()

            return HttpResponse("SMS Status Updated")

        # this is a new incoming message
        elif action == 'received':
            sender = request.REQUEST.get('from', request.REQUEST.get('sender', None))
            if not sender:
                return HttpResponse("Missing 'from' or 'sender' parameter, invalid call.", status=400)

            text = request.REQUEST.get('text', request.REQUEST.get('message', None))
            if text is None:
                return HttpResponse("Missing 'text' or 'message' parameter, invalid call.", status=400)

            # handlers can optionally specify the date/time of the message (as 'date' or 'time') in ECMA format
            date = request.REQUEST.get('date', request.REQUEST.get('time', None))
            if date:
                date = json_date_to_datetime(date)

            urn = URN.from_parts(channel.scheme, sender)
            sms = Msg.create_incoming(channel, urn, text, date=date)

            return HttpResponse("SMS Accepted: %d" % sms.id)

        else:
            return HttpResponse("Not handled", status=400)


class ShaqodoonHandler(ExternalHandler):
    """
    Overloaded external channel for accepting Shaqodoon messages
    """
    def get_channel_type(self):
        return Channel.TYPE_SHAQODOON


class YoHandler(ExternalHandler):
    """
    Overloaded external channel for accepting Yo! Messages.
    """
    def get_channel_type(self):
        return Channel.TYPE_YO


class TelegramHandler(View):

    @disable_middleware
    def dispatch(self, *args, **kwargs):
        return super(TelegramHandler, self).dispatch(*args, **kwargs)

    @classmethod
    def download_file(cls, channel, file_id):
        """
        Fetches a file from Telegram's server based on their file id
        """
        auth_token = channel.config_json()[Channel.CONFIG_AUTH_TOKEN]
        url = 'https://api.telegram.org/bot%s/getFile' % auth_token
        response = requests.post(url, {'file_id': file_id})

        if response.status_code == 200:
            if json:
                response_json = response.json()
                if response_json['ok']:
                    url = 'https://api.telegram.org/file/bot%s/%s' % (auth_token, response_json['result']['file_path'])
                    extension = url.rpartition('.')[2]
                    response = requests.get(url)
                    content_type = response.headers['Content-Type']

                    temp = NamedTemporaryFile(delete=True)
                    temp.write(response.content)
                    temp.flush()

                    return '%s:%s' % (content_type, channel.org.save_media(File(temp), extension))

    def post(self, request, *args, **kwargs):
        channel_uuid = kwargs['uuid']
        channel = Channel.objects.filter(uuid=channel_uuid, is_active=True, channel_type=Channel.TYPE_TELEGRAM).exclude(org=None).first()

        if not channel:
            return HttpResponse("Channel with uuid: %s not found." % channel_uuid, status=404)

        body = json.loads(request.body)

        # look up the contact
        telegram_id = str(body['message']['from']['id'])
        urn = URN.from_telegram(telegram_id)
        existing_contact = Contact.from_urn(channel.org, urn)

        # if the contact doesn't exist, try to create one
        if not existing_contact and not channel.org.is_anon:
            # "from": {
            # "id": 25028612,
            # "first_name": "Eric",
            # "last_name": "Newcomer",
            # "username": "ericn" }
            name = " ".join((body['message']['from'].get('first_name', ''), body['message']['from'].get('last_name', '')))
            name = name.strip()

            username = body['message']['from'].get('username', '')
            if not name and username:
                name = username

            if name:
                Contact.get_or_create(channel.org, channel.created_by, name, urns=[urn])

        msg_date = datetime.utcfromtimestamp(body['message']['date']).replace(tzinfo=pytz.utc)

        def create_media_message(body, name):
            # if we have a caption add it
            if 'caption' in body['message']:
                Msg.create_incoming(channel, urn, body['message']['caption'], date=msg_date)

            # pull out the media body, download it and create our msg
            if name in body['message']:
                attachment = body['message'][name]
                if isinstance(attachment, list):
                    attachment = attachment[-1]
                    if isinstance(attachment, list):
                        attachment = attachment[0]

                media_url = TelegramHandler.download_file(channel, attachment['file_id'])

                # if we got a media URL for this attachment, save it away
                if media_url:
                    url = media_url.partition(':')[2]
                    Msg.create_incoming(channel, urn, url, date=msg_date, media=media_url)

            return HttpResponse("Message Accepted")

        if 'sticker' in body['message']:
            return create_media_message(body, 'sticker')

        if 'video' in body['message']:
            return create_media_message(body, 'video')

        if 'voice' in body['message']:
            return create_media_message(body, 'voice')

        if 'document' in body['message']:
            return create_media_message(body, 'document')

        if 'location' in body['message']:
            location = body['message']['location']
            location = '%s,%s' % (location['latitude'], location['longitude'])

            msg_text = location
            if 'venue' in body['message']:
                if 'title' in body['message']['venue']:
                    msg_text = '%s (%s)' % (msg_text, body['message']['venue']['title'])
            media_url = 'geo:%s' % location
            msg = Msg.create_incoming(channel, urn, msg_text, date=msg_date, media=media_url)
            return HttpResponse("Message Accepted: %d" % msg.id)

        if 'photo' in body['message']:
            create_media_message(body, 'photo')

        if 'contact' in body['message']:
            contact = body['message']['contact']

            if 'first_name' in contact and 'phone_number' in contact:
                body['message']['text'] = '%(first_name)s (%(phone_number)s)' % contact

            elif 'first_name' in contact:
                body['message']['text'] = '%(first_name)s' % contact

            elif 'phone_number' in contact:
                body['message']['text'] = '%(phone_number)s' % contact

        # skip if there is no message block (could be a sticker or voice)
        if 'text' in body['message']:
            msg = Msg.create_incoming(channel, urn, body['message']['text'], date=msg_date)
            return HttpResponse("Message Accepted: %d" % msg.id)

        return HttpResponse("No message, ignored.")


class InfobipHandler(View):

    @disable_middleware
    def dispatch(self, *args, **kwargs):
        return super(InfobipHandler, self).dispatch(*args, **kwargs)

    def post(self, request, *args, **kwargs):
        from temba.msgs.models import Msg

        channel_uuid = kwargs['uuid']

        channel = Channel.objects.filter(uuid=channel_uuid, is_active=True, channel_type=Channel.TYPE_INFOBIP).exclude(org=None).first()
        if not channel:
            return HttpResponse("Channel with uuid: %s not found." % channel_uuid, status=404)

        # parse our raw body, it should be XML that looks something like:
        # <DeliveryReport>
        #   <message id="254021015120766124"
        #    sentdate="2014/02/10 16:12:07"
        #    donedate="2014/02/10 16:13:00"
        #    status="DELIVERED"
        #    gsmerror="0"
        #    price="0.65" />
        # </DeliveryReport>
        root = ET.fromstring(request.body)

        message = root.find('message')
        external_id = message.get('id')
        status = message.get('status')

        # look up the message
        sms = Msg.current_messages.filter(channel=channel, external_id=external_id).select_related('channel').first()
        if not sms:
            return HttpResponse("No SMS message with external id: %s" % external_id, status=404)

        if status == 'DELIVERED':
            sms.status_delivered()
        elif status == 'SENT':
            sms.status_sent()
        elif status in ['NOT_SENT', 'NOT_ALLOWED', 'INVALID_DESTINATION_ADDRESS',
                        'INVALID_SOURCE_ADDRESS', 'ROUTE_NOT_AVAILABLE', 'NOT_ENOUGH_CREDITS',
                        'REJECTED', 'INVALID_MESSAGE_FORMAT']:
            sms.fail()

        return HttpResponse("SMS Status Updated")

    def get(self, request, *args, **kwargs):
        from temba.msgs.models import Msg

        action = kwargs['action'].lower()
        channel_uuid = kwargs['uuid']

        # validate all the appropriate fields are there
        if 'sender' not in request.REQUEST or 'text' not in request.REQUEST or 'receiver' not in request.REQUEST:
            return HttpResponse("Missing parameters, must have 'sender', 'text' and 'receiver'", status=400)

        channel = Channel.objects.filter(uuid=channel_uuid, is_active=True, channel_type=Channel.TYPE_INFOBIP).exclude(org=None).first()
        if not channel:
            return HttpResponse("Channel with uuid: %s not found." % channel_uuid, status=404)

        # validate this is not a delivery report, those must be POSTs
        if action == 'delivered':
            return HttpResponse("Illegal method, delivery reports must be POSTs", status=401)

        # make sure the channel number matches the receiver
        if channel.address != '+' + request.REQUEST['receiver']:
            return HttpResponse("Channel with uuid: %s not found." % channel_uuid, status=404)

        sms = Msg.create_incoming(channel, URN.from_tel(request.REQUEST['sender']), request.REQUEST['text'])

        return HttpResponse("SMS Accepted: %d" % sms.id)


class Hub9Handler(View):

    @disable_middleware
    def dispatch(self, *args, **kwargs):
        return super(Hub9Handler, self).dispatch(*args, **kwargs)

    def get(self, request, *args, **kwargs):
        from temba.msgs.models import Msg

        channel_uuid = kwargs['uuid']
        channel = Channel.objects.filter(uuid=channel_uuid, is_active=True, channel_type=Channel.TYPE_HUB9).exclude(org=None).first()
        if not channel:
            return HttpResponse("Channel with uuid: %s not found." % channel_uuid, status=404)

        # They send everythign as a simple GET
        # userid=testusr&password=test&original=555555555555&sendto=666666666666
        # &messageid=99123635&message=Test+sending+sms

        action = kwargs['action'].lower()
        message = request.REQUEST.get('message', None)
        external_id = request.REQUEST.get('messageid', None)
        status = int(request.REQUEST.get('status', -1))
        from_number = request.REQUEST.get('original', None)
        to_number = request.REQUEST.get('sendto', None)

        # delivery reports
        if action == 'delivered':
            # look up the message
            sms = Msg.current_messages.filter(channel=channel, pk=external_id).select_related('channel').first()
            if not sms:
                return HttpResponse("No SMS message with external id: %s" % external_id, status=404)

            if 10 <= status <= 12:
                sms.status_delivered()
            elif status > 20:
                sms.fail()
            elif status != -1:
                sms.status_sent()

            return HttpResponse("000")

        # An MO message
        if action == 'received':
            # make sure the channel number matches the receiver
            if channel.address != '+' + to_number:
                return HttpResponse("Channel with number '%s' not found." % to_number, status=404)

            Msg.create_incoming(channel, URN.from_tel('+' + from_number), message)
            return HttpResponse("000")

        return HttpResponse("Unreconized action: %s" % action, status=404)


class HighConnectionHandler(View):

    @disable_middleware
    def dispatch(self, *args, **kwargs):
        return super(HighConnectionHandler, self).dispatch(*args, **kwargs)

    def post(self, request, *args, **kwargs):
        return self.get(request, *args, **kwargs)

    def get(self, request, *args, **kwargs):
        from temba.msgs.models import Msg

        channel_uuid = kwargs['uuid']
        channel = Channel.objects.filter(uuid=channel_uuid, is_active=True, channel_type=Channel.TYPE_HIGH_CONNECTION).exclude(org=None).first()
        if not channel:
            return HttpResponse("Channel with uuid: %s not found." % channel_uuid, status=400)

        action = kwargs['action'].lower()

        # Update on the status of a sent message
        if action == 'status':
            msg_id = request.REQUEST.get('ret_id', None)
            status = int(request.REQUEST.get('status', 0))

            # look up the message
            sms = Msg.current_messages.filter(channel=channel, pk=msg_id).select_related('channel').first()
            if not sms:
                return HttpResponse("No SMS message with id: %s" % msg_id, status=400)

            if status == 4:
                sms.status_sent()
            elif status == 6:
                sms.status_delivered()
            elif status in [2, 11, 12, 13, 14, 15, 16]:
                sms.fail()

            return HttpResponse(json.dumps(dict(msg="Status Updated")))

        # An MO message
        elif action == 'receive':
            to_number = request.REQUEST.get('TO', None)
            from_number = request.REQUEST.get('FROM', None)
            message = request.REQUEST.get('MESSAGE', None)
            received = request.REQUEST.get('RECEPTION_DATE', None)

            # dateformat for reception date is 2015-04-02T14:26:06 in UTC
            if received is None:
                received = timezone.now()
            else:
                raw_date = datetime.strptime(received, "%Y-%m-%dT%H:%M:%S")
                received = raw_date.replace(tzinfo=pytz.utc)

            if to_number is None or from_number is None or message is None:
                return HttpResponse("Missing TO, FROM or MESSAGE parameters", status=400)

            msg = Msg.create_incoming(channel, URN.from_tel(from_number), message, date=received)
            return HttpResponse(json.dumps(dict(msg="Msg received", id=msg.id)))

        return HttpResponse("Unrecognized action: %s" % action, status=400)


class BlackmynaHandler(View):

    @disable_middleware
    def dispatch(self, *args, **kwargs):
        return super(BlackmynaHandler, self).dispatch(*args, **kwargs)

    def post(self, request, *args, **kwargs):
        return self.get(request, *args, **kwargs)

    def get(self, request, *args, **kwargs):
        from temba.msgs.models import Msg

        channel_uuid = kwargs['uuid']
        channel = Channel.objects.filter(uuid=channel_uuid, is_active=True, channel_type=Channel.TYPE_BLACKMYNA).exclude(org=None).first()
        if not channel:
            return HttpResponse("Channel with uuid: %s not found." % channel_uuid, status=400)

        action = kwargs['action'].lower()

        # Update on the status of a sent message
        if action == 'status':
            msg_id = request.REQUEST.get('id', None)
            status = int(request.REQUEST.get('status', 0))

            # look up the message
            sms = Msg.current_messages.filter(channel=channel, external_id=msg_id).select_related('channel').first()
            if not sms:
                return HttpResponse("No SMS message with id: %s" % msg_id, status=400)

            if status == 8:
                sms.status_sent()
            elif status == 1:
                sms.status_delivered()
            elif status in [2, 16]:
                sms.fail()

            return HttpResponse("")

        # An MO message
        elif action == 'receive':
            to_number = request.REQUEST.get('to', None)
            from_number = request.REQUEST.get('from', None)
            message = request.REQUEST.get('text', None)
            # smsc = request.REQUEST.get('smsc', None)

            if to_number is None or from_number is None or message is None:
                return HttpResponse("Missing to, from or text parameters", status=400)

            if channel.address != to_number:
                return HttpResponse("Invalid to number [%s], expecting [%s]" % (to_number, channel.address), status=400)

            Msg.create_incoming(channel, URN.from_tel(from_number), message)
            return HttpResponse("")

        return HttpResponse("Unrecognized action: %s" % action, status=400)


class SMSCentralHandler(View):

    @disable_middleware
    def dispatch(self, *args, **kwargs):
        return super(SMSCentralHandler, self).dispatch(*args, **kwargs)

    def post(self, request, *args, **kwargs):
        return self.get(request, *args, **kwargs)

    def get(self, request, *args, **kwargs):
        from temba.msgs.models import Msg

        channel_uuid = kwargs['uuid']
        channel = Channel.objects.filter(uuid=channel_uuid, is_active=True, channel_type=Channel.TYPE_SMSCENTRAL).exclude(org=None).first()
        if not channel:
            return HttpResponse("Channel with uuid: %s not found." % channel_uuid, status=400)

        action = kwargs['action'].lower()

        # An MO message
        if action == 'receive':
            from_number = request.REQUEST.get('mobile', None)
            message = request.REQUEST.get('message', None)

            if from_number is None or message is None:
                return HttpResponse("Missing mobile or message parameters", status=400)

            Msg.create_incoming(channel, URN.from_tel(from_number), message)
            return HttpResponse("")

        return HttpResponse("Unrecognized action: %s" % action, status=400)


class M3TechHandler(ExternalHandler):
    """
    Exposes our API for handling and receiving messages, same as external handlers.
    """
    def get_channel_type(self):
        return Channel.TYPE_M3TECH


class NexmoHandler(View):

    @disable_middleware
    def dispatch(self, *args, **kwargs):
        return super(NexmoHandler, self).dispatch(*args, **kwargs)

    def post(self, request, *args, **kwargs):
        return self.get(request, *args, **kwargs)

    def get(self, request, *args, **kwargs):
        from temba.msgs.models import Msg

        action = kwargs['action'].lower()

        # nexmo fires a test request at our URL with no arguments, return 200 so they take our URL as valid
        if (action == 'receive' and not request.REQUEST.get('to', None)) or (action == 'status' and not request.REQUEST.get('messageId', None)):
            return HttpResponse("No to parameter, ignoring")

        request_uuid = kwargs['uuid']

        # crazy enough, for nexmo 'to' is the channel number for both delivery reports and new messages
        channel_number = request.REQUEST['to']

        # look up the channel
        address_q = Q(address=channel_number) | Q(address=('+' + channel_number))
        channel = Channel.objects.filter(address_q).filter(is_active=True, channel_type=Channel.TYPE_NEXMO).exclude(org=None).first()

        # make sure we got one, and that it matches the key for our org
        org_uuid = None
        if channel:
            org_uuid = channel.org.config_json().get(NEXMO_UUID, None)

        if not channel or org_uuid != request_uuid:
            return HttpResponse("Channel not found for number: %s" % channel_number, status=404)

        # this is a callback for a message we sent
        if action == 'status':
            external_id = request.REQUEST['messageId']

            # look up the message
            sms = Msg.current_messages.filter(channel=channel, external_id=external_id).select_related('channel').first()
            if not sms:
                return HttpResponse("No SMS message with external id: %s" % external_id, status=200)

            status = request.REQUEST['status']

            if status == 'delivered':
                sms.status_delivered()
            elif status == 'accepted' or status == 'buffered':
                sms.status_sent()
            elif status == 'expired' or status == 'failed':
                sms.fail()

            return HttpResponse("SMS Status Updated")

        # this is a new incoming message
        elif action == 'receive':
            urn = URN.from_tel('+%s' % request.REQUEST['msisdn'])
            sms = Msg.create_incoming(channel, urn, request.REQUEST['text'])
            sms.external_id = request.REQUEST['messageId']
            sms.save(update_fields=['external_id'])
            return HttpResponse("SMS Accepted: %d" % sms.id)

        else:
            return HttpResponse("Not handled", status=400)


class VerboiceHandler(View):

    @disable_middleware
    def dispatch(self, *args, **kwargs):
        return super(VerboiceHandler, self).dispatch(*args, **kwargs)

    def post(self, request, *args, **kwargs):
        return HttpResponse("Illegal method, must be GET", status=405)

    def get(self, request, *args, **kwargs):

        action = kwargs['action'].lower()
        request_uuid = kwargs['uuid']

        channel = Channel.objects.filter(uuid__iexact=request_uuid, is_active=True, channel_type=Channel.TYPE_VERBOICE).exclude(org=None).first()
        if not channel:
            return HttpResponse("Channel not found for id: %s" % request_uuid, status=404)

        if action == 'status':

            to = self.request.REQUEST.get('From', None)
            call_sid = self.request.REQUEST.get('CallSid', None)
            call_status = self.request.REQUEST.get('CallStatus', None)

            if not to or not call_sid or not call_status:
                return HttpResponse("Missing From or CallSid or CallStatus, ignoring message", status=400)

            from temba.ivr.models import IVRCall
            call = IVRCall.objects.filter(external_id=call_sid).first()
            if call:
                call.update_status(call_status, None, VERBOICE)
                call.save()
                return HttpResponse("Call Status Updated")

        return HttpResponse("Not handled", status=400)


class VumiHandler(View):

    @disable_middleware
    def dispatch(self, *args, **kwargs):
        return super(VumiHandler, self).dispatch(*args, **kwargs)

    def get(self, request, *args, **kwargs):
        return HttpResponse("Illegal method, must be POST", status=405)

    def post(self, request, *args, **kwargs):
        from temba.msgs.models import Msg, PENDING, QUEUED, WIRED, SENT

        action = kwargs['action'].lower()
        request_uuid = kwargs['uuid']

        # look up the channel
        channel = Channel.objects.filter(uuid=request_uuid, is_active=True, channel_type=Channel.TYPE_VUMI).exclude(org=None).first()
        if not channel:
            return HttpResponse("Channel not found for id: %s" % request_uuid, status=404)

        # parse our JSON
        try:
            body = json.loads(request.body)
        except Exception as e:
            return HttpResponse("Invalid JSON: %s" % unicode(e), status=400)

        # this is a callback for a message we sent
        if action == 'event':
            if 'event_type' not in body and 'user_message_id' not in body:
                return HttpResponse("Missing event_type or user_message_id, ignoring message", status=400)

            external_id = body['user_message_id']
            status = body['event_type']

            # look up the message
            sms = Msg.current_messages.filter(channel=channel, external_id=external_id).select_related('channel')

            if not sms:
                return HttpResponse("Message with external id of '%s' not found" % external_id, status=404)

            if status not in ('ack', 'delivery_report'):
                return HttpResponse("Unknown status '%s', ignoring", status=200)

            # only update to SENT status if still in WIRED state
            if status == 'ack':
                sms.filter(status__in=[PENDING, QUEUED, WIRED]).update(status=SENT)
            elif status == 'delivery_report':
                sms = sms.first()
                if sms:
                    delivery_status = body.get('delivery_status', 'success')
                    if delivery_status == 'failed':
                        # Vumi and M-Tech disagree on what 'failed' means in a DLR, so for now, ignore these
                        # cases.
                        #
                        # we can get multiple reports from vumi if they multi-part the message for us
                        # if sms.status in (WIRED, DELIVERED):
                        #    print "!! [%d] marking %s message as error" % (sms.pk, sms.get_status_display())
                        #    Msg.mark_error(get_redis_connection(), channel, sms)
                        pass
                    else:

                        # we should only mark it as delivered if it's in a wired state, we want to hold on to our
                        # delivery failures if any part of the message comes back as failed
                        if sms.status == WIRED:
                            sms.status_delivered()

            return HttpResponse("SMS Status Updated")

        # this is a new incoming message
        elif action == 'receive':
            if 'timestamp' not in body or 'from_addr' not in body or 'content' not in body or 'message_id' not in body:
                return HttpResponse("Missing one of timestamp, from_addr, content or message_id, ignoring message", status=400)

            # dates come in the format "2014-04-18 03:54:20.570618" GMT
            sms_date = datetime.strptime(body['timestamp'], "%Y-%m-%d %H:%M:%S.%f")
            gmt_date = pytz.timezone('GMT').localize(sms_date)

            sms = Msg.create_incoming(channel, URN.from_tel(body['from_addr']), body['content'], date=gmt_date)

            # use an update so there is no race with our handling
            Msg.all_messages.filter(pk=sms.id).update(external_id=body['message_id'])
            return HttpResponse("SMS Accepted: %d" % sms.id)

        else:
            return HttpResponse("Not handled", status=400)


class KannelHandler(View):

    @disable_middleware
    def dispatch(self, *args, **kwargs):
        return super(KannelHandler, self).dispatch(*args, **kwargs)

    def get(self, request, *args, **kwargs):
        return self.post(request, *args, **kwargs)

    def post(self, request, *args, **kwargs):
        from temba.msgs.models import Msg, SENT, DELIVERED, FAILED, WIRED, PENDING, QUEUED

        action = kwargs['action'].lower()
        request_uuid = kwargs['uuid']

        # look up the channel
        channel = Channel.objects.filter(uuid=request_uuid, is_active=True, channel_type=Channel.TYPE_KANNEL).exclude(org=None).first()
        if not channel:
            return HttpResponse("Channel not found for id: %s" % request_uuid, status=400)

        # kannel is telling us this message got delivered
        if action == 'status':
            if not all(k in request.REQUEST for k in ['id', 'status']):
                return HttpResponse("Missing one of 'id' or 'status' in request parameters.", status=400)

            sms_id = self.request.REQUEST['id']

            # look up the message
            sms = Msg.current_messages.filter(channel=channel, id=sms_id).select_related('channel')
            if not sms:
                return HttpResponse("Message with external id of '%s' not found" % sms_id, status=400)

            # possible status codes kannel will send us
            STATUS_CHOICES = {'1': DELIVERED,
                              '2': FAILED,
                              '4': SENT,
                              '8': SENT,
                              '16': FAILED}

            # check our status
            status_code = self.request.REQUEST['status']
            status = STATUS_CHOICES.get(status_code, None)

            # we don't recognize this status code
            if not status:
                return HttpResponse("Unrecognized status code: '%s', ignoring message." % status_code, status=401)

            # only update to SENT status if still in WIRED state
            if status == SENT:
                for sms_obj in sms.filter(status__in=[PENDING, QUEUED, WIRED]):
                    sms_obj.status_sent()
            elif status == DELIVERED:
                for sms_obj in sms:
                    sms_obj.status_delivered()
            elif status == FAILED:
                for sms_obj in sms:
                    sms_obj.fail()

            return HttpResponse("SMS Status Updated")

        # this is a new incoming message
        elif action == 'receive':
            if not all(k in request.REQUEST for k in ['message', 'sender', 'ts', 'id']):
                return HttpResponse("Missing one of 'message', 'sender', 'id' or 'ts' in request parameters.", status=400)

            # dates come in the format of a timestamp
            sms_date = datetime.utcfromtimestamp(int(request.REQUEST['ts']))
            gmt_date = pytz.timezone('GMT').localize(sms_date)

            urn = URN.from_tel(request.REQUEST['sender'])
            sms = Msg.create_incoming(channel, urn, request.REQUEST['message'], date=gmt_date)

            Msg.all_messages.filter(pk=sms.id).update(external_id=request.REQUEST['id'])
            return HttpResponse("SMS Accepted: %d" % sms.id)

        else:
            return HttpResponse("Not handled", status=400)


class ClickatellHandler(View):

    @disable_middleware
    def dispatch(self, *args, **kwargs):
        return super(ClickatellHandler, self).dispatch(*args, **kwargs)

    def get(self, request, *args, **kwargs):
        return self.post(request, *args, **kwargs)

    def post(self, request, *args, **kwargs):
        from temba.msgs.models import Msg, SENT, DELIVERED, FAILED, WIRED, PENDING, QUEUED

        action = kwargs['action'].lower()
        request_uuid = kwargs['uuid']

        # look up the channel
        channel = Channel.objects.filter(uuid=request_uuid, is_active=True, channel_type=Channel.TYPE_CLICKATELL).exclude(org=None).first()
        if not channel:
            return HttpResponse("Channel not found for id: %s" % request_uuid, status=400)

        # make sure the API id matches if it is included (pings from clickatell don't include them)
        if 'api_id' in self.request.REQUEST and channel.config_json()[Channel.CONFIG_API_ID] != self.request.REQUEST['api_id']:
            return HttpResponse("Invalid API id for message delivery: %s" % self.request.REQUEST['api_id'], status=400)

        # Clickatell is telling us a message status changed
        if action == 'status':
            if not all(k in request.REQUEST for k in ['apiMsgId', 'status']):
                # return 200 as clickatell pings our endpoint during configuration
                return HttpResponse("Missing one of 'apiMsgId' or 'status' in request parameters.", status=200)

            sms_id = self.request.REQUEST['apiMsgId']

            # look up the message
            sms = Msg.current_messages.filter(channel=channel, external_id=sms_id).select_related('channel')
            if not sms:
                return HttpResponse("Message with external id of '%s' not found" % sms_id, status=400)

            # possible status codes Clickatell will send us
            STATUS_CHOICES = {'001': FAILED,      # incorrect msg id
                              '002': WIRED,       # queued
                              '003': SENT,        # delivered to upstream gateway
                              '004': DELIVERED,   # received by handset
                              '005': FAILED,      # error in message
                              '006': FAILED,      # terminated by user
                              '007': FAILED,      # error delivering
                              '008': WIRED,       # msg received
                              '009': FAILED,      # error routing
                              '010': FAILED,      # expired
                              '011': WIRED,       # delayed but queued
                              '012': FAILED,      # out of credit
                              '014': FAILED}      # too long

            # check our status
            status_code = self.request.REQUEST['status']
            status = STATUS_CHOICES.get(status_code, None)

            # we don't recognize this status code
            if not status:
                return HttpResponse("Unrecognized status code: '%s', ignoring message." % status_code, status=401)

            # only update to SENT status if still in WIRED state
            if status == SENT:
                for sms_obj in sms.filter(status__in=[PENDING, QUEUED, WIRED]):
                    sms_obj.status_sent()
            elif status == DELIVERED:
                for sms_obj in sms:
                    sms_obj.status_delivered()
            elif status == FAILED:
                for sms_obj in sms:
                    sms_obj.fail()
                    Channel.track_status(sms_obj.channel, "Failed")
            else:
                # ignore wired, we are wired by default
                pass

            # update the broadcast status
            bcast = sms.first().broadcast
            if bcast:
                bcast.update()

            return HttpResponse("SMS Status Updated")

        # this is a new incoming message
        elif action == 'receive':
            if not all(k in request.REQUEST for k in ['from', 'text', 'moMsgId', 'timestamp']):
                # return 200 as clickatell pings our endpoint during configuration
                return HttpResponse("Missing one of 'from', 'text', 'moMsgId' or 'timestamp' in request parameters.", status=200)

            # dates come in the format "2014-04-18 03:54:20" GMT+2
            sms_date = parse_datetime(request.REQUEST['timestamp'])

            # Posix makes this timezone name back-asswards:
            # http://stackoverflow.com/questions/4008960/pytz-and-etc-gmt-5
            gmt_date = pytz.timezone('Etc/GMT-2').localize(sms_date, is_dst=None)
            text = request.REQUEST['text']
            charset = request.REQUEST.get('charset', 'utf-8')

            # clickatell will sometimes send us UTF-16BE encoded data which is double encoded, we need to turn
            # this into utf-8 through the insane process below, Python is retarded about encodings
            if charset == 'UTF-16BE':
                text_bytes = bytearray()
                for text_byte in text:
                    text_bytes.append(ord(text_byte))

                # now encode back into utf-8
                text = text_bytes.decode('utf-16be').encode('utf-8')
            elif charset == 'ISO-8859-1':
                text = text.encode('iso-8859-1', 'ignore').decode('iso-8859-1').encode('utf-8')

            sms = Msg.create_incoming(channel, URN.from_tel(request.REQUEST['from']), text, date=gmt_date)

            Msg.all_messages.filter(pk=sms.id).update(external_id=request.REQUEST['moMsgId'])
            return HttpResponse("SMS Accepted: %d" % sms.id)

        else:
            return HttpResponse("Not handled", status=400)


class PlivoHandler(View):

    @disable_middleware
    def dispatch(self, *args, **kwargs):
        return super(PlivoHandler, self).dispatch(*args, **kwargs)

    def get(self, request, *args, **kwargs):
        return self.post(request, *args, **kwargs)

    def post(self, request, *args, **kwargs):
        from temba.msgs.models import Msg, SENT, DELIVERED, FAILED, WIRED, PENDING, QUEUED

        action = kwargs['action'].lower()
        request_uuid = kwargs['uuid']

        if not all(k in request.REQUEST for k in ['From', 'To', 'MessageUUID']):
                return HttpResponse("Missing one of 'From', 'To', or 'MessageUUID' in request parameters.",
                                    status=400)

        channel = Channel.objects.filter(is_active=True, uuid=request_uuid, channel_type=Channel.TYPE_PLIVO).first()

        if action == 'status':
            plivo_channel_address = request.REQUEST['From']

            if 'Status' not in request.REQUEST:
                return HttpResponse("Missing 'Status' in request parameters.", status=400)

            if not channel:
                return HttpResponse("Channel not found for number: %s" % plivo_channel_address, status=400)

            channel_address = plivo_channel_address
            if channel_address[0] != '+':
                channel_address = '+' + channel_address

            if channel.address != channel_address:
                return HttpResponse("Channel not found for number: %s" % plivo_channel_address, status=400)

            sms_id = request.REQUEST['MessageUUID']

            if 'ParentMessageUUID' in request.REQUEST:
                sms_id = request.REQUEST['ParentMessageUUID']

            # look up the message
            sms = Msg.current_messages.filter(channel=channel, external_id=sms_id).select_related('channel')
            if not sms:
                return HttpResponse("Message with external id of '%s' not found" % sms_id, status=400)

            STATUS_CHOICES = {'queued': WIRED,
                              'sent': SENT,
                              'delivered': DELIVERED,
                              'undelivered': SENT,
                              'rejected': FAILED}

            plivo_status = request.REQUEST['Status']
            status = STATUS_CHOICES.get(plivo_status, None)

            if not status:
                return HttpResponse("Unrecognized status: '%s', ignoring message." % plivo_status, status=401)

            # only update to SENT status if still in WIRED state
            if status == SENT:
                for sms_obj in sms.filter(status__in=[PENDING, QUEUED, WIRED]):
                    sms_obj.status_sent()
            elif status == DELIVERED:
                for sms_obj in sms:
                    sms_obj.status_delivered()
            elif status == FAILED:
                for sms_obj in sms:
                    sms_obj.fail()
                    Channel.track_status(sms_obj.channel, "Failed")
            else:
                # ignore wired, we are wired by default
                pass

            # update the broadcast status
            bcast = sms.first().broadcast
            if bcast:
                bcast.update()

            return HttpResponse("Status Updated")

        elif action == 'receive':
            if 'Text' not in request.REQUEST:
                return HttpResponse("Missing 'Text' in request parameters.", status=400)

            plivo_channel_address = request.REQUEST['To']

            if not channel:
                return HttpResponse("Channel not found for number: %s" % plivo_channel_address, status=400)

            channel_address = plivo_channel_address
            if channel_address[0] != '+':
                channel_address = '+' + channel_address

            if channel.address != channel_address:
                return HttpResponse("Channel not found for number: %s" % plivo_channel_address, status=400)

            sms = Msg.create_incoming(channel, URN.from_tel(request.REQUEST['From']), request.REQUEST['Text'])

            Msg.all_messages.filter(pk=sms.id).update(external_id=request.REQUEST['MessageUUID'])

            return HttpResponse("SMS accepted: %d" % sms.id)
        else:
            return HttpResponse("Not handled", status=400)


class MageHandler(View):

    @disable_middleware
    def dispatch(self, *args, **kwargs):
        return super(MageHandler, self).dispatch(*args, **kwargs)

    def get(self, request, *args, **kwargs):
        return JsonResponse(dict(error="Illegal method, must be POST"), status=405)

    def post(self, request, *args, **kwargs):
        from temba.triggers.tasks import fire_follow_triggers

        authorization = request.META.get('HTTP_AUTHORIZATION', '').split(' ')

        if len(authorization) != 2 or authorization[0] != 'Token' or authorization[1] != settings.MAGE_AUTH_TOKEN:
            return JsonResponse(dict(error="Incorrect authentication token"), status=401)

        action = kwargs['action'].lower()
        new_contact = request.POST.get('new_contact', '').lower() in ('true', '1')

        if action == 'handle_message':
            try:
                msg_id = int(request.POST.get('message_id', ''))
            except ValueError:
                return JsonResponse(dict(error="Invalid message_id"), status=400)

            msg = Msg.all_messages.select_related('org').get(pk=msg_id)

            push_task(msg.org, HANDLER_QUEUE, HANDLE_EVENT_TASK,
                      dict(type=MSG_EVENT, id=msg.id, from_mage=True, new_contact=new_contact))

            # fire an event off for this message
            WebHookEvent.trigger_sms_event(SMS_RECEIVED, msg, msg.created_on)
        elif action == 'follow_notification':
            try:
                channel_id = int(request.POST.get('channel_id', ''))
                contact_urn_id = int(request.POST.get('contact_urn_id', ''))
            except ValueError:
                return JsonResponse(dict(error="Invalid channel or contact URN id"), status=400)

            fire_follow_triggers.apply_async(args=(channel_id, contact_urn_id, new_contact), queue='handler')

        return JsonResponse(dict(error=None))


class StartHandler(View):

    @disable_middleware
    def dispatch(self, *args, **kwargs):
        return super(StartHandler, self).dispatch(*args, **kwargs)

    def post(self, request, *args, **kwargs):
        from temba.msgs.models import Msg

        channel_uuid = kwargs['uuid']

        channel = Channel.objects.filter(uuid=channel_uuid, is_active=True, channel_type=Channel.TYPE_START).exclude(org=None).first()
        if not channel:
            return HttpResponse("Channel with uuid: %s not found." % channel_uuid, status=400)

        # Parse our raw body, it should be XML that looks something like:
        # <message>
        #   <service type="sms" timestamp="1450450974" auth="AAAFFF" request_id="15"/>
        #   <from>+12788123123</from>
        #   <to>1515</to>
        #   <body content-type="content-type" encoding="encoding">hello world</body>
        # </message>
        try:
            message = ET.fromstring(request.body)
        except ET.ParseError:
            message = None

        service = message.find('service') if message is not None else None
        external_id = service.get('request_id') if service is not None else None
        sender_el = message.find('from') if message is not None else None
        text_el = message.find('body') if message is not None else None

        # validate all the appropriate fields are there
        if external_id is None or sender_el is None or text_el is None:
            return HttpResponse("Missing parameters, must have 'request_id', 'to' and 'body'", status=400)

        text = text_el.text
        if text is None:
            text = ""

        Msg.create_incoming(channel, URN.from_tel(sender_el.text), text)

        # Start expects an XML response
        xml_response = """<answer type="async"><state>Accepted</state></answer>"""
        return HttpResponse(xml_response)


class ChikkaHandler(View):

    @disable_middleware
    def dispatch(self, *args, **kwargs):
        return super(ChikkaHandler, self).dispatch(*args, **kwargs)

    def get(self, request, *args, **kwargs):
        return self.post(request, *args, **kwargs)

    def post(self, request, *args, **kwargs):
        from temba.msgs.models import Msg, SENT, FAILED, WIRED, PENDING, QUEUED

        request_uuid = kwargs['uuid']
        action = request.REQUEST['message_type'].lower()

        # look up the channel
        channel = Channel.objects.filter(uuid=request_uuid, is_active=True, channel_type=Channel.TYPE_CHIKKA).exclude(org=None).first()
        if not channel:
            return HttpResponse("Error, channel not found for id: %s" % request_uuid, status=400)

        # if this is the status of an outgoing message
        if action == 'outgoing':
            if not all(k in request.REQUEST for k in ['message_id', 'status']):
                return HttpResponse("Error, missing one of 'message_id' or 'status' in request parameters.", status=400)

            sms_id = self.request.REQUEST['message_id']

            # look up the message
            sms = Msg.current_messages.filter(channel=channel, id=sms_id).select_related('channel')
            if not sms:
                return HttpResponse("Error, message with external id of '%s' not found" % sms_id, status=400)

            # possible status codes Chikka will send us
            status_choices = {'SENT': SENT, 'FAILED': FAILED}

            # check our status
            status_code = self.request.REQUEST['status']
            status = status_choices.get(status_code, None)

            # we don't recognize this status code
            if not status:
                return HttpResponse("Error, unrecognized status: '%s', ignoring message." % status_code, status=400)

            # only update to SENT status if still in WIRED state
            if status == SENT:
                for sms_obj in sms.filter(status__in=[PENDING, QUEUED, WIRED]):
                    sms_obj.status_sent()
            elif status == FAILED:
                for sms_obj in sms:
                    sms_obj.fail()

            return HttpResponse("Accepted. SMS Status Updated")

        # this is a new incoming message
        elif action == 'incoming':
            if not all(k in request.REQUEST for k in ['mobile_number', 'request_id', 'message', 'timestamp']):
                return HttpResponse("Error, missing one of 'mobile_number', 'request_id', "
                                    "'message' or 'timestamp' in request parameters.", status=400)

            # dates come as timestamps
            sms_date = datetime.utcfromtimestamp(float(request.REQUEST['timestamp']))
            gmt_date = pytz.timezone('GMT').localize(sms_date)

            urn = URN.from_tel(request.REQUEST['mobile_number'])
            sms = Msg.create_incoming(channel, urn, request.REQUEST['message'], date=gmt_date)

            # save our request id in case of replies
            Msg.all_messages.filter(pk=sms.id).update(external_id=request.REQUEST['request_id'])
            return HttpResponse("Accepted: %d" % sms.id)

        else:
            return HttpResponse("Error, unknown message type", status=400)


class JasminHandler(View):

    @disable_middleware
    def dispatch(self, *args, **kwargs):
        return super(JasminHandler, self).dispatch(*args, **kwargs)

    def get(self, request, *args, **kwargs):
        return HttpResponse("Must be called as a POST", status=400)

    def post(self, request, *args, **kwargs):
        from temba.msgs.models import Msg
        from temba.utils import gsm7

        action = kwargs['action'].lower()
        request_uuid = kwargs['uuid']

        # look up the channel
        channel = Channel.objects.filter(uuid=request_uuid, is_active=True, channel_type=Channel.TYPE_JASMIN).exclude(org=None).first()
        if not channel:
            return HttpResponse("Channel not found for id: %s" % request_uuid, status=400)

        # Jasmin is updating the delivery status for a message
        if action == 'status':
            if not all(k in request.POST for k in ['id', 'dlvrd', 'err']):
                return HttpResponse("Missing one of 'id' or 'dlvrd' or 'err' in request parameters.", status=400)

            sms_id = request.POST['id']
            dlvrd = request.POST['dlvrd']
            err = request.POST['err']

            # look up the message
            sms = Msg.current_messages.filter(channel=channel, external_id=sms_id).select_related('channel')
            if not sms:
                return HttpResponse("Message with external id of '%s' not found" % sms_id, status=400)

            if dlvrd == '1':
                for sms_obj in sms:
                    sms_obj.status_delivered()
            elif err == '1':
                for sms_obj in sms:
                    sms_obj.fail()

            # tell Jasmin we handled this
            return HttpResponse('ACK/Jasmin')

        # this is a new incoming message
        elif action == 'receive':
            if not all(k in request.POST for k in ['content', 'coding', 'from', 'to', 'id']):
                return HttpResponse("Missing one of 'content', 'coding', 'from', 'to' or 'id' in request parameters.",
                                    status=400)

            # if we are GSM7 coded, decode it
            content = request.POST['content']
            if request.POST['coding'] == '0':
                content = gsm7.decode(request.POST['content'], 'replace')[0]

            sms = Msg.create_incoming(channel, URN.from_tel(request.POST['from']), content)
            Msg.all_messages.filter(pk=sms.id).update(external_id=request.POST['id'])
            return HttpResponse('ACK/Jasmin')

        else:
            return HttpResponse("Not handled, unknown action", status=400)


class MbloxHandler(View):

    @disable_middleware
    def dispatch(self, *args, **kwargs):
        return super(MbloxHandler, self).dispatch(*args, **kwargs)

    def get(self, request, *args, **kwargs):
        return HttpResponse("Must be called as a POST", status=400)

    def post(self, request, *args, **kwargs):
        from temba.msgs.models import Msg

        request_uuid = kwargs['uuid']

        # look up the channel
        channel = Channel.objects.filter(uuid=request_uuid, is_active=True,
                                         channel_type=Channel.TYPE_MBLOX).exclude(org=None).first()
        if not channel:
            return HttpResponse("Channel not found for id: %s" % request_uuid, status=400)

        # parse our response
        try:
            body = json.loads(request.body)
        except Exception as e:
            return HttpResponse("Invalid JSON in POST body: %s" % str(e), status=400)

        if 'type' not in body:
            return HttpResponse("Missing 'type' in request body.", status=400)

        # two possible actions we care about: mo_text and recipient_deliveryreport_sms
        if body['type'] == 'recipient_delivery_report_sms':
            if not all(k in body for k in ['batch_id', 'status']):
                return HttpResponse("Missing one of 'batch_id' or 'status' in request body.", status=400)

            msg_id = body['batch_id']
            status = body['status']

            # look up the message
            msgs = Msg.current_messages.filter(channel=channel, external_id=msg_id).select_related('channel')
            if not msgs:
                return HttpResponse("Message with external id of '%s' not found" % msg_id, status=400)

            if status == 'Delivered':
                for msg in msgs:
                    msg.status_delivered()
            if status == 'Dispatched':
                for msg in msgs:
                    msg.status_sent()
            elif status in ['Aborted', 'Rejected', 'Failed', 'Expired']:
                for msg in msgs:
                    msg.fail()

            # tell Mblox we've handled this
            return HttpResponse('SMS Updated: %s' % ",".join([str(msg.id) for msg in msgs]))

        # this is a new incoming message
        elif body['type'] == 'mo_text':
            if not all(k in body for k in ['id', 'from', 'to', 'body', 'received_at']):
                return HttpResponse("Missing one of 'id', 'from', 'to', 'body' or 'received_at' in request body.",
                                    status=400)

            msg_date = parse_datetime(body['received_at'])
            msg = Msg.create_incoming(channel, URN.from_tel(body['from']), body['body'], date=msg_date)
            Msg.all_messages.filter(pk=msg.id).update(external_id=body['id'])
            return HttpResponse("SMS Accepted: %d" % msg.id)

        else:
            return HttpResponse("Not handled, unknown type: %s" % body['type'], status=400)


class FacebookHandler(View):

    @disable_middleware
    def dispatch(self, *args, **kwargs):
        return super(FacebookHandler, self).dispatch(*args, **kwargs)

    def lookup_channel(self, kwargs):
        # look up the channel
        channel = Channel.objects.filter(uuid=kwargs['uuid'], is_active=True,
                                         channel_type=Channel.TYPE_FACEBOOK).exclude(org=None).first()
        return channel

    def get(self, request, *args, **kwargs):
        channel = self.lookup_channel(kwargs)
        if not channel:
            return HttpResponse("Channel not found for id: %s" % kwargs['uuid'], status=400)

        # this is a verification of a webhook
        if request.GET.get('hub.mode') == 'subscribe':
            # verify the token against our secret, if the same return the challenge FB sent us
            if channel.secret == request.GET.get('hub.verify_token'):
                # fire off a subscription for facebook events, we have a bit of a delay here so that FB can react to this webhook result
                fb_channel_subscribe.apply_async([channel.id], delay=5)

                return HttpResponse(request.GET.get('hub.challenge'))

        return JsonResponse(dict(error="Unknown request"), status=400)

    def post(self, request, *args, **kwargs):
        from temba.msgs.models import Msg

        channel = self.lookup_channel(kwargs)
        if not channel:
            return HttpResponse("Channel not found for id: %s" % kwargs['uuid'], status=400)

        # parse our response
        try:
            body = json.loads(request.body)
        except Exception as e:
            return HttpResponse("Invalid JSON in POST body: %s" % str(e), status=400)

        if 'entry' not in body:
            return HttpResponse("Missing entry array", status=400)

        # iterate through our entries, handling them
        for entry in body.get('entry'):
            # this is a messaging notification
            if 'messaging' in entry:
                status = []

                for envelope in entry['messaging']:
                    if 'message' in envelope or 'postback' in envelope:
                        # ignore echos
                        if 'message' in envelope and envelope['message'].get('is_echo'):
                            status.append("Echo Ignored")
                            continue

                        # check that the recipient is correct for this channel
                        channel_address = str(envelope['recipient']['id'])
                        if channel_address != channel.address:
                            return HttpResponse("Msg Ignored for recipient id: %s" % channel.address, status=200)

                        content = None
                        postback = None

                        if 'message' in envelope:
                            if 'text' in envelope['message']:
                                content = envelope['message']['text']
                            elif 'attachments' in envelope['message']:
                                urls = []
                                for attachment in envelope['message']['attachments']:
                                    if attachment['payload'] and 'url' in attachment['payload']:
                                        urls.append(attachment['payload']['url'])
                                    elif 'url' in attachment and attachment['url']:
                                        if 'title' in attachment:
                                            urls.append(attachment['title'])
                                        urls.append(attachment['url'])

                                content = '\n'.join(urls)

                        elif 'postback' in envelope:
                            postback = envelope['postback']['payload']

                        # if we have some content, load the contact
                        if content or postback:
                            # does this contact already exist?
                            sender_id = envelope['sender']['id']
                            urn = URN.from_facebook(sender_id)
                            contact = Contact.from_urn(channel.org, urn)

                            # if not, let's go create it
                            if not contact:
                                name = None

                                # if this isn't an anonymous org, look up their name from the Facebook API
                                if not channel.org.is_anon:
                                    try:
                                        response = requests.get('https://graph.facebook.com/v2.5/' + unicode(sender_id),
                                                                params=dict(fields='first_name,last_name',
                                                                            access_token=channel.config_json()[Channel.CONFIG_AUTH_TOKEN]))

                                        if response.status_code == 200:
                                            user_stats = response.json()
                                            name = ' '.join([user_stats.get('first_name', ''), user_stats.get('last_name', '')])

                                    except Exception as e:
                                        # something went wrong trying to look up the user's attributes, oh well, move on
                                        import traceback
                                        traceback.print_exc()

                                contact = Contact.get_or_create(channel.org, channel.created_by,
                                                                name=name, urns=[urn], channel=channel)

                        # we received a new message, create and handle it
                        if content:
                            msg_date = datetime.fromtimestamp(envelope['timestamp'] / 1000.0).replace(tzinfo=pytz.utc)
                            msg = Msg.create_incoming(channel, urn, content, date=msg_date, contact=contact)
                            Msg.all_messages.filter(pk=msg.id).update(external_id=envelope['message']['mid'])
                            status.append("Msg %d accepted." % msg.id)

                        # a contact pressed "Get Started", trigger any new conversation triggers
                        elif postback == Channel.GET_STARTED:
                            Trigger.catch_triggers(contact, Trigger.TYPE_NEW_CONVERSATION, channel)
                            status.append("Postback handled.")

                        else:
                            status.append("Ignored, content unavailable")

                    elif 'delivery' in envelope and 'mids' in envelope['delivery']:
                        for external_id in envelope['delivery']['mids']:
                            msg = Msg.all_messages.filter(channel=channel, external_id=external_id).first()
                            if msg:
                                msg.status_delivered()
                                status.append("Msg %d updated." % msg.id)

                    else:
                        status.append("Messaging entry Ignored")

                return JsonResponse(dict(status=status))

        return JsonResponse(dict(status=["Ignored, unknown msg"]))


class GlobeHandler(View):

    @disable_middleware
    def dispatch(self, *args, **kwargs):
        return super(GlobeHandler, self).dispatch(*args, **kwargs)

    def get(self, request, *args, **kwargs):
        return HttpResponse("Illegal method, must be POST", status=405)

    def post(self, request, *args, **kwargs):
        from temba.msgs.models import Msg

        # Sample request body for incoming message
        # {
        #     "inboundSMSMessageList":{
        #         "inboundSMSMessage": [
        #             {
        #                 "dateTime": "Fri Nov 22 2013 12:12:13 GMT+0000 (UTC)",
        #                 "destinationAddress": "21581234",
        #                 "messageId": null,
        #                 "message": "Hello",
        #                 "resourceURL": null,
        #                 "senderAddress": "9171234567"
        #             }
        #         ],
        #         "numberOfMessagesInThisBatch": 1,
        #         "resourceURL": null,
        #         "totalNumberOfPendingMessages": null
        #     }
        #
        # }
        action = kwargs['action'].lower()
        request_uuid = kwargs['uuid']

        # look up the channel
        channel = Channel.objects.filter(uuid=request_uuid, is_active=True, channel_type=Channel.TYPE_GLOBE).exclude(org=None).first()
        if not channel:
            return HttpResponse("Channel not found for id: %s" % request_uuid, status=400)

        # parse our JSON
        try:
            body = json.loads(request.body)
        except Exception as e:
            return HttpResponse("Invalid JSON: %s" % unicode(e), status=400)

        # needs to contain our message list and inboundSMS message
        if 'inboundSMSMessageList' not in body or 'inboundSMSMessage' not in body['inboundSMSMessageList']:
            return HttpResponse("Invalid request, missing inboundSMSMessageList or inboundSMSMessage", status=400)

        # this is a callback for a message we sent
        if action == 'receive':
            msgs = []
            for inbound_msg in body['inboundSMSMessageList']['inboundSMSMessage']:
                if not all(field in inbound_msg for field in ('dateTime', 'senderAddress', 'message', 'messageId', 'destinationAddress')):
                    return HttpResponse("Missing one of dateTime, senderAddress, message, messageId or destinationAddress in message", status=400)

                destination = inbound_msg['destinationAddress']
                if destination != channel.address:
                    return HttpResponse("Invalid request, channel address: %s mismatch with destinationAddress: %s" % (channel.address, destination), status=400)

                # dates come in the format "2014-04-18 03:54:20.570618" GMT
                sms_date = datetime.strptime(inbound_msg['dateTime'], "%a %b %d %Y %H:%M:%S GMT+0000 (UTC)")
                gmt_date = pytz.timezone('GMT').localize(sms_date)

                msg = Msg.create_incoming(channel, URN.from_tel(inbound_msg['senderAddress']), inbound_msg['message'], date=gmt_date)

                # use an update so there is no race with our handling
                Msg.all_messages.filter(pk=msg.id).update(external_id=inbound_msg['messageId'])
                msgs.append(msg)

            return HttpResponse("Msgs Accepted: %s" % ", ".join([str(m.id) for m in msgs]))
        else:  # pragma: no cover
            return HttpResponse("Not handled", status=400)


class ViberHandler(View):

    @disable_middleware
    def dispatch(self, *args, **kwargs):
        return super(ViberHandler, self).dispatch(*args, **kwargs)

    def get(self, request, *args, **kwargs):
        return HttpResponse("Must be called as a POST", status=405)

    def post(self, request, *args, **kwargs):
        from temba.msgs.models import Msg

        action = kwargs['action'].lower()
        request_uuid = kwargs['uuid']

        # look up the channel
        channel = Channel.objects.filter(uuid=request_uuid, is_active=True, channel_type=Channel.TYPE_VIBER).exclude(org=None).first()
        if not channel:
            return HttpResponse("Channel not found for id: %s" % request_uuid, status=400)

        # parse our response
        try:
            body = json.loads(request.body)
        except Exception as e:
            return HttpResponse("Invalid JSON in POST body: %s" % str(e), status=400)

        # Viber is updating the delivery status for a message
        if action == 'status':
            # {
            #    "message_token": 4727481224105516513,
            #    "message_status": 0
            # }
            external_id = body['message_token']
            msg = Msg.current_messages.filter(channel=channel, external_id=external_id).select_related('channel').first()
            if not msg:
                return HttpResponse("Message with external id of '%s' not found" % external_id, status=400)

            msg.status_delivered()

            # tell Viber we handled this
            return HttpResponse('Msg %d updated' % msg.id)

        # this is a new incoming message
        elif action == 'receive':
            # { "message_token": 44444444444444,
            #   "phone_number": "972512222222",
            #   "time": 2121212121,
            #   "message": {
            #      "text": "a message to the service",
            #      "tracking_data": "tracking_id:100035"}
            #  }
            if not all(k in body for k in ['message_token', 'phone_number', 'time', 'message']):
                return HttpResponse("Missing one of 'message_token', 'phone_number', 'time', or 'message' in request parameters.",
                                    status=400)

            msg_date = datetime.utcfromtimestamp(body['time']).replace(tzinfo=pytz.utc)
            msg = Msg.create_incoming(channel,
                                      URN.from_tel(body['phone_number']),
                                      body['message']['text'],
                                      date=msg_date)
            Msg.all_messages.filter(pk=msg.id).update(external_id=body['message_token'])
            return HttpResponse('Msg Accepted: %d' % msg.id)

        else:
            return HttpResponse("Not handled, unknown action", status=400)<|MERGE_RESOLUTION|>--- conflicted
+++ resolved
@@ -17,11 +17,7 @@
 from django.utils.dateparse import parse_datetime
 from django.views.generic import View
 from temba.api.models import WebHookEvent, SMS_RECEIVED
-<<<<<<< HEAD
-from temba.channels.models import Channel, PLIVO, SHAQODOON, YO, TWILIO_MESSAGING_SERVICE, AUTH_TOKEN, TELEGRAM, TWILIO
-=======
 from temba.channels.models import Channel
->>>>>>> b6573f2a
 from temba.contacts.models import Contact, URN
 from temba.flows.models import Flow, FlowRun
 from temba.orgs.models import NEXMO_UUID
@@ -88,7 +84,7 @@
                 call = IVRCall.create_incoming(channel, contact, urn_obj, flow, channel.created_by)
                 call.update_status(request.POST.get('CallStatus', None),
                                    request.POST.get('CallDuration', None),
-                                   TWILIO)
+                                   Channel.TYPE_TWILIO)
                 call.save()
 
                 if flow:
@@ -932,7 +928,7 @@
             from temba.ivr.models import IVRCall
             call = IVRCall.objects.filter(external_id=call_sid).first()
             if call:
-                call.update_status(call_status, None, VERBOICE)
+                call.update_status(call_status, None, Channel.TYPE_VERBOICE)
                 call.save()
                 return HttpResponse("Call Status Updated")
 
