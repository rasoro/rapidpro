import logging

<<<<<<< HEAD
import pytz
import xml.etree.ElementTree as et
=======
>>>>>>> 38a125be
from twilio.twiml.voice_response import VoiceResponse

from django.db.models import Q
from django.http import HttpResponse, JsonResponse
from django.utils.encoding import force_text
from django.views.decorators.csrf import csrf_exempt
from django.views.generic import View

from temba.channels.models import Channel, ChannelLog
from temba.contacts.models import URN, Contact
from temba.flows.models import Flow, FlowRun
from temba.orgs.models import NEXMO_UUID
from temba.triggers.models import Trigger
from temba.utils import json
from temba.utils.http import HttpEvent

logger = logging.getLogger(__name__)


class BaseChannelHandler(View):
    """
    Base class for all channel handlers
    """

    # the url pattern for this handler on courier
    courier_url = None
    courier_name = None

    # the url pattern for this handler on rapidpro (legacy)
    handler_url = None
    handler_name = None

    @csrf_exempt
    def dispatch(self, request, *args, **kwargs):
        return super().dispatch(request, *args, **kwargs)

    @classmethod
    def get_handler_url(cls):
        return cls.handler_url, cls.handler_name

    def get_param(self, name, default=None):
        """
        Utility for handlers that were written to use request.REQUEST which was removed in Django 1.9
        """
        try:
            return self.request.GET[name]
        except KeyError:
            try:
                return self.request.POST[name]
            except KeyError:
                return default


def get_channel_handlers():
    """
    Gets all known channel handler classes, i.e. subclasses of BaseChannelHandler
    """

    def all_subclasses(cls):
        return cls.__subclasses__() + [g for s in cls.__subclasses__() for g in all_subclasses(s)]

    return all_subclasses(BaseChannelHandler)


class TWIMLCallHandler(BaseChannelHandler):
    handler_url = r"^twiml_api/(?P<uuid>[a-z0-9\-]+)/?$"
    handler_name = "handlers.twiml_api_handler"

    def get(self, request, *args, **kwargs):  # pragma: no cover
        return HttpResponse("ILLEGAL METHOD")

    def post(self, request, *args, **kwargs):
        from twilio.request_validator import RequestValidator
        from temba.flows.models import FlowSession

        signature = request.META.get("HTTP_X_TWILIO_SIGNATURE", "")
        url = "https://" + request.get_host() + "%s" % request.get_full_path()

        channel_uuid = kwargs.get("uuid")
        call_sid = self.get_param("CallSid")
        direction = self.get_param("Direction")
        status = self.get_param("CallStatus")
        to_number = self.get_param("To")
        to_country = self.get_param("ToCountry")
        from_number = self.get_param("From")

        # Twilio sometimes sends un-normalized numbers
        if to_number and not to_number.startswith("+") and to_country:  # pragma: no cover
            to_number, valid = URN.normalize_number(to_number, to_country)

        # see if it's a twilio call being initiated
        if to_number and call_sid and direction == "inbound" and status == "ringing":

            # find a channel that knows how to answer twilio calls
            channel = self.get_ringing_channel(uuid=channel_uuid)
            if not channel:
                response = VoiceResponse()
                response.say("Sorry, there is no channel configured to take this call. Goodbye.")
                response.hangup()
                return HttpResponse(str(response))

            org = channel.org

            if self.get_channel_type() == "T" and not org.is_connected_to_twilio():
                return HttpResponse("No Twilio account is connected", status=400)

            client = self.get_client(channel=channel)
            validator = RequestValidator(client.auth[1])
            signature = request.META.get("HTTP_X_TWILIO_SIGNATURE", "")

            url = "https://%s%s" % (request.get_host(), request.get_full_path())

            if validator.validate(url, request.POST, signature):
                from temba.ivr.models import IVRCall

                # find a contact for the one initiating us
                urn = URN.from_tel(from_number)
                contact, urn_obj = Contact.get_or_create(channel.org, urn, channel)

                flow = Trigger.find_flow_for_inbound_call(contact)

                if flow:
                    call = IVRCall.create_incoming(channel, contact, urn_obj, call_sid)
                    session = FlowSession.create(contact, connection=call)

                    call.update_status(
                        request.POST.get("CallStatus", None), request.POST.get("CallDuration", None), "T"
                    )
                    call.save()

                    FlowRun.create(flow, contact, session=session, connection=call)
                    response = Flow.handle_call(call)
                    return HttpResponse(str(response))

                else:

                    # we don't have an inbound trigger to deal with this call.
                    response = channel.generate_ivr_response()

                    # say nothing and hangup, this is a little rude, but if we reject the call, then
                    # they'll get a non-working number error. We send 'busy' when our server is down
                    # so we don't want to use that here either.
                    response.say("")
                    response.hangup()

                    # if they have a missed call trigger, fire that off
                    Trigger.catch_triggers(contact, Trigger.TYPE_MISSED_CALL, channel)

                    # either way, we need to hangup now
                    return HttpResponse(str(response))

        # check for call progress events, these include post-call hangup notifications
        if request.POST.get("CallbackSource", None) == "call-progress-events":
            if call_sid:
                from temba.ivr.models import IVRCall

                call = IVRCall.objects.filter(external_id=call_sid).first()
                if call:
                    call.update_status(
                        request.POST.get("CallStatus", None), request.POST.get("CallDuration", None), "TW"
                    )
                    call.save()
                    return HttpResponse("Call status updated")
            return HttpResponse("No call found")

        return HttpResponse("Not Handled, unknown action", status=400)  # pragma: no cover

    def get_ringing_channel(self, uuid):
        return Channel.objects.filter(
            uuid=uuid, channel_type=self.get_channel_type(), role__contains="A", is_active=True
        ).first()

    def get_receive_channel(self, uuid=None):  # pragma: no cover
        return Channel.objects.filter(uuid=uuid, is_active=True, channel_type=self.get_channel_type()).first()

    def get_client(self, channel):
        return channel.get_ivr_client()

    def get_channel_type(self):  # pragma: no cover
        return "TW"


class TwilioCallHandler(TWIMLCallHandler):

    handler_url = r"^twilio/(?P<action>receive|status|voice)/(?P<uuid>[a-z0-9\-]+)/?$"
    handler_name = "handlers.twilio_handler"

    def get_channel_type(self):
        return "T"


class NexmoCallHandler(BaseChannelHandler):

    handler_url = r"^nexmo/(?P<action>answer|event)/(?P<uuid>[a-z0-9\-]+)/$"
    handler_name = "handlers.nexmo_call_handler"

    @csrf_exempt
    def dispatch(self, request, *args, **kwargs):
        return super(BaseChannelHandler, self).dispatch(request, *args, **kwargs)

    def post(self, request, *args, **kwargs):
        return self.get(request, *args, **kwargs)

    def get(self, request, *args, **kwargs):
        from temba.flows.models import FlowSession
        from temba.ivr.models import IVRCall

        action = kwargs["action"].lower()

        request_body = force_text(request.body)
        request_path = request.get_full_path()
        request_method = request.method

        request_uuid = kwargs["uuid"]

        if action == "event":
            if not request_body:
                return HttpResponse("")

            body_json = json.loads(request_body)
            status = body_json.get("status", None)
            duration = body_json.get("duration", None)
            call_uuid = body_json.get("uuid", None)
            conversation_uuid = body_json.get("conversation_uuid", None)

            if call_uuid is None:
                return HttpResponse("Missing uuid parameter, ignoring")

            call = IVRCall.objects.filter(external_id=call_uuid).first()
            if not call:
                # try looking up by the conversation uuid (inbound calls start with that)
                call = IVRCall.objects.filter(external_id=conversation_uuid).first()
                if call:
                    call.external_id = call_uuid
                    call.save()
                else:
                    response = dict(message="Call not found for %s" % call_uuid)
                    return JsonResponse(response)

            channel = call.channel
            channel_type = channel.channel_type
            call.update_status(status, duration, channel_type)
            call.save()

            response = dict(
                description="Updated call status", call=dict(status=call.get_status_display(), duration=call.duration)
            )

            event = HttpEvent(request_method, request_path, request_body, 200, json.dumps(response))
            ChannelLog.log_ivr_interaction(call, "Updated call status", event)

            if call.status == IVRCall.COMPLETED:
                # if our call is completed, hangup
                runs = FlowRun.objects.filter(connection=call)
                for run in runs:
                    if not run.is_completed():
                        run.set_completed(exit_uuid=None)

            return JsonResponse(response)

        if action == "answer":
            if not request_body:
                return HttpResponse("")

            body_json = json.loads(request_body)
            from_number = body_json.get("from", None)
            channel_number = body_json.get("to", None)
            external_id = body_json.get("conversation_uuid", None)

            if not from_number or not channel_number or not external_id:
                return HttpResponse("Missing parameters, Ignoring")

            # look up the channel
            address_q = Q(address=channel_number) | Q(address=("+" + channel_number))
            channel = Channel.objects.filter(address_q).filter(is_active=True, channel_type="NX").first()

            # make sure we got one, and that it matches the key for our org
            org_uuid = None
            if channel:
                org_uuid = channel.org.config.get(NEXMO_UUID, None)

            if not channel or org_uuid != request_uuid:
                return HttpResponse("Channel not found for number: %s" % channel_number, status=404)

            urn = URN.from_tel(from_number)
            contact, urn_obj = Contact.get_or_create(channel.org, urn, channel)

            flow = Trigger.find_flow_for_inbound_call(contact)

            if flow:
                call = IVRCall.create_incoming(channel, contact, urn_obj, external_id)
                session = FlowSession.create(contact, connection=call)

                FlowRun.create(flow, contact, session=session, connection=call)
                response = Flow.handle_call(call)
                channel_type = channel.channel_type
                call.update_status("answered", None, channel_type)

                event = HttpEvent(request_method, request_path, request_body, 200, str(response))
                ChannelLog.log_ivr_interaction(call, "Incoming request for call", event)
                return JsonResponse(json.loads(str(response)), safe=False)
            else:
                # we don't have an inbound trigger to deal with this call.
                response = channel.generate_ivr_response()

                # say nothing and hangup, this is a little rude, but if we reject the call, then
                # they'll get a non-working number error. We send 'busy' when our server is down
                # so we don't want to use that here either.
                response.say("")
                response.hangup()

                # if they have a missed call trigger, fire that off
                Trigger.catch_triggers(contact, Trigger.TYPE_MISSED_CALL, channel)

                # either way, we need to hangup now
                return JsonResponse(json.loads(str(response)), safe=False)


class CourierHandler(View):
    channel_name = None

    def get(self, request, *args, **kwargs):  # pragma: no cover
        logger.error(
            "%s courier handler called in RapidPro with URL: %s" % (self.channel_name, request.get_full_path())
        )
        return HttpResponse("%s handling only implemented in Courier" % self.channel_name, status=404)

    def post(self, request, *args, **kwargs):  # pragma: no cover
        logger.error(
            "%s courier handler called in RapidPro with URL: %s" % (self.channel_name, request.get_full_path())
        )
        return HttpResponse("%s handling only implemented in Courier" % self.channel_name, status=404)


class ImiMobileCallHandler(BaseChannelHandler):  # pragma: needs cover

    handler_url = r"^imimobile/(?P<uuid>[a-z0-9\-]+)/?$"
    handler_name = "handlers.imimobile_call_handler"

    @csrf_exempt
    def dispatch(self, request, *args, **kwargs):
        return super(BaseChannelHandler, self).dispatch(request, *args, **kwargs)

    def get(self, request, *args, **kwargs):
        return HttpResponse("Must be called as a POST", status=400)

    def post(self, request, *args, **kwargs):
        from temba.ivr.models import IVRCall

        request_body = force_text(request.body)
        request_path = request.get_full_path()
        request_method = request.method

        if not request_body:
            return HttpResponse("")

        request_uuid = kwargs["uuid"]
        channel = Channel.objects.filter(uuid=request_uuid, is_active=True, channel_type="IMI").first()

        if not channel:
            return HttpResponse("Channel not found for id: %s" % request_uuid, status=400)

        xml_root = et.fromstring(request_body)
        status = xml_root.find("./evt-id").text
        call_uuid = xml_root.find("./evt-info/correlationid").text

        if call_uuid is None:
            return HttpResponse("Missing uuid parameter, ignoring")

        call = IVRCall.objects.filter(external_id=call_uuid).first()

        if not call:
            response = dict(message="Call not found for %s" % call_uuid)
            return JsonResponse(response)

        channel = call.channel
        channel_type = channel.channel_type
        call.update_status(status, None, channel_type)
        call.save()

        response = dict(
            description="Updated call status", call=dict(status=call.get_status_display(), duration=call.duration)
        )

        event = HttpEvent(request_method, request_path, request_body, 200, json.dumps(response))
        ChannelLog.log_ivr_interaction(call, "Updated call status", event)

        if call.status == IVRCall.COMPLETED:
            # if our call is completed, hangup
            runs = FlowRun.objects.filter(connection=call)
            for run in runs:
                if not run.is_completed():
                    run.set_completed(exit_uuid=None)

        return JsonResponse(response)<|MERGE_RESOLUTION|>--- conflicted
+++ resolved
@@ -1,10 +1,7 @@
 import logging
 
-<<<<<<< HEAD
 import pytz
 import xml.etree.ElementTree as et
-=======
->>>>>>> 38a125be
 from twilio.twiml.voice_response import VoiceResponse
 
 from django.db.models import Q
