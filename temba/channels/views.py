--- conflicted
+++ resolved
@@ -1798,44 +1798,6 @@
 
             return super(ChannelCRUDL.ClaimAuthenticatedExternal, self).form_valid(form)
 
-<<<<<<< HEAD
-    class ClaimGlobe(ClaimAuthenticatedExternal):
-        class GlobeClaimForm(forms.Form):
-            number = forms.CharField(max_length=14, min_length=1, label=_("Number"),
-                                     help_text=_("The shortcode you have been assigned by Globe Labs "
-                                                 "ex: 15543"))
-            app_id = forms.CharField(label=_("Application Id"),
-                                     help_text=_("The id of your Globe Labs application"))
-            app_secret = forms.CharField(label=_("Application Secret"),
-                                         help_text=_("The secret assigned to your Globe Labs application"))
-            passphrase = forms.CharField(label=_("Passphrase"),
-                                         help_text=_("The passphrase assigned to you by Globe Labs to support sending"))
-
-        title = _("Connect Globe")
-        template_name = 'channels/channel_claim_globe.html'
-        channel_type = Channel.TYPE_GLOBE
-        form_class = GlobeClaimForm
-        fields = ('number', 'app_id', 'app_secret', 'passphrase')
-
-        def get_submitted_country(self, data):  # pragma: needs cover
-            return 'PH'
-
-        def form_valid(self, form):
-            org = self.request.user.get_org()
-
-            if not org:  # pragma: no cover
-                raise Exception(_("No org for this user, cannot claim"))
-
-            data = form.cleaned_data
-            self.object = Channel.add_config_external_channel(org, self.request.user,
-                                                              'PH', data['number'], Channel.TYPE_GLOBE,
-                                                              dict(app_id=data['app_id'],
-                                                                   app_secret=data['app_secret'],
-                                                                   passphrase=data['passphrase']),
-                                                              role=Channel.ROLE_SEND + Channel.ROLE_RECEIVE)
-
-            return super(ChannelCRUDL.ClaimAuthenticatedExternal, self).form_valid(form)
-=======
     class ClaimHub9(ClaimAuthenticatedExternal):
         title = _("Connect Hub9")
         channel_type = Channel.TYPE_HUB9
@@ -1846,7 +1808,6 @@
 
         def get_submitted_country(self, data):  # pragma: needs cover
             return "ID"
->>>>>>> 256151eb
 
     class ClaimShaqodoon(ClaimAuthenticatedExternal):
         class ShaqodoonForm(forms.Form):
