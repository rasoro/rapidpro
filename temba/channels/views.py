--- conflicted
+++ resolved
@@ -36,30 +36,6 @@
 from twilio import TwilioRestException
 from twython import Twython
 from uuid import uuid4
-<<<<<<< HEAD
-from .models import Channel, ChannelEvent, SyncEvent, Alert, ChannelLog, ChannelCount, M3TECH, TWILIO_MESSAGING_SERVICE, \
-    SEND_BODY
-from .models import PLIVO_AUTH_ID, PLIVO_AUTH_TOKEN, PLIVO, BLACKMYNA, SMSCENTRAL, VERIFY_SSL, JASMIN, FACEBOOK, HUB9
-from .models import PASSWORD, RECEIVE, SEND, CALL, ANSWER, SEND_METHOD, SEND_URL, USERNAME, CLICKATELL, HIGH_CONNECTION
-from .models import ANDROID, EXTERNAL, INFOBIP, KANNEL, NEXMO, TWILIO, TWITTER, VUMI, VUMI_USSD, VERBOICE, SHAQODOON, \
-    MBLOX, GLOBE
-from .models import ENCODING, ENCODING_CHOICES, DEFAULT_ENCODING, YO, USE_NATIONAL, START, TELEGRAM, CHIKKA, AUTH_TOKEN
-from .models import DEFAULT_SEND_BODY
-
-RELAYER_TYPE_ICONS = {ANDROID: "icon-channel-android",
-                      CHIKKA: "icon-channel-external",
-                      EXTERNAL: "icon-channel-external",
-                      KANNEL: "icon-channel-kannel",
-                      NEXMO: "icon-channel-nexmo",
-                      VERBOICE: "icon-channel-external",
-                      TWILIO: "icon-channel-twilio",
-                      TWILIO_MESSAGING_SERVICE: "icon-channel-twilio",
-                      PLIVO: "icon-channel-plivo",
-                      CLICKATELL: "icon-channel-clickatell",
-                      TWITTER: "icon-twitter",
-                      TELEGRAM: "icon-telegram",
-                      FACEBOOK: "icon-facebook-official"}
-=======
 from .models import Channel, ChannelEvent, SyncEvent, Alert, ChannelLog, ChannelCount
 
 RELAYER_TYPE_ICONS = {Channel.TYPE_ANDROID: "icon-channel-android",
@@ -76,7 +52,6 @@
                       Channel.TYPE_TELEGRAM: "icon-telegram",
                       Channel.TYPE_FACEBOOK: "icon-facebook-official",
                       Channel.TYPE_VIBER: "icon-viber"}
->>>>>>> eaa873c2
 
 SESSION_TWITTER_TOKEN = 'twitter_oauth_token'
 SESSION_TWITTER_SECRET = 'twitter_oauth_token_secret'
@@ -567,18 +542,10 @@
     actions = ('list', 'claim', 'update', 'read', 'delete', 'search_numbers', 'claim_twilio',
                'claim_android', 'claim_africas_talking', 'claim_chikka', 'configuration', 'claim_external',
                'search_nexmo', 'claim_nexmo', 'bulk_sender_options', 'create_bulk_sender', 'claim_infobip',
-<<<<<<< HEAD
-               'claim_hub9', 'claim_vumi', 'claim_vumi_ussd', 'create_caller', 'claim_kannel', 'claim_twitter',
-               'claim_shaqodoon', 'claim_verboice', 'claim_clickatell', 'claim_plivo', 'search_plivo',
-               'claim_high_connection', 'claim_blackmyna', 'claim_smscentral', 'claim_start', 'claim_telegram',
-               'claim_m3tech', 'claim_yo', 'claim_twilio_messaging_service', 'claim_zenvia', 'claim_jasmin',
-               'claim_mblox', 'claim_facebook', 'claim_globe')
-=======
-               'claim_hub9', 'claim_vumi', 'create_caller', 'claim_kannel', 'claim_twitter', 'claim_shaqodoon',
+               'claim_hub9', 'claim_vumi', 'claim_vumi_ussd', 'create_caller', 'claim_kannel', 'claim_twitter', 'claim_shaqodoon',
                'claim_verboice', 'claim_clickatell', 'claim_plivo', 'search_plivo', 'claim_high_connection', 'claim_blackmyna',
                'claim_smscentral', 'claim_start', 'claim_telegram', 'claim_m3tech', 'claim_yo', 'claim_viber', 'create_viber',
                'claim_twilio_messaging_service', 'claim_zenvia', 'claim_jasmin', 'claim_mblox', 'claim_facebook', 'claim_globe')
->>>>>>> eaa873c2
     permissions = True
 
     class AnonMixin(OrgPermsMixin):
@@ -1592,11 +1559,7 @@
 
             data = form.cleaned_data
             self.object = Channel.add_config_external_channel(org, self.request.user,
-<<<<<<< HEAD
                                                               data['country'], data['number'], self.channel_type,
-=======
-                                                              data['country'], data['number'], Channel.TYPE_VUMI,
->>>>>>> eaa873c2
                                                               dict(account_key=data['account_key'],
                                                                    access_token=str(uuid4()),
                                                                    transport_name=data['transport_name'],
@@ -1605,7 +1568,7 @@
             return super(ChannelCRUDL.ClaimAuthenticatedExternal, self).form_valid(form)
 
     class ClaimVumiUssd(ClaimVumi):
-        channel_type = VUMI_USSD
+        channel_type = Channel.TYPE_VUMI_USSD
 
     class ClaimClickatell(ClaimAuthenticatedExternal):
         class ClickatellForm(forms.Form):
