from __future__ import absolute_import, unicode_literals

import base64
import hashlib
import hmac
import json
import phonenumbers
import plivo
import pycountry
import pytz
import time

from datetime import datetime, timedelta
from django import forms
from django.conf import settings
from django.contrib import messages
from django.core.exceptions import ValidationError
from django.core.urlresolvers import reverse
from django.db.models import Count, Sum
from django.http import Http404, HttpResponse, HttpResponseRedirect
from django.shortcuts import redirect
from django.utils import timezone
from django.utils.translation import ugettext_lazy as _
from django_countries.data import COUNTRIES
from phonenumbers.phonenumberutil import region_code_for_number
from smartmin.views import SmartCRUDL, SmartReadView
from smartmin.views import SmartUpdateView, SmartDeleteView, SmartTemplateView, SmartListView, SmartFormView
from temba.contacts.models import TEL_SCHEME, TWITTER_SCHEME, TELEGRAM_SCHEME, URN_SCHEME_CHOICES
from temba.msgs.models import Broadcast, Call, Msg, QUEUED, PENDING
from temba.orgs.models import Org, ACCOUNT_SID
from temba.orgs.views import OrgPermsMixin, OrgObjPermsMixin, ModalMixin
from temba.utils.middleware import disable_middleware
from temba.utils import analytics, non_atomic_when_eager, timezone_to_country_code
from twilio import TwilioRestException
from twython import Twython
from uuid import uuid4
from .models import Channel, SyncEvent, Alert, ChannelLog, ChannelCount, M3TECH, TWILIO_MESSAGING_SERVICE
from .models import PLIVO_AUTH_ID, PLIVO_AUTH_TOKEN, PLIVO, BLACKMYNA, SMSCENTRAL, VERIFY_SSL
from .models import PASSWORD, RECEIVE, SEND, CALL, ANSWER, SEND_METHOD, SEND_URL, USERNAME, CLICKATELL, HIGH_CONNECTION
from .models import ANDROID, EXTERNAL, HUB9, INFOBIP, KANNEL, NEXMO, TWILIO, TWITTER, VUMI, VERBOICE, SHAQODOON
from .models import ENCODING, ENCODING_CHOICES, DEFAULT_ENCODING, YO, USE_NATIONAL, START, TELEGRAM, AUTH_TOKEN

RELAYER_TYPE_ICONS = {ANDROID: "icon-channel-android",
                      EXTERNAL: "icon-channel-external",
                      KANNEL: "icon-channel-kannel",
                      NEXMO: "icon-channel-nexmo",
                      VERBOICE: "icon-channel-external",
                      TWILIO: "icon-channel-twilio",
                      TWILIO_MESSAGING_SERVICE: "icon-channel-twilio",
                      PLIVO: "icon-channel-plivo",
                      CLICKATELL: "icon-channel-clickatell",
                      TWITTER: "icon-twitter",
                      TELEGRAM: "icon-telegram"}

SESSION_TWITTER_TOKEN = 'twitter_oauth_token'
SESSION_TWITTER_SECRET = 'twitter_oauth_token_secret'

TWILIO_SEARCH_COUNTRIES = (('BE', _("Belgium")),
                           ('CA', _("Canada")),
                           ('FI', _("Finland")),
                           ('NO', _("Norway")),
                           ('PL', _("Poland")),
                           ('ES', _("Spain")),
                           ('SE', _("Sweden")),
                           ('GB', _("United Kingdom")),
                           ('US', _("United States")))

TWILIO_SUPPORTED_COUNTRIES = (('AU', _("Australia")),
                              ('AT', _("Austria")),
                              ('BE', _("Belgium")),
                              ('CA', _("Canada")),
                              ('CL', _("Chile")), #Beta
                              ('CZ', _("Czech Republic")), #Beta
                              ('DK', _("Denmark")), #Beta
                              ('EE', _("Estonia")),
                              ('FI', _("Finland")),
                              ('FR', _("France")), #Beta
                              ('DE', _("Germany")),
                              ('HK', _("Hong Kong")),
                              ('HU', _("Hungary")), #Beta
                              ('IE', _("Ireland")),
                              ('IL', _("Israel")), #Beta
                              ('LT', _("Lithuania")),
                              ('MX', _("Mexico")), #Beta
                              ('NO', _("Norway")),
                              ('PL', _("Poland")),
                              ('ES', _("Spain")),
                              ('SE', _("Sweden")),
                              ('CH', _("Switzerland")),
                              ('GB', _("United Kingdom")),
                              ('US', _("United States")))

TWILIO_SUPPORTED_COUNTRY_CODES = [61, 43, 32, 1, 56, 420, 45, 372, 358, 33, 49, 852, 36, 353, 972, 370, 52, 47, 48, 34, 46, 41, 44]

NEXMO_SUPPORTED_COUNTRIES = (('AU', _('Australia')),
                             ('AT', _('Austria')),
                             ('BE', _('Belgium')),
                             ('CA', _('Canada')),
                             ('CL', _('Chile')),
                             ('CR', _('Costa Rica')),
                             ('CZ', _('Czech Republic')),
                             ('DK', _('Denmark')),
                             ('EE', _('Estonia')),
                             ('FI', _('Finland')),
                             ('FR', _('France')),
                             ('DE', _('Germany')),
                             ('HK', _('Hong Kong')),
                             ('HU', _('Hungary')),
                             ('ID', _('Indonesia')),
                             ('IE', _('Ireland')),
                             ('IL', _('Israel')),
                             ('IT', _('Italy')),
                             ('LV', _('Latvia')),
                             ('LT', _('Lithuania')),
                             ('MY', _('Malaysia')),
                             ('MX', _('Mexico')),
                             ('MW', _('Malawi')),
                             ('NL', _('Netherlands')),
                             ('NO', _('Norway')),
                             ('PK', _('Pakistan')),
                             ('PL', _('Poland')),
                             ('PR', _('Puerto Rico')),
                             ('RO', _('Romania')),
                             ('RU', _('Russia')),
                             ('RW', _('Rwanda')),
                             ('SK', _('Slovakia')),
                             ('ZA', _('South Africa')),
                             ('KR', _('South Korea')),
                             ('ES', _('Spain')),
                             ('SE', _('Sweden')),
                             ('CH', _('Switzerland')),
                             ('GB', _('United Kingdom')),
                             ('US', _('United States')))

NEXMO_SUPPORTED_COUNTRY_CODES = [61, 43, 32, 1, 56, 506, 420, 45, 372, 358, 33, 49, 852, 36, 353, 972, 39, 371, 370,
                                 60, 52, 31, 47, 92, 48, 1787, 40, 7, 250, 421, 27, 82, 34, 46, 41, 44, 265, 62]

PLIVO_SUPPORTED_COUNTRIES = (('AU', _('Australia')),
                             ('BE', _('Belgium')),
                             ('CA', _('Canada')),
                             ('CZ', _('Czech Republic')),
                             ('EE', _('Estonia')),
                             ('FI', _('Finland')),
                             ('DE', _('Germany')),
                             ('HK', _('Hong Kong')),
                             ('HU', _('Hungary')),
                             ('IL', _('Israel')),
                             ('LT', _('Lithuania')),
                             ('MX', _('Mexico')),
                             ('NO', _('Norway')),
                             ('PK', _('Pakistan')),
                             ('PL', _('Poland')),
                             ('ZA', _('South Africa')),
                             ('SE', _('Sweden')),
                             ('CH', _('Switzerland')),
                             ('GB', _('United Kingdom')),
                             ('US', _('United States')))

PLIVO_SUPPORTED_COUNTRY_CODES = [61, 32, 1, 420, 372, 358, 49, 852, 36, 972, 370, 52, 47, 92, 48, 27, 46, 41, 44]

# django_countries now uses a dict of countries, let's turn it in our tuple
# list of codes and countries sorted by country name
ALL_COUNTRIES = sorted(((code, name) for code, name in COUNTRIES.items()), key=lambda x: x[1])

def get_channel_icon(channel_type):
    return RELAYER_TYPE_ICONS.get(channel_type, "icon-channel-external")


def channel_status_processor(request):
    status = dict()
    user = request.user

    if user.is_superuser or user.is_anonymous():
        return status

    # from the logged in user get the channel
    org = user.get_org()

    allowed = False
    if org:
        allowed = user.has_org_perm(org, 'channels.channel_claim')

    if allowed:
        # only care about channels that are older than an hour
        cutoff = timezone.now() - timedelta(hours=1)
        send_channel = org.get_send_channel(scheme=TEL_SCHEME)
        call_channel = org.get_call_channel()

        # twitter is a suitable sender
        if not send_channel:
            send_channel = org.get_send_channel(scheme=TWITTER_SCHEME)

        # as is telegram
        if not send_channel:
            send_channel = org.get_send_channel(scheme=TELEGRAM_SCHEME)

        status['send_channel'] = send_channel
        status['call_channel'] = call_channel
        status['has_outgoing_channel'] = send_channel or call_channel

        channels = org.channels.filter(is_active=True)
        for channel in channels:

            if channel.created_on > cutoff:
                continue

            if not channel.is_new():
                # delayed out going messages
                if channel.get_delayed_outgoing_messages():
                    status['unsent_msgs'] = True

                # see if it hasn't synced in a while
                if not channel.get_recent_syncs():
                    status['delayed_syncevents'] = True

                # don't have to keep looking if they've both failed
                if 'delayed_syncevents' in status and 'unsent_msgs' in status:
                    break

    return status


def get_commands(channel, commands, sync_event=None):

    # we want to find all queued messages

    # all outgoing messages for our channel that are queued up
    broadcasts = Broadcast.objects.filter(status__in=[QUEUED, PENDING], schedule=None,
                                          msgs__channel=channel).distinct().order_by('created_on', 'pk')

    outgoing_messages = 0
    for broadcast in broadcasts:
        # Send command looks like this:
        # {
        #    "cmd":"send",
        #    "to":[{number:"250788382384", "id":26],
        #    "msg":"Is water point A19 still functioning?"
        # }
        msgs = broadcast.get_messages().filter(status__in=[PENDING, QUEUED]).exclude(topup=None)

        if sync_event:
            pending_msgs = sync_event.get_pending_messages()
            retry_msgs = sync_event.get_retry_messages()
            msgs = msgs.exclude(pk__in=pending_msgs).exclude(pk__in=retry_msgs)

        outgoing_messages += len(msgs)

        if msgs:
            commands += broadcast.get_sync_commands(channel=channel)

    # TODO: add in other commands for the channel
    # We need a queueable model similar to messages for sending arbitrary commands to the client

    return commands

@disable_middleware
def sync(request, channel_id):
    start = time.time()

    if request.method != 'POST':
        return HttpResponse(status=500, content='POST Required')

    commands = []
    channel = Channel.objects.filter(pk=channel_id, is_active=True)
    if not channel:
        return HttpResponse(json.dumps(dict(cmds=[dict(cmd='rel', relayer_id=channel_id)])), content_type='application/javascript')

    channel = channel[0]

    request_time = request.REQUEST.get('ts', '')
    request_signature = request.REQUEST.get('signature', '')

    if not channel.secret or not channel.org:
        return HttpResponse(json.dumps(dict(cmds=[channel.build_registration_command()])), content_type='application/javascript')

    #print "\n\nSECRET: '%s'" % channel.secret
    #print "TS: %s" % request_time
    #print "BODY: '%s'\n\n" % request.body

    # check that the request isn't too old (15 mins)
    now = time.time()
    if abs(now - int(request_time)) > 60 * 15:
        return HttpResponse(status=401, content='{ "error_id": 3, "error": "Old Request", "cmds":[] }')

    # sign the request
    signature = hmac.new(key=str(channel.secret + request_time), msg=bytes(request.body), digestmod=hashlib.sha256).digest()

    # base64 and url sanitize
    signature = base64.urlsafe_b64encode(signature).strip()

    if request_signature != signature:
        return HttpResponse(status=401,
                            content='{ "error_id": 1, "error": "Invalid signature: \'%(request)s\'", "cmds":[] }' % {'request':request_signature})

    # update our last seen on our channel
    channel.last_seen = timezone.now()
    channel.save()

    sync_event = None

    # Take the update from the client
    if request.body:

        client_updates = json.loads(request.body)

        print "==GOT SYNC"
        print json.dumps(client_updates, indent=2)

        incoming_count = 0
        if 'cmds' in client_updates:
            cmds = client_updates['cmds']

            for cmd in cmds:
                handled = False
                extra = None

                if 'cmd' in cmd:
                    keyword = cmd['cmd']

                    # catchall for commands that deal with a single message
                    if 'msg_id' in cmd:
                        msg = Msg.all_messages.filter(pk=cmd['msg_id'],
                                                 org=channel.org)
                        if msg:
                            msg = msg[0]
                            handled = msg.update(cmd)

                    # creating a new message
                    elif keyword == 'mo_sms':
                        date = datetime.fromtimestamp(int(cmd['ts']) / 1000).replace(tzinfo=pytz.utc)

                        # it is possible to receive spam SMS messages from no number on some carriers
                        tel = cmd['phone'] if cmd['phone'] else 'empty'

                        msg = Msg.create_incoming(channel, (TEL_SCHEME, tel), cmd['msg'], date=date)
                        if msg:
                            extra = dict(msg_id=msg.id)
                            handled = True

                    # phone event
                    elif keyword == 'call':
                        date = datetime.fromtimestamp(int(cmd['ts']) / 1000).replace(tzinfo=pytz.utc)

                        duration = 0
                        if cmd['type'] != 'miss':
                            duration = cmd['dur']

                        # Android sometimes will pass us a call from an 'unknown number', which is null
                        # ignore these events on our side as they have no purpose and break a lot of our
                        # assumptions
                        if cmd['phone']:
                            Call.create_call(channel=channel,
                                             phone=cmd['phone'],
                                             date=date,
                                             duration=duration,
                                             call_type=cmd['type'])
                        handled = True

                    elif keyword == 'gcm':
                        # update our gcm and uuid
                        channel.gcm_id = cmd['gcm_id']
                        channel.uuid = cmd.get('uuid', None)
                        channel.save()

                        # no acking the gcm
                        handled = False

                    elif keyword == 'reset':
                        # release this channel
                        channel.release(False)
                        channel.save()

                        # ack that things got handled
                        handled = True

                    elif keyword == 'status':
                        sync_event = SyncEvent.create(channel, cmd, cmds)
                        Alert.check_power_alert(sync_event)

                        # tell the channel to update its org if this channel got moved
                        if channel.org and 'org_id' in cmd and channel.org.pk != cmd['org_id']:
                            commands.append(dict(cmd='claim', org_id=channel.org.pk))

                        # we don't ack status messages since they are always included
                        handled = False

                # is this something we can ack?
                if 'p_id' in cmd and handled:
                    ack = dict(p_id=cmd['p_id'], cmd="ack")
                    if extra:
                        ack['extra'] = extra

                    commands.append(ack)

    outgoing_cmds = get_commands(channel, commands, sync_event)
    result = dict(cmds=outgoing_cmds)

    if sync_event:
        sync_event.outgoing_command_count = len([_ for _ in outgoing_cmds if _['cmd'] != 'ack'])
        sync_event.save()

    print "==RESPONDING WITH:"
    print json.dumps(result, indent=2)

    # keep track of how long a sync takes
    analytics.gauge('temba.relayer_sync', time.time() - start)

    return HttpResponse(json.dumps(result), content_type='application/javascript')


@disable_middleware
def register(request):
    """
    Endpoint for Android devices registering with this server
    """
    if request.method != 'POST':
        return HttpResponse(status=500, content=_('POST Required'))

    client_payload = json.loads(request.body)
    cmds = client_payload['cmds']

    # look up a channel with that id
    channel = Channel.get_or_create_android(cmds[0], cmds[1])
    cmd = channel.build_registration_command()

    result = dict(cmds=[cmd])
    return HttpResponse(json.dumps(result), content_type='application/javascript')


class ClaimAndroidForm(forms.Form):
    claim_code = forms.CharField(max_length=12, help_text=_("The claim code from your Android phone"))
    phone_number = forms.CharField(max_length=15, help_text=_("The phone number of the phone"))

    def __init__(self, *args, **kwargs):
        self.org = kwargs.pop('org')
        super(ClaimAndroidForm, self).__init__(*args, **kwargs)

    def clean_claim_code(self):
        claim_code = self.cleaned_data['claim_code']
        claim_code = claim_code.replace(' ', '').upper()

        # is there a channel with that claim?
        channel = Channel.objects.filter(claim_code=claim_code, is_active=True).first()

        if not channel:
            raise forms.ValidationError(_("Invalid claim code, please check and try again."))
        else:
            self.cleaned_data['channel'] = channel

        return claim_code

    def clean_phone_number(self):
        number = self.cleaned_data['phone_number']

        if 'channel' in self.cleaned_data:
            channel = self.cleaned_data['channel']

            # ensure number is valid for the channel's country
            try:
                normalized = phonenumbers.parse(number, channel.country.code)
                if not phonenumbers.is_possible_number(normalized):
                    raise forms.ValidationError(_("Invalid phone number, try again."))
            except Exception:  # pragma: no cover
                raise forms.ValidationError(_("Invalid phone number, try again."))

            number = phonenumbers.format_number(normalized, phonenumbers.PhoneNumberFormat.E164)

            # ensure no other active channel has this number
            if self.org.channels.filter(address=number, is_active=True).exclude(pk=channel.pk).exists():
                raise forms.ValidationError(_("Another channel has this number. Please remove that channel first."))

        return number


class UpdateChannelForm(forms.ModelForm):
    def __init__(self, *args, **kwargs):
        self.object = kwargs['object']
        del kwargs['object']

        super(UpdateChannelForm, self).__init__(*args, **kwargs)
        self.add_config_fields()

    def add_config_fields(self):
        pass

    class Meta:
        model = Channel
        fields = 'name', 'address', 'country', 'alert_email'
        config_fields = []
        readonly = ('address', 'country',)
        labels = {'address': _('Address')}
        helps = {'address': _('The number or address of this channel')}


class UpdateNexmoForm(UpdateChannelForm):
    class Meta(UpdateChannelForm.Meta):
        readonly = ('country',)


class UpdateAndroidForm(UpdateChannelForm):
    class Meta(UpdateChannelForm.Meta):
        readonly = []
        helps = {'address': _('Phone number of this device')}


class UpdateTwitterForm(UpdateChannelForm):
    class Meta(UpdateChannelForm.Meta):
        fields = 'name', 'address', 'alert_email'
        readonly = ('address',)
        labels = {'address': _('Handle')}
        helps = {'address': _('Twitter handle of this channel')}


class ChannelCRUDL(SmartCRUDL):
    model = Channel
    actions = ('list', 'claim', 'update', 'read', 'delete', 'search_numbers', 'claim_twilio',
               'claim_android', 'claim_africas_talking', 'claim_zenvia', 'configuration', 'claim_external',
               'search_nexmo', 'claim_nexmo', 'bulk_sender_options', 'create_bulk_sender', 'claim_infobip',
               'claim_hub9', 'claim_vumi', 'create_caller', 'claim_kannel', 'claim_twitter', 'claim_shaqodoon',
               'claim_verboice', 'claim_clickatell', 'claim_plivo', 'search_plivo', 'claim_high_connection',
<<<<<<< HEAD
               'claim_blackmyna', 'claim_smscentral', 'claim_start', 'claim_m3tech', 'claim_yo',
               'claim_twilio_messaging_service')
=======
               'claim_blackmyna', 'claim_smscentral', 'claim_start', 'claim_telegram', 'claim_m3tech', 'claim_yo')
>>>>>>> c7c95def
    permissions = True

    class AnonMixin(OrgPermsMixin):
        """
        Mixin that makes sure that anonymous orgs cannot add channels (have no permission if anon)
        """
        def has_permission(self, request, *args, **kwargs):
            org = self.derive_org()
            if not org or org.is_anon:
                return False
            else:
                return super(ChannelCRUDL.AnonMixin, self).has_permission(request, *args, **kwargs)

    class Read(OrgObjPermsMixin, SmartReadView):
        exclude = ('id', 'is_active', 'created_by', 'modified_by', 'modified_on', 'gcm_id')

        @classmethod
        def derive_url_pattern(cls, path, action):
            # overloaded to have uuid pattern instead of integer id
            return r'^%s/%s/(?P<uuid>[^/]+)/$' % (path, action)

        def get_object(self, queryset=None):
            uuid = self.kwargs.get('uuid')
            channel = Channel.objects.filter(uuid=uuid, is_active=True).first()
            if channel is None:
                raise Http404("No active channel with that UUID")
            return channel

        def get_gear_links(self):
            links = []

            if self.has_org_perm("channels.channel_update"):
                links.append(dict(title=_('Edit'),
                                  style='btn-primary',
                                  href=reverse('channels.channel_update', args=[self.get_object().id])))

                sender = self.get_object().get_sender()
                if sender and sender.is_delegate_sender():
                    links.append(dict(title=_('Disable Bulk Sending'),
                                      style='btn-primary',
                                      href="#",
                                      js_class='remove-sender'))
                elif self.get_object().channel_type == ANDROID:
                    links.append(dict(title=_('Enable Bulk Sending'),
                                      style='btn-primary',
                                      href="%s?channel=%d" % (reverse("channels.channel_bulk_sender_options"), self.get_object().pk)))

                caller = self.get_object().get_caller()
                if caller and caller.is_delegate_caller():
                    links.append(dict(title=_('Disable Voice Calling'),
                                      style='btn-primary',
                                      href="#",
                                      js_class='remove-caller'))

            if self.has_org_perm("channels.channel_delete"):
                links.append(dict(title=_('Remove'),
                                  js_class='remove-channel',
                                  href="#"))
            return links

        def get_context_data(self, **kwargs):
            context = super(ChannelCRUDL.Read, self).get_context_data(**kwargs)
            channel = self.object

            sync_events = SyncEvent.objects.filter(channel=channel.id).order_by('-created_on')
            context['last_sync'] = sync_events.first()

            if 'HTTP_X_FORMAX' in self.request.META:  # no additional data needed if request is only for formax
                return context

            if not channel.is_active:
                raise Http404("No active channel with that id")

            context['msg_count'] = channel.get_msg_count()
            context['ivr_count'] = channel.get_ivr_count()

            # power source stats data
            source_stats = [[event['power_source'], event['count']]
                            for event in sync_events.order_by('power_source')
                                                    .values('power_source')
                                                    .annotate(count=Count('power_source'))]
            context['source_stats'] = source_stats

            # network connected to stats
            network_stats = [[event['network_type'], event['count']]
                             for event in sync_events.order_by('network_type')
                                                     .values('network_type')
                                                     .annotate(count=Count('network_type'))]
            context['network_stats'] = network_stats

            total_network = 0
            network_share = []

            for net in network_stats:
                total_network += net[1]

            total_share = 0
            for net_stat in network_stats:
                share = int(round((100 * net_stat[1]) / float(total_network)))
                net_name = net_stat[0]

                if net_name != "NONE" and net_name != "UNKNOWN" and share > 0:
                    network_share.append([net_name, share])
                    total_share += share

            other_share = 100 - total_share
            if other_share > 0:
                network_share.append(["OTHER", other_share])

            context['network_share'] = sorted(network_share, key=lambda _: _[1], reverse=True)

            # add to context the latest sync events to display in a table
            context['latest_sync_events'] = sync_events[:10]

            # delayed sync event
            if not channel.is_new():
                if sync_events:
                    latest_sync_event = sync_events[0]
                    interval = timezone.now() - latest_sync_event.created_on
                    seconds = interval.seconds + interval.days * 24 * 3600
                    if seconds > 3600:
                        context['delayed_sync_event'] = latest_sync_event

                # unsent messages
                unsent_msgs = channel.get_delayed_outgoing_messages()

                if unsent_msgs:
                    context['unsent_msgs_count'] = unsent_msgs.count()

            end_date = (timezone.now() + timedelta(days=1)).date()
            start_date = end_date - timedelta(days=30)

            context['start_date'] = start_date
            context['end_date'] = end_date

            message_stats = []

            # build up the channels we care about for outgoing messages
            channels = [channel]
            for sender in Channel.objects.filter(parent=channel):
                channels.append(sender)

            msg_in = []
            msg_out = []
            ivr_in = []
            ivr_out = []

            message_stats.append(dict(name=_('Incoming Text'), data=msg_in))
            message_stats.append(dict(name=_('Outgoing Text'), data=msg_out))

            if context['ivr_count']:
                message_stats.append(dict(name=_('Incoming IVR'), data=ivr_in))
                message_stats.append(dict(name=_('Outgoing IVR'), data=ivr_out))

            # get all our counts for that period
            daily_counts = list(ChannelCount.objects.filter(channel__in=channels, day__gte=start_date)
                                                    .filter(count_type__in=[ChannelCount.INCOMING_MSG_TYPE,
                                                                            ChannelCount.OUTGOING_MSG_TYPE,
                                                                            ChannelCount.INCOMING_IVR_TYPE,
                                                                            ChannelCount.OUTGOING_IVR_TYPE])
                                                    .values('day', 'count_type')
                                                    .order_by('day', 'count_type')
                                                    .annotate(count_sum=Sum('count')))

            current = start_date
            while current <= end_date:
                # for every date we care about
                while daily_counts and daily_counts[0]['day'] == current:
                    daily_count = daily_counts.pop(0)
                    if daily_count['count_type'] == ChannelCount.INCOMING_MSG_TYPE:
                        msg_in.append(dict(date=daily_count['day'], count=daily_count['count_sum']))
                    elif daily_count['count_type'] == ChannelCount.OUTGOING_MSG_TYPE:
                        msg_out.append(dict(date=daily_count['day'], count=daily_count['count_sum']))
                    elif daily_count['count_type'] == ChannelCount.INCOMING_IVR_TYPE:
                        ivr_in.append(dict(date=daily_count['day'], count=daily_count['count_sum']))
                    elif daily_count['count_type'] == ChannelCount.OUTGOING_IVR_TYPE:
                        ivr_out.append(dict(date=daily_count['day'], count=daily_count['count_sum']))

                current = current + timedelta(days=1)

            context['message_stats'] = message_stats
            context['has_messages'] = len(msg_in) or len(msg_out) or len(ivr_in) or len(ivr_out)

            message_stats_table = []

            # we'll show totals for every month since this channel was started
            month_start = channel.created_on.replace(day=1, hour=0, minute=0, second=0, microsecond=0)

            # get our totals grouped by month
            monthly_totals = list(ChannelCount.objects.filter(channel=channel, day__gte=month_start)
                                                      .filter(count_type__in=[ChannelCount.INCOMING_MSG_TYPE,
                                                                              ChannelCount.OUTGOING_MSG_TYPE,
                                                                              ChannelCount.INCOMING_IVR_TYPE,
                                                                              ChannelCount.OUTGOING_IVR_TYPE])
                                                      .extra({'month': "date_trunc('month', day)"})
                                                      .values('month', 'count_type')
                                                      .order_by('month', 'count_type')
                                                      .annotate(count_sum=Sum('count')))

            # calculate our summary table for last 12 months
            now = timezone.now()
            while month_start < now:
                msg_in = 0
                msg_out = 0
                ivr_in = 0
                ivr_out = 0

                while monthly_totals and monthly_totals[0]['month'] == month_start:
                    monthly_total = monthly_totals.pop(0)
                    if monthly_total['count_type'] == ChannelCount.INCOMING_MSG_TYPE:
                        msg_in = monthly_total['count_sum']
                    elif monthly_total['count_type'] == ChannelCount.OUTGOING_MSG_TYPE:
                        msg_out = monthly_total['count_sum']
                    elif monthly_total['count_type'] == ChannelCount.INCOMING_IVR_TYPE:
                        ivr_in = monthly_total['count_sum']
                    elif monthly_total['count_type'] == ChannelCount.OUTGOING_IVR_TYPE:
                        ivr_out = monthly_total['count_sum']

                message_stats_table.append(dict(month_start=month_start,
                                                incoming_messages_count=msg_in,
                                                outgoing_messages_count=msg_out,
                                                incoming_ivr_count=ivr_in,
                                                outgoing_ivr_count=ivr_out))

                month_start = (month_start + timedelta(days=32)).replace(day=1)

            # reverse our table so most recent is first
            message_stats_table.reverse()
            context['message_stats_table'] = message_stats_table

            return context

    class Delete(ModalMixin, OrgObjPermsMixin, SmartDeleteView):
        cancel_url = 'id@channels.channel_read'
        title = _("Remove Android")
        success_message = ''
        form = []

        def get_success_url(self):
            return reverse('orgs.org_home')

        def post(self, request, *args, **kwargs):
            channel = self.get_object()

            try:
                channel.release(trigger_sync=self.request.META['SERVER_NAME'] != "testserver")

                if channel.channel_type == TWILIO and not channel.is_delegate_sender():
                    messages.info(request, _("We have disconnected your Twilio number. If you do not need this number you can delete it from the Twilio website."))
                else:
                    messages.info(request, _("Your phone number has been removed."))

                return HttpResponseRedirect(self.get_success_url())

            except TwilioRestException as e:
                if e.code == 20003:
                    messages.error(request, _("We can no longer authenticate with your Twilio Account. To delete this channel please update your Twilio connection settings."))
                else:
                    messages.error(request, _("Twilio reported an error removing your channel (Twilio error %s). Please try again later." % e.code))
                return HttpResponseRedirect(reverse("orgs.org_home"))

            except Exception as e:  # pragma: no cover
                import traceback
                traceback.print_exc(e)
                messages.error(request, _("We encountered an error removing your channel, please try again later."))
                return HttpResponseRedirect(reverse("channels.channel_read", args=[channel.uuid]))

    class Update(OrgObjPermsMixin, SmartUpdateView):
        success_message = ''
        submit_button_name = _("Save Changes")

        def derive_title(self):
            return _("%s Channel") % self.object.get_channel_type_display()

        def derive_readonly(self):
            return self.form.Meta.readonly if hasattr(self, 'form') else []

        def lookup_field_label(self, context, field, default=None):
            if field in self.form.Meta.labels:
                return self.form.Meta.labels[field]
            return super(ChannelCRUDL.Update, self).lookup_field_label(context, field, default=default)

        def lookup_field_help(self, field, default=None):
            if field in self.form.Meta.helps:
                return self.form.Meta.helps[field]
            return super(ChannelCRUDL.Update, self).lookup_field_help(field, default=default)

        def get_success_url(self):
            return reverse('channels.channel_read', args=[self.object.uuid])

        def get_form_class(self):
            channel_type = self.object.channel_type
            scheme = self.object.scheme

            if channel_type == ANDROID:
                return UpdateAndroidForm
            elif channel_type == NEXMO:
                return UpdateNexmoForm
            elif scheme == TWITTER_SCHEME:
                return UpdateTwitterForm
            else:
                return UpdateChannelForm

        def get_form_kwargs(self):
            kwargs = super(ChannelCRUDL.Update, self).get_form_kwargs()
            kwargs['object'] = self.object
            return kwargs

        def pre_save(self, obj):
            if obj.config:
                config = json.loads(obj.config)
                for field in self.form.Meta.config_fields:
                    config[field] = bool(self.form.cleaned_data[field])
                obj.config = json.dumps(config)
            return obj

        def post_save(self, obj):
            # update our delegate channels with the new number
            if not obj.parent and obj.scheme == TEL_SCHEME:
                e164_phone_number = None
                try:
                    parsed = phonenumbers.parse(obj.address, None)
                    e164_phone_number = phonenumbers.format_number(parsed, phonenumbers.PhoneNumberFormat.E164).strip('+')
                except Exception:
                    pass
                for channel in obj.get_delegate_channels():
                    channel.address = obj.address
                    channel.bod = e164_phone_number
                    channel.save(update_fields=('address', 'bod'))

            if obj.channel_type == TWITTER:
                # notify Mage so that it refreshes this channel
                from .tasks import MageStreamAction, notify_mage_task
                notify_mage_task.delay(obj.uuid, MageStreamAction.refresh)

            return obj

    class Claim(OrgPermsMixin, SmartTemplateView):

        def get_context_data(self, **kwargs):
            context = super(ChannelCRUDL.Claim, self).get_context_data(**kwargs)

            twilio_countries = [unicode(c[1]) for c in TWILIO_SEARCH_COUNTRIES]

            twilio_countries_str = ', '.join(twilio_countries[:-1])
            twilio_countries_str += ' ' + unicode(_('or')) + ' ' + twilio_countries[-1]

            context['twilio_countries'] = twilio_countries_str

            org = self.request.user.get_org()
            context['recommended_channel'] = org.get_recommended_channel()

            return context

    class BulkSenderOptions(OrgPermsMixin, SmartTemplateView):
        pass

    class CreateBulkSender(OrgPermsMixin, SmartFormView):

        class BulkSenderForm(forms.Form):
            connection = forms.CharField(max_length=2, widget=forms.HiddenInput, required=False)

            def __init__(self, *args, **kwargs):
                self.org = kwargs['org']
                del kwargs['org']
                super(ChannelCRUDL.CreateBulkSender.BulkSenderForm, self).__init__(*args, **kwargs)

            def clean_connection(self):
                connection = self.cleaned_data['connection']
                if connection == NEXMO and not self.org.is_connected_to_nexmo():
                    raise forms.ValidationError(_("A connection to a Nexmo account is required"))
                return connection

        form_class = BulkSenderForm
        fields = ('connection', )

        def get_form_kwargs(self, *args, **kwargs):
            form_kwargs = super(ChannelCRUDL.CreateBulkSender, self).get_form_kwargs(*args, **kwargs)
            form_kwargs['org'] = Org.objects.get(pk=self.request.user.get_org().pk)
            return form_kwargs

        def form_valid(self, form):

            # make sure they own the channel
            channel = self.request.REQUEST.get('channel', None)
            if channel:
                channel = self.request.user.get_org().channels.filter(pk=channel).first()
            if not channel:
                raise forms.ValidationError("Can't add sender for that number")

            user = self.request.user

            Channel.add_send_channel(user, channel)
            return super(ChannelCRUDL.CreateBulkSender, self).form_valid(form)

        def form_invalid(self, form):
            return super(ChannelCRUDL.CreateBulkSender, self).form_invalid(form)

        def get_success_url(self):
            return reverse('orgs.org_home')

    class CreateCaller(OrgPermsMixin, SmartFormView):
        class CallerForm(forms.Form):
            connection = forms.CharField(max_length=2, widget=forms.HiddenInput, required=False)
            channel = forms.IntegerField(widget=forms.HiddenInput, required=False)

            def __init__(self, *args, **kwargs):
                self.org = kwargs['org']
                del kwargs['org']
                super(ChannelCRUDL.CreateCaller.CallerForm, self).__init__(*args, **kwargs)

            def clean_connection(self):
                connection = self.cleaned_data['connection']
                if connection == TWILIO and not self.org.is_connected_to_twilio():
                    raise forms.ValidationError(_("A connection to a Twilio account is required"))
                return connection

            def clean_channel(self):
                channel = self.cleaned_data['channel']
                channel = self.org.channels.filter(pk=channel).first()
                if not channel:
                    raise forms.ValidationError(_("Sorry, a caller cannot be added for that number"))
                return channel

        form_class = CallerForm
        fields = ('connection', 'channel')

        def get_form_kwargs(self, *args, **kwargs):
            form_kwargs = super(ChannelCRUDL.CreateCaller, self).get_form_kwargs(*args, **kwargs)
            form_kwargs['org'] = Org.objects.get(pk=self.request.user.get_org().pk)
            return form_kwargs

        def form_valid(self, form):
            user = self.request.user
            org = user.get_org()

            channel = form.cleaned_data['channel']
            Channel.add_call_channel(org, user, channel)
            return super(ChannelCRUDL.CreateCaller, self).form_valid(form)

        def form_invalid(self, form):
            return super(ChannelCRUDL.CreateCaller, self).form_invalid(form)

        def get_success_url(self):
            return reverse('orgs.org_home')

    class ClaimZenvia(OrgPermsMixin, SmartFormView):
        class ZVClaimForm(forms.Form):
            shortcode = forms.CharField(max_length=6, min_length=1,
                                        help_text=_("The Zenvia short code"))
            account = forms.CharField(max_length=32,
                                      help_text=_("Your account name on Zenvia"))
            code = forms.CharField(max_length=64,
                                   help_text=_("Your api code on Zenvia for authentication"))

        title = _("Connect Zenvia Account")
        fields = ('shortcode', 'account', 'code')
        form_class = ZVClaimForm
        success_url = "id@channels.channel_configuration"

        def form_valid(self, form):
            org = self.request.user.get_org()

            if not org: # pragma: no cover
                raise Exception(_("No org for this user, cannot claim"))

            data = form.cleaned_data
            self.object = Channel.add_zenvia_channel(org, self.request.user,
                                                     phone=data['shortcode'], account=data['account'], code=data['code'])

            # make sure all contacts added before the channel are normalized
            self.object.ensure_normalized_contacts()

            return super(ChannelCRUDL.ClaimZenvia, self).form_valid(form)

    class ClaimKannel(OrgPermsMixin, SmartFormView):
        class KannelClaimForm(forms.Form):
            number = forms.CharField(max_length=14, min_length=1, label=_("Number"),
                                     help_text=_("The phone number or short code you are connecting"))
            country = forms.ChoiceField(choices=ALL_COUNTRIES, label=_("Country"),
                                        help_text=_("The country this phone number is used in"))
            url = forms.URLField(max_length=1024, label=_("Send URL"),
                                 help_text=_("The publicly accessible URL for your Kannel instance for sending. "
                                             "ex: https://kannel.macklemore.co/cgi-bin/sendsms"))
            username = forms.CharField(max_length=64, required=False,
                                       help_text=_("The username to use to authenticate to Kannel, if left blank we "
                                                   "will generate one for you"))
            password = forms.CharField(max_length=64, required=False,
                                       help_text=_("The password to use to authenticate to Kannel, if left blank we "
                                                   "will generate one for you"))
            encoding = forms.ChoiceField(ENCODING_CHOICES, label=_("Encoding"),
                                         help_text=_("What encoding to use for outgoing messages"))
            verify_ssl = forms.BooleanField(initial=True, required=False, label=_("Verify SSL"),
                                            help_text=_("Whether to verify the SSL connection (recommended)"))
            use_national = forms.BooleanField(initial=False, required=False, label=_("Use National Numbers"),
                                              help_text=_("Use only the national number (no country code) when "
                                                          "sending (not recommended)"))

        title = _("Connect Kannel Service")
        success_url = "id@channels.channel_configuration"
        form_class = KannelClaimForm

        def form_valid(self, form):
            org = self.request.user.get_org()
            data = form.cleaned_data

            country = data['country']
            url = data['url']
            number = data['number']
            role = SEND + RECEIVE

            config = {SEND_URL: url,
                      VERIFY_SSL: data.get('verify_ssl', False),
                      USE_NATIONAL: data.get('use_national', False),
                      USERNAME: data.get('username', None), PASSWORD: data.get('password', None),
                      ENCODING: data.get('encoding', DEFAULT_ENCODING)}
            self.object = Channel.add_config_external_channel(org, self.request.user, country, number, KANNEL,
                                                              config, role=role, parent=None)

            # if they didn't set a username or password, generate them, we do this after the addition above
            # because we use the channel id in the configuration
            config = self.object.config_json()
            if not config.get(USERNAME, None):
                config[USERNAME] = '%s_%d' % (self.request.branding['name'].lower(), self.object.pk)

            if not config.get(PASSWORD, None):
                config[PASSWORD] = str(uuid4())

            self.object.config = json.dumps(config)
            self.object.save()

            # make sure all contacts added before the channel are normalized
            self.object.ensure_normalized_contacts()

            return super(ChannelCRUDL.ClaimKannel, self).form_valid(form)

    class ClaimExternal(OrgPermsMixin, SmartFormView):
        class EXClaimForm(forms.Form):
            scheme = forms.ChoiceField(choices=URN_SCHEME_CHOICES, label=_("URN Type"),
                                       help_text=_("The type of URNs handled by this channel"))

            number = forms.CharField(max_length=14, min_length=1, label=_("Number"), required=False,
                                     help_text=_("The phone number or that this channel will send from"))

            handle = forms.CharField(max_length=32, min_length=1, label=_("Handle"), required=False,
                                     help_text=_("The Twitter handle that this channel will send from"))

            address = forms.CharField(max_length=64, min_length=1, label=_("Address"), required=False,
                                      help_text=_("The external address that this channel will send from"))

            country = forms.ChoiceField(choices=ALL_COUNTRIES, label=_("Country"), required=False,
                                        help_text=_("The country this phone number is used in"))

            url = forms.URLField(max_length=1024, label=_("Send URL"),
                                 help_text=_("The URL we will call when sending messages, with variable substitutions"))

            method = forms.ChoiceField(choices=(('POST', "HTTP POST"), ('GET', "HTTP GET"), ('PUT', "HTTP PUT")),
                                       help_text=_("What HTTP method to use when calling the URL"))

        class EXSendClaimForm(forms.Form):
            url = forms.URLField(max_length=1024, label=_("Send URL"),
                                 help_text=_("The URL we will POST to when sending messages, with variable substitutions"))

            method = forms.ChoiceField(choices=(('POST', "HTTP POST"), ('GET', "HTTP GET"), ('PUT', "HTTP PUT")),
                                       help_text=_("What HTTP method to use when calling the URL"))

        title = "Connect External Service"
        success_url = "id@channels.channel_configuration"

        def get_form_class(self):
            if self.request.REQUEST.get('role', None) == 'S':
                return ChannelCRUDL.ClaimExternal.EXSendClaimForm
            else:
                return ChannelCRUDL.ClaimExternal.EXClaimForm

        def form_valid(self, form):
            org = self.request.user.get_org()

            if not org:  # pragma: no cover
                raise Exception("No org for this user, cannot claim")

            data = form.cleaned_data

            if self.request.REQUEST.get('role', None) == 'S':
                # get our existing channel
                receive = org.get_receive_channel(TEL_SCHEME)
                role = SEND
                scheme = TEL_SCHEME
                address = receive.address
                country = receive.country
            else:
                role = SEND + RECEIVE
                scheme = data['scheme']
                if scheme == TEL_SCHEME:
                    address = data['number']
                    country = data['country']
                elif scheme == TWITTER_SCHEME:
                    address = data['handle']
                    country = None
                else:
                    address = data['address']
                    country = None

            # see if there is a parent channel we are adding a delegate for
            channel = self.request.REQUEST.get('channel', None)
            if channel:
                # make sure they own it
                channel = self.request.user.get_org().channels.filter(pk=channel).first()

            config = {SEND_URL: data['url'], SEND_METHOD: data['method']}
            self.object = Channel.add_config_external_channel(org, self.request.user, country, address, EXTERNAL,
                                                              config, role, scheme, parent=channel)

            # make sure all contacts added before the channel are normalized
            self.object.ensure_normalized_contacts()

            return super(ChannelCRUDL.ClaimExternal, self).form_valid(form)

    class ClaimAuthenticatedExternal(OrgPermsMixin, SmartFormView):
        class AEClaimForm(forms.Form):
            country = forms.ChoiceField(choices=ALL_COUNTRIES, label=_("Country"),
                                        help_text=_("The country this phone number is used in"))
            number = forms.CharField(max_length=14, min_length=1, label=_("Number"),
                                     help_text=_("The phone number or short code you are connecting with country code. ex: +250788123124"))
            username = forms.CharField(label=_("Username"),
                                       help_text=_("The username provided by the provider to use their API"))
            password = forms.CharField(label=_("Password"),
                                       help_text=_("The password provided by the provider to use their API"))

            def clean_number(self):
                number = self.data['number']

                # number is a shortcode, accept as is
                if len(number) > 0 and len(number) < 7:
                    return number

                # otherwise, try to parse into an international format
                if number and number[0] != '+':
                    number = '+' + number

                try:
                    cleaned = phonenumbers.parse(number, None)
                    return phonenumbers.format_number(cleaned, phonenumbers.PhoneNumberFormat.E164)
                except Exception:
                    raise forms.ValidationError(_("Invalid phone number, please include the country code. ex: +250788123123"))

        title = "Connect External Service"
        fields = ('country', 'number', 'username', 'password')
        form_class = AEClaimForm
        success_url = "id@channels.channel_configuration"
        channel_type = "AE"
        template_name = 'channels/channel_claim_authenticated.html'

        def get_submitted_country(self, data):
            return data['country']

        def form_valid(self, form):
            org = self.request.user.get_org()

            if not org:  # pragma: no cover
                raise Exception("No org for this user, cannot claim")

            data = form.cleaned_data
            self.object = Channel.add_authenticated_external_channel(org, self.request.user,
                                                                     self.get_submitted_country(data),
                                                                     data['number'], data['username'],
                                                                     data['password'], self.channel_type)

            # make sure all contacts added before the channel are normalized
            self.object.ensure_normalized_contacts()

            return super(ChannelCRUDL.ClaimAuthenticatedExternal, self).form_valid(form)

    class ClaimInfobip(ClaimAuthenticatedExternal):
        title = _("Connect Infobip")
        channel_type = INFOBIP

    class ClaimBlackmyna(ClaimAuthenticatedExternal):
        title = _("Connect Blackmyna")
        channel_type = BLACKMYNA

    class ClaimSmscentral(ClaimAuthenticatedExternal):
        title = _("Connect SMSCentral")
        channel_type = SMSCENTRAL

    class ClaimStart(ClaimAuthenticatedExternal):
        title = _("Connect Start")
        channel_type = START

    class ClaimM3tech(ClaimAuthenticatedExternal):
        title = _("Connect M3 Tech")
        channel_type = M3TECH

    class ClaimTelegram(OrgPermsMixin, SmartFormView):
        class TelegramForm(forms.Form):
            auth_token = forms.CharField(label=_("Authentication Token"),
                                         help_text=_("The Authentication token for your Telegram Bot"))

            def __init__(self, *args, **kwargs):
                self.org = kwargs.pop('org')
                super(ChannelCRUDL.ClaimTelegram.TelegramForm, self).__init__(*args, **kwargs)

            def clean_auth_token(self):
                auth_token = self.cleaned_data['auth_token']

                # does a bot already exist on this account with that auth token
                for channel in Channel.objects.filter(org=self.org, is_active=True, channel_type=TELEGRAM):
                    if channel.config_json()[AUTH_TOKEN] == auth_token:
                        raise ValidationError(_("A telegram channel for this bot already exists on your account."))

                try:
                    import telegram
                    bot = telegram.Bot(token=auth_token)
                    bot.getMe()
                except telegram.TelegramError as e:
                    raise ValidationError(_("Your authentication token is invalid, please check and try again"))

                return self.cleaned_data['auth_token']

        title = _("Claim Telegram")
        form_class = TelegramForm
        success_url = 'uuid@channels.channel_read'
        submit_button_name = _("Connect Telegram Bot")

        def form_valid(self, form):
            auth_token = self.form.cleaned_data['auth_token']
            self.object = Channel.add_telegram_channel(self.request.user.get_org(), self.request.user, auth_token)
            return super(ChannelCRUDL.ClaimTelegram, self).form_valid(form)

        def get_form_kwargs(self):
            kwargs = super(ChannelCRUDL.ClaimTelegram, self).get_form_kwargs()
            kwargs['org'] = self.request.user.get_org()
            return kwargs

    class ClaimYo(ClaimAuthenticatedExternal):
        class YoClaimForm(forms.Form):
            country = forms.ChoiceField(choices=ALL_COUNTRIES, label=_("Country"),
                                        help_text=_("The country this phone number is used in"))
            number = forms.CharField(max_length=14, min_length=1, label=_("Number"),
                                     help_text=_("The phone number or short code you are connecting with country code. "
                                                 "ex: +250788123124"))
            username = forms.CharField(label=_("Account Number"),
                                       help_text=_("Your Yo! account YBS account number"))
            password = forms.CharField(label=_("Gateway Password"),
                                       help_text=_("Your Yo! SMS Gateway password"))

        title = _("Connect Yo!")
        template_name = 'channels/channel_claim_yo.html'
        channel_type = YO
        form_class = YoClaimForm

    class ClaimVerboice(ClaimAuthenticatedExternal):
        class VerboiceClaimForm(forms.Form):
            country = forms.ChoiceField(choices=ALL_COUNTRIES, label=_("Country"),
                                        help_text=_("The country this phone number is used in"))
            number = forms.CharField(max_length=14, min_length=1, label=_("Number"),
                                     help_text=_("The phone number with country code or short code you are connecting. "
                                                 "ex: +250788123124 or 15543"))
            username = forms.CharField(label=_("Username"),
                                       help_text=_("The username provided by the provider to use their API"))
            password = forms.CharField(label=_("Password"),
                                       help_text=_("The password provided by the provider to use their API"))
            channel = forms.CharField(label=_("Channel Name"),
                                           help_text=_("The Verboice channel that will be handling your calls"))

        title = _("Connect Verboice")
        channel_type = VERBOICE
        form_class = VerboiceClaimForm
        fields = ('country', 'number', 'username', 'password', 'channel')

        def form_valid(self, form):
            org = self.request.user.get_org()

            if not org:  # pragma: no cover
                raise Exception(_("No org for this user, cannot claim"))

            data = form.cleaned_data
            self.object = Channel.add_config_external_channel(org, self.request.user,
                                                              data['country'], data['number'], VERBOICE,
                                                              dict(username=data['username'],
                                                                   password=data['password'],
                                                                   channel=data['channel']),
                                                              role=CALL+ANSWER)

            # make sure all contacts added before the channel are normalized
            self.object.ensure_normalized_contacts()

            return super(ChannelCRUDL.ClaimAuthenticatedExternal, self).form_valid(form)

    class ClaimHub9(ClaimAuthenticatedExternal):
        title = _("Connect Hub9")
        channel_type = HUB9
        readonly = ('country',)

        def get_country(self, obj):
            return "Indonesia"

        def get_submitted_country(self, data):
            return "ID"

    class ClaimHighConnection(ClaimAuthenticatedExternal):
        title = _("Claim High Connection")
        channel_type = HIGH_CONNECTION

    class ClaimShaqodoon(ClaimAuthenticatedExternal):
        class ShaqodoonForm(forms.Form):
            country = forms.ChoiceField(choices=ALL_COUNTRIES, label=_("Country"),
                                        help_text=_("The country this phone number is used in"))
            number = forms.CharField(max_length=14, min_length=1, label=_("Number"),
                                     help_text=_("The short code you are connecting with."))
            url = forms.URLField(label=_("URL"),
                                 help_text=_("The url provided to deliver messages"))
            username = forms.CharField(label=_("Username"),
                                       help_text=_("The username provided to use their API"))
            password = forms.CharField(label=_("Password"),
                                       help_text=_("The password provided to use their API"))
            key = forms.CharField(label=_("Key"),
                                  help_text=_("The key provided to sign requests"))

        title = _("Connect Shaqodoon")
        channel_type = SHAQODOON
        readonly = ('country',)
        form_class = ShaqodoonForm
        fields = ('country', 'number', 'url', 'username', 'password', 'key')

        def get_country(self, obj):
            return "Somalia"

        def get_submitted_country(self, data):
            return 'SO'

        def form_valid(self, form):
            org = self.request.user.get_org()

            if not org:  # pragma: no cover
                raise Exception(_("No org for this user, cannot claim"))

            data = form.cleaned_data
            self.object = Channel.add_config_external_channel(org, self.request.user,
                                                              'SO', data['number'], SHAQODOON,
                                                              dict(key=data['key'],
                                                                   send_url=data['url'],
                                                                   username=data['username'],
                                                                   password=data['password']))

            # make sure all contacts added before the channel are normalized
            self.object.ensure_normalized_contacts()

            return super(ChannelCRUDL.ClaimAuthenticatedExternal, self).form_valid(form)


    class ClaimVumi(ClaimAuthenticatedExternal):
        class VumiClaimForm(forms.Form):
            country = forms.ChoiceField(choices=ALL_COUNTRIES, label=_("Country"),
                                        help_text=_("The country this phone number is used in"))
            number = forms.CharField(max_length=14, min_length=1, label=_("Number"),
                                     help_text=_("The phone number with country code or short code you are connecting. ex: +250788123124 or 15543"))
            account_key = forms.CharField(label=_("Account Key"),
                                          help_text=_("Your Vumi account key as found under Account -> Details"))
            conversation_key = forms.CharField(label=_("Conversation Key"),
                                               help_text=_("The key for your Vumi conversation, can be found in the URL"))
            transport_name = forms.CharField(label=_("Transport Name"),
                                             help_text=_("The name of the Vumi transport you will use to send and receive messages"))

        title = _("Connect Vumi")
        channel_type = VUMI
        form_class = VumiClaimForm
        fields = ('country', 'number', 'account_key', 'conversation_key', 'transport_name')

        def form_valid(self, form):
            org = self.request.user.get_org()

            if not org:  # pragma: no cover
                raise Exception(_("No org for this user, cannot claim"))

            data = form.cleaned_data
            self.object = Channel.add_config_external_channel(org, self.request.user,
                                                              data['country'], data['number'], VUMI,
                                                              dict(account_key=data['account_key'],
                                                                   access_token=str(uuid4()),
                                                                   transport_name=data['transport_name'],
                                                                   conversation_key=data['conversation_key']))

            # make sure all contacts added before the channel are normalized
            self.object.ensure_normalized_contacts()

            return super(ChannelCRUDL.ClaimAuthenticatedExternal, self).form_valid(form)


    class ClaimClickatell(ClaimAuthenticatedExternal):
        class ClickatellForm(forms.Form):
            country = forms.ChoiceField(choices=ALL_COUNTRIES, label=_("Country"),
                                        help_text=_("The country this phone number is used in"))
            number = forms.CharField(max_length=14, min_length=1, label=_("Number"),
                                     help_text=_("The phone number with country code or short code you are connecting. ex: +250788123124 or 15543"))
            api_id = forms.CharField(label=_("API ID"),
                                     help_text=_("Your API ID as provided by Clickatell"))
            username = forms.CharField(label=_("Username"),
                                       help_text=_("The username for your Clickatell account"))
            password = forms.CharField(label=_("Password"),
                                       help_text=_("The password for your Clickatell account"))

            def clean_number(self):
                # if this is a long number, try to normalize it
                number = self.data['number']
                if len(number) >= 8:
                    try:
                        cleaned = phonenumbers.parse(number, self.data['country'])
                        return phonenumbers.format_number(cleaned, phonenumbers.PhoneNumberFormat.E164)
                    except Exception:
                        raise forms.ValidationError(_("Invalid phone number, please include the country code. ex: +250788123123"))
                else:
                    return number

        title = _("Connect Clickatell")
        channel_type = CLICKATELL
        form_class = ClickatellForm
        fields = ('country', 'number', 'api_id', 'username', 'password')

        def form_valid(self, form):
            org = self.request.user.get_org()

            if not org:  # pragma: no cover
                raise Exception(_("No org for this user, cannot claim"))

            data = form.cleaned_data
            self.object = Channel.add_config_external_channel(org, self.request.user,
                                                              data['country'], data['number'], CLICKATELL,
                                                              dict(api_id=data['api_id'],
                                                                   username=data['username'],
                                                                   password=data['password']))

            # make sure all contacts added before the channel are normalized
            self.object.ensure_normalized_contacts()

            return super(ChannelCRUDL.ClaimAuthenticatedExternal, self).form_valid(form)

    class ClaimAfricasTalking(OrgPermsMixin, SmartFormView):
        class ATClaimForm(forms.Form):
            shortcode = forms.CharField(max_length=6, min_length=1,
                                        help_text=_("Your short code on Africa's Talking"))
            country = forms.ChoiceField(choices=(('KE', _("Kenya")), ('UG', _("Uganda"))))
            is_shared = forms.BooleanField(initial=False, required=False,
                                           help_text=_("Whether this short code is shared with others"))
            username = forms.CharField(max_length=32,
                                       help_text=_("Your username on Africa's Talking"))
            api_key = forms.CharField(max_length=64,
                                      help_text=_("Your api key, should be 64 characters"))

        title = _("Connect Africa's Talking Account")
        fields = ('shortcode', 'country', 'is_shared', 'username', 'api_key')
        form_class = ATClaimForm
        success_url = "id@channels.channel_configuration"

        def form_valid(self, form):
            org = self.request.user.get_org()

            if not org: # pragma: no cover
                raise Exception(_("No org for this user, cannot claim"))

            data = form.cleaned_data
            self.object = Channel.add_africas_talking_channel(org, self.request.user,
                                                              country=data['country'],
                                                              phone=data['shortcode'], username=data['username'],
                                                              api_key=data['api_key'], is_shared=data['is_shared'])

            # make sure all contacts added before the channel are normalized
            self.object.ensure_normalized_contacts()

            return super(ChannelCRUDL.ClaimAfricasTalking, self).form_valid(form)

    class ClaimTwilioMessagingService(OrgPermsMixin, SmartFormView):
        class TwilioMessagingServiceForm(forms.Form):
            country = forms.ChoiceField(choices=TWILIO_SUPPORTED_COUNTRIES)
            messaging_service_sid = forms.CharField(label=_("Messaging Service SID"), help_text=_("The Twilio Messaging Service SID"))

        title = _("Add Twilio Messaging Service Channel")
        fields = ('country', 'messaging_service_sid')
        form_class = TwilioMessagingServiceForm
        success_url = "id@channels.channel_configuration"

        def __init__(self, *args):
            super(ChannelCRUDL.ClaimTwilioMessagingService, self).__init__(*args)
            self.account = None
            self.client = None
            self.object = None

        def pre_process(self, *args, **kwargs):
            org = self.request.user.get_org()
            try:
                self.client = org.get_twilio_client()
                if not self.client:
                    return HttpResponseRedirect(reverse('channels.channel_claim'))
                self.account = self.client.accounts.get(org.config_json()[ACCOUNT_SID])
            except TwilioRestException:
                return HttpResponseRedirect(reverse('channels.channel_claim'))

        def get_context_data(self, **kwargs):
            context = super(ChannelCRUDL.ClaimTwilioMessagingService, self).get_context_data(**kwargs)
            context['account_trial'] = self.account.type.lower() == 'trial'
            return context

        def form_valid(self, form):
            org = self.request.user.get_org()

            if not org: # pragma: no cover
                raise Exception(_("No org for this user, cannot claim"))

            data = form.cleaned_data
            self.object = Channel.add_twilio_messaging_service_channel(org, self.request.user,
                                                                       messaging_service_sid=data['messaging_service_sid'],
                                                                       country=data['country'])

            # make sure all contacts added before the channel are normalized
            self.object.ensure_normalized_contacts()

            return super(ChannelCRUDL.ClaimTwilioMessagingService, self).form_valid(form)

    class Configuration(OrgPermsMixin, SmartReadView):

        def get_context_data(self, **kwargs):
            context = super(ChannelCRUDL.Configuration, self).get_context_data(**kwargs)

            # if this is an external channel, build an example URL
            if self.object.channel_type == EXTERNAL:
                context['example_url'] = Channel.build_send_url(self.object.config_json()[SEND_URL],
                          {'to': '+250788123123', 'text': "Love is patient. Love is kind", 'from': self.object.address, 'id': '1241244', 'channel': str(self.object.id)})

            context['domain'] = settings.HOSTNAME

            return context

    class ClaimAndroid(OrgPermsMixin, SmartFormView):
        title = _("Register Android Phone")
        fields = ('claim_code', 'phone_number')
        form_class = ClaimAndroidForm
        title = _("Claim Channel")

        def get_form_kwargs(self):
            kwargs = super(ChannelCRUDL.ClaimAndroid, self).get_form_kwargs()
            kwargs['org'] = self.request.user.get_org()
            return kwargs

        def get_success_url(self):
            return "%s?success" % reverse('public.public_welcome')

        def form_valid(self, form):
            org = self.request.user.get_org()

            if not org:  # pragma: no cover
                raise Exception(_("No org for this user, cannot claim"))

            self.object = Channel.objects.filter(claim_code=self.form.cleaned_data['claim_code']).first()

            country = self.object.country
            phone_country = Channel.derive_country_from_phone(self.form.cleaned_data['phone_number'],
                                                              str(self.object.country))

            # always prefer the country of the phone number they are entering if we have one
            if phone_country and phone_country != country:
                country = phone_country
                self.object.country = phone_country

            # get all other channels with a country
            other_channels = org.channels.filter(is_active=True).exclude(pk=self.object.pk)
            with_countries = other_channels.exclude(country=None).exclude(country="")

            # are there any that have a different country?
            other_countries = with_countries.exclude(country=country).first()
            if other_countries:
                form._errors['claim_code'] = form.error_class([_("Sorry, you can only add numbers for the "
                                                                 "same country (%s)" % other_countries.country)])
                return self.form_invalid(form)

            analytics.track(self.request.user.username, 'temba.channel_create')

            self.object.claim(org, self.request.user, self.form.cleaned_data['phone_number'])
            self.object.save()

            # make sure all contacts added before the channel are normalized
            self.object.ensure_normalized_contacts()

            # trigger a sync
            self.object.trigger_sync()

            return super(ChannelCRUDL.ClaimAndroid, self).form_valid(form)

        def derive_org(self):
            user = self.request.user
            org = None

            if not user.is_anonymous():
                org = user.get_org()

            org_id = self.request.session.get('org_id', None)
            if org_id:
                org = Org.objects.get(pk=org_id)

            return org

    class ClaimTwitter(OrgPermsMixin, SmartTemplateView):

        @non_atomic_when_eager
        def dispatch(self, *args, **kwargs):
            """
            Decorated with @non_atomic_when_eager so that channel object is always committed to database before Mage
            tries to access it
            """
            return super(ChannelCRUDL.ClaimTwitter, self).dispatch(*args, **kwargs)

        def pre_process(self, *args, **kwargs):
            response = super(ChannelCRUDL.ClaimTwitter, self).pre_process(*args, **kwargs)

            api_key = settings.TWITTER_API_KEY
            api_secret = settings.TWITTER_API_SECRET
            oauth_token = self.request.session.get(SESSION_TWITTER_TOKEN, None)
            oauth_token_secret = self.request.session.get(SESSION_TWITTER_SECRET, None)
            oauth_verifier = self.request.REQUEST.get('oauth_verifier', None)

            # if we have all oauth values, then we be returning from an authorization callback
            if oauth_token and oauth_token_secret and oauth_verifier:
                twitter = Twython(api_key, api_secret, oauth_token, oauth_token_secret)
                final_step = twitter.get_authorized_tokens(oauth_verifier)
                screen_name = final_step['screen_name']
                handle_id = final_step['user_id']
                oauth_token = final_step['oauth_token']
                oauth_token_secret = final_step['oauth_token_secret']

                org = self.request.user.get_org()
                if not org:  # pragma: no cover
                    raise Exception(_("No org for this user, cannot claim"))

                channel = Channel.add_twitter_channel(org, self.request.user, screen_name, handle_id, oauth_token, oauth_token_secret)
                del self.request.session[SESSION_TWITTER_TOKEN]
                del self.request.session[SESSION_TWITTER_SECRET]

                return redirect(reverse('channels.channel_read', args=[channel.uuid]))

            return response

        def get_context_data(self, **kwargs):
            context = super(ChannelCRUDL.ClaimTwitter, self).get_context_data(**kwargs)

            # generate temp OAuth token and secret
            twitter = Twython(settings.TWITTER_API_KEY, settings.TWITTER_API_SECRET)
            callback_url = self.request.build_absolute_uri(reverse('channels.channel_claim_twitter'))
            auth = twitter.get_authentication_tokens(callback_url=callback_url)

            # put in session for when we return from callback
            self.request.session[SESSION_TWITTER_TOKEN] = auth['oauth_token']
            self.request.session[SESSION_TWITTER_SECRET] = auth['oauth_token_secret']

            context['twitter_auth_url'] = auth['auth_url']
            return context

    class List(OrgPermsMixin, SmartListView):
        title = _("Channels")
        fields = ('name', 'address', 'last_seen')
        search_fields = ('name', 'number', 'org__created_by__email')

        def get_queryset(self, **kwargs):
            queryset = super(ChannelCRUDL.List, self).get_queryset(**kwargs)

            # org users see channels for their org, superuser sees all
            if not self.request.user.is_superuser:
                org = self.request.user.get_org()
                queryset = queryset.filter(org=org)

            return queryset.filter(is_active=True)

        def pre_process(self, *args, **kwargs):
            # superuser sees things as they are
            if self.request.user.is_superuser:
                return super(ChannelCRUDL.List, self).pre_process(*args, **kwargs)

            # everybody else goes to a different page depending how many channels there are
            org = self.request.user.get_org()
            channels = list(Channel.objects.filter(org=org, is_active=True).exclude(org=None))

            if len(channels) == 0:
                return HttpResponseRedirect(reverse('channels.channel_claim'))
            elif len(channels) == 1:
                return HttpResponseRedirect(reverse('channels.channel_read', args=[channels[0].uuid]))
            else:
                return super(ChannelCRUDL.List, self).pre_process(*args, **kwargs)

        def get_name(self, obj):
            return obj.get_name()

        def get_address(self, obj):
            return obj.address if obj.address else _("Unknown")

    class SearchNumbers(OrgPermsMixin, SmartFormView):
        class SearchNumbersForm(forms.Form):
            area_code = forms.CharField(max_length=3, min_length=3, required=False,
                                        help_text=_("The area code you want to search for a new number in"))
            country = forms.ChoiceField(choices=TWILIO_SEARCH_COUNTRIES)

        form_class = SearchNumbersForm

        def form_invalid(self, *args, **kwargs):
            return HttpResponse(json.dumps([]))

        def search_available_numbers(self, client, **kwargs):
            available_numbers = []

            kwargs['type'] = 'local'
            try:
                available_numbers += client.phone_numbers.search(**kwargs)
            except TwilioRestException:
                pass

            kwargs['type'] = 'mobile'
            try:
                available_numbers += client.phone_numbers.search(**kwargs)
            except TwilioRestException:
                pass

            return available_numbers

        def form_valid(self, form, *args, **kwargs):
            org = self.request.user.get_org()
            client = org.get_twilio_client()
            data = form.cleaned_data

            # if the country is not US or CANADA list using contains instead of area code
            if not data['area_code']:
                available_numbers = self.search_available_numbers(client, country=data['country'])
            elif data['country'] in ['CA', 'US']:
                available_numbers = self.search_available_numbers(client, area_code=data['area_code'], country=data['country'])
            else:
                available_numbers = self.search_available_numbers(client, contains=data['area_code'], country=data['country'])

            numbers = []

            for number in available_numbers:
                numbers.append(phonenumbers.format_number(phonenumbers.parse(number.phone_number, None),
                                                          phonenumbers.PhoneNumberFormat.INTERNATIONAL))

            return HttpResponse(json.dumps(numbers))


    class BaseClaimNumber(OrgPermsMixin, SmartFormView):
        class ClaimNumberForm(forms.Form):

            country = forms.ChoiceField(choices=TWILIO_SUPPORTED_COUNTRIES)
            phone_number = forms.CharField(help_text=_("The phone number being added"))

            def clean_phone_number(self):
                phone = self.cleaned_data['phone_number']

                # short code should not be formatted
                if len(phone) <= 6:
                    return phone

                phone = phonenumbers.parse(phone, self.cleaned_data['country'])
                return phonenumbers.format_number(phone, phonenumbers.PhoneNumberFormat.E164)

        form_class = ClaimNumberForm

        def pre_process(self, *args, **kwargs):
            org = self.request.user.get_org()
            try:
                client = org.get_twilio_client()
            except Exception:
                client = None

            if client:
                return None
            else:
                return HttpResponseRedirect(reverse('channels.channel_claim'))

        def get_context_data(self, **kwargs):
            context = super(ChannelCRUDL.BaseClaimNumber, self).get_context_data(**kwargs)

            org = self.request.user.get_org()

            try:
                context['account_numbers'] = self.get_existing_numbers(org)
            except Exception as e:
                context['account_numbers'] = []
                context['error'] = str(e)

            context['search_url'] = self.get_search_url()
            context['claim_url'] = self.get_claim_url()

            context['search_countries'] = self.get_search_countries()
            context['supported_country_iso_codes'] = self.get_supported_country_iso_codes()

            return context

        def get_search_countries(self):
            search_countries = []

            for country in self.get_search_countries_tuple():
                search_countries.append(dict(key=country[0], label=country[1]))

            return search_countries

        def get_supported_country_iso_codes(self):
            supported_country_iso_codes = []

            for country in self.get_supported_countries_tuple():
                supported_country_iso_codes.append(country[0])

            return supported_country_iso_codes

        def get_search_countries_tuple(self):  # pragma: no cover
            raise NotImplementedError('method "get_search_countries_tuple" should be overridden in %s.%s'
                                      % (self.crudl.__class__.__name__, self.__class__.__name__))

        def get_supported_countries_tuple(self):  # pragma: no cover
            raise NotImplementedError('method "get_supported_countries_tuple" should be overridden in %s.%s'
                                      % (self.crudl.__class__.__name__, self.__class__.__name__))

        def get_search_url(self):  # pragma: no cover
            raise NotImplementedError('method "get_search_url" should be overridden in %s.%s'
                                      % (self.crudl.__class__.__name__, self.__class__.__name__))

        def get_claim_url(self):  # pragma: no cover
            raise NotImplementedError('method "get_claim_url" should be overridden in %s.%s'
                                      % (self.crudl.__class__.__name__, self.__class__.__name__))

        def get_existing_numbers(self, org):  # pragma: no cover
            raise NotImplementedError('method "get_existing_numbers" should be overridden in %s.%s'
                                      % (self.crudl.__class__.__name__, self.__class__.__name__))

        def is_valid_country(self, country_code):  # pragma: no cover

            raise NotImplementedError('method "is_valid_country" should be overridden in %s.%s'
                                      % (self.crudl.__class__.__name__, self.__class__.__name__))

        def claim_number(self, user, phone_number, country):  # pragma: no cover
            raise NotImplementedError('method "claim_number" should be overridden in %s.%s'
                                      % (self.crudl.__class__.__name__, self.__class__.__name__))

        def remove_api_credentials_from_session(self):
            pass

        def form_valid(self, form, *args, **kwargs):

            # must have an org
            org = self.request.user.get_org()
            if not org:
                form._errors['upgrade'] = True
                form._errors['phone_number'] = form.error_class([_("Sorry, you need to have an organization to add numbers. "
                                                                   "You can still test things out for free using an Android phone.")])
                return self.form_invalid(form)

            data = form.cleaned_data

            # can't add a channel from a different country
            other_countries = org.channels.exclude(country=None).exclude(is_active=False).exclude(country=data['country']).first()
            if other_countries:
                form._errors['phone_number'] = form.error_class([_("Sorry, you can only add numbers for the same country (%s)" % other_countries.country)])
                return self.form_invalid(form)

            # no number parse for short codes
            if len(data['phone_number']) > 6:
                phone = phonenumbers.parse(data['phone_number'])
                if not self.is_valid_country(phone.country_code):
                    form._errors['phone_number'] = form.error_class([_("Sorry, the number you chose is not supported. "
                                                                       "You can still deploy in any country using your "
                                                                       "own SIM card and an Android phone.")])
                    return self.form_invalid(form)

            # don't add the same number twice to the same account
            existing = org.channels.filter(is_active=True, address=data['phone_number']).first()
            if existing:
                form._errors['phone_number'] = form.error_class([_("That number is already connected (%s)" % data['phone_number'])])
                return self.form_invalid(form)

            existing = Channel.objects.filter(is_active=True, address=data['phone_number']).first()
            if existing:
                form._errors['phone_number'] = form.error_class([_("That number is already connected to another account - %s (%s)" % (existing.org, existing.created_by.username))])
                return self.form_invalid(form)

            # try to claim the number from twilio
            try:
                channel = self.claim_number(self.request.user,
                                            data['phone_number'], data['country'])

                # make sure all contacts added before the channel are normalized
                channel.ensure_normalized_contacts()
                self.remove_api_credentials_from_session()

                return HttpResponseRedirect('%s?success' % reverse('public.public_welcome'))
            except Exception as e:
                import traceback
                traceback.print_exc(e)
                if e.message:
                    form._errors['phone_number'] = form.error_class([unicode(e.message)])
                else:
                    form._errors['phone_number'] = _("An error occurred connecting your Twilio number, try removing your "
                                                     "Twilio account, reconnecting it and trying again.")
                return self.form_invalid(form)

    class ClaimTwilio(BaseClaimNumber):

        def __init__(self, *args):
            super(ChannelCRUDL.ClaimTwilio, self).__init__(*args)
            self.account = None
            self.client = None

        def get_context_data(self, **kwargs):
            context = super(ChannelCRUDL.ClaimTwilio, self).get_context_data(**kwargs)
            context['account_trial'] = self.account.type.lower() == 'trial'
            return context

        def pre_process(self, *args, **kwargs):
            org = self.request.user.get_org()
            try:
                self.client = org.get_twilio_client()
                if not self.client:
                    return HttpResponseRedirect(reverse('channels.channel_claim'))
                self.account = self.client.accounts.get(org.config_json()[ACCOUNT_SID])
            except TwilioRestException:
                return HttpResponseRedirect(reverse('channels.channel_claim'))

        def get_search_countries_tuple(self):
            return TWILIO_SEARCH_COUNTRIES

        def get_supported_countries_tuple(self):
            return TWILIO_SUPPORTED_COUNTRIES

        def get_search_url(self):
            return reverse('channels.channel_search_numbers')

        def get_claim_url(self):
            return reverse('channels.channel_claim_twilio')

        def get_existing_numbers(self, org):
            client = org.get_twilio_client()
            if client:
                twilio_account_numbers = client.phone_numbers.list()
                twilio_short_codes = client.sms.short_codes.list()

            numbers = []
            for number in twilio_account_numbers:
                parsed = phonenumbers.parse(number.phone_number, None)
                numbers.append(dict(number=phonenumbers.format_number(parsed, phonenumbers.PhoneNumberFormat.INTERNATIONAL),
                                    country=region_code_for_number(parsed)))

            org_country = timezone_to_country_code(org.timezone)
            for number in twilio_short_codes:
                numbers.append(dict(number=number.short_code, country=org_country))

            return numbers

        def is_valid_country(self, country_code):
            return country_code in TWILIO_SUPPORTED_COUNTRY_CODES

        def claim_number(self, user, phone_number, country):
             analytics.track(user.username, 'temba.channel_claim_twilio', properties=dict(number=phone_number))

             # add this channel
             channel = Channel.add_twilio_channel(user.get_org(),
                                                  user,
                                                  phone_number,
                                                  country)

             return channel

    class ClaimNexmo(BaseClaimNumber):
        class ClaimNexmoForm(forms.Form):
            country = forms.ChoiceField(choices=NEXMO_SUPPORTED_COUNTRIES)
            phone_number = forms.CharField(help_text=_("The phone number being added"))

            def clean_phone_number(self):
                if not self.cleaned_data.get('country', None):
                    raise ValidationError(_("That number is not currently supported."))

                phone = self.cleaned_data['phone_number']
                phone = phonenumbers.parse(phone, self.cleaned_data['country'])

                return phonenumbers.format_number(phone, phonenumbers.PhoneNumberFormat.E164)

        form_class = ClaimNexmoForm

        template_name = 'channels/channel_claim_nexmo.html'

        def pre_process(self, *args, **kwargs):
            org = Org.objects.get(pk=self.request.user.get_org().pk)
            try:
                client = org.get_nexmo_client()
            except Exception:
                client = None

            if client:
                return None
            else:
                return HttpResponseRedirect(reverse('channels.channel_claim'))

        def is_valid_country(self, country_code):
            return country_code in NEXMO_SUPPORTED_COUNTRY_CODES

        def get_search_url(self):
            return reverse('channels.channel_search_nexmo')

        def get_claim_url(self):
            return reverse('channels.channel_claim_nexmo')

        def get_supported_countries_tuple(self):
            return NEXMO_SUPPORTED_COUNTRIES

        def get_search_countries_tuple(self):
            return NEXMO_SUPPORTED_COUNTRIES

        def get_existing_numbers(self, org):
            client = org.get_nexmo_client()
            if client:
                account_numbers = client.get_numbers()

            numbers = []
            for number in account_numbers:
                if number['type'] == 'mobile-shortcode':
                    phone_number = number['msisdn']
                else:
                    parsed = phonenumbers.parse(number['msisdn'], number['country'])
                    phone_number = phonenumbers.format_number(parsed, phonenumbers.PhoneNumberFormat.INTERNATIONAL)
                numbers.append(dict(number=phone_number, country=number['country']))

            return numbers

        def claim_number(self, user, phone_number, country):
            analytics.track(user.username, 'temba.channel_claim_nexmo', dict(number=phone_number))

            # add this channel
            channel = Channel.add_nexmo_channel(user.get_org(),
                                                user,
                                                country,
                                                phone_number)

            return channel

    class SearchNexmo(SearchNumbers):
        class SearchNexmoForm(forms.Form):
            area_code = forms.CharField(max_length=3, min_length=3, required=False,
                                        help_text=_("The area code you want to search for a new number in"))
            country = forms.ChoiceField(choices=NEXMO_SUPPORTED_COUNTRIES)

        form_class = SearchNexmoForm

        def form_valid(self, form, *args, **kwargs):
            org = self.request.user.get_org()
            client = org.get_nexmo_client()
            data = form.cleaned_data

            # if the country is not US or CANADA list using contains instead of area code
            try:
                available_numbers = client.search_numbers(data['country'], data['area_code'])
                numbers = []

                for number in available_numbers:
                    numbers.append(phonenumbers.format_number(phonenumbers.parse(number['msisdn'], data['country']),
                                                              phonenumbers.PhoneNumberFormat.INTERNATIONAL))

                return HttpResponse(json.dumps(numbers))
            except Exception as e:
                return HttpResponse(json.dumps(error=str(e)))

    class ClaimPlivo(BaseClaimNumber):
        class ClaimPlivoForm(forms.Form):
            country = forms.ChoiceField(choices=PLIVO_SUPPORTED_COUNTRIES)
            phone_number = forms.CharField(help_text=_("The phone number being added"))

            def clean_phone_number(self):
                if not self.cleaned_data.get('country', None):
                    raise ValidationError(_("That number is not currently supported."))

                phone = self.cleaned_data['phone_number']
                phone = phonenumbers.parse(phone, self.cleaned_data['country'])

                return phonenumbers.format_number(phone, phonenumbers.PhoneNumberFormat.E164)

        form_class = ClaimPlivoForm
        template_name = 'channels/channel_claim_plivo.html'

        def pre_process(self, *args, **kwargs):
            client = self.get_valid_client()

            if client:
                return None
            else:
                return HttpResponseRedirect(reverse('channels.channel_claim'))

        def get_valid_client(self):
            auth_id = self.request.session.get(PLIVO_AUTH_ID, None)
            auth_token = self.request.session.get(PLIVO_AUTH_TOKEN, None)

            try:
                client = plivo.RestAPI(auth_id, auth_token)
                validation_response = client.get_account()
                if validation_response[0] != 200:
                    client = None
            except plivo.PlivoError:
                client = None

            return client

        def is_valid_country(self, country_code):
            return country_code in PLIVO_SUPPORTED_COUNTRY_CODES

        def get_search_url(self):
            return reverse('channels.channel_search_plivo')

        def get_claim_url(self):
            return reverse('channels.channel_claim_plivo')

        def get_supported_countries_tuple(self):
            return PLIVO_SUPPORTED_COUNTRIES

        def get_search_countries_tuple(self):
            return PLIVO_SUPPORTED_COUNTRIES

        def get_existing_numbers(self, org):
            client = self.get_valid_client()

            account_numbers = []
            if client:
                status, data = client.get_numbers()

                if status == 200:
                    for number_dict in data['objects']:

                        region = number_dict['region']
                        country_name = region.split(',')[-1].strip().title()
                        country = pycountry.countries.get(name=country_name).alpha2

                        if len(number_dict['number']) <= 6:
                            phone_number = number_dict['number']
                        else:
                            parsed = phonenumbers.parse('+' + number_dict['number'], None)
                            phone_number = phonenumbers.format_number(parsed,
                                                                      phonenumbers.PhoneNumberFormat.INTERNATIONAL)

                        account_numbers.append(dict(number=phone_number, country=country))

            return account_numbers

        def claim_number(self, user, phone_number, country):

            auth_id = self.request.session.get(PLIVO_AUTH_ID, None)
            auth_token = self.request.session.get(PLIVO_AUTH_TOKEN, None)

            # add this channel
            channel = Channel.add_plivo_channel(user.get_org(),
                                                user,
                                                country,
                                                phone_number,
                                                auth_id,
                                                auth_token)

            analytics.track(user.username, 'temba.channel_claim_plivo', dict(number=phone_number))

            return channel

        def remove_api_credentials_from_session(self):
            if PLIVO_AUTH_ID in self.request.session:
                del self.request.session[PLIVO_AUTH_ID]
            if PLIVO_AUTH_TOKEN in self.request.session:
                del self.request.session[PLIVO_AUTH_TOKEN]

    class SearchPlivo(SearchNumbers):
        class SearchPlivoForm(forms.Form):
            area_code = forms.CharField(max_length=3, min_length=3, required=False,
                                        help_text=_("The area code you want to search for a new number in"))
            country = forms.ChoiceField(choices=PLIVO_SUPPORTED_COUNTRIES)

        form_class = SearchPlivoForm

        def pre_process(self, *args, **kwargs):
            client = self.get_valid_client()

            if client:
                return None
            else:
                return HttpResponseRedirect(reverse('channels.channel_claim'))

        def get_valid_client(self):
            auth_id = self.request.session.get(PLIVO_AUTH_ID, None)
            auth_token = self.request.session.get(PLIVO_AUTH_TOKEN, None)

            try:
                client = plivo.RestAPI(auth_id, auth_token)
                validation_response = client.get_account()

                if validation_response[0] != 200:
                    client = None
            except Exception:
                client = None

            return client

        def form_valid(self, form, *args, **kwargs):
            org = self.request.user.get_org()
            data = form.cleaned_data

            client = self.get_valid_client()

            results_numbers = []
            try:
                status, response_data = client.search_phone_numbers(dict(country_iso=data['country'], pattern=data['area_code']))

                if status == 200:
                    for number_dict in response_data['objects']:
                        results_numbers.append('+' + number_dict['number'])

                numbers = []
                for number in results_numbers:
                    numbers.append(phonenumbers.format_number(phonenumbers.parse(number, None),
                                                              phonenumbers.PhoneNumberFormat.INTERNATIONAL))
                return HttpResponse(json.dumps(numbers))
            except Exception as e:
                return HttpResponse(json.dumps(dict(error=str(e))))


class ChannelLogCRUDL(SmartCRUDL):
    model = ChannelLog
    actions = ('list', 'read')

    class List(OrgPermsMixin, SmartListView):
        fields = ('channel', 'description', 'created_on')
        link_fields = ('channel', 'description', 'created_on')
        paginate_by = 50

        def derive_queryset(self, **kwargs):
            channel = Channel.objects.get(pk=self.request.REQUEST['channel'])
            events = ChannelLog.objects.filter(channel=channel).order_by('-created_on').select_related('msg__contact', 'msg')

            # monkey patch our queryset for the total count
            events.count = lambda: channel.get_log_count()
            return events

        def get_context_data(self, **kwargs):
            context = super(ChannelLogCRUDL.List, self).get_context_data(**kwargs)
            context['channel'] = Channel.objects.get(pk=self.request.REQUEST['channel'])
            return context

    class Read(ChannelCRUDL.AnonMixin, SmartReadView):
        fields = ('description', 'created_on')

        def derive_queryset(self, **kwargs):
            queryset = super(ChannelLogCRUDL.Read, self).derive_queryset(**kwargs)
            return queryset.filter(msg__channel__org=self.request.user.get_org).order_by('-created_on')<|MERGE_RESOLUTION|>--- conflicted
+++ resolved
@@ -518,12 +518,8 @@
                'search_nexmo', 'claim_nexmo', 'bulk_sender_options', 'create_bulk_sender', 'claim_infobip',
                'claim_hub9', 'claim_vumi', 'create_caller', 'claim_kannel', 'claim_twitter', 'claim_shaqodoon',
                'claim_verboice', 'claim_clickatell', 'claim_plivo', 'search_plivo', 'claim_high_connection',
-<<<<<<< HEAD
-               'claim_blackmyna', 'claim_smscentral', 'claim_start', 'claim_m3tech', 'claim_yo',
+               'claim_blackmyna', 'claim_smscentral', 'claim_start', 'claim_telegram', 'claim_m3tech', 'claim_yo',
                'claim_twilio_messaging_service')
-=======
-               'claim_blackmyna', 'claim_smscentral', 'claim_start', 'claim_telegram', 'claim_m3tech', 'claim_yo')
->>>>>>> c7c95def
     permissions = True
 
     class AnonMixin(OrgPermsMixin):
