--- conflicted
+++ resolved
@@ -1,115 +1,3 @@
 from __future__ import unicode_literals, absolute_import
 
-<<<<<<< HEAD
-import requests
-import telegram
-import time
-import json
-
-from django.conf import settings
-from django.urls import reverse
-from django.utils.http import urlencode
-from django.utils.translation import ugettext_lazy as _
-from temba.contacts.models import TELEGRAM_SCHEME
-from temba.msgs.models import Attachment, WIRED
-from temba.utils.http import HttpEvent
-from .views import ClaimView
-from ...models import Channel, ChannelType, SendException
-
-
-class TelegramType(ChannelType):
-    """
-    A Telegram bot channel
-    """
-    code = 'TG'
-    category = ChannelType.Category.SOCIAL_MEDIA
-
-    name = "Telegram"
-    icon = 'icon-telegram'
-    show_config_page = False
-
-    claim_blurb = _("""Add a <a href="https://telegram.org">Telegram</a> bot to send and receive messages to Telegram
-    users for free. Your users will need an Android, Windows or iOS device and a Telegram account to send and receive
-    messages.""")
-    claim_view = ClaimView
-
-    scheme = TELEGRAM_SCHEME
-    max_length = 1600
-    attachment_support = True
-    free_sending = True
-
-    def activate(self, channel):
-        config = channel.config_json()
-        bot = telegram.Bot(config['auth_token'])
-        bot.set_webhook("https://" + settings.TEMBA_HOST + reverse('handlers.telegram_handler', args=[channel.uuid]))
-
-    def deactivate(self, channel):
-        config = channel.config_json()
-        bot = telegram.Bot(config['auth_token'])
-        bot.delete_webhook()
-
-    def send(self, channel, msg, text):
-        auth_token = channel.config['auth_token']
-        send_url = 'https://api.telegram.org/bot%s/sendMessage' % auth_token
-        post_body = {'chat_id': msg.urn_path, 'text': text}
-
-        start = time.time()
-
-        # for now we only support sending one attachment per message but this could change in future
-        attachments = Attachment.parse_all(msg.attachments)
-        attachment = attachments[0] if attachments else None
-
-        if attachment:
-            category = attachment.content_type.split('/')[0]
-            if category == 'image':
-                send_url = 'https://api.telegram.org/bot%s/sendPhoto' % auth_token
-                post_body['photo'] = attachment.url
-                post_body['caption'] = text
-                del post_body['text']
-            elif category == 'video':
-                send_url = 'https://api.telegram.org/bot%s/sendVideo' % auth_token
-                post_body['video'] = attachment.url
-                post_body['caption'] = text
-                del post_body['text']
-            elif category == 'audio':
-                send_url = 'https://api.telegram.org/bot%s/sendAudio' % auth_token
-                post_body['audio'] = attachment.url
-                post_body['caption'] = text
-                del post_body['text']
-
-        if hasattr(msg, 'metadata'):
-            metadata = json.loads(msg.metadata)
-            quick_replies = metadata.get('quick_replies', None)
-            url_buttons = metadata.get('url_buttons', None)
-            replies = []
-            keyboard_type = None
-
-            if quick_replies:
-                for reply in quick_replies:
-                    replies.append([dict(text=reply.get('title'), callback_data=reply.get('payload'))])
-                keyboard_type = 'keyboard'
-            elif url_buttons:
-                for url_button in url_buttons:
-                    replies.append([dict(text=url_button.get('title'), url=url_button.get('url'))])
-                keyboard_type = 'inline_keyboard'
-
-            if keyboard_type:
-                keyboard_json = dict(resize_keyboard=True, one_time_keyboard=True)
-                keyboard_json[keyboard_type] = replies
-                post_body['reply_markup'] = json.dumps(keyboard_json)
-
-        event = HttpEvent('POST', send_url, urlencode(post_body))
-
-        try:
-            response = requests.post(send_url, post_body)
-            event.status_code = response.status_code
-            event.response_body = response.text
-
-            external_id = response.json()['result']['message_id']
-        except Exception as e:
-            raise SendException(str(e), event=event, start=start)
-
-        Channel.success(channel, msg, WIRED, start, event=event, external_id=external_id)
-=======
-from .type import TelegramType  # noqa
->>>>>>> 4a646062
+from .type import TelegramType  # noqa