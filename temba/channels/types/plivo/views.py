
import phonenumbers
import pycountry
import requests
from smartmin.views import SmartFormView

from django import forms
from django.conf import settings
from django.core.exceptions import ValidationError
from django.http import HttpResponseRedirect
from django.urls import reverse
from django.utils.translation import ugettext_lazy as _

from temba.channels.models import Channel
from temba.channels.views import (
    PLIVO_SUPPORTED_COUNTRIES,
    PLIVO_SUPPORTED_COUNTRY_CODES,
    BaseClaimNumberMixin,
    ClaimViewMixin,
)
from temba.utils import analytics
from temba.utils.http import http_headers
from temba.utils.models import generate_uuid


class ClaimView(BaseClaimNumberMixin, SmartFormView):
    class Form(ClaimViewMixin.Form):
        country = forms.ChoiceField(choices=PLIVO_SUPPORTED_COUNTRIES)
        phone_number = forms.CharField(help_text=_("The phone number being added"))

        def clean_phone_number(self):
            if not self.cleaned_data.get("country", None):  # pragma: needs cover
                raise ValidationError(_("That number is not currently supported."))

            phone = self.cleaned_data["phone_number"]
            phone = phonenumbers.parse(phone, self.cleaned_data["country"])

            return phonenumbers.format_number(phone, phonenumbers.PhoneNumberFormat.E164)

    form_class = Form

    def pre_process(self, *args, **kwargs):
        auth_id = self.request.session.get(Channel.CONFIG_PLIVO_AUTH_ID, None)
        auth_token = self.request.session.get(Channel.CONFIG_PLIVO_AUTH_TOKEN, None)

        headers = http_headers(extra={"Content-Type": "application/json"})
        response = requests.get(
            "https://api.plivo.com/v1/Account/%s/" % auth_id, headers=headers, auth=(auth_id, auth_token)
        )

        if response.status_code == 200:
            return None
        else:
            return HttpResponseRedirect(reverse("orgs.org_plivo_connect"))

    def is_valid_country(self, country_code):
        return country_code in PLIVO_SUPPORTED_COUNTRY_CODES

    def is_messaging_country(self, country):
        return country in [c[0] for c in PLIVO_SUPPORTED_COUNTRIES]

    def get_search_url(self):
        return reverse("channels.channel_search_plivo")

    def get_claim_url(self):
        return reverse("channels.types.plivo.claim")

    def get_supported_countries_tuple(self):
        return PLIVO_SUPPORTED_COUNTRIES

    def get_search_countries_tuple(self):
        return PLIVO_SUPPORTED_COUNTRIES

    def get_existing_numbers(self, org):
        auth_id = self.request.session.get(Channel.CONFIG_PLIVO_AUTH_ID, None)
        auth_token = self.request.session.get(Channel.CONFIG_PLIVO_AUTH_TOKEN, None)

        headers = http_headers(extra={"Content-Type": "application/json"})
        response = requests.get(
            "https://api.plivo.com/v1/Account/%s/Number/" % auth_id, headers=headers, auth=(auth_id, auth_token)
        )

        account_numbers = []
        if response.status_code == 200:
            data = response.json()
            for number_dict in data["objects"]:
                region = number_dict["region"]
                country_name = region.split(",")[-1].strip().title()
                country = pycountry.countries.get(name=country_name).alpha_2
                if len(number_dict["number"]) <= 6:
                    phone_number = number_dict["number"]
                else:
                    parsed = phonenumbers.parse("+" + number_dict["number"], None)
                    phone_number = phonenumbers.format_number(parsed, phonenumbers.PhoneNumberFormat.INTERNATIONAL)
                account_numbers.append(dict(number=phone_number, country=country))

        return account_numbers

    def claim_number(self, user, phone_number, country, role):

        auth_id = self.request.session.get(Channel.CONFIG_PLIVO_AUTH_ID, None)
        auth_token = self.request.session.get(Channel.CONFIG_PLIVO_AUTH_TOKEN, None)

        org = user.get_org()

        plivo_uuid = generate_uuid()
        callback_domain = org.get_brand_domain()
        app_name = "%s/%s" % (callback_domain.lower(), plivo_uuid)

<<<<<<< HEAD
        message_url = "https://" + callback_domain + "%s" % reverse('courier.pl', args=[plivo_uuid, 'receive'])
=======
        message_url = "https://" + callback_domain + "%s" % reverse("courier.pl", args=[plivo_uuid, "receive"])
>>>>>>> 81472807
        answer_url = "https://" + settings.AWS_BUCKET_DOMAIN + "/plivo_voice_unavailable.xml"

        headers = http_headers(extra={"Content-Type": "application/json"})
        create_app_url = "https://api.plivo.com/v1/Account/%s/Application/" % auth_id

        response = requests.post(
            create_app_url,
            json=dict(app_name=app_name, answer_url=answer_url, message_url=message_url),
            headers=headers,
            auth=(auth_id, auth_token),
        )

        if response.status_code in [201, 200, 202]:
            plivo_app_id = response.json()["app_id"]
        else:  # pragma: no cover
            plivo_app_id = None

        plivo_config = {
            Channel.CONFIG_PLIVO_AUTH_ID: auth_id,
            Channel.CONFIG_PLIVO_AUTH_TOKEN: auth_token,
            Channel.CONFIG_PLIVO_APP_ID: plivo_app_id,
            Channel.CONFIG_CALLBACK_DOMAIN: org.get_brand_domain(),
        }

        plivo_number = phone_number.strip("+ ").replace(" ", "")
        response = requests.get(
            "https://api.plivo.com/v1/Account/%s/Number/%s/" % (auth_id, plivo_number),
            headers=headers,
            auth=(auth_id, auth_token),
        )

        if response.status_code != 200:
            response = requests.post(
                "https://api.plivo.com/v1/Account/%s/PhoneNumber/%s/" % (auth_id, plivo_number),
                headers=headers,
                auth=(auth_id, auth_token),
            )

            if response.status_code != 201:  # pragma: no cover
                raise Exception(
                    _("There was a problem claiming that number, please check the balance on your account.")
                )

            response = requests.get(
                "https://api.plivo.com/v1/Account/%s/Number/%s/" % (auth_id, plivo_number),
                headers=headers,
                auth=(auth_id, auth_token),
            )

        if response.status_code == 200:
            response = requests.post(
                "https://api.plivo.com/v1/Account/%s/Number/%s/" % (auth_id, plivo_number),
                json=dict(app_id=plivo_app_id),
                headers=headers,
                auth=(auth_id, auth_token),
            )

            if response.status_code != 202:  # pragma: no cover
                raise Exception(_("There was a problem updating that number, please try again."))

        phone_number = "+" + plivo_number
        phone = phonenumbers.format_number(
            phonenumbers.parse(phone_number, None), phonenumbers.PhoneNumberFormat.NATIONAL
        )

        channel = Channel.create(
            org, user, country, "PL", name=phone, address=phone_number, config=plivo_config, uuid=plivo_uuid
        )

        analytics.track(user.username, "temba.channel_claim_plivo", dict(number=phone_number))

        return channel

    def remove_api_credentials_from_session(self):
        if Channel.CONFIG_PLIVO_AUTH_ID in self.request.session:
            del self.request.session[Channel.CONFIG_PLIVO_AUTH_ID]
        if Channel.CONFIG_PLIVO_AUTH_TOKEN in self.request.session:
            del self.request.session[Channel.CONFIG_PLIVO_AUTH_TOKEN]<|MERGE_RESOLUTION|>--- conflicted
+++ resolved
@@ -107,11 +107,7 @@
         callback_domain = org.get_brand_domain()
         app_name = "%s/%s" % (callback_domain.lower(), plivo_uuid)
 
-<<<<<<< HEAD
-        message_url = "https://" + callback_domain + "%s" % reverse('courier.pl', args=[plivo_uuid, 'receive'])
-=======
         message_url = "https://" + callback_domain + "%s" % reverse("courier.pl", args=[plivo_uuid, "receive"])
->>>>>>> 81472807
         answer_url = "https://" + settings.AWS_BUCKET_DOMAIN + "/plivo_voice_unavailable.xml"
 
         headers = http_headers(extra={"Content-Type": "application/json"})
