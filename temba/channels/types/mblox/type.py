--- conflicted
+++ resolved
@@ -1,17 +1,9 @@
-<<<<<<< HEAD
-# -*- coding: utf-8 -*-
-from __future__ import absolute_import, division, print_function, unicode_literals
-=======
->>>>>>> 81472807
 
 from django.utils.translation import ugettext_lazy as _
 
 from temba.channels.views import AuthenticatedExternalClaimView
 from temba.contacts.models import TEL_SCHEME
-<<<<<<< HEAD
-=======
 
->>>>>>> 81472807
 from ...models import ChannelType
 
 
@@ -23,11 +15,7 @@
     code = "MB"
     category = ChannelType.Category.PHONE
 
-<<<<<<< HEAD
-    courier_url = r'^mb/(?P<uuid>[a-z0-9\-]+)/(?P<action>receive)$'
-=======
     courier_url = r"^mb/(?P<uuid>[a-z0-9\-]+)/(?P<action>receive)$"
->>>>>>> 81472807
 
     name = "Mblox"
 
