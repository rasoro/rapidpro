<<<<<<< HEAD
# -*- coding: utf-8 -*-
from __future__ import absolute_import, division, print_function, unicode_literals

import six
=======
>>>>>>> 81472807
from django.utils.translation import ugettext_lazy as _

from temba.channels.views import AuthenticatedExternalClaimView
from temba.contacts.models import TEL_SCHEME
<<<<<<< HEAD
=======

>>>>>>> 81472807
from ...models import ChannelType


class SMSCentralType(ChannelType):
    """
    An SMSCentral channel (http://smscentral.com.np/)
    """

    code = "SC"
    category = ChannelType.Category.PHONE

<<<<<<< HEAD
    courier_url = r'^sc/(?P<uuid>[a-z0-9\-]+)/(?P<action>receive)$'
=======
    courier_url = r"^sc/(?P<uuid>[a-z0-9\-]+)/(?P<action>receive)$"
>>>>>>> 81472807

    name = "SMSCentral"
    icon = "icon-channel-external"

    claim_blurb = _(
        """Easily add a two way number you have configured with <a href="http://smscentral.com.np/">SMSCentral</a> using their APIs."""
    )
    claim_view = AuthenticatedExternalClaimView

    schemes = [TEL_SCHEME]
    max_length = 1600
    max_tps = 1

    attachment_support = False

    configuration_blurb = _(
        """
        To finish configuring your SMSCentral connection you'll need to notify SMSCentral of the following URL.
        """
    )

    configuration_urls = (
        dict(
            label=_("Inbound URL"),
            url="https://{{ channel.callback_domain }}{% url 'courier.sc' channel.uuid 'receive' %}",
            description=_(
                "This endpoint should be called by SMSCentral when new messages are received to your number."
            ),
        ),
    )

    def is_available_to(self, user):
        org = user.get_org()
<<<<<<< HEAD
        return org.timezone and six.text_type(org.timezone) in ["Asia/Kathmandu"]
=======
        return org.timezone and str(org.timezone) in ["Asia/Kathmandu"]
>>>>>>> 81472807
<|MERGE_RESOLUTION|>--- conflicted
+++ resolved
@@ -1,18 +1,8 @@
-<<<<<<< HEAD
-# -*- coding: utf-8 -*-
-from __future__ import absolute_import, division, print_function, unicode_literals
-
-import six
-=======
->>>>>>> 81472807
 from django.utils.translation import ugettext_lazy as _
 
 from temba.channels.views import AuthenticatedExternalClaimView
 from temba.contacts.models import TEL_SCHEME
-<<<<<<< HEAD
-=======
 
->>>>>>> 81472807
 from ...models import ChannelType
 
 
@@ -24,11 +14,7 @@
     code = "SC"
     category = ChannelType.Category.PHONE
 
-<<<<<<< HEAD
-    courier_url = r'^sc/(?P<uuid>[a-z0-9\-]+)/(?P<action>receive)$'
-=======
     courier_url = r"^sc/(?P<uuid>[a-z0-9\-]+)/(?P<action>receive)$"
->>>>>>> 81472807
 
     name = "SMSCentral"
     icon = "icon-channel-external"
@@ -62,8 +48,4 @@
 
     def is_available_to(self, user):
         org = user.get_org()
-<<<<<<< HEAD
-        return org.timezone and six.text_type(org.timezone) in ["Asia/Kathmandu"]
-=======
-        return org.timezone and str(org.timezone) in ["Asia/Kathmandu"]
->>>>>>> 81472807
+        return org.timezone and str(org.timezone) in ["Asia/Kathmandu"]