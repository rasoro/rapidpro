
from django.utils.translation import ugettext_lazy as _

from temba.channels.models import ChannelType
from temba.channels.types.junebug.views import ClaimView
from temba.contacts.models import TEL_SCHEME


class JunebugType(ChannelType):
    """
    A Junebug channel
    """

    code = "JN"
    category = ChannelType.Category.PHONE

<<<<<<< HEAD
    courier_url = r'^jn/(?P<uuid>[a-z0-9\-]+)/(?P<action>inbound)$'
=======
    courier_url = r"^jn/(?P<uuid>[a-z0-9\-]+)/(?P<action>inbound)$"
>>>>>>> 81472807

    name = "Junebug"
    icon = "icon-junebug"

    claim_blurb = _(
        """Connect your <a href="https://junebug.praekelt.org/" target="_blank">Junebug</a> instance that you have already set up and configured."""
    )
    claim_view = ClaimView

    schemes = [TEL_SCHEME]
    max_length = 1600

    configuration_blurb = _(
        """
        As a last step you'll need to configure Junebug to call the following URL for MO (incoming) messages.
        """
    )

    configuration_urls = (
        dict(
            label=_("Push Message URL"),
            url="https://{{ channel.callback_domain }}{% url 'courier.jn' channel.uuid 'inbound' %}",
            description=_(
                "This endpoint will be called by Junebug when new messages are received to your number, it must be configured to be called as a POST"
            ),
        ),
    )<|MERGE_RESOLUTION|>--- conflicted
+++ resolved
@@ -14,11 +14,7 @@
     code = "JN"
     category = ChannelType.Category.PHONE
 
-<<<<<<< HEAD
-    courier_url = r'^jn/(?P<uuid>[a-z0-9\-]+)/(?P<action>inbound)$'
-=======
     courier_url = r"^jn/(?P<uuid>[a-z0-9\-]+)/(?P<action>inbound)$"
->>>>>>> 81472807
 
     name = "Junebug"
     icon = "icon-junebug"
