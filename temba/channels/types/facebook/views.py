
from smartmin.views import SmartFormView

from django import forms
from django.utils.translation import ugettext_lazy as _

from ...models import Channel
from ...views import ClaimViewMixin


class ClaimView(ClaimViewMixin, SmartFormView):
<<<<<<< HEAD

=======
>>>>>>> 81472807
    class Form(ClaimViewMixin.Form):
        page_access_token = forms.CharField(
            min_length=32, required=True, help_text=_("The Page Access Token for your Application")
        )
        page_name = forms.CharField(required=True, help_text=_("The name of the Facebook page"))
        page_id = forms.IntegerField(required=True, help_text="The Facebook Page ID")

    form_class = Form

    def form_valid(self, form):
        org = self.request.user.get_org()
        auth_token = form.cleaned_data["page_access_token"]
        name = form.cleaned_data["page_name"]
        page_id = form.cleaned_data["page_id"]

        config = {
            Channel.CONFIG_AUTH_TOKEN: auth_token,
            Channel.CONFIG_PAGE_NAME: name,
            Channel.CONFIG_SECRET: Channel.generate_secret(),
        }
        self.object = Channel.create(
            org, self.request.user, None, self.channel_type, name=name, address=page_id, config=config
        )

        return super().form_valid(form)<|MERGE_RESOLUTION|>--- conflicted
+++ resolved
@@ -9,10 +9,6 @@
 
 
 class ClaimView(ClaimViewMixin, SmartFormView):
-<<<<<<< HEAD
-
-=======
->>>>>>> 81472807
     class Form(ClaimViewMixin.Form):
         page_access_token = forms.CharField(
             min_length=32, required=True, help_text=_("The Page Access Token for your Application")
