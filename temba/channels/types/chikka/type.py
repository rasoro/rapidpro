--- conflicted
+++ resolved
@@ -1,18 +1,8 @@
-<<<<<<< HEAD
-# -*- coding: utf-8 -*-
-from __future__ import absolute_import, division, print_function, unicode_literals
-
-import six
-=======
->>>>>>> 81472807
 from django.utils.translation import ugettext_lazy as _
 
 from temba.channels.types.chikka.views import ClaimView
 from temba.contacts.models import TEL_SCHEME
-<<<<<<< HEAD
-=======
 
->>>>>>> 81472807
 from ...models import ChannelType
 
 
@@ -24,11 +14,7 @@
     code = "CK"
     category = ChannelType.Category.PHONE
 
-<<<<<<< HEAD
-    courier_url = r'^ck/(?P<uuid>[a-z0-9\-]+)/receive$'
-=======
     courier_url = r"^ck/(?P<uuid>[a-z0-9\-]+)/receive$"
->>>>>>> 81472807
 
     name = "Chikka"
 
@@ -61,8 +47,4 @@
 
     def is_available_to(self, user):
         org = user.get_org()
-<<<<<<< HEAD
-        return org.timezone and six.text_type(org.timezone) in ['Asia/Manila']
-=======
-        return org.timezone and str(org.timezone) in ["Asia/Manila"]
->>>>>>> 81472807
+        return org.timezone and str(org.timezone) in ["Asia/Manila"]