
from uuid import uuid4

import phonenumbers
from phonenumbers.phonenumberutil import region_code_for_number
from smartmin.views import SmartFormView
from twilio import TwilioRestException

from django import forms
from django.conf import settings
from django.http import HttpResponseRedirect
from django.urls import reverse
from django.utils.translation import ugettext_lazy as _

from temba.orgs.models import ACCOUNT_SID, ACCOUNT_TOKEN
from temba.utils import analytics
from temba.utils.timezones import timezone_to_country_code

from ...models import Channel
from ...views import (
    ALL_COUNTRIES,
    TWILIO_SEARCH_COUNTRIES,
    TWILIO_SUPPORTED_COUNTRIES,
    BaseClaimNumberMixin,
    ClaimViewMixin,
)


class ClaimView(BaseClaimNumberMixin, SmartFormView):
    class Form(ClaimViewMixin.Form):
        country = forms.ChoiceField(choices=ALL_COUNTRIES)
        phone_number = forms.CharField(help_text=_("The phone number being added"))

        def clean_phone_number(self):
            phone = self.cleaned_data["phone_number"]

            # short code should not be formatted
            if len(phone) <= 6:
                return phone

            phone = phonenumbers.parse(phone, self.cleaned_data["country"])
            return phonenumbers.format_number(phone, phonenumbers.PhoneNumberFormat.E164)

    form_class = Form

    def __init__(self, channel_type):
        super().__init__(channel_type)
        self.account = None
        self.client = None

    def pre_process(self, *args, **kwargs):
        org = self.request.user.get_org()
        try:
            self.client = org.get_twilio_client()
            if not self.client:
                return HttpResponseRedirect(reverse("orgs.org_twilio_connect"))
            self.account = self.client.accounts.get(org.config[ACCOUNT_SID])
        except TwilioRestException:
            return HttpResponseRedirect(reverse("orgs.org_twilio_connect"))

    def get_search_countries_tuple(self):
        return TWILIO_SEARCH_COUNTRIES

    def get_supported_countries_tuple(self):
        return ALL_COUNTRIES

    def get_search_url(self):
        return reverse("channels.channel_search_numbers")

    def get_claim_url(self):
        return reverse("channels.types.twilio.claim")

    def get_context_data(self, **kwargs):
        context = super().get_context_data(**kwargs)
        context["account_trial"] = self.account.type.lower() == "trial"
        return context

    def get_existing_numbers(self, org):
        client = org.get_twilio_client()
        if client:
            twilio_account_numbers = client.phone_numbers.list(page_size=1000)
            twilio_short_codes = client.sms.short_codes.list(page_size=1000)

        numbers = []
        for number in twilio_account_numbers:
            parsed = phonenumbers.parse(number.phone_number, None)
            numbers.append(
                dict(
                    number=phonenumbers.format_number(parsed, phonenumbers.PhoneNumberFormat.INTERNATIONAL),
                    country=region_code_for_number(parsed),
                )
            )

        org_country = timezone_to_country_code(org.timezone)
        for number in twilio_short_codes:
            numbers.append(dict(number=number.short_code, country=org_country))

        return numbers

    def is_valid_country(self, country_code):
        return True

    def is_messaging_country(self, country):
        return country in [c[0] for c in TWILIO_SUPPORTED_COUNTRIES]

    def claim_number(self, user, phone_number, country, role):
        org = user.get_org()

        client = org.get_twilio_client()
        twilio_phones = client.phone_numbers.list(phone_number=phone_number)
        channel_uuid = uuid4()

        # create new TwiML app
        callback_domain = org.get_brand_domain()
        new_receive_url = "https://" + callback_domain + reverse("courier.t", args=[channel_uuid, "receive"])
        new_status_url = (
            "https://" + callback_domain + reverse("handlers.twilio_handler", args=["status", channel_uuid])
        )
        new_voice_url = "https://" + callback_domain + reverse("handlers.twilio_handler", args=["voice", channel_uuid])

        new_app = client.applications.create(
            friendly_name="%s/%s" % (callback_domain.lower(), channel_uuid),
            sms_url=new_receive_url,
            sms_method="POST",
            voice_url=new_voice_url,
            voice_fallback_url="https://" + settings.AWS_BUCKET_DOMAIN + "/voice_unavailable.xml",
            voice_fallback_method="GET",
            status_callback=new_status_url,
            status_callback_method="POST",
        )

        is_short_code = len(phone_number) <= 6
        if is_short_code:
            short_codes = client.sms.short_codes.list(short_code=phone_number)

            if short_codes:
                short_code = short_codes[0]
                number_sid = short_code.sid
<<<<<<< HEAD
                app_url = "https://" + callback_domain + "%s" % reverse('courier.t', args=[channel_uuid, 'receive'])
                client.sms.short_codes.update(number_sid, sms_url=app_url, sms_method='POST')
=======
                app_url = "https://" + callback_domain + "%s" % reverse("courier.t", args=[channel_uuid, "receive"])
                client.sms.short_codes.update(number_sid, sms_url=app_url, sms_method="POST")
>>>>>>> 81472807

                role = Channel.ROLE_SEND + Channel.ROLE_RECEIVE
                phone = phone_number

            else:  # pragma: no cover
                raise Exception(
                    _(
                        "Short code not found on your Twilio Account. "
                        "Please check you own the short code and Try again"
                    )
                )
        else:
            if twilio_phones:
                twilio_phone = twilio_phones[0]
                client.phone_numbers.update(
                    twilio_phone.sid, voice_application_sid=new_app.sid, sms_application_sid=new_app.sid
                )

            else:  # pragma: needs cover
                twilio_phone = client.phone_numbers.purchase(
                    phone_number=phone_number, voice_application_sid=new_app.sid, sms_application_sid=new_app.sid
                )

            phone = phonenumbers.format_number(
                phonenumbers.parse(phone_number, None), phonenumbers.PhoneNumberFormat.NATIONAL
            )

            number_sid = twilio_phone.sid

        org_config = org.config
        config = {
            Channel.CONFIG_APPLICATION_SID: new_app.sid,
            Channel.CONFIG_NUMBER_SID: number_sid,
            Channel.CONFIG_ACCOUNT_SID: org_config[ACCOUNT_SID],
            Channel.CONFIG_AUTH_TOKEN: org_config[ACCOUNT_TOKEN],
            Channel.CONFIG_CALLBACK_DOMAIN: callback_domain,
        }

        channel = Channel.create(
            org, user, country, "T", name=phone, address=phone_number, role=role, config=config, uuid=channel_uuid
        )

        analytics.track(user.username, "temba.channel_claim_twilio", properties=dict(number=phone_number))

        return channel<|MERGE_RESOLUTION|>--- conflicted
+++ resolved
@@ -136,13 +136,8 @@
             if short_codes:
                 short_code = short_codes[0]
                 number_sid = short_code.sid
-<<<<<<< HEAD
-                app_url = "https://" + callback_domain + "%s" % reverse('courier.t', args=[channel_uuid, 'receive'])
-                client.sms.short_codes.update(number_sid, sms_url=app_url, sms_method='POST')
-=======
                 app_url = "https://" + callback_domain + "%s" % reverse("courier.t", args=[channel_uuid, "receive"])
                 client.sms.short_codes.update(number_sid, sms_url=app_url, sms_method="POST")
->>>>>>> 81472807
 
                 role = Channel.ROLE_SEND + Channel.ROLE_RECEIVE
                 phone = phone_number
