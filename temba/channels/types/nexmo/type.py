
from django.utils.translation import ugettext_lazy as _

from temba.channels.models import ChannelType
from temba.channels.types.nexmo.views import ClaimView
from temba.channels.views import UpdateNexmoForm
from temba.contacts.models import TEL_SCHEME
from temba.utils.timezones import timezone_to_country_code


class NexmoType(ChannelType):
    """
    An Nexmo channel

    Callback status information (https://developer.nexmo.com/api/voice#status-values):

        started: Platform has started the call.
        ringing: The user's handset is ringing.
        answered: The user has answered your call.
        machine: Platform detected an answering machine.
        human: Platform detected human answering the call.
        completed: Platform has terminated this call.
        timeout: Your user did not answer your call within ringing_timer seconds.
        failed: The call failed to complete
        rejected: The call was rejected
        cancelled: The call was not answered
        busy: The number being dialled was on another call
    """

    code = "NX"
    category = ChannelType.Category.PHONE

<<<<<<< HEAD
    courier_url = r'^nx/(?P<uuid>[a-z0-9\-]+)/(?P<action>status|receive)$'
=======
    courier_url = r"^nx/(?P<uuid>[a-z0-9\-]+)/(?P<action>status|receive)$"
>>>>>>> 81472807

    name = "Nexmo"
    icon = "icon-channel-nexmo"

    claim_blurb = _(
        """Easily add a two way number you have configured with <a href="https://www.nexmo.com/">Nexmo</a> using their APIs."""
    )
    claim_view = ClaimView

    update_form = UpdateNexmoForm

    schemes = [TEL_SCHEME]
    max_length = 1600
    max_tps = 1

    ivr_protocol = ChannelType.IVRProtocol.IVR_PROTOCOL_NCCO

    configuration_blurb = _(
        """
        Your Nexmo configuration URLs are as follows. These should have been set up automatically when claiming your number, but if not you can set them from your Nexmo dashboard.
        """
    )

    configuration_urls = (
        dict(
            label=_("Callback URL for Inbound Messages"),
            url="https://{{ channel.callback_domain }}{% url 'courier.nx' channel.uuid 'receive' %}",
            description=_("The callback URL is called by Nexmo when you receive new incoming messages."),
        ),
        dict(
            label=_("Callback URL for Delivery Receipt"),
            url="https://{{ channel.callback_domain }}{% url 'courier.nx' channel.uuid 'status' %}",
            description=_(
                "The delivery URL is called by Nexmo when a message is successfully delivered to a recipient."
            ),
        ),
        dict(
            label=_("Callback URL for Incoming Call"),
            url="https://{{ channel.callback_domain }}{% url 'handlers.nexmo_call_handler' 'answer' channel.uuid %}",
            description=_("The callback URL is called by Nexmo when you receive an incoming call."),
        ),
    )

    def is_recommended_to(self, user):
        NEXMO_RECOMMENDED_COUNTRIES = [
            "US",
            "CA",
            "GB",
            "AU",
            "AT",
            "FI",
            "DE",
            "HK",
            "HU",
            "LT",
            "NL",
            "NO",
            "PL",
            "SE",
            "CH",
            "BE",
            "ES",
            "ZA",
        ]
        org = user.get_org()
        countrycode = timezone_to_country_code(org.timezone)
        return countrycode in NEXMO_RECOMMENDED_COUNTRIES<|MERGE_RESOLUTION|>--- conflicted
+++ resolved
@@ -30,11 +30,7 @@
     code = "NX"
     category = ChannelType.Category.PHONE
 
-<<<<<<< HEAD
-    courier_url = r'^nx/(?P<uuid>[a-z0-9\-]+)/(?P<action>status|receive)$'
-=======
     courier_url = r"^nx/(?P<uuid>[a-z0-9\-]+)/(?P<action>status|receive)$"
->>>>>>> 81472807
 
     name = "Nexmo"
     icon = "icon-channel-nexmo"
