
import json
import time
from datetime import timedelta

import requests
<<<<<<< HEAD
=======

>>>>>>> 81472807
from django.urls import reverse
from django.utils import timezone
from django.utils.translation import ugettext_lazy as _
from six import text_type

<<<<<<< HEAD
from temba.channels.models import ChannelType, Channel, SendException
from temba.contacts.models import TEL_SCHEME
from temba.msgs.models import Msg, WIRED
from temba.ussd.models import USSDSession
from temba.utils.http import HttpEvent, http_headers
from temba.channels.types.junebug_ussd.views import ClaimView
=======
from temba.channels.models import Channel, ChannelType, SendException
from temba.channels.types.junebug_ussd.views import ClaimView
from temba.contacts.models import TEL_SCHEME
from temba.msgs.models import WIRED, Msg
from temba.ussd.models import USSDSession
from temba.utils.http import HttpEvent, http_headers
>>>>>>> 81472807


class JunebugUSSDType(ChannelType):
    """
    A Junebug USSD channel
    """

    code = "JNU"
    category = ChannelType.Category.USSD

    name = "Junebug USSD"
    slug = "junebug_ussd"
    icon = "icon-junebug"

    claim_blurb = _(
        """Connect your <a href="https://junebug.praekelt.org/" target="_blank">Junebug</a> instance that you have already set up and configured."""
    )
    claim_view = ClaimView

    schemes = [TEL_SCHEME]
    max_length = 1600

    configuration_blurb = _(
        """
        As a last step you'll need to configure Junebug to call the following URL for MO (incoming) messages.
        """
    )

    configuration_urls = (
        dict(
            label=_("Push Message URL"),
            url="https://{{ channel.callback_domain }}{% url 'handlers.junebug_handler' 'inbound' channel.uuid %}",
<<<<<<< HEAD
            description=_("This endpoint will be called by Junebug when new messages are received to your number, it must be configured to be called as a POST"),
=======
            description=_(
                "This endpoint will be called by Junebug when new messages are received to your number, it must be configured to be called as a POST"
            ),
>>>>>>> 81472807
        ),
    )

    def send(self, channel, msg, text):
        connection = None

        # if the channel config has specified and override hostname use that, otherwise use settings
        callback_domain = channel.config.get(Channel.CONFIG_RP_HOSTNAME_OVERRIDE, None)
        if not callback_domain:
            callback_domain = channel.callback_domain

        # the event url Junebug will relay events to
<<<<<<< HEAD
        event_url = 'http://%s%s' % (callback_domain, reverse('handlers.junebug_handler', args=['event', channel.uuid]))
=======
        event_url = "http://%s%s" % (
            callback_domain,
            reverse("handlers.junebug_handler", args=["event", channel.uuid]),
        )
>>>>>>> 81472807

        is_ussd = Channel.get_type_from_code(channel.channel_type).category == ChannelType.Category.USSD

        # build our payload
<<<<<<< HEAD
        payload = {'event_url': event_url, 'content': text}

        secret = channel.config.get(Channel.CONFIG_SECRET)
        if secret is not None:
            payload['event_auth_token'] = secret
=======
        payload = {"event_url": event_url, "content": text}

        secret = channel.config.get(Channel.CONFIG_SECRET)
        if secret is not None:
            payload["event_auth_token"] = secret
>>>>>>> 81472807

        connection = USSDSession.objects.get_with_status_only(msg.connection_id)

        # make sure USSD responses are only valid for a short window
        response_expiration = timezone.now() - timedelta(seconds=180)
        external_id = None
        if msg.response_to_id and msg.created_on > response_expiration:
<<<<<<< HEAD
            external_id = Msg.objects.values_list('external_id', flat=True).filter(pk=msg.response_to_id).first()
        # NOTE: Only one of `to` or `reply_to` may be specified, use external_id if we have it.
        if external_id:
            payload['reply_to'] = external_id
        else:
            payload['to'] = msg.urn_path
        payload['channel_data'] = {
            'continue_session': connection and not connection.should_end or False,
        }
=======
            external_id = Msg.objects.values_list("external_id", flat=True).filter(pk=msg.response_to_id).first()
        # NOTE: Only one of `to` or `reply_to` may be specified, use external_id if we have it.
        if external_id:
            payload["reply_to"] = external_id
        else:
            payload["to"] = msg.urn_path
        payload["channel_data"] = {"continue_session": connection and not connection.should_end or False}
>>>>>>> 81472807

        log_url = channel.config[Channel.CONFIG_SEND_URL]
        start = time.time()

<<<<<<< HEAD
        event = HttpEvent('POST', log_url, json.dumps(payload))
        headers = http_headers(extra={'Content-Type': 'application/json'})

        try:
            response = requests.post(
                channel.config[Channel.CONFIG_SEND_URL], verify=True,
                json=payload, timeout=15, headers=headers,
                auth=(channel.config[Channel.CONFIG_USERNAME],
                      channel.config[Channel.CONFIG_PASSWORD]))
=======
        event = HttpEvent("POST", log_url, json.dumps(payload))
        headers = http_headers(extra={"Content-Type": "application/json"})

        try:
            response = requests.post(
                channel.config[Channel.CONFIG_SEND_URL],
                verify=True,
                json=payload,
                timeout=15,
                headers=headers,
                auth=(channel.config[Channel.CONFIG_USERNAME], channel.config[Channel.CONFIG_PASSWORD]),
            )
>>>>>>> 81472807

            event.status_code = response.status_code
            event.response_body = response.text

        except Exception as e:
<<<<<<< HEAD
            raise SendException(text_type(e), event=event, start=start)

        if not (200 <= response.status_code < 300):
            raise SendException("Received a non 200 response %d from Junebug" % response.status_code,
                                event=event, start=start)
=======
            raise SendException(str(e), event=event, start=start)

        if not (200 <= response.status_code < 300):
            raise SendException(
                "Received a non 200 response %d from Junebug" % response.status_code, event=event, start=start
            )
>>>>>>> 81472807

        data = response.json()

        if is_ussd and connection and connection.should_end:
            connection.close()

        try:
<<<<<<< HEAD
            message_id = data['result']['message_id']
            Channel.success(channel, msg, WIRED, start, event=event, external_id=message_id)
        except KeyError as e:
            raise SendException("Unable to read external message_id: %r" % (e,),
                                event=HttpEvent('POST', log_url,
                                                request_body=json.dumps(json.dumps(payload)),
                                                response_body=json.dumps(data)),
                                start=start)
=======
            message_id = data["result"]["message_id"]
            Channel.success(channel, msg, WIRED, start, event=event, external_id=message_id)
        except KeyError as e:
            raise SendException(
                "Unable to read external message_id: %r" % (e,),
                event=HttpEvent(
                    "POST", log_url, request_body=json.dumps(json.dumps(payload)), response_body=json.dumps(data)
                ),
                start=start,
            )
>>>>>>> 81472807
<|MERGE_RESOLUTION|>--- conflicted
+++ resolved
@@ -4,30 +4,17 @@
 from datetime import timedelta
 
 import requests
-<<<<<<< HEAD
-=======
 
->>>>>>> 81472807
 from django.urls import reverse
 from django.utils import timezone
 from django.utils.translation import ugettext_lazy as _
-from six import text_type
 
-<<<<<<< HEAD
-from temba.channels.models import ChannelType, Channel, SendException
-from temba.contacts.models import TEL_SCHEME
-from temba.msgs.models import Msg, WIRED
-from temba.ussd.models import USSDSession
-from temba.utils.http import HttpEvent, http_headers
-from temba.channels.types.junebug_ussd.views import ClaimView
-=======
 from temba.channels.models import Channel, ChannelType, SendException
 from temba.channels.types.junebug_ussd.views import ClaimView
 from temba.contacts.models import TEL_SCHEME
 from temba.msgs.models import WIRED, Msg
 from temba.ussd.models import USSDSession
 from temba.utils.http import HttpEvent, http_headers
->>>>>>> 81472807
 
 
 class JunebugUSSDType(ChannelType):
@@ -60,13 +47,9 @@
         dict(
             label=_("Push Message URL"),
             url="https://{{ channel.callback_domain }}{% url 'handlers.junebug_handler' 'inbound' channel.uuid %}",
-<<<<<<< HEAD
-            description=_("This endpoint will be called by Junebug when new messages are received to your number, it must be configured to be called as a POST"),
-=======
             description=_(
                 "This endpoint will be called by Junebug when new messages are received to your number, it must be configured to be called as a POST"
             ),
->>>>>>> 81472807
         ),
     )
 
@@ -79,31 +62,19 @@
             callback_domain = channel.callback_domain
 
         # the event url Junebug will relay events to
-<<<<<<< HEAD
-        event_url = 'http://%s%s' % (callback_domain, reverse('handlers.junebug_handler', args=['event', channel.uuid]))
-=======
         event_url = "http://%s%s" % (
             callback_domain,
             reverse("handlers.junebug_handler", args=["event", channel.uuid]),
         )
->>>>>>> 81472807
 
         is_ussd = Channel.get_type_from_code(channel.channel_type).category == ChannelType.Category.USSD
 
         # build our payload
-<<<<<<< HEAD
-        payload = {'event_url': event_url, 'content': text}
-
-        secret = channel.config.get(Channel.CONFIG_SECRET)
-        if secret is not None:
-            payload['event_auth_token'] = secret
-=======
         payload = {"event_url": event_url, "content": text}
 
         secret = channel.config.get(Channel.CONFIG_SECRET)
         if secret is not None:
             payload["event_auth_token"] = secret
->>>>>>> 81472807
 
         connection = USSDSession.objects.get_with_status_only(msg.connection_id)
 
@@ -111,17 +82,6 @@
         response_expiration = timezone.now() - timedelta(seconds=180)
         external_id = None
         if msg.response_to_id and msg.created_on > response_expiration:
-<<<<<<< HEAD
-            external_id = Msg.objects.values_list('external_id', flat=True).filter(pk=msg.response_to_id).first()
-        # NOTE: Only one of `to` or `reply_to` may be specified, use external_id if we have it.
-        if external_id:
-            payload['reply_to'] = external_id
-        else:
-            payload['to'] = msg.urn_path
-        payload['channel_data'] = {
-            'continue_session': connection and not connection.should_end or False,
-        }
-=======
             external_id = Msg.objects.values_list("external_id", flat=True).filter(pk=msg.response_to_id).first()
         # NOTE: Only one of `to` or `reply_to` may be specified, use external_id if we have it.
         if external_id:
@@ -129,22 +89,10 @@
         else:
             payload["to"] = msg.urn_path
         payload["channel_data"] = {"continue_session": connection and not connection.should_end or False}
->>>>>>> 81472807
 
         log_url = channel.config[Channel.CONFIG_SEND_URL]
         start = time.time()
 
-<<<<<<< HEAD
-        event = HttpEvent('POST', log_url, json.dumps(payload))
-        headers = http_headers(extra={'Content-Type': 'application/json'})
-
-        try:
-            response = requests.post(
-                channel.config[Channel.CONFIG_SEND_URL], verify=True,
-                json=payload, timeout=15, headers=headers,
-                auth=(channel.config[Channel.CONFIG_USERNAME],
-                      channel.config[Channel.CONFIG_PASSWORD]))
-=======
         event = HttpEvent("POST", log_url, json.dumps(payload))
         headers = http_headers(extra={"Content-Type": "application/json"})
 
@@ -157,26 +105,17 @@
                 headers=headers,
                 auth=(channel.config[Channel.CONFIG_USERNAME], channel.config[Channel.CONFIG_PASSWORD]),
             )
->>>>>>> 81472807
 
             event.status_code = response.status_code
             event.response_body = response.text
 
         except Exception as e:
-<<<<<<< HEAD
-            raise SendException(text_type(e), event=event, start=start)
-
-        if not (200 <= response.status_code < 300):
-            raise SendException("Received a non 200 response %d from Junebug" % response.status_code,
-                                event=event, start=start)
-=======
             raise SendException(str(e), event=event, start=start)
 
         if not (200 <= response.status_code < 300):
             raise SendException(
                 "Received a non 200 response %d from Junebug" % response.status_code, event=event, start=start
             )
->>>>>>> 81472807
 
         data = response.json()
 
@@ -184,16 +123,6 @@
             connection.close()
 
         try:
-<<<<<<< HEAD
-            message_id = data['result']['message_id']
-            Channel.success(channel, msg, WIRED, start, event=event, external_id=message_id)
-        except KeyError as e:
-            raise SendException("Unable to read external message_id: %r" % (e,),
-                                event=HttpEvent('POST', log_url,
-                                                request_body=json.dumps(json.dumps(payload)),
-                                                response_body=json.dumps(data)),
-                                start=start)
-=======
             message_id = data["result"]["message_id"]
             Channel.success(channel, msg, WIRED, start, event=event, external_id=message_id)
         except KeyError as e:
@@ -203,5 +132,4 @@
                     "POST", log_url, request_body=json.dumps(json.dumps(payload)), response_body=json.dumps(data)
                 ),
                 start=start,
-            )
->>>>>>> 81472807
+            )