--- conflicted
+++ resolved
@@ -3,10 +3,7 @@
 
 from temba.channels.views import AuthenticatedExternalCallbackClaimView
 from temba.contacts.models import TEL_SCHEME
-<<<<<<< HEAD
-=======
 
->>>>>>> 81472807
 from ...models import ChannelType
 
 
@@ -18,11 +15,7 @@
     code = "IB"
     category = ChannelType.Category.PHONE
 
-<<<<<<< HEAD
-    courier_url = r'^ib/(?P<uuid>[a-z0-9\-]+)/(?P<action>delivered|receive)$'
-=======
     courier_url = r"^ib/(?P<uuid>[a-z0-9\-]+)/(?P<action>delivered|receive)$"
->>>>>>> 81472807
 
     name = "Infobip"
 
