
from django.utils.translation import ugettext_lazy as _

from temba.contacts.models import TEL_SCHEME
<<<<<<< HEAD
=======

from ...models import ChannelType
>>>>>>> 81472807
from .views import ClaimView
from ...models import ChannelType


class MtargetType(ChannelType):
    """
    An Mtarget channel type (https://www.mtarget.fr/)
    """

    code = "MT"
    category = ChannelType.Category.PHONE

<<<<<<< HEAD
    courier_url = r'^mt/(?P<uuid>[a-z0-9\-]+)/(?P<action>status|receive)$'
=======
    courier_url = r"^mt/(?P<uuid>[a-z0-9\-]+)/(?P<action>status|receive)$"
>>>>>>> 81472807

    name = "Mtarget"
    icon = "icon-mtarget"

    available_timezones = ["Africa/Kigali", "Africa/Yaoundé", "Africa/Porto-Novo", "Africa/Kinshasa", "Europe/Paris"]
    recommended_timezones = ["Africa/Kigali", "Africa/Yaoundé", "Africa/Porto-Novo", "Africa/Kinshasa", "Europe/Paris"]

    schemes = [TEL_SCHEME]
    max_length = 765
    attachment_support = False

    claim_view = ClaimView
    claim_blurb = _(
        """
        If you have an <a href="https://www.mtarget.fr/">Mtarget</a> account,
        you can quickly connect it using their APIs.
        """
    )

    configuration_blurb = _(
        """
        To finish connecting your channel, you need to have Mtarget configure the URLs below for your Service ID.
        """
    )

    configuration_urls = (
        dict(
            label=_("Receive URL"),
            url="https://{{channel.callback_domain}}{% url 'courier.mt' channel.uuid 'receive' %}",
        ),
        dict(
            label=_("Status URL"),
            url="https://{{channel.callback_domain}}{% url 'courier.mt' channel.uuid 'status' %}",
        ),
    )<|MERGE_RESOLUTION|>--- conflicted
+++ resolved
@@ -2,13 +2,9 @@
 from django.utils.translation import ugettext_lazy as _
 
 from temba.contacts.models import TEL_SCHEME
-<<<<<<< HEAD
-=======
 
 from ...models import ChannelType
->>>>>>> 81472807
 from .views import ClaimView
-from ...models import ChannelType
 
 
 class MtargetType(ChannelType):
@@ -19,11 +15,7 @@
     code = "MT"
     category = ChannelType.Category.PHONE
 
-<<<<<<< HEAD
-    courier_url = r'^mt/(?P<uuid>[a-z0-9\-]+)/(?P<action>status|receive)$'
-=======
     courier_url = r"^mt/(?P<uuid>[a-z0-9\-]+)/(?P<action>status|receive)$"
->>>>>>> 81472807
 
     name = "Mtarget"
     icon = "icon-mtarget"
