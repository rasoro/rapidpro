
from django.utils.translation import ugettext_lazy as _

from temba.channels.types.clickatell.views import ClaimView
from temba.contacts.models import TEL_SCHEME

from ...models import ChannelType


class ClickatellType(ChannelType):
    """
    A Clickatell channel (https://clickatell.com/)
    """

    code = "CT"
    category = ChannelType.Category.PHONE

<<<<<<< HEAD
    courier_url = r'^ct/(?P<uuid>[a-z0-9\-]+)/(?P<action>status|receive)$'
=======
    courier_url = r"^ct/(?P<uuid>[a-z0-9\-]+)/(?P<action>status|receive)$"
>>>>>>> 81472807

    name = "Clickatell"
    icon = "icon-channel-clickatell"

    claim_blurb = _(
        """Connect your <a href="http://clickatell.com/" target="_blank">Clickatell</a> number, we'll walk you
                           through the steps necessary to get your Clickatell connection working in a few minutes."""
    )
    claim_view = ClaimView

    schemes = [TEL_SCHEME]
    max_length = 420
    attachment_support = False

    configuration_blurb = _(
        """
        To finish configuring your Clickatell connection you'll need to set the following callback URLs on the
        Clickatell website for your integration.
        """
    )

    configuration_urls = (
        dict(
            label=_("Reply Callback"),
            url="https://{{ channel.callback_domain }}{% url 'courier.ct' channel.uuid 'receive' %}",
            description=_(
                """
                You can set the callback URL on your Clickatell account by managing your integration, then setting your reply
                callback under "Two Way Settings" to HTTP POST and your target address to the URL below. (leave username and password blank)
                """
            ),
        ),
        dict(
            label=_("Delivery Notifications"),
            url="https://{{ channel.callback_domain }}{% url 'courier.ct' channel.uuid 'status' %}",
            description=_(
                """
                You can set the delivery notification URL on your Clickatell account by managing your integration, then setting your
                delivery notification URL under "Settings" to HTTP POST and your target address to the URL below. (leave username and password blank)
                """
            ),
        ),
<<<<<<< HEAD

=======
>>>>>>> 81472807
    )<|MERGE_RESOLUTION|>--- conflicted
+++ resolved
@@ -15,11 +15,7 @@
     code = "CT"
     category = ChannelType.Category.PHONE
 
-<<<<<<< HEAD
-    courier_url = r'^ct/(?P<uuid>[a-z0-9\-]+)/(?P<action>status|receive)$'
-=======
     courier_url = r"^ct/(?P<uuid>[a-z0-9\-]+)/(?P<action>status|receive)$"
->>>>>>> 81472807
 
     name = "Clickatell"
     icon = "icon-channel-clickatell"
@@ -62,8 +58,4 @@
                 """
             ),
         ),
-<<<<<<< HEAD
-
-=======
->>>>>>> 81472807
     )