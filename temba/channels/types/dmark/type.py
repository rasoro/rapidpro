--- conflicted
+++ resolved
@@ -1,10 +1,3 @@
-<<<<<<< HEAD
-# -*- coding: utf-8 -*-
-from __future__ import absolute_import, division, print_function, unicode_literals
-
-import six
-=======
->>>>>>> 81472807
 from django.utils.translation import ugettext_lazy as _
 
 from temba.channels.types.dmark.views import ClaimView
@@ -24,16 +17,10 @@
     name = "DMark"
     icon = "icon-channel-external"
 
-<<<<<<< HEAD
-    courier_url = r'^dk/(?P<uuid>[a-z0-9\-]+)/(?P<action>receive|status)$'
-
-    claim_blurb = _("""If you are based in Uganda or DRC you can purchase a short
-=======
     courier_url = r"^dk/(?P<uuid>[a-z0-9\-]+)/(?P<action>receive|status)$"
 
     claim_blurb = _(
         """If you are based in Uganda or DRC you can purchase a short
->>>>>>> 81472807
     code from <a href="http://dmarkmobile.com/">DMark Mobile</a> and connect it
     in a few simple steps."""
     )
@@ -58,8 +45,4 @@
 
     def is_available_to(self, user):
         org = user.get_org()
-<<<<<<< HEAD
-        return org.timezone and six.text_type(org.timezone) in ["Africa/Kampala", "Africa/Kinshasa"]
-=======
-        return org.timezone and str(org.timezone) in ["Africa/Kampala", "Africa/Kinshasa"]
->>>>>>> 81472807
+        return org.timezone and str(org.timezone) in ["Africa/Kampala", "Africa/Kinshasa"]