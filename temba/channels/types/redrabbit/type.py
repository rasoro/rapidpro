--- conflicted
+++ resolved
@@ -3,10 +3,7 @@
 
 from temba.channels.views import AuthenticatedExternalClaimView
 from temba.contacts.models import TEL_SCHEME
-<<<<<<< HEAD
-=======
 
->>>>>>> 81472807
 from ...models import ChannelType
 
 
