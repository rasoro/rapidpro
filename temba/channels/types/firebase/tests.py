
import json

from mock import patch

from django.urls import reverse

from temba.tests import MockResponse, TembaTest

from ...models import Channel


class FirebaseCloudMessagingTypeTest(TembaTest):
    def setUp(self):
        super().setUp()

        self.channel = Channel.create(
            self.org,
            self.user,
            None,
            "FCM",
            name="Firebase",
            address="87654",
            role="SR",
            schemes=["fcm"],
            config={"FCM_TITLE": "Title", "FCM_KEY": "87654"},
        )

    @patch("requests.get")
    def test_claim(self, mock_get):
        url = reverse("channels.types.firebase.claim")

        self.login(self.admin)

        # check that claim page URL appears on claim list page
        response = self.client.get(reverse("channels.channel_claim"))
        self.assertContains(response, url)

        mock_get.return_value = MockResponse(
            200, json.dumps({"title": "FCM Channel", "key": "abcde12345", "send_notification": "True"})
        )
        response = self.client.post(
            url, {"title": "FCM Channel", "key": "abcde12345", "send_notification": "True"}, follow=True
        )

        channel = Channel.objects.get(address="abcde12345")
        self.assertRedirects(response, reverse("channels.channel_configuration", args=[channel.uuid]))
        self.assertEqual(channel.channel_type, "FCM")
        self.assertEqual(
<<<<<<< HEAD
            channel.config,
            {'FCM_KEY': 'abcde12345', 'FCM_TITLE': 'FCM Channel', 'FCM_NOTIFICATION': True}
        )

        response = self.client.get(reverse('channels.channel_configuration', args=[channel.uuid]))
        self.assertContains(response, reverse('courier.fcm', args=[channel.uuid, 'receive']))
        self.assertContains(response, reverse('courier.fcm', args=[channel.uuid, 'register']))
=======
            channel.config, {"FCM_KEY": "abcde12345", "FCM_TITLE": "FCM Channel", "FCM_NOTIFICATION": True}
        )

        response = self.client.get(reverse("channels.channel_configuration", args=[channel.uuid]))
        self.assertContains(response, reverse("courier.fcm", args=[channel.uuid, "receive"]))
        self.assertContains(response, reverse("courier.fcm", args=[channel.uuid, "register"]))
>>>>>>> 81472807
<|MERGE_RESOLUTION|>--- conflicted
+++ resolved
@@ -47,19 +47,9 @@
         self.assertRedirects(response, reverse("channels.channel_configuration", args=[channel.uuid]))
         self.assertEqual(channel.channel_type, "FCM")
         self.assertEqual(
-<<<<<<< HEAD
-            channel.config,
-            {'FCM_KEY': 'abcde12345', 'FCM_TITLE': 'FCM Channel', 'FCM_NOTIFICATION': True}
-        )
-
-        response = self.client.get(reverse('channels.channel_configuration', args=[channel.uuid]))
-        self.assertContains(response, reverse('courier.fcm', args=[channel.uuid, 'receive']))
-        self.assertContains(response, reverse('courier.fcm', args=[channel.uuid, 'register']))
-=======
             channel.config, {"FCM_KEY": "abcde12345", "FCM_TITLE": "FCM Channel", "FCM_NOTIFICATION": True}
         )
 
         response = self.client.get(reverse("channels.channel_configuration", args=[channel.uuid]))
         self.assertContains(response, reverse("courier.fcm", args=[channel.uuid, "receive"]))
-        self.assertContains(response, reverse("courier.fcm", args=[channel.uuid, "register"]))
->>>>>>> 81472807
+        self.assertContains(response, reverse("courier.fcm", args=[channel.uuid, "register"]))