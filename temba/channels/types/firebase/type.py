<<<<<<< HEAD
# -*- coding: utf-8 -*-
from __future__ import absolute_import, division, print_function, unicode_literals
=======
>>>>>>> 81472807

from django.utils.translation import ugettext_lazy as _

from temba.contacts.models import FCM_SCHEME
<<<<<<< HEAD
from .views import ClaimView
from ...models import ChannelType
=======

from ...models import ChannelType
from .views import ClaimView
>>>>>>> 81472807


class FirebaseCloudMessagingType(ChannelType):
    """
    A Firebase Cloud Messaging channel (https://firebase.google.com/docs/cloud-messaging/)
    """

    code = "FCM"
    category = ChannelType.Category.API

<<<<<<< HEAD
    courier_url = r'^fcm/(?P<uuid>[a-z0-9\-]+)/(?P<action>register|receive)$'
=======
    courier_url = r"^fcm/(?P<uuid>[a-z0-9\-]+)/(?P<action>register|receive)$"
>>>>>>> 81472807

    name = "Firebase Cloud Messaging"
    icon = "icon-fcm"

    claim_blurb = _(
        """Add a <a href="https://firebase.google.com/docs/cloud-messaging/" target="_blank"> Firebase Cloud
    Messaging Channel</a> to send and receive messages. Your users will need an App to send and receive messages."""
    )
    claim_view = ClaimView

    schemes = [FCM_SCHEME]
    max_length = 10000
    attachment_support = False
    free_sending = True
    quick_reply_text_size = 36

    configuration_blurb = _(
        """
        To use your Firebase Cloud Messaging channel you'll have to POST to the following URLs with the parameters below.
        """
    )

    configuration_urls = (
        dict(
            label=_("Contact Register"),
            url="https://{{ channel.callback_domain }}{% url 'courier.fcm' channel.uuid 'register' %}",
<<<<<<< HEAD
            description=_("To register contacts, POST to the following URL with the parameters urn, fcm_token and optionally name."),
=======
            description=_(
                "To register contacts, POST to the following URL with the parameters urn, fcm_token and optionally name."
            ),
>>>>>>> 81472807
        ),
        dict(
            label=_("Receive URL"),
            url="https://{{ channel.callback_domain }}{% url 'courier.fcm' channel.uuid 'receive' %}",
<<<<<<< HEAD
            description=_("To handle incoming messages, POST to the following URL with the parameters from, msg and fcm_token."),
=======
            description=_(
                "To handle incoming messages, POST to the following URL with the parameters from, msg and fcm_token."
            ),
>>>>>>> 81472807
        ),
    )<|MERGE_RESOLUTION|>--- conflicted
+++ resolved
@@ -1,20 +1,10 @@
-<<<<<<< HEAD
-# -*- coding: utf-8 -*-
-from __future__ import absolute_import, division, print_function, unicode_literals
-=======
->>>>>>> 81472807
 
 from django.utils.translation import ugettext_lazy as _
 
 from temba.contacts.models import FCM_SCHEME
-<<<<<<< HEAD
-from .views import ClaimView
-from ...models import ChannelType
-=======
 
 from ...models import ChannelType
 from .views import ClaimView
->>>>>>> 81472807
 
 
 class FirebaseCloudMessagingType(ChannelType):
@@ -25,11 +15,7 @@
     code = "FCM"
     category = ChannelType.Category.API
 
-<<<<<<< HEAD
-    courier_url = r'^fcm/(?P<uuid>[a-z0-9\-]+)/(?P<action>register|receive)$'
-=======
     courier_url = r"^fcm/(?P<uuid>[a-z0-9\-]+)/(?P<action>register|receive)$"
->>>>>>> 81472807
 
     name = "Firebase Cloud Messaging"
     icon = "icon-fcm"
@@ -56,23 +42,15 @@
         dict(
             label=_("Contact Register"),
             url="https://{{ channel.callback_domain }}{% url 'courier.fcm' channel.uuid 'register' %}",
-<<<<<<< HEAD
-            description=_("To register contacts, POST to the following URL with the parameters urn, fcm_token and optionally name."),
-=======
             description=_(
                 "To register contacts, POST to the following URL with the parameters urn, fcm_token and optionally name."
             ),
->>>>>>> 81472807
         ),
         dict(
             label=_("Receive URL"),
             url="https://{{ channel.callback_domain }}{% url 'courier.fcm' channel.uuid 'receive' %}",
-<<<<<<< HEAD
-            description=_("To handle incoming messages, POST to the following URL with the parameters from, msg and fcm_token."),
-=======
             description=_(
                 "To handle incoming messages, POST to the following URL with the parameters from, msg and fcm_token."
             ),
->>>>>>> 81472807
         ),
     )