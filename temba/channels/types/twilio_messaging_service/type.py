
from django.utils.translation import ugettext_lazy as _

from temba.channels.types.twilio_messaging_service.views import ClaimView
from temba.channels.views import TWILIO_SUPPORTED_COUNTRIES_CONFIG
from temba.contacts.models import TEL_SCHEME
from temba.utils.timezones import timezone_to_country_code
<<<<<<< HEAD
=======

>>>>>>> 81472807
from ...models import ChannelType


class TwilioMessagingServiceType(ChannelType):
    """
    An Twilio Messaging Service channel
    """

    code = "TMS"
    category = ChannelType.Category.PHONE

<<<<<<< HEAD
    courier_url = r'^tms/(?P<uuid>[a-z0-9\-]+)/(?P<action>receive|status)$'
=======
    courier_url = r"^tms/(?P<uuid>[a-z0-9\-]+)/(?P<action>receive|status)$"
>>>>>>> 81472807

    name = "Twilio Messaging Service"
    slug = "twilio_messaging_service"
    icon = "icon-channel-twilio"

    claim_view = ClaimView
    claim_blurb = _(
        """
        You can connect a messaging service from your Twilio account to benefit from <a href="https://www.twilio.com/copilot">Twilio Copilot features</a></br>
        """
    )

    configuration_blurb = _(
        """
        To finish configuring your Twilio Messaging Service connection you'll need to add the following URL in your Messaging Service Inbound Settings.
        """
    )

    configuration_urls = (
        dict(
            label=_("Request URL"),
            url="https://{{ channel.callback_domain }}{% url 'courier.tms' channel.uuid 'receive' %}",
<<<<<<< HEAD
            description=_("This endpoint should be called by Twilio when new messages are received by your Messaging Service."),
=======
            description=_(
                "This endpoint should be called by Twilio when new messages are received by your Messaging Service."
            ),
>>>>>>> 81472807
        ),
    )

    schemes = [TEL_SCHEME]
    max_length = 1600

    attachment_support = True

    def is_recommended_to(self, user):
        org = user.get_org()
        countrycode = timezone_to_country_code(org.timezone)
        return countrycode in TWILIO_SUPPORTED_COUNTRIES_CONFIG<|MERGE_RESOLUTION|>--- conflicted
+++ resolved
@@ -5,10 +5,7 @@
 from temba.channels.views import TWILIO_SUPPORTED_COUNTRIES_CONFIG
 from temba.contacts.models import TEL_SCHEME
 from temba.utils.timezones import timezone_to_country_code
-<<<<<<< HEAD
-=======
 
->>>>>>> 81472807
 from ...models import ChannelType
 
 
@@ -20,11 +17,7 @@
     code = "TMS"
     category = ChannelType.Category.PHONE
 
-<<<<<<< HEAD
-    courier_url = r'^tms/(?P<uuid>[a-z0-9\-]+)/(?P<action>receive|status)$'
-=======
     courier_url = r"^tms/(?P<uuid>[a-z0-9\-]+)/(?P<action>receive|status)$"
->>>>>>> 81472807
 
     name = "Twilio Messaging Service"
     slug = "twilio_messaging_service"
@@ -47,13 +40,9 @@
         dict(
             label=_("Request URL"),
             url="https://{{ channel.callback_domain }}{% url 'courier.tms' channel.uuid 'receive' %}",
-<<<<<<< HEAD
-            description=_("This endpoint should be called by Twilio when new messages are received by your Messaging Service."),
-=======
             description=_(
                 "This endpoint should be called by Twilio when new messages are received by your Messaging Service."
             ),
->>>>>>> 81472807
         ),
     )
 
