
from mock import patch
from twilio import TwilioRestException

from django.urls import reverse

from temba.channels.views import TWILIO_SUPPORTED_COUNTRIES
from temba.orgs.models import ACCOUNT_SID, ACCOUNT_TOKEN, APPLICATION_SID
from temba.tests import TembaTest
from temba.tests.twilio import MockRequestValidator, MockTwilioClient


class TwilioMessagingServiceTypeTest(TembaTest):
    @patch("temba.ivr.clients.TwilioClient", MockTwilioClient)
    @patch("twilio.util.RequestValidator", MockRequestValidator)
    def test_claim(self):

        self.login(self.admin)

        claim_twilio_ms = reverse("channels.types.twilio_messaging_service.claim")

        # remove any existing channels
        self.org.channels.all().delete()

        # make sure twilio is on the claim page
        response = self.client.get(reverse("channels.channel_claim"))
        self.assertContains(response, "Twilio")

        response = self.client.get(claim_twilio_ms)
        self.assertEqual(response.status_code, 302)
        response = self.client.get(claim_twilio_ms, follow=True)
        self.assertEqual(response.request["PATH_INFO"], reverse("orgs.org_twilio_connect"))

        twilio_config = dict()
        twilio_config[ACCOUNT_SID] = "account-sid"
        twilio_config[ACCOUNT_TOKEN] = "account-token"
        twilio_config[APPLICATION_SID] = "TwilioTestSid"

        self.org.config = twilio_config
        self.org.save()

        response = self.client.get(reverse("channels.channel_claim"))
        self.assertContains(response, claim_twilio_ms)

        response = self.client.get(claim_twilio_ms)
        self.assertIn("account_trial", response.context)
        self.assertFalse(response.context["account_trial"])

        with patch("temba.orgs.models.Org.get_twilio_client") as mock_get_twilio_client:
            mock_get_twilio_client.return_value = None

            response = self.client.get(claim_twilio_ms)
            self.assertRedirects(response, reverse("orgs.org_twilio_connect"))

            mock_get_twilio_client.side_effect = TwilioRestException(
                401, "http://twilio", msg="Authentication Failure", code=20003
            )

            response = self.client.get(claim_twilio_ms)
            self.assertRedirects(response, reverse("orgs.org_twilio_connect"))

        with patch("temba.tests.twilio.MockTwilioClient.MockAccounts.get") as mock_get:
            mock_get.return_value = MockTwilioClient.MockAccount("Trial")

            response = self.client.get(claim_twilio_ms)
            self.assertIn("account_trial", response.context)
            self.assertTrue(response.context["account_trial"])

        response = self.client.get(claim_twilio_ms)
        self.assertEqual(response.context["form"].fields["country"].choices, list(TWILIO_SUPPORTED_COUNTRIES))
        self.assertContains(response, "icon-channel-twilio")

        response = self.client.post(claim_twilio_ms, dict())
        self.assertTrue(response.context["form"].errors)

        response = self.client.post(claim_twilio_ms, dict(country="US", messaging_service_sid="MSG-SERVICE-SID"))
        channel = self.org.channels.get()
        self.assertRedirects(response, reverse("channels.channel_configuration", args=[channel.uuid]))
        self.assertEqual(channel.channel_type, "TMS")

        channel_config = channel.config
<<<<<<< HEAD
        self.assertEqual(channel_config['messaging_service_sid'], 'MSG-SERVICE-SID')
        self.assertTrue(channel_config['account_sid'])
        self.assertTrue(channel_config['auth_token'])

        response = self.client.get(reverse('channels.channel_configuration', args=[channel.uuid]))
        self.assertContains(response, reverse('courier.tms', args=[channel.uuid, 'receive']))
=======
        self.assertEqual(channel_config["messaging_service_sid"], "MSG-SERVICE-SID")
        self.assertTrue(channel_config["account_sid"])
        self.assertTrue(channel_config["auth_token"])

        response = self.client.get(reverse("channels.channel_configuration", args=[channel.uuid]))
        self.assertContains(response, reverse("courier.tms", args=[channel.uuid, "receive"]))
>>>>>>> 81472807
<|MERGE_RESOLUTION|>--- conflicted
+++ resolved
@@ -79,18 +79,9 @@
         self.assertEqual(channel.channel_type, "TMS")
 
         channel_config = channel.config
-<<<<<<< HEAD
-        self.assertEqual(channel_config['messaging_service_sid'], 'MSG-SERVICE-SID')
-        self.assertTrue(channel_config['account_sid'])
-        self.assertTrue(channel_config['auth_token'])
-
-        response = self.client.get(reverse('channels.channel_configuration', args=[channel.uuid]))
-        self.assertContains(response, reverse('courier.tms', args=[channel.uuid, 'receive']))
-=======
         self.assertEqual(channel_config["messaging_service_sid"], "MSG-SERVICE-SID")
         self.assertTrue(channel_config["account_sid"])
         self.assertTrue(channel_config["auth_token"])
 
         response = self.client.get(reverse("channels.channel_configuration", args=[channel.uuid]))
-        self.assertContains(response, reverse("courier.tms", args=[channel.uuid, "receive"]))
->>>>>>> 81472807
+        self.assertContains(response, reverse("courier.tms", args=[channel.uuid, "receive"]))