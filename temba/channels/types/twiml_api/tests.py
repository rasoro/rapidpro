--- conflicted
+++ resolved
@@ -45,12 +45,6 @@
         self.assertRedirects(response, reverse("channels.channel_configuration", args=[channel.uuid]))
         self.assertEqual(channel.channel_type, "TW")
         self.assertEqual(
-<<<<<<< HEAD
-            channel.config, dict(
-                auth_token='abcd1234', send_url='https://twilio.com', account_sid='abcd1234',
-                callback_domain=channel.callback_domain
-            )
-=======
             channel.config,
             dict(
                 auth_token="abcd1234",
@@ -58,7 +52,6 @@
                 account_sid="abcd1234",
                 callback_domain=channel.callback_domain,
             ),
->>>>>>> 81472807
         )
 
         response = self.client.post(
@@ -76,12 +69,6 @@
         self.assertRedirects(response, reverse("channels.channel_configuration", args=[channel.uuid]))
         self.assertEqual(channel.channel_type, "TW")
         self.assertEqual(
-<<<<<<< HEAD
-            channel.config, dict(
-                auth_token='abcd4321', send_url='https://twilio.com', account_sid='abcd4321',
-                callback_domain=channel.callback_domain
-            )
-=======
             channel.config,
             dict(
                 auth_token="abcd4321",
@@ -89,7 +76,6 @@
                 account_sid="abcd4321",
                 callback_domain=channel.callback_domain,
             ),
->>>>>>> 81472807
         )
 
         self.org.channels.update(is_active=False)
@@ -109,16 +95,6 @@
         self.assertRedirects(response, reverse("channels.channel_configuration", args=[channel.uuid]))
         self.assertEqual(channel.channel_type, "TW")
         self.assertEqual(
-<<<<<<< HEAD
-            channel.config, dict(
-                auth_token='abcd1234', send_url='https://twilio.com', account_sid='abcd1234',
-                callback_domain=channel.callback_domain
-            )
-        )
-
-        response = self.client.get(reverse('channels.channel_configuration', args=[channel.uuid]))
-        self.assertContains(response, reverse('courier.tw', args=[channel.uuid, 'receive']))
-=======
             channel.config,
             dict(
                 auth_token="abcd1234",
@@ -129,5 +105,4 @@
         )
 
         response = self.client.get(reverse("channels.channel_configuration", args=[channel.uuid]))
-        self.assertContains(response, reverse("courier.tw", args=[channel.uuid, "receive"]))
->>>>>>> 81472807
+        self.assertContains(response, reverse("courier.tw", args=[channel.uuid, "receive"]))