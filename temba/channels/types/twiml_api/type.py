--- conflicted
+++ resolved
@@ -3,10 +3,7 @@
 
 from temba.channels.types.twiml_api.views import ClaimView
 from temba.contacts.models import TEL_SCHEME
-<<<<<<< HEAD
-=======
 
->>>>>>> 81472807
 from ...models import ChannelType
 
 
@@ -34,11 +31,7 @@
     slug = "twiml_api"
     icon = "icon-channel-twilio"
 
-<<<<<<< HEAD
-    courier_url = r'^tw/(?P<uuid>[a-z0-9\-]+)/(?P<action>receive|status)$'
-=======
     courier_url = r"^tw/(?P<uuid>[a-z0-9\-]+)/(?P<action>receive|status)$"
->>>>>>> 81472807
 
     schemes = [TEL_SCHEME]
     max_length = 1600
@@ -70,9 +63,5 @@
             label=_(""),
             url="https://{{ channel.callback_domain }}{% url 'courier.tw' channel.uuid 'receive' %}",
             description=_("Incoming messages for this channel will be sent to this endpoint."),
-<<<<<<< HEAD
-        )
-=======
         ),
->>>>>>> 81472807
     )