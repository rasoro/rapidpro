
from uuid import uuid4

<<<<<<< HEAD
from uuid import uuid4

import phonenumbers
=======
import phonenumbers
from smartmin.views import SmartFormView

>>>>>>> 81472807
from django import forms
from django.utils.translation import ugettext_lazy as _

from ...models import Channel
from ...views import ALL_COUNTRIES, ClaimViewMixin


class ClaimView(ClaimViewMixin, SmartFormView):
    class TwimlApiClaimForm(ClaimViewMixin.Form):
        ROLES = (
            (Channel.ROLE_SEND + Channel.ROLE_RECEIVE, _("Messaging")),
            (Channel.ROLE_CALL + Channel.ROLE_ANSWER, _("Voice")),
            (Channel.ROLE_SEND + Channel.ROLE_RECEIVE + Channel.ROLE_CALL + Channel.ROLE_ANSWER, _("Both")),
        )
        country = forms.ChoiceField(
            choices=ALL_COUNTRIES, label=_("Country"), help_text=_("The country this phone number is used in")
        )
        number = forms.CharField(
            max_length=14,
            min_length=1,
            label=_("Number"),
            help_text=_("The phone number without country code or short code you are connecting."),
        )
        url = forms.URLField(
            max_length=1024,
            label=_("TwiML REST API Host"),
            help_text=_("The publicly accessible URL for your TwiML REST API instance ex: https://api.twilio.com"),
        )
        role = forms.ChoiceField(
            choices=ROLES, label=_("Role"), help_text=_("Choose the role that this channel supports")
        )
        account_sid = forms.CharField(
            max_length=64,
            required=False,
            help_text=_("The Account SID to use to authenticate to the TwiML REST API"),
            widget=forms.TextInput(attrs={"autocomplete": "off"}),
        )
        account_token = forms.CharField(
            max_length=64,
            required=False,
            help_text=_("The Account Token to use to authenticate to the TwiML REST API"),
            widget=forms.TextInput(attrs={"autocomplete": "off"}),
        )

    form_class = TwimlApiClaimForm

    def form_valid(self, form):
        user = self.request.user
        org = user.get_org()
        data = form.cleaned_data

        country = data.get("country")
        number = data.get("number")
        url = data.get("url")
        role = data.get("role")

<<<<<<< HEAD
        config = {Channel.CONFIG_SEND_URL: url,
                  Channel.CONFIG_ACCOUNT_SID: data.get('account_sid', None),
                  Channel.CONFIG_AUTH_TOKEN: data.get('account_token', None),
                  Channel.CONFIG_CALLBACK_DOMAIN: org.get_brand_domain()}
=======
        config = {
            Channel.CONFIG_SEND_URL: url,
            Channel.CONFIG_ACCOUNT_SID: data.get("account_sid", None),
            Channel.CONFIG_AUTH_TOKEN: data.get("account_token", None),
            Channel.CONFIG_CALLBACK_DOMAIN: org.get_brand_domain(),
        }
>>>>>>> 81472807

        is_short_code = len(number) <= 6

        if not is_short_code:
            phone_number = phonenumbers.parse(number=number, region=country)
            number = "{0}{1}".format(str(phone_number.country_code), str(phone_number.national_number))

        address = number

        is_short_code = len(address) <= 6

        name = address

        if is_short_code:
            role = Channel.ROLE_SEND + Channel.ROLE_RECEIVE
        else:
            address = "+%s" % address
            name = phonenumbers.format_number(
                phonenumbers.parse(address, None), phonenumbers.PhoneNumberFormat.NATIONAL
            )

        existing = Channel.objects.filter(address=address, org=org, channel_type="TW").first()
        if existing:
            existing.name = name
            existing.address = address
            existing.config = config
            existing.country = country
            existing.role = role
            existing.save()
            self.object = existing
        else:
            self.object = Channel.create(
                org, user, country, "TW", name=name, address=address, config=config, role=role
            )

        # if they didn't set a username or password, generate them, we do this after the addition above
        # because we use the channel id in the configuration
        config = self.object.config
        if not config.get(Channel.CONFIG_ACCOUNT_SID, None):  # pragma: needs cover
<<<<<<< HEAD
            config[Channel.CONFIG_ACCOUNT_SID] = '%s_%d' % (self.request.branding['name'].lower(), self.object.pk)
=======
            config[Channel.CONFIG_ACCOUNT_SID] = "%s_%d" % (self.request.branding["name"].lower(), self.object.pk)
>>>>>>> 81472807

        if not config.get(Channel.CONFIG_AUTH_TOKEN, None):  # pragma: needs cover
            config[Channel.CONFIG_AUTH_TOKEN] = str(uuid4())

        self.object.config = config
        self.object.save()

        return super().form_valid(form)<|MERGE_RESOLUTION|>--- conflicted
+++ resolved
@@ -1,15 +1,9 @@
 
 from uuid import uuid4
 
-<<<<<<< HEAD
-from uuid import uuid4
-
-import phonenumbers
-=======
 import phonenumbers
 from smartmin.views import SmartFormView
 
->>>>>>> 81472807
 from django import forms
 from django.utils.translation import ugettext_lazy as _
 
@@ -66,19 +60,12 @@
         url = data.get("url")
         role = data.get("role")
 
-<<<<<<< HEAD
-        config = {Channel.CONFIG_SEND_URL: url,
-                  Channel.CONFIG_ACCOUNT_SID: data.get('account_sid', None),
-                  Channel.CONFIG_AUTH_TOKEN: data.get('account_token', None),
-                  Channel.CONFIG_CALLBACK_DOMAIN: org.get_brand_domain()}
-=======
         config = {
             Channel.CONFIG_SEND_URL: url,
             Channel.CONFIG_ACCOUNT_SID: data.get("account_sid", None),
             Channel.CONFIG_AUTH_TOKEN: data.get("account_token", None),
             Channel.CONFIG_CALLBACK_DOMAIN: org.get_brand_domain(),
         }
->>>>>>> 81472807
 
         is_short_code = len(number) <= 6
 
@@ -118,11 +105,7 @@
         # because we use the channel id in the configuration
         config = self.object.config
         if not config.get(Channel.CONFIG_ACCOUNT_SID, None):  # pragma: needs cover
-<<<<<<< HEAD
-            config[Channel.CONFIG_ACCOUNT_SID] = '%s_%d' % (self.request.branding['name'].lower(), self.object.pk)
-=======
             config[Channel.CONFIG_ACCOUNT_SID] = "%s_%d" % (self.request.branding["name"].lower(), self.object.pk)
->>>>>>> 81472807
 
         if not config.get(Channel.CONFIG_AUTH_TOKEN, None):  # pragma: needs cover
             config[Channel.CONFIG_AUTH_TOKEN] = str(uuid4())
