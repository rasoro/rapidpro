<<<<<<< HEAD
# -*- coding: utf-8 -*-
from __future__ import absolute_import, division, print_function, unicode_literals

import six
=======
>>>>>>> 81472807
from django.utils.translation import ugettext_lazy as _

from temba.channels.views import AuthenticatedExternalCallbackClaimView
from temba.contacts.models import TEL_SCHEME
<<<<<<< HEAD
=======

>>>>>>> 81472807
from ...models import ChannelType


class HighConnectionType(ChannelType):
    """
    An High Connection channel (http://www.highconnexion.com/en/)
    """

    code = "HX"
    category = ChannelType.Category.PHONE

<<<<<<< HEAD
    courier_url = r'^hx/(?P<uuid>[a-z0-9\-]+)/(?P<action>status|receive)$'
=======
    courier_url = r"^hx/(?P<uuid>[a-z0-9\-]+)/(?P<action>status|receive)$"
>>>>>>> 81472807

    name = "High Connection"
    slug = "high_connection"

    claim_blurb = _(
        """If you are based in France, you can purchase a number from High Connexion
                  <a href="http://www.highconnexion.com/en/">High Connection</a> and connect it in a few simple steps."""
    )
    claim_view = AuthenticatedExternalCallbackClaimView

    schemes = [TEL_SCHEME]
    max_length = 1500
    attachment_support = False

    configuration_blurb = _(
        """
        To finish configuring your connection you'll need to notify HighConnection of the following URL for incoming (MO) messages
        """
    )

    configuration_urls = (
        dict(
            label=_("Receive URL"),
            url="https://{{ channel.callback_domain }}{% url 'courier.hx' channel.uuid 'receive' %}",
        ),
    )

    def is_available_to(self, user):
        org = user.get_org()
<<<<<<< HEAD
        return org.timezone and six.text_type(org.timezone) in ["Europe/Paris"]
=======
        return org.timezone and str(org.timezone) in ["Europe/Paris"]
>>>>>>> 81472807
<|MERGE_RESOLUTION|>--- conflicted
+++ resolved
@@ -1,18 +1,8 @@
-<<<<<<< HEAD
-# -*- coding: utf-8 -*-
-from __future__ import absolute_import, division, print_function, unicode_literals
-
-import six
-=======
->>>>>>> 81472807
 from django.utils.translation import ugettext_lazy as _
 
 from temba.channels.views import AuthenticatedExternalCallbackClaimView
 from temba.contacts.models import TEL_SCHEME
-<<<<<<< HEAD
-=======
 
->>>>>>> 81472807
 from ...models import ChannelType
 
 
@@ -24,11 +14,7 @@
     code = "HX"
     category = ChannelType.Category.PHONE
 
-<<<<<<< HEAD
-    courier_url = r'^hx/(?P<uuid>[a-z0-9\-]+)/(?P<action>status|receive)$'
-=======
     courier_url = r"^hx/(?P<uuid>[a-z0-9\-]+)/(?P<action>status|receive)$"
->>>>>>> 81472807
 
     name = "High Connection"
     slug = "high_connection"
@@ -58,8 +44,4 @@
 
     def is_available_to(self, user):
         org = user.get_org()
-<<<<<<< HEAD
-        return org.timezone and six.text_type(org.timezone) in ["Europe/Paris"]
-=======
-        return org.timezone and str(org.timezone) in ["Europe/Paris"]
->>>>>>> 81472807
+        return org.timezone and str(org.timezone) in ["Europe/Paris"]