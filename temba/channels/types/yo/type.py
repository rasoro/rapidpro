--- conflicted
+++ resolved
@@ -1,18 +1,8 @@
-<<<<<<< HEAD
-# -*- coding: utf-8 -*-
-from __future__ import absolute_import, division, print_function, unicode_literals
-
-import six
-=======
->>>>>>> 81472807
 from django.utils.translation import ugettext_lazy as _
 
 from temba.channels.types.yo.views import ClaimView
 from temba.contacts.models import TEL_SCHEME
-<<<<<<< HEAD
-=======
 
->>>>>>> 81472807
 from ...models import ChannelType
 
 YO_API_URL_1 = "http://smgw1.yo.co.ug:9100/sendsms"
@@ -28,11 +18,7 @@
     code = "YO"
     category = ChannelType.Category.PHONE
 
-<<<<<<< HEAD
-    courier_url = r'^yo/(?P<uuid>[a-z0-9\-]+)/(?P<action>receive)$'
-=======
     courier_url = r"^yo/(?P<uuid>[a-z0-9\-]+)/(?P<action>receive)$"
->>>>>>> 81472807
 
     name = "YO!"
     slug = "yo"
@@ -65,15 +51,9 @@
         ),
     )
 
-<<<<<<< HEAD
-    YO_API_URL_1 = 'http://smgw1.yo.co.ug:9100/sendsms'
-    YO_API_URL_2 = 'http://41.220.12.201:9100/sendsms'
-    YO_API_URL_3 = 'http://164.40.148.210:9100/sendsms'
-=======
     YO_API_URL_1 = "http://smgw1.yo.co.ug:9100/sendsms"
     YO_API_URL_2 = "http://41.220.12.201:9100/sendsms"
     YO_API_URL_3 = "http://164.40.148.210:9100/sendsms"
->>>>>>> 81472807
 
     def is_available_to(self, user):
         org = user.get_org()
