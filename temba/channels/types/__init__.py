
from collections import OrderedDict
from django.conf import settings
from django.utils.module_loading import import_string

from temba.channels.views import TYPE_UPDATE_FORM_CLASSES
from ..models import Channel, ChannelType

TYPES = OrderedDict({})


def register_channel_type(type_class):
    """
    Registers a channel type
    """
    if not type_class.slug:
        type_class.slug = type_class.__module__.split(".")[-2]

    if type_class.code in TYPES:  # pragma: no cover
        raise ValueError("More than channel type with code: %s" % type_class.code)
    TYPES[type_class.code] = type_class()


def reload_channel_types():
    """
    Re-loads the dynamic channel types
    """
    for class_name in settings.CHANNEL_TYPES:
        register_channel_type(import_string(class_name))

    # create types on the fly for each type not yet converted to a dynamic type
    for code, name in Channel.TYPE_CHOICES:
        type_settings = Channel.CHANNEL_SETTINGS[code]
<<<<<<< HEAD
        dyn_type_class = type(str(code + 'Type'), (ChannelType,), dict(
            code=code,
            name=name,
            slug=code.lower(),
            icon=Channel.TYPE_ICONS.get(code, 'icon-channel-external'),
            show_config_page=code not in Channel.HIDE_CONFIG_PAGE,
            schemes=type_settings.get('schemes'),
            max_length=type_settings.get('max_length'),
            max_tps=type_settings.get('max_tps'),
            attachment_support=False,
            free_sending=False,
            update_form=TYPE_UPDATE_FORM_CLASSES.get(code),
            send=None,
            ivr_protocol=None
        ))
=======
        dyn_type_class = type(
            str(code + "Type"),
            (ChannelType,),
            dict(
                code=code,
                name=name,
                slug=code.lower(),
                icon=Channel.TYPE_ICONS.get(code, "icon-channel-external"),
                show_config_page=code not in Channel.HIDE_CONFIG_PAGE,
                schemes=type_settings.get("schemes"),
                max_length=type_settings.get("max_length"),
                max_tps=type_settings.get("max_tps"),
                attachment_support=False,
                free_sending=False,
                update_form=TYPE_UPDATE_FORM_CLASSES.get(code),
                send=None,
                ivr_protocol=None,
            ),
        )
>>>>>>> 81472807
        register_channel_type(dyn_type_class)


reload_channel_types()<|MERGE_RESOLUTION|>--- conflicted
+++ resolved
@@ -31,23 +31,6 @@
     # create types on the fly for each type not yet converted to a dynamic type
     for code, name in Channel.TYPE_CHOICES:
         type_settings = Channel.CHANNEL_SETTINGS[code]
-<<<<<<< HEAD
-        dyn_type_class = type(str(code + 'Type'), (ChannelType,), dict(
-            code=code,
-            name=name,
-            slug=code.lower(),
-            icon=Channel.TYPE_ICONS.get(code, 'icon-channel-external'),
-            show_config_page=code not in Channel.HIDE_CONFIG_PAGE,
-            schemes=type_settings.get('schemes'),
-            max_length=type_settings.get('max_length'),
-            max_tps=type_settings.get('max_tps'),
-            attachment_support=False,
-            free_sending=False,
-            update_form=TYPE_UPDATE_FORM_CLASSES.get(code),
-            send=None,
-            ivr_protocol=None
-        ))
-=======
         dyn_type_class = type(
             str(code + "Type"),
             (ChannelType,),
@@ -67,7 +50,6 @@
                 ivr_protocol=None,
             ),
         )
->>>>>>> 81472807
         register_channel_type(dyn_type_class)
 
 
