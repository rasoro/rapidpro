<<<<<<< HEAD
# -*- coding: utf-8 -*-
from __future__ import absolute_import, division, print_function, unicode_literals
=======
>>>>>>> 81472807

from django.utils.translation import ugettext_lazy as _

from temba.contacts.models import JIOCHAT_SCHEME
<<<<<<< HEAD
from .views import ClaimView
from ...models import ChannelType
=======

from ...models import ChannelType
from .views import ClaimView
>>>>>>> 81472807


class JioChatType(ChannelType):
    """
    A JioChat channel (https://www.jiochat.com)
    """

    code = "JC"
    category = ChannelType.Category.SOCIAL_MEDIA

<<<<<<< HEAD
    courier_url = r'^jc/(?P<uuid>[a-z0-9\-]+)(/rcv/msg/message|/rcv/event/menu|/rcv/event/follow)?/?$'
=======
    courier_url = r"^jc/(?P<uuid>[a-z0-9\-]+)(/rcv/msg/message|/rcv/event/menu|/rcv/event/follow)?/?$"
>>>>>>> 81472807

    name = "JioChat"
    icon = "icon-jiochat"

    claim_blurb = _(
        """Add a <a href="https://jiochat.me">JioChat</a> bot to send and receive messages to JioChat users
                for free. Your users will need an Android, Windows or iOS device and a JioChat account to send
                and receive messages."""
    )
    claim_view = ClaimView

    schemes = [JIOCHAT_SCHEME]
    max_length = 1600
    attachment_support = False
    free_sending = True

    configuration_blurb = _(
        """
        To finish configuring your JioChat connection, you'll need to enter the following webhook URL and token on JioChat Developer Center configuration
        """
    )

    configuration_urls = (
<<<<<<< HEAD
        dict(
            label=_("Webhook URL"),
            url="https://{{ channel.callback_domain }}{% url 'courier.jc' channel.uuid %}",
        ),
        dict(
            label=_("Token"),
            url="{{ channel.config.secret }}",
        )
=======
        dict(label=_("Webhook URL"), url="https://{{ channel.callback_domain }}{% url 'courier.jc' channel.uuid %}"),
        dict(label=_("Token"), url="{{ channel.config.secret }}"),
>>>>>>> 81472807
    )<|MERGE_RESOLUTION|>--- conflicted
+++ resolved
@@ -1,20 +1,10 @@
-<<<<<<< HEAD
-# -*- coding: utf-8 -*-
-from __future__ import absolute_import, division, print_function, unicode_literals
-=======
->>>>>>> 81472807
 
 from django.utils.translation import ugettext_lazy as _
 
 from temba.contacts.models import JIOCHAT_SCHEME
-<<<<<<< HEAD
-from .views import ClaimView
-from ...models import ChannelType
-=======
 
 from ...models import ChannelType
 from .views import ClaimView
->>>>>>> 81472807
 
 
 class JioChatType(ChannelType):
@@ -25,11 +15,7 @@
     code = "JC"
     category = ChannelType.Category.SOCIAL_MEDIA
 
-<<<<<<< HEAD
-    courier_url = r'^jc/(?P<uuid>[a-z0-9\-]+)(/rcv/msg/message|/rcv/event/menu|/rcv/event/follow)?/?$'
-=======
     courier_url = r"^jc/(?P<uuid>[a-z0-9\-]+)(/rcv/msg/message|/rcv/event/menu|/rcv/event/follow)?/?$"
->>>>>>> 81472807
 
     name = "JioChat"
     icon = "icon-jiochat"
@@ -53,17 +39,6 @@
     )
 
     configuration_urls = (
-<<<<<<< HEAD
-        dict(
-            label=_("Webhook URL"),
-            url="https://{{ channel.callback_domain }}{% url 'courier.jc' channel.uuid %}",
-        ),
-        dict(
-            label=_("Token"),
-            url="{{ channel.config.secret }}",
-        )
-=======
         dict(label=_("Webhook URL"), url="https://{{ channel.callback_domain }}{% url 'courier.jc' channel.uuid %}"),
         dict(label=_("Token"), url="{{ channel.config.secret }}"),
->>>>>>> 81472807
     )