--- conflicted
+++ resolved
@@ -104,35 +104,10 @@
             {"client_secret": u"app-secret", "grant_type": "client_credentials", "client_id": u"app-id"},
         )
         self.login(self.admin)
-<<<<<<< HEAD
-        response = self.client.get(reverse("channels.channellog_list") + '?channel=%d&others=1' % channel.id,
-                                   follow=True)
-        self.assertEqual(len(response.context['object_list']), 2)
-
-        mock_post.reset_mock()
-        mock_post.return_value = MockResponse(200, '{ "access_token":"ABC1235" }')
-
-        Channel.refresh_all_jiochat_access_token(channel.id)
-
-        self.assertEqual(ChannelLog.objects.all().count(), 3)
-        self.assertTrue(ChannelLog.objects.filter(is_error=True).count(), 1)
-        self.assertTrue(ChannelLog.objects.filter(is_error=False).count(), 1)
-        self.assertEqual(mock_post.call_count, 1)
-
-        self.assertEqual(channel_client.get_access_token(), b'ABC1235')
-        self.assertEqual(mock_post.call_args_list[0][1]['data'], {'client_secret': u'app-secret',
-                                                                  'grant_type': 'client_credentials',
-                                                                  'client_id': u'app-id'})
-        self.login(self.admin)
-        response = self.client.get(reverse("channels.channellog_list") + '?channel=%d&others=1' % channel.id,
-                                   follow=True)
-        self.assertEqual(len(response.context['object_list']), 3)
-=======
         response = self.client.get(
             reverse("channels.channellog_list") + "?channel=%d&others=1" % channel.id, follow=True
         )
         self.assertEqual(len(response.context["object_list"]), 2)
 
         mock_post.reset_mock()
-        mock_post.return_value = MockResponse(200, '{ "access_token":"ABC1235" }')
->>>>>>> 81472807
+        mock_post.return_value = MockResponse(200, '{ "access_token":"ABC1235" }')