<<<<<<< HEAD
# -*- coding: utf-8 -*-
from __future__ import absolute_import, division, print_function, unicode_literals

import six
=======
>>>>>>> 81472807
from django.utils.translation import ugettext_lazy as _

from temba.channels.views import AuthenticatedExternalClaimView
from temba.contacts.models import TEL_SCHEME
<<<<<<< HEAD
=======

>>>>>>> 81472807
from ...models import ChannelType


class M3TechType(ChannelType):
    """
    An M3 Tech channel (http://m3techservice.com)
    """

    code = "M3"
    category = ChannelType.Category.PHONE

<<<<<<< HEAD
    courier_url = r'^m3/(?P<uuid>[a-z0-9\-]+)/(?P<action>sent|delivered|failed|received|receive)$'
=======
    courier_url = r"^m3/(?P<uuid>[a-z0-9\-]+)/(?P<action>sent|delivered|failed|received|receive)$"
>>>>>>> 81472807

    name = "M3 Tech"

    claim_blurb = _(
        """Easily add a two way number you have configured with <a href="http://m3techservice.com">M3 Tech</a> using their APIs."""
    )
    claim_view = AuthenticatedExternalClaimView

    schemes = [TEL_SCHEME]
    max_length = 160
    attachment_support = False

    configuration_blurb = _(
        """
        To finish configuring your connection you'll need to notify M3Tech of the following callback URLs:
        """
    )

    configuration_urls = (
        dict(
            label=_("Received URL"),
            url="https://{{ channel.callback_domain }}{% url 'courier.m3' channel.uuid 'receive' %}",
        ),
        dict(
            label=_("Sent URL"), url="https://{{ channel.callback_domain }}{% url 'courier.m3' channel.uuid 'sent' %}"
        ),
        dict(
            label=_("Delivered URL"),
            url="https://{{ channel.callback_domain }}{% url 'courier.m3' channel.uuid 'delivered' %}",
        ),
        dict(
            label=_("Failed URL"),
            url="https://{{ channel.callback_domain }}{% url 'courier.m3' channel.uuid 'failed' %}",
        ),
    )

    def is_available_to(self, user):
        org = user.get_org()
<<<<<<< HEAD
        return org.timezone and six.text_type(org.timezone) in ["Asia/Karachi"]
=======
        return org.timezone and str(org.timezone) in ["Asia/Karachi"]
>>>>>>> 81472807
<|MERGE_RESOLUTION|>--- conflicted
+++ resolved
@@ -1,18 +1,8 @@
-<<<<<<< HEAD
-# -*- coding: utf-8 -*-
-from __future__ import absolute_import, division, print_function, unicode_literals
-
-import six
-=======
->>>>>>> 81472807
 from django.utils.translation import ugettext_lazy as _
 
 from temba.channels.views import AuthenticatedExternalClaimView
 from temba.contacts.models import TEL_SCHEME
-<<<<<<< HEAD
-=======
 
->>>>>>> 81472807
 from ...models import ChannelType
 
 
@@ -24,11 +14,7 @@
     code = "M3"
     category = ChannelType.Category.PHONE
 
-<<<<<<< HEAD
-    courier_url = r'^m3/(?P<uuid>[a-z0-9\-]+)/(?P<action>sent|delivered|failed|received|receive)$'
-=======
     courier_url = r"^m3/(?P<uuid>[a-z0-9\-]+)/(?P<action>sent|delivered|failed|received|receive)$"
->>>>>>> 81472807
 
     name = "M3 Tech"
 
@@ -67,8 +53,4 @@
 
     def is_available_to(self, user):
         org = user.get_org()
-<<<<<<< HEAD
-        return org.timezone and six.text_type(org.timezone) in ["Asia/Karachi"]
-=======
-        return org.timezone and str(org.timezone) in ["Asia/Karachi"]
->>>>>>> 81472807
+        return org.timezone and str(org.timezone) in ["Asia/Karachi"]