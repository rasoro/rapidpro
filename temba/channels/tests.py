--- conflicted
+++ resolved
@@ -39,12 +39,8 @@
     NEXMO_APP_ID, NEXMO_APP_PRIVATE_KEY
 from temba.tests import TembaTest, MockResponse, MockTwilioClient, MockRequestValidator, AnonymousOrg
 from temba.triggers.models import Trigger
-<<<<<<< HEAD
-from temba.utils import dict_to_struct, datetime_to_str
+from temba.utils import dict_to_struct, datetime_to_str, get_anonymous_user
 from temba.utils.twitter import generate_twitter_signature
-=======
-from temba.utils import dict_to_struct, datetime_to_str, get_anonymous_user
->>>>>>> 76e2546a
 from telegram import User as TelegramUser
 from twilio import TwilioRestException
 from twilio.util import RequestValidator
@@ -8164,7 +8160,6 @@
 
         self.joe = self.create_contact("Joe", twitter='joe81')
 
-<<<<<<< HEAD
     def signed_request(self, url, data, api_secret='APISECRET'):
         """
         Makes a post to the Twitter handler with a computed signature
@@ -8228,10 +8223,7 @@
         self.assertEqual(Msg.objects.count(), 1)
 
     def test_send_media(self):
-        msg = self.joe.send("MT", self.admin, trigger_send=False, media='image/jpeg:https://example.com/attachments/pic.jpg')[0]
-=======
-        msg = joe.send("MT", self.admin, trigger_send=False, attachments=['image/jpeg:https://example.com/attachments/pic.jpg'])[0]
->>>>>>> 76e2546a
+        msg = self.joe.send("MT", self.admin, trigger_send=False, attachments=['image/jpeg:https://example.com/attachments/pic.jpg'])[0]
         try:
             settings.SEND_MESSAGES = True
 
