--- conflicted
+++ resolved
@@ -7,10 +7,6 @@
 import time
 import uuid
 from datetime import timedelta
-<<<<<<< HEAD
-
-import six
-=======
 from urllib.parse import quote
 
 from django_redis import get_redis_connection
@@ -18,7 +14,6 @@
 from smartmin.tests import SmartminTest
 from twython import TwythonError
 
->>>>>>> 81472807
 from django.conf import settings
 from django.contrib.auth.models import User
 from django.core import mail
@@ -28,26 +23,6 @@
 from django.test import RequestFactory
 from django.test.utils import override_settings
 from django.utils import timezone
-<<<<<<< HEAD
-from django.utils.encoding import force_text, force_bytes
-from django_redis import get_redis_connection
-from mock import patch, ANY
-from six.moves.urllib.parse import quote
-from smartmin.tests import SmartminTest
-
-from temba.api.models import WebHookEvent
-from temba.channels.views import channel_status_processor
-from temba.contacts.models import Contact, ContactGroup, ContactURN, URN, TEL_SCHEME, TWITTER_SCHEME
-from temba.flows.models import FlowRun
-from temba.ivr.models import IVRCall
-from temba.msgs.models import Broadcast, Msg, IVR, WIRED, FAILED, SENT, DELIVERED, ERRORED, INCOMING, PENDING, QUEUED, \
-    HANDLER_QUEUE, HANDLE_EVENT_TASK
-from temba.msgs.models import SystemLabel
-from temba.orgs.models import Org, ALL_EVENTS, ACCOUNT_SID, ACCOUNT_TOKEN, APPLICATION_SID, NEXMO_KEY, NEXMO_SECRET, \
-    FREE_PLAN, NEXMO_UUID, \
-    NEXMO_APP_ID, NEXMO_APP_PRIVATE_KEY
-from temba.tests import TembaTest, MockResponse, ESMockWithScroll
-=======
 from django.utils.encoding import force_bytes, force_text
 
 from temba.api.models import WebHookEvent
@@ -85,18 +60,12 @@
     Org,
 )
 from temba.tests import ESMockWithScroll, MockResponse, TembaTest
->>>>>>> 81472807
 from temba.triggers.models import Trigger
 from temba.utils import dict_to_struct, get_anonymous_user
 from temba.utils.dates import datetime_to_ms, ms_to_datetime
 from temba.utils.queues import push_task
-<<<<<<< HEAD
-from twython import TwythonError
-from .models import Channel, ChannelCount, ChannelEvent, SyncEvent, Alert, ChannelLog, ChannelSession, CHANNEL_EVENT
-=======
 
 from .models import CHANNEL_EVENT, Alert, Channel, ChannelCount, ChannelEvent, ChannelLog, ChannelSession, SyncEvent
->>>>>>> 81472807
 from .tasks import check_channels_task, squash_channelcounts
 
 
@@ -2091,18 +2060,6 @@
 
         Channel.objects.all().delete()
         no_channel_context = channel_status_processor(request)
-<<<<<<< HEAD
-        self.assertFalse(no_channel_context['has_outgoing_channel'])
-        self.assertEqual(no_channel_context['is_ussd_channel'], False)
-
-        sms_context = get_context('JN', Channel.ROLE_SEND)
-        self.assertTrue(sms_context['has_outgoing_channel'])
-        self.assertEqual(sms_context['is_ussd_channel'], False)
-
-        ussd_context = get_context('JNU', Channel.ROLE_USSD)
-        self.assertTrue(ussd_context['has_outgoing_channel'])
-        self.assertEqual(ussd_context['is_ussd_channel'], True)
-=======
         self.assertFalse(no_channel_context["has_outgoing_channel"])
         self.assertEqual(no_channel_context["is_ussd_channel"], False)
 
@@ -2113,7 +2070,6 @@
         ussd_context = get_context("JNU", Channel.ROLE_USSD)
         self.assertTrue(ussd_context["has_outgoing_channel"])
         self.assertEqual(ussd_context["is_ussd_channel"], True)
->>>>>>> 81472807
 
 
 class ChannelBatchTest(TembaTest):
@@ -2464,8 +2420,6 @@
 
 
 class ChannelLogTest(TembaTest):
-<<<<<<< HEAD
-
     def test_channellog_views(self):
         self.contact = self.create_contact("Fred Jones", "+12067799191")
         self.create_secondary_org(100000)
@@ -2478,35 +2432,37 @@
 
         self.assertIsNotNone(success_msg.sent_on)
 
-        success_log = ChannelLog.objects.create(channel=self.channel, msg=success_msg, description="Successfully Sent", is_error=False)
+        success_log = ChannelLog.objects.create(
+            channel=self.channel, msg=success_msg, description="Successfully Sent", is_error=False
+        )
         success_log.response = ""
         success_log.request = "POST https://foo.bar/send?msg=failed+message"
-        success_log.save(update_fields=['request', 'response'])
+        success_log.save(update_fields=["request", "response"])
 
         failed_msg = Msg.create_outgoing(self.org, self.admin, self.contact, "failed message", channel=self.channel)
-        failed_log = ChannelLog.log_error(dict_to_struct('MockMsg', failed_msg.as_task_json()), "Error Sending")
+        failed_log = ChannelLog.log_error(dict_to_struct("MockMsg", failed_msg.as_task_json()), "Error Sending")
 
         failed_log.response = json.dumps(dict(error="invalid credentials"))
         failed_log.request = "POST https://foo.bar/send?msg=failed+message"
-        failed_log.save(update_fields=['request', 'response'])
+        failed_log.save(update_fields=["request", "response"])
 
         # can't see the view without logging in
-        list_url = reverse('channels.channellog_list') + "?channel=%d" % self.channel.id
+        list_url = reverse("channels.channellog_list") + "?channel=%d" % self.channel.id
         response = self.client.get(list_url)
         self.assertLoginRedirect(response)
 
-        read_url = reverse('channels.channellog_read', args=[failed_log.id])
+        read_url = reverse("channels.channellog_read", args=[failed_log.id])
         response = self.client.get(read_url)
         self.assertLoginRedirect(response)
 
         # same if logged in as other admin
         self.login(self.admin2)
 
-        list_url = reverse('channels.channellog_list') + "?channel=%d" % self.channel.id
+        list_url = reverse("channels.channellog_list") + "?channel=%d" % self.channel.id
         response = self.client.get(list_url)
         self.assertLoginRedirect(response)
 
-        read_url = reverse('channels.channellog_read', args=[failed_log.id])
+        read_url = reverse("channels.channellog_read", args=[failed_log.id])
         response = self.client.get(read_url)
         self.assertLoginRedirect(response)
 
@@ -2519,62 +2475,6 @@
         self.assertContains(response, "Error Sending")
 
         # view failed alone
-=======
-    def test_channellog_views(self):
-        self.contact = self.create_contact("Fred Jones", "+12067799191")
-        self.create_secondary_org(100000)
-
-        incoming_msg = Msg.create_incoming(self.channel, "tel:+12067799191", "incoming msg", contact=self.contact)
-        self.assertEqual(self.contact, incoming_msg.contact)
-
-        success_msg = Msg.create_outgoing(self.org, self.admin, self.contact, "success message", channel=self.channel)
-        success_msg.status_delivered()
-
-        self.assertIsNotNone(success_msg.sent_on)
-
-        success_log = ChannelLog.objects.create(
-            channel=self.channel, msg=success_msg, description="Successfully Sent", is_error=False
-        )
-        success_log.response = ""
-        success_log.request = "POST https://foo.bar/send?msg=failed+message"
-        success_log.save(update_fields=["request", "response"])
-
-        failed_msg = Msg.create_outgoing(self.org, self.admin, self.contact, "failed message", channel=self.channel)
-        failed_log = ChannelLog.log_error(dict_to_struct("MockMsg", failed_msg.as_task_json()), "Error Sending")
-
-        failed_log.response = json.dumps(dict(error="invalid credentials"))
-        failed_log.request = "POST https://foo.bar/send?msg=failed+message"
-        failed_log.save(update_fields=["request", "response"])
-
-        # can't see the view without logging in
-        list_url = reverse("channels.channellog_list") + "?channel=%d" % self.channel.id
-        response = self.client.get(list_url)
-        self.assertLoginRedirect(response)
-
-        read_url = reverse("channels.channellog_read", args=[failed_log.id])
-        response = self.client.get(read_url)
-        self.assertLoginRedirect(response)
-
-        # same if logged in as other admin
-        self.login(self.admin2)
-
-        list_url = reverse("channels.channellog_list") + "?channel=%d" % self.channel.id
-        response = self.client.get(list_url)
-        self.assertLoginRedirect(response)
-
-        read_url = reverse("channels.channellog_read", args=[failed_log.id])
-        response = self.client.get(read_url)
-        self.assertLoginRedirect(response)
-
-        # login as real admin
-        self.login(self.admin)
-
-        # check our list page has both our channel logs
-        response = self.client.get(list_url)
-        self.assertContains(response, "Successfully Sent")
-        self.assertContains(response, "Error Sending")
-
-        # view failed alone
         response = self.client.get(read_url)
         self.assertContains(response, "failed+message")
         self.assertContains(response, "invalid credentials")
@@ -2582,94 +2482,10 @@
         # disconnect our msg
         failed_log.msg = None
         failed_log.save(update_fields=["msg"])
->>>>>>> 81472807
         response = self.client.get(read_url)
         self.assertContains(response, "failed+message")
         self.assertContains(response, "invalid credentials")
 
-<<<<<<< HEAD
-        # disconnect our msg
-        failed_log.msg = None
-        failed_log.save(update_fields=['msg'])
-        response = self.client.get(read_url)
-        self.assertContains(response, "failed+message")
-        self.assertContains(response, "invalid credentials")
-
-        # view success alone
-        response = self.client.get(reverse('channels.channellog_read', args=[success_log.id]))
-        self.assertContains(response, "Successfully Sent")
-
-        self.assertEqual(1, self.channel.get_success_log_count())
-        self.assertEqual(1, self.channel.get_error_log_count())
-
-        # change our org to anonymous
-        self.org.is_anon = True
-        self.org.save()
-
-        # should no longer be able to see read page
-        response = self.client.get(read_url)
-        self.assertLoginRedirect(response)
-
-        # but if our admin is a superuser they can
-        self.admin.is_superuser = True
-        self.admin.save()
-
-        response = self.client.get(read_url)
-        self.assertContains(response, "invalid credentials")
-
-
-class MageHandlerTest(TembaTest):
-
-    def setUp(self):
-        super(MageHandlerTest, self).setUp()
-
-        self.org.webhook = {"url": "http://fake.com/webhook.php"}
-        self.org.webhook_events = ALL_EVENTS
-        self.org.save()
-
-        self.joe = self.create_contact("Joe", number="+250788383383")
-
-        with ESMockWithScroll():
-            self.dyn_group = self.create_group("Bobs", query="twitter has bobby81")
-
-    def create_contact_like_mage(self, name, twitter):
-        """
-        Creates a contact as if it were created in Mage, i.e. no event/group triggering or cache updating
-        """
-        contact = Contact.objects.create(org=self.org, name=name, is_active=True, is_blocked=False,
-                                         uuid=uuid.uuid4(), is_stopped=False,
-                                         modified_by=self.user, created_by=self.user,
-                                         modified_on=timezone.now(), created_on=timezone.now())
-        urn = ContactURN.objects.create(org=self.org, contact=contact,
-                                        identity="twitter:%s" % twitter, scheme="twitter", path=twitter, priority="90")
-        return contact, urn
-
-    def create_message_like_mage(self, text, contact, contact_urn=None):
-        """
-        Creates a message as it if were created in Mage, i.e. no topup decrementing or cache updating
-        """
-        if not contact_urn:
-            contact_urn = contact.get_urn(TEL_SCHEME)
-        return Msg.objects.create(org=self.org, text=text,
-                                  direction=INCOMING, created_on=timezone.now(),
-                                  channel=self.channel, contact=contact, contact_urn=contact_urn)
-
-    @override_settings(MAGE_AUTH_TOKEN='abc123')
-    def test_handle_message(self):
-        url = reverse('handlers.mage_handler', args=['handle_message'])
-        headers = dict(HTTP_AUTHORIZATION='Token %s' % settings.MAGE_AUTH_TOKEN)
-
-        msg_counts = SystemLabel.get_counts(self.org)
-        self.assertEqual(0, msg_counts[SystemLabel.TYPE_INBOX])
-        self.assertEqual(0, msg_counts[SystemLabel.TYPE_FLOWS])
-
-        contact_counts = ContactGroup.get_system_group_counts(self.org)
-        self.assertEqual(1, contact_counts[ContactGroup.TYPE_ALL])
-        self.assertEqual(1000, self.org.get_credits_remaining())
-
-        msg = self.create_message_like_mage(text="Hello 1", contact=self.joe)
-
-=======
         # view success alone
         response = self.client.get(reverse("channels.channellog_read", args=[success_log.id]))
         self.assertContains(response, "Successfully Sent")
@@ -2763,7 +2579,6 @@
 
         msg = self.create_message_like_mage(text="Hello 1", contact=self.joe)
 
->>>>>>> 81472807
         msg_counts = SystemLabel.get_counts(self.org)
         self.assertEqual(0, msg_counts[SystemLabel.TYPE_INBOX])
 
@@ -2782,20 +2597,12 @@
 
         # check that new message is handled and has a topup
         msg = Msg.objects.get(pk=msg.pk)
-<<<<<<< HEAD
-        self.assertEqual('H', msg.status)
-=======
         self.assertEqual("H", msg.status)
->>>>>>> 81472807
         self.assertEqual(self.welcome_topup, msg.topup)
 
         # check for a web hook event
         event = WebHookEvent.objects.get(org=self.org, event=WebHookEvent.TYPE_SMS_RECEIVED).data
-<<<<<<< HEAD
-        self.assertEqual(msg.id, event['sms'])
-=======
         self.assertEqual(msg.id, event["sms"])
->>>>>>> 81472807
 
         msg_counts = SystemLabel.get_counts(self.org)
         self.assertEqual(1, msg_counts[SystemLabel.TYPE_INBOX])
@@ -2827,11 +2634,7 @@
         self.assertEqual(200, response.status_code)
 
         msg = Msg.objects.get(pk=msg.pk)
-<<<<<<< HEAD
-        self.assertEqual('H', msg.status)
-=======
         self.assertEqual("H", msg.status)
->>>>>>> 81472807
         self.assertEqual(self.welcome_topup, msg.topup)
 
         msg_counts = SystemLabel.get_counts(self.org)
@@ -2843,244 +2646,15 @@
         self.assertEqual(997, self.org.get_credits_remaining())
 
         # check that contact ended up dynamic group
-<<<<<<< HEAD
-        self.assertEqual([mage_contact], list(self.dyn_group.contacts.order_by('name')))
-
-        # check invalid auth key
-        response = self.client.post(url, dict(message_id=msg.pk), **dict(HTTP_AUTHORIZATION='Token xyz'))
-=======
         self.assertEqual([mage_contact], list(self.dyn_group.contacts.order_by("name")))
 
         # check invalid auth key
         response = self.client.post(url, dict(message_id=msg.pk), **dict(HTTP_AUTHORIZATION="Token xyz"))
->>>>>>> 81472807
         self.assertEqual(401, response.status_code)
 
         # check rejection of empty or invalid msgId
         response = self.client.post(url, dict(), **headers)
         self.assertEqual(400, response.status_code)
-<<<<<<< HEAD
-        response = self.client.post(url, dict(message_id='xx'), **headers)
-        self.assertEqual(400, response.status_code)
-
-    @override_settings(MAGE_AUTH_TOKEN='abc123')
-    def test_follow_notification(self):
-        url = reverse('handlers.mage_handler', args=['follow_notification'])
-        headers = dict(HTTP_AUTHORIZATION='Token %s' % settings.MAGE_AUTH_TOKEN)
-
-        flow = self.create_flow()
-
-        channel = Channel.create(self.org, self.user, None, 'TT', "Twitter Channel", address="billy_bob")
-
-        Trigger.objects.create(created_by=self.user, modified_by=self.user, org=self.org,
-                               trigger_type=Trigger.TYPE_FOLLOW, flow=flow, channel=channel)
-
-        contact = self.create_contact("Mary Jo", twitter='mary_jo')
-        urn = contact.get_urn(TWITTER_SCHEME)
-
-        response = self.client.post(url, dict(channel_id=channel.id, contact_urn_id=urn.id), **headers)
-        self.assertEqual(200, response.status_code)
-        self.assertEqual(1, flow.runs.all().count())
-        self.assertTrue(ChannelEvent.objects.filter(channel=channel, contact=contact,
-                                                    event_type=ChannelEvent.TYPE_FOLLOW))
-
-        contact_counts = ContactGroup.get_system_group_counts(self.org)
-        self.assertEqual(2, contact_counts[ContactGroup.TYPE_ALL])
-
-        # simulate a a follow from existing stopped contact
-        contact.stop(self.admin)
-
-        contact_counts = ContactGroup.get_system_group_counts(self.org)
-        self.assertEqual(1, contact_counts[ContactGroup.TYPE_ALL])
-
-        response = self.client.post(url, dict(channel_id=channel.id, contact_urn_id=urn.id), **headers)
-        self.assertEqual(200, response.status_code)
-        self.assertEqual(2, flow.runs.all().count())
-
-        contact_counts = ContactGroup.get_system_group_counts(self.org)
-        self.assertEqual(2, contact_counts[ContactGroup.TYPE_ALL])
-
-        contact.refresh_from_db()
-        self.assertFalse(contact.is_stopped)
-
-        # simulate scenario where Mage has added new contact with name that should put it into a dynamic group
-        mage_contact, mage_contact_urn = self.create_contact_like_mage("Bob", "bobby81")
-
-        response = self.client.post(url, dict(channel_id=channel.id,
-                                              contact_urn_id=mage_contact_urn.id, new_contact=True), **headers)
-        self.assertEqual(200, response.status_code)
-        self.assertEqual(3, flow.runs.all().count())
-
-        # check that contact ended up dynamic group
-        self.assertEqual([mage_contact], list(self.dyn_group.contacts.order_by('name')))
-
-        # check contact count updated
-        contact_counts = ContactGroup.get_system_group_counts(self.org)
-        self.assertEqual(contact_counts[ContactGroup.TYPE_ALL], 3)
-
-        # simulate the follow of a released channel
-        channel_events_count = ChannelEvent.objects.filter(channel=channel).count()
-        channel.release()
-
-        response = self.client.post(url, dict(channel_id=channel.id, contact_urn_id=urn.id), **headers)
-        self.assertEqual(200, response.status_code)
-        self.assertEqual(ChannelEvent.objects.filter(channel=channel).count(), channel_events_count)
-
-    @override_settings(MAGE_AUTH_TOKEN='abc123')
-    def test_stop_contact(self):
-        url = reverse('handlers.mage_handler', args=['stop_contact'])
-        headers = dict(HTTP_AUTHORIZATION='Token %s' % settings.MAGE_AUTH_TOKEN)
-        contact = self.create_contact("Mary Jo", twitter='mary_jo')
-
-        response = self.client.post(url, dict(contact_id=contact.id), **headers)
-        self.assertEqual(200, response.status_code)
-
-        # check the contact got stopped
-        contact.refresh_from_db()
-        self.assertTrue(contact.is_stopped)
-
-        # try with invalid id
-        response = self.client.post(url, dict(contact_id=-1), **headers)
-
-        # should get a 401
-        self.assertEqual(400, response.status_code)
-
-
-class JunebugTestMixin(object):
-
-    def mk_event(self, **kwargs):
-        default = {
-            'event_type': 'submitted',
-            'message_id': 'message-id',
-            'timestamp': '2017-01-01 00:00:00+0000',
-        }
-        default.update(kwargs)
-        return default
-
-    def mk_ussd_msg(self, session_event='new', session_id=None, **kwargs):
-        return self.mk_msg(
-            channel_data={'session_event': session_event,
-                          'session_id': session_id}, **kwargs)
-
-    def mk_msg(self, **kwargs):
-        default = {
-            "channel_data": {},
-            "from": "+27123456789",
-            "channel_id": "channel-id",
-            "timestamp": "2017-01-01 00:00:00.00",
-            "content": "content",
-            "to": "to-addr",
-            "reply_to": None,
-            "message_id": "message-id"
-        }
-        default.update(kwargs)
-        return default
-
-
-class JunebugTest(JunebugTestMixin, TembaTest):
-
-    def setUp(self):
-        super(JunebugTest, self).setUp()
-
-        self.channel.delete()
-
-        self.channel = Channel.create(
-            self.org, self.user, 'RW', 'JNU', None, '1234',
-            config=dict(username='junebug-user', password='junebug-pass', send_url='http://example.org/'),
-            uuid='00000000-0000-0000-0000-000000001234',
-            role=Channel.DEFAULT_ROLE)
-
-    def tearDown(self):
-        super(JunebugTest, self).tearDown()
-
-    def test_get_request(self):
-        response = self.client.get(
-            reverse('handlers.junebug_handler',
-                    args=['event', self.channel.uuid]))
-        self.assertEqual(response.status_code, 400)
-
-    def test_status_with_invalid_event(self):
-        delivery_url = reverse('handlers.junebug_handler',
-                               args=['event', self.channel.uuid])
-        response = self.client.post(delivery_url, data=json.dumps({}),
-                                    content_type='application/json')
-        self.assertContains(response, 'Missing one of', status_code=400)
-
-    def test_status(self):
-        # ok, what happens with an invalid uuid?
-        data = self.mk_event()
-        response = self.client.post(
-            reverse('handlers.junebug_handler',
-                    args=['event', 'not-real-uuid']),
-            data=json.dumps(data),
-            content_type='application/json')
-        self.assertEqual(400, response.status_code)
-
-        # ok, try with a valid uuid, but invalid message id -1
-        delivery_url = reverse('handlers.junebug_handler',
-                               args=['event', self.channel.uuid])
-        response = self.client.post(delivery_url, data=json.dumps(data),
-                                    content_type='application/json')
-        self.assertEqual(400, response.status_code)
-
-        # ok, lets create an outgoing message to update
-        joe = self.create_contact("Joe Biden", "+254788383383")
-        msg = joe.send("Hey Joe, it's Obama, pick up!", self.admin)[0]
-        msg.external_id = data['message_id']
-        msg.save(update_fields=('external_id',))
-
-        # data['id'] = msg.external_id
-
-        def assertStatus(sms, event_type, assert_status):
-            data['event_type'] = event_type
-            response = self.client.post(
-                reverse('handlers.junebug_handler',
-                        args=['event', self.channel.uuid]),
-                data=json.dumps(data),
-                content_type='application/json')
-            self.assertEqual(200, response.status_code)
-            sms = Msg.objects.get(pk=sms.id)
-            self.assertEqual(assert_status, sms.status)
-
-        assertStatus(msg, 'submitted', SENT)
-        assertStatus(msg, 'delivery_succeeded', DELIVERED)
-        assertStatus(msg, 'delivery_failed', FAILED)
-        assertStatus(msg, 'rejected', FAILED)
-
-    def test_status_invalid_message_id(self):
-        # ok, what happens with an invalid uuid?
-        data = self.mk_event()
-        response = self.client.post(
-            reverse('handlers.junebug_handler',
-                    args=['event', self.channel.uuid]),
-            data=json.dumps(data),
-            content_type='application/json')
-        self.assertContains(
-            response,
-            "Message with external id of '%s' not found" % (
-                data['message_id'],), status_code=400)
-
-    def test_status_with_auth(self):
-        config = self.channel.config
-        config[Channel.CONFIG_SECRET] = "UjOq8ATo2PDS6L08t6vlqSoK"
-        self.channel.config = config
-        self.channel.save(update_fields=['config'])
-
-        data = self.mk_event()
-        joe = self.create_contact("Joe Biden", "+254788383383")
-        msg = joe.send("Hey Joe, it's Obama, pick up!", self.admin)[0]
-        msg.external_id = data['message_id']
-        msg.save(update_fields=('external_id',))
-
-        def assertStatus(sms, event_type, assert_status):
-            data['event_type'] = event_type
-            response = self.client.post(
-                reverse('handlers.junebug_handler',
-                        args=['event', self.channel.uuid]),
-                data=json.dumps(data),
-                content_type='application/json',
-                HTTP_AUTHORIZATION="Token UjOq8ATo2PDS6L08t6vlqSoK")
-=======
         response = self.client.post(url, dict(message_id="xx"), **headers)
         self.assertEqual(400, response.status_code)
 
@@ -3259,74 +2833,10 @@
                 data=json.dumps(data),
                 content_type="application/json",
             )
->>>>>>> 81472807
             self.assertEqual(200, response.status_code)
             sms = Msg.objects.get(pk=sms.id)
             self.assertEqual(assert_status, sms.status)
 
-<<<<<<< HEAD
-        assertStatus(msg, 'submitted', SENT)
-        assertStatus(msg, 'delivery_succeeded', DELIVERED)
-        assertStatus(msg, 'delivery_failed', FAILED)
-        assertStatus(msg, 'rejected', FAILED)
-
-    def test_status_incorrect_auth(self):
-        config = self.channel.config
-        config[Channel.CONFIG_SECRET] = "UjOq8ATo2PDS6L08t6vlqSoK"
-        self.channel.config = config
-        self.channel.save(update_fields=['config'])
-
-        # ok, what happens with an invalid uuid?
-        data = self.mk_event()
-        response = self.client.post(
-            reverse('handlers.junebug_handler',
-                    args=['event', self.channel.uuid]),
-            data=json.dumps(data),
-            content_type='application/json',
-            HTTP_AUTHORIZATION="Token Not_token")
-        self.assertEqual(401, response.status_code)
-
-    def test_receive_with_invalid_message(self):
-        callback_url = reverse('handlers.junebug_handler',
-                               args=['inbound', self.channel.uuid])
-        response = self.client.post(callback_url, json.dumps({}),
-                                    content_type='application/json')
-        self.assertContains(response, 'Missing one of', status_code=400)
-
-    def test_receive(self):
-        data = self.mk_msg(content="événement")
-        callback_url = reverse('handlers.junebug_handler',
-                               args=['inbound', self.channel.uuid])
-        response = self.client.post(callback_url, json.dumps(data),
-                                    content_type='application/json')
-
-        self.assertEqual(response.status_code, 200)
-        self.assertEqual(response.json()['status'], 'ack')
-
-        # load our message
-        msg = Msg.objects.get()
-        self.assertEqual(data["from"], msg.contact.get_urn(TEL_SCHEME).path)
-        self.assertEqual(INCOMING, msg.direction)
-        self.assertEqual(self.org, msg.org)
-        self.assertEqual(self.channel, msg.channel)
-        self.assertEqual("événement", msg.text)
-
-    def test_receive_with_auth(self):
-        config = self.channel.config
-        config[Channel.CONFIG_SECRET] = "UjOq8ATo2PDS6L08t6vlqSoK"
-        self.channel.config = config
-        self.channel.save(update_fields=['config'])
-
-        data = self.mk_msg(content="événement")
-        callback_url = reverse('handlers.junebug_handler',
-                               args=['inbound', self.channel.uuid])
-        response = self.client.post(callback_url, json.dumps(data),
-                                    content_type='application/json',
-                                    HTTP_AUTHORIZATION="Token UjOq8ATo2PDS6L08t6vlqSoK")
-
-        self.assertEqual(response.status_code, 200)
-        self.assertEqual(response.json()['status'], 'ack')
-=======
         assertStatus(msg, "submitted", SENT)
         assertStatus(msg, "delivery_succeeded", DELIVERED)
         assertStatus(msg, "delivery_failed", FAILED)
@@ -3427,7 +2937,6 @@
 
         self.assertEqual(response.status_code, 200)
         self.assertEqual(response.json()["status"], "ack")
->>>>>>> 81472807
 
         # load our message
         msg = Msg.objects.get()
@@ -3441,16 +2950,6 @@
         config = self.channel.config
         config[Channel.CONFIG_SECRET] = "UjOq8ATo2PDS6L08t6vlqSoK"
         self.channel.config = config
-<<<<<<< HEAD
-        self.channel.save(update_fields=['config'])
-
-        data = self.mk_msg(content="événement")
-        callback_url = reverse('handlers.junebug_handler',
-                               args=['inbound', self.channel.uuid])
-        response = self.client.post(callback_url, json.dumps(data),
-                                    content_type='application/json',
-                                    HTTP_AUTHORIZATION="Token Not_token")
-=======
         self.channel.save(update_fields=["config"])
 
         data = self.mk_msg(content="événement")
@@ -3458,7 +2957,6 @@
         response = self.client.post(
             callback_url, json.dumps(data), content_type="application/json", HTTP_AUTHORIZATION="Token Not_token"
         )
->>>>>>> 81472807
 
         self.assertEqual(response.status_code, 401)
 
@@ -3467,17 +2965,6 @@
         joe = self.create_contact("Joe", "+250788383383")
         msg = joe.send("événement", self.admin, trigger_send=False)[0]
 
-<<<<<<< HEAD
-        with patch('requests.post') as mock:
-            mock.return_value = MockResponse(200, json.dumps({
-                'result': {
-                    'message_id': '07033084-5cfd-4812-90a4-e4d24ffb6e3d',
-                }
-            }))
-
-            # manually send it off
-            Channel.send_message(dict_to_struct('MsgStruct', msg.as_task_json()))
-=======
         with patch("requests.post") as mock:
             mock.return_value = MockResponse(
                 200, json.dumps({"result": {"message_id": "07033084-5cfd-4812-90a4-e4d24ffb6e3d"}})
@@ -3485,241 +2972,18 @@
 
             # manually send it off
             Channel.send_message(dict_to_struct("MsgStruct", msg.as_task_json()))
->>>>>>> 81472807
 
             # check the status of the message is now sent
             msg.refresh_from_db()
             self.assertEqual(msg.status, WIRED)
             self.assertTrue(msg.sent_on)
-<<<<<<< HEAD
-            self.assertEqual(
-                msg.external_id, '07033084-5cfd-4812-90a4-e4d24ffb6e3d')
+            self.assertEqual(msg.external_id, "07033084-5cfd-4812-90a4-e4d24ffb6e3d")
 
             self.clear_cache()
 
-            self.assertEqual(mock.call_args[1]['json']['content'], "événement")
+            self.assertEqual(mock.call_args[1]["json"]["content"], "événement")
 
     @override_settings(SEND_MESSAGES=True)
-    def test_send_media(self):
-        joe = self.create_contact("Joe", "+250788383383")
-        msg = joe.send("MT", self.admin, trigger_send=False, attachments=['image/jpeg:https://example.com/attachments/pic.jpg'])[0]
-
-        with patch('requests.post') as mock:
-            mock.return_value = MockResponse(200, json.dumps({
-                'result': {
-                    'message_id': '07033084-5cfd-4812-90a4-e4d24ffb6e3d',
-                }
-            }))
-
-            # manually send it off
-            Channel.send_message(dict_to_struct('MsgStruct', msg.as_task_json()))
-
-            # check the status of the message is now sent
-            msg.refresh_from_db()
-            self.assertEqual(msg.status, WIRED)
-            self.assertTrue(msg.sent_on)
-            self.assertEqual(
-                msg.external_id, '07033084-5cfd-4812-90a4-e4d24ffb6e3d')
-
-            self.clear_cache()
-
-            self.assertEqual(mock.call_args[1]['json']['content'], "MT\nhttps://example.com/attachments/pic.jpg")
-
-    @override_settings(SEND_MESSAGES=True)
-    def test_send_errored_remote(self):
-        joe = self.create_contact("Joe", "+250788383383")
-        msg = joe.send("événement", self.admin, trigger_send=False)[0]
-
-        with patch('requests.post') as mock:
-            mock.return_value = MockResponse(499, 'Error')
-
-            # manually send it off
-            Channel.send_message(dict_to_struct('MsgStruct', msg.as_task_json()))
-
-            # check the status of the message now errored
-            msg.refresh_from_db()
-            self.assertEqual(ERRORED, msg.status)
-
-    @override_settings(SEND_MESSAGES=True)
-    def test_send_errored_exception(self):
-        joe = self.create_contact("Joe", "+250788383383")
-        msg = joe.send("événement", self.admin, trigger_send=False)[0]
-
-        with patch('requests.post') as mock:
-            # force an exception
-            mock.side_effect = Exception('Kaboom!')
-
-            # manually send it off
-            Channel.send_message(dict_to_struct('MsgStruct', msg.as_task_json()))
-
-            # check the status of the message now errored
-            msg.refresh_from_db()
-            self.assertEqual(ERRORED, msg.status)
-=======
-            self.assertEqual(msg.external_id, "07033084-5cfd-4812-90a4-e4d24ffb6e3d")
-
-            self.clear_cache()
->>>>>>> 81472807
-
-            self.assertEqual(mock.call_args[1]["json"]["content"], "événement")
-
-    @override_settings(SEND_MESSAGES=True)
-<<<<<<< HEAD
-    def test_send_deal_with_unexpected_response(self):
-        joe = self.create_contact("Joe", "+250788383383")
-        msg = joe.send("événement", self.admin, trigger_send=False)[0]
-
-        with patch('requests.post') as mock:
-            mock.return_value = MockResponse(200, json.dumps({
-                'result': {
-                    'unexpected': 'unpleasant surprise',
-                }
-            }))
-
-            # manually send it off
-            Channel.send_message(dict_to_struct('MsgStruct', msg.as_task_json()))
-            self.assertTrue(ChannelLog.objects.filter(description__icontains="Unable to read external message_id"))
-
-    @override_settings(SEND_MESSAGES=True)
-    def test_send_adds_auth(self):
-        config = self.channel.config
-        config[Channel.CONFIG_SECRET] = "UjOq8ATo2PDS6L08t6vlqSoK"
-        self.channel.config = config
-        self.channel.save(update_fields=['config'])
-
-        joe = self.create_contact("Joe", "+250788383383")
-        msg = joe.send("événement", self.admin, trigger_send=False)[0]
-
-        with patch('requests.post') as mock:
-            mock.return_value = MockResponse(200, json.dumps({
-                'result': {
-                    'message_id': '07033084-5cfd-4812-90a4-e4d24ffb6e3d',
-                }
-            }))
-
-            # manually send it off
-            self.channel.send_message(dict_to_struct('MsgStruct', msg.as_task_json()))
-            self.assertEqual(mock.call_args[1]['json']['event_auth_token'],
-                             "UjOq8ATo2PDS6L08t6vlqSoK")
-
-
-class FacebookWhitelistTest(TembaTest):
-
-    def setUp(self):
-        super(FacebookWhitelistTest, self).setUp()
-
-        self.channel.delete()
-        self.channel = Channel.create(self.org, self.user, None, 'FB', None, '1234',
-                                      config={Channel.CONFIG_AUTH_TOKEN: 'auth'},
-                                      uuid='00000000-0000-0000-0000-000000001234')
-
-    def test_whitelist(self):
-        whitelist_url = reverse('channels.channel_facebook_whitelist', args=[self.channel.uuid])
-        response = self.client.get(whitelist_url)
-        self.assertLoginRedirect(response)
-
-        self.login(self.admin)
-        response = self.client.get(reverse('channels.channel_read', args=[self.channel.uuid]))
-
-        self.assertContains(response, whitelist_url)
-
-        with patch('requests.post') as mock:
-            mock.return_value = MockResponse(400, '{"error": { "message": "FB Error" } }')
-            response = self.client.post(whitelist_url, dict(whitelisted_domain='https://foo.bar'))
-            self.assertFormError(response, 'form', None, 'FB Error')
-
-        with patch('requests.post') as mock:
-            mock.return_value = MockResponse(200, '{ "ok": "true" }')
-            response = self.client.post(whitelist_url, dict(whitelisted_domain='https://foo.bar'))
-
-            mock.assert_called_once_with('https://graph.facebook.com/v2.12/me/thread_settings?access_token=auth',
-                                         json=dict(setting_type='domain_whitelisting',
-                                                   whitelisted_domains=['https://foo.bar'],
-                                                   domain_action_type='add'))
-
-            self.assertNoFormErrors(response)
-
-
-class CourierTest(TembaTest):
-    def test_queue_to_courier(self):
-        self.channel.channel_type = 'T'
-        self.channel.save()
-
-        bob = self.create_contact("Bob", urn='tel:+12065551111')
-        incoming = self.create_msg(contact=bob, text="Hello", direction="I", external_id="external-id")
-
-        # create some outgoing messages for our channel
-        msg1 = Msg.create_outgoing(self.org, self.admin, 'tel:+12065551111', "Outgoing 1",
-                                   attachments=['image/jpg:https://example.com/test.jpg', 'image/jpg:https://example.com/test2.jpg'])
-        msg2 = Msg.create_outgoing(self.org, self.admin, 'tel:+12065552222', "Outgoing 2", response_to=incoming,
-                                   attachments=[])
-        msg3 = Msg.create_outgoing(self.org, self.admin, 'tel:+12065553333', "Outgoing 3", high_priority=False,
-                                   attachments=None)
-        msg4 = Msg.create_outgoing(self.org, self.admin, 'tel:+12065554444', "Outgoing 4", high_priority=True)
-        msg5 = Msg.create_outgoing(self.org, self.admin, 'tel:+12065554444', "Outgoing 5", high_priority=True)
-        all_msgs = [msg1, msg2, msg3, msg4, msg5]
-
-        Msg.send_messages(all_msgs)
-
-        # we should have been queued to our courier queues and our msgs should be marked as such
-        for msg in all_msgs:
-            msg.refresh_from_db()
-            self.assertEqual(msg.status, QUEUED)
-
-        self.assertFalse(msg1.high_priority)
-
-        # responses arent enough to be high priority, it depends on run responded
-        self.assertFalse(msg2.high_priority)
-
-        self.assertFalse(msg3.high_priority)
-        self.assertTrue(msg4.high_priority)  # explicitly high
-        self.assertTrue(msg5.high_priority)
-
-        # check against redis
-        r = get_redis_connection()
-
-        # should have our channel in the active queue
-        queue_name = "msgs:" + self.channel.uuid + "|10"
-        self.assertEqual(1, r.zcard("msgs:active"))
-        self.assertEqual(0, r.zrank("msgs:active", queue_name))
-
-        # check that messages went into the correct queues
-        high_priority_msgs = [json.loads(force_text(t)) for t in r.zrange(queue_name + "/1", 0, -1)]
-        low_priority_msgs = [json.loads(force_text(t)) for t in r.zrange(queue_name + "/0", 0, -1)]
-
-        self.assertEqual([[m['text'] for m in b] for b in high_priority_msgs], [["Outgoing 4", "Outgoing 5"]])
-        self.assertEqual([[m['text'] for m in b] for b in low_priority_msgs], [["Outgoing 1"], ["Outgoing 2"], ["Outgoing 3"]])
-
-        self.assertEqual(low_priority_msgs[0][0]['attachments'], ['image/jpg:https://example.com/test.jpg', 'image/jpg:https://example.com/test2.jpg'])
-        self.assertEqual(low_priority_msgs[0][0]['tps_cost'], 2)
-        self.assertIsNone(low_priority_msgs[1][0]['attachments'])
-        self.assertEqual(low_priority_msgs[1][0]['tps_cost'], 1)
-        self.assertEqual(low_priority_msgs[1][0]['response_to_external_id'], "external-id")
-        self.assertIsNone(low_priority_msgs[2][0]['attachments'])
-
-
-class HandleEventTest(TembaTest):
-    def test_new_conversation_channel_event(self):
-        self.joe = self.create_contact("Joe", "+12065551212")
-        flow = self.get_flow('favorites')
-        Trigger.create(self.org, self.admin, Trigger.TYPE_NEW_CONVERSATION, flow)
-
-        event = ChannelEvent.create(self.channel, "tel:+12065551212", ChannelEvent.TYPE_NEW_CONVERSATION, timezone.now())
-        push_task(self.org, HANDLER_QUEUE, HANDLE_EVENT_TASK, dict(type=CHANNEL_EVENT, event_id=event.id))
-
-        # should have been started in our flow
-        self.assertTrue(FlowRun.objects.filter(flow=flow, contact=self.joe))
-
-    def test_stop_contact_channel_event(self):
-        self.joe = self.create_contact("Joe", "+12065551212")
-
-        self.assertFalse(self.joe.is_stopped)
-        event = ChannelEvent.create(self.channel, "tel:+12065551212", ChannelEvent.TYPE_STOP_CONTACT, timezone.now())
-        push_task(self.org, HANDLER_QUEUE, HANDLE_EVENT_TASK, dict(type=CHANNEL_EVENT, event_id=event.id))
-
-        self.joe.refresh_from_db()
-        self.assertTrue(self.joe.is_stopped)
-=======
     def test_send_media(self):
         joe = self.create_contact("Joe", "+250788383383")
         msg = joe.send(
@@ -3836,31 +3100,9 @@
 
         self.login(self.admin)
         response = self.client.get(reverse("channels.channel_read", args=[self.channel.uuid]))
->>>>>>> 81472807
 
         self.assertContains(response, whitelist_url)
 
-<<<<<<< HEAD
-class TwitterTest(TembaTest):
-
-    def setUp(self):
-        super(TwitterTest, self).setUp()
-
-        self.channel.delete()
-
-        # an old style Twitter channel which would use Mage for receiving messages
-        self.twitter = Channel.create(self.org, self.user, None, 'TT', None, 'billy_bob',
-                                      config={'oauth_token': 'abcdefghijklmnopqrstuvwxyz', 'oauth_token_secret': '0123456789'},
-                                      uuid='00000000-0000-0000-0000-000000002345')
-
-        self.joe = self.create_contact("Joe", twitterid='10002')
-
-    @override_settings(SEND_MESSAGES=True)
-    def test_send_media(self):
-        msg = self.joe.send("MT", self.admin, trigger_send=False, attachments=['image/jpeg:https://example.com/attachments/pic.jpg'])[0]
-
-        with patch('twython.Twython.send_direct_message') as mock:
-=======
         with patch("requests.post") as mock:
             mock.return_value = MockResponse(400, '{"error": { "message": "FB Error" } }')
             response = self.client.post(whitelist_url, dict(whitelisted_domain="https://foo.bar"))
@@ -4004,7 +3246,6 @@
         )[0]
 
         with patch("twython.Twython.send_direct_message") as mock:
->>>>>>> 81472807
             mock.return_value = dict(id=1234567890)
 
             # manually send it off
@@ -4016,30 +3257,15 @@
             # check the status of the message is now sent
             msg.refresh_from_db()
             self.assertEqual(WIRED, msg.status)
-<<<<<<< HEAD
-            self.assertEqual('1234567890', msg.external_id)
-            self.assertTrue(msg.sent_on)
-            self.assertEqual(mock.call_args[1]['text'], "MT\nhttps://example.com/attachments/pic.jpg")
-=======
             self.assertEqual("1234567890", msg.external_id)
             self.assertTrue(msg.sent_on)
             self.assertEqual(mock.call_args[1]["text"], "MT\nhttps://example.com/attachments/pic.jpg")
->>>>>>> 81472807
 
             self.clear_cache()
 
     @override_settings(SEND_MESSAGES=True)
     def test_send(self):
         testers = self.create_group("Testers", [self.joe])
-<<<<<<< HEAD
-
-        msg = self.joe.send("This is a long message, longer than just 160 characters, it spans what was before "
-                            "more than one message but which is now but one, solitary message, going off into the "
-                            "Twitterverse to tweet away.",
-                            self.admin, trigger_send=False)[0]
-
-        with patch('requests.sessions.Session.post') as mock:
-=======
 
         msg = self.joe.send(
             "This is a long message, longer than just 160 characters, it spans what was before "
@@ -4050,7 +3276,6 @@
         )[0]
 
         with patch("requests.sessions.Session.post") as mock:
->>>>>>> 81472807
             mock.return_value = MockResponse(200, json.dumps(dict(id=1234567890)))
 
             # manually send it off
@@ -4058,63 +3283,51 @@
 
             # assert we were only called once
             self.assertEqual(1, mock.call_count)
-<<<<<<< HEAD
-            self.assertEqual("10002", mock.call_args[1]['data']['user_id'])
-=======
             self.assertEqual("10002", mock.call_args[1]["data"]["user_id"])
->>>>>>> 81472807
 
             # check the status of the message is now sent
             msg.refresh_from_db()
             self.assertEqual(WIRED, msg.status)
-<<<<<<< HEAD
-            self.assertEqual('1234567890', msg.external_id)
+            self.assertEqual("1234567890", msg.external_id)
             self.assertTrue(msg.sent_on)
-            self.assertEqual(mock.call_args[1]['data']['text'], msg.text)
+            self.assertEqual(mock.call_args[1]["data"]["text"], msg.text)
 
             self.clear_cache()
 
         ChannelLog.objects.all().delete()
 
         msg.contact_urn.path = "joe81"
-        msg.contact_urn.scheme = 'twitter'
+        msg.contact_urn.scheme = "twitter"
         msg.contact_urn.display = None
         msg.contact_urn.identity = "twitter:joe81"
         msg.contact_urn.save()
 
-        with patch('requests.sessions.Session.post') as mock:
+        with patch("requests.sessions.Session.post") as mock:
             mock.return_value = MockResponse(200, json.dumps(dict(id=1234567890)))
 
             # manually send it off
-            Channel.send_message(dict_to_struct('MsgStruct', msg.as_task_json()))
+            Channel.send_message(dict_to_struct("MsgStruct", msg.as_task_json()))
 
             # assert we were only called once
             self.assertEqual(1, mock.call_count)
-            self.assertEqual("joe81", mock.call_args[1]['data']['screen_name'])
+            self.assertEqual("joe81", mock.call_args[1]["data"]["screen_name"])
 
             # check the status of the message is now sent
             msg.refresh_from_db()
             self.assertEqual(WIRED, msg.status)
-            self.assertEqual('1234567890', msg.external_id)
-            self.assertTrue(msg.sent_on)
-            self.assertEqual(mock.call_args[1]['data']['text'], msg.text)
-
-=======
             self.assertEqual("1234567890", msg.external_id)
             self.assertTrue(msg.sent_on)
             self.assertEqual(mock.call_args[1]["data"]["text"], msg.text)
 
->>>>>>> 81472807
             self.clear_cache()
 
         ChannelLog.objects.all().delete()
 
-<<<<<<< HEAD
-        with patch('requests.sessions.Session.post') as mock:
+        with patch("requests.sessions.Session.post") as mock:
             mock.side_effect = TwythonError("Failed to send message")
 
             # manually send it off
-            Channel.send_message(dict_to_struct('MsgStruct', msg.as_task_json()))
+            Channel.send_message(dict_to_struct("MsgStruct", msg.as_task_json()))
 
             # message should be marked as an error
             msg.refresh_from_db()
@@ -4127,11 +3340,11 @@
 
         ChannelLog.objects.all().delete()
 
-        with patch('requests.sessions.Session.post') as mock:
+        with patch("requests.sessions.Session.post") as mock:
             mock.side_effect = TwythonError("Different 403 error.", error_code=403)
 
             # manually send it off
-            Channel.send_message(dict_to_struct('MsgStruct', msg.as_task_json()))
+            Channel.send_message(dict_to_struct("MsgStruct", msg.as_task_json()))
 
             # message should be marked as an error
             msg.refresh_from_db()
@@ -4147,12 +3360,13 @@
             # should record the right error
             self.assertTrue(ChannelLog.objects.get(msg=msg).description.find("Different 403 error") >= 0)
 
-        with patch('requests.sessions.Session.post') as mock:
-            mock.side_effect = TwythonError("You cannot send messages to users who are not following you.",
-                                            error_code=403)
+        with patch("requests.sessions.Session.post") as mock:
+            mock.side_effect = TwythonError(
+                "You cannot send messages to users who are not following you.", error_code=403
+            )
 
             # manually send it off
-            Channel.send_message(dict_to_struct('MsgStruct', msg.as_task_json()))
+            Channel.send_message(dict_to_struct("MsgStruct", msg.as_task_json()))
 
             # should fail the message
             msg.refresh_from_db()
@@ -4167,121 +3381,6 @@
             self.clear_cache()
 
         self.joe.is_stopped = False
-        self.joe.save(update_fields=('is_stopped',))
-        testers.update_contacts(self.user, [self.joe], add=True)
-
-        with patch('requests.sessions.Session.post') as mock:
-            mock.side_effect = TwythonError("There was an error sending your message: You can't send direct messages to this user right now.",
-                                            error_code=403)
-
-            # manually send it off
-            Channel.send_message(dict_to_struct('MsgStruct', msg.as_task_json()))
-=======
-        msg.contact_urn.path = "joe81"
-        msg.contact_urn.scheme = "twitter"
-        msg.contact_urn.display = None
-        msg.contact_urn.identity = "twitter:joe81"
-        msg.contact_urn.save()
-
-        with patch("requests.sessions.Session.post") as mock:
-            mock.return_value = MockResponse(200, json.dumps(dict(id=1234567890)))
-
-            # manually send it off
-            Channel.send_message(dict_to_struct("MsgStruct", msg.as_task_json()))
-
-            # assert we were only called once
-            self.assertEqual(1, mock.call_count)
-            self.assertEqual("joe81", mock.call_args[1]["data"]["screen_name"])
-
-            # check the status of the message is now sent
-            msg.refresh_from_db()
-            self.assertEqual(WIRED, msg.status)
-            self.assertEqual("1234567890", msg.external_id)
-            self.assertTrue(msg.sent_on)
-            self.assertEqual(mock.call_args[1]["data"]["text"], msg.text)
-
-            self.clear_cache()
-
-        ChannelLog.objects.all().delete()
-
-        with patch("requests.sessions.Session.post") as mock:
-            mock.side_effect = TwythonError("Failed to send message")
-
-            # manually send it off
-            Channel.send_message(dict_to_struct("MsgStruct", msg.as_task_json()))
-
-            # message should be marked as an error
-            msg.refresh_from_db()
-            self.assertEqual(ERRORED, msg.status)
-            self.assertEqual(1, msg.error_count)
-            self.assertTrue(msg.next_attempt)
-            self.assertEqual("Failed to send message", ChannelLog.objects.get(msg=msg).description)
-
-            self.clear_cache()
-
-        ChannelLog.objects.all().delete()
-
-        with patch("requests.sessions.Session.post") as mock:
-            mock.side_effect = TwythonError("Different 403 error.", error_code=403)
-
-            # manually send it off
-            Channel.send_message(dict_to_struct("MsgStruct", msg.as_task_json()))
-
-            # message should be marked as an error
-            msg.refresh_from_db()
-            self.assertEqual(ERRORED, msg.status)
-            self.assertEqual(2, msg.error_count)
-            self.assertTrue(msg.next_attempt)
-
-            # should not fail the contact
-            contact = Contact.objects.get(id=self.joe.id)
-            self.assertFalse(contact.is_stopped)
-            self.assertEqual(contact.user_groups.count(), 1)
-
-            # should record the right error
-            self.assertTrue(ChannelLog.objects.get(msg=msg).description.find("Different 403 error") >= 0)
-
-        with patch("requests.sessions.Session.post") as mock:
-            mock.side_effect = TwythonError(
-                "You cannot send messages to users who are not following you.", error_code=403
-            )
-
-            # manually send it off
-            Channel.send_message(dict_to_struct("MsgStruct", msg.as_task_json()))
->>>>>>> 81472807
-
-            # should fail the message
-            msg.refresh_from_db()
-            self.assertEqual(FAILED, msg.status)
-            self.assertEqual(2, msg.error_count)
-
-<<<<<<< HEAD
-            # should fail the contact permanently (i.e. removed from groups)
-=======
-            # should be stopped
->>>>>>> 81472807
-            contact = Contact.objects.get(id=self.joe.id)
-            self.assertTrue(contact.is_stopped)
-            self.assertEqual(contact.user_groups.count(), 0)
-
-            self.clear_cache()
-
-        self.joe.is_stopped = False
-<<<<<<< HEAD
-        self.joe.save(update_fields=('is_stopped',))
-        testers.update_contacts(self.user, [self.joe], add=True)
-
-        with patch('requests.sessions.Session.post') as mock:
-            mock.side_effect = TwythonError("Sorry, that page does not exist.", error_code=404)
-
-            # manually send it off
-            Channel.send_message(dict_to_struct('MsgStruct', msg.as_task_json()))
-
-            # should fail the message
-            msg.refresh_from_db()
-            self.assertEqual(msg.status, FAILED)
-            self.assertEqual(msg.error_count, 2)
-=======
         self.joe.save(update_fields=("is_stopped",))
         testers.update_contacts(self.user, [self.joe], add=True)
 
@@ -4298,7 +3397,6 @@
             msg.refresh_from_db()
             self.assertEqual(FAILED, msg.status)
             self.assertEqual(2, msg.error_count)
->>>>>>> 81472807
 
             # should fail the contact permanently (i.e. removed from groups)
             contact = Contact.objects.get(id=self.joe.id)
@@ -4307,64 +3405,6 @@
 
             self.clear_cache()
 
-<<<<<<< HEAD
-    @override_settings(SEND_MESSAGES=True)
-    def test_send_quick_replies(self):
-        quick_replies = ['Yes', 'No']
-        msg = self.joe.send("Hello, world!", self.admin, trigger_send=False, quick_replies=quick_replies)[0]
-
-        with patch('requests.sessions.Session.post') as mock:
-            response_dict = {
-                "event": {
-                    "created_timestamp": "1504717797522",
-                    "message_create": {
-                        "message_data": {
-                            "text": "Hello, choose\u200b an option, please.",
-                            "quick_reply": {
-                                "type": "options",
-                                "options": [{
-                                    "label": "Yes"
-                                }, {
-                                    "label": "No"
-                                }]
-                            },
-                            "entities": {
-                                "symbols": [],
-                                "user_mentions": [],
-                                "hashtags": [],
-                                "urls": []
-                            }
-                        },
-                        "sender_id": "000000",
-                        "target": {
-                            "recipient_id": "10002"
-                        }
-                    },
-                    "type": "message_create",
-                    "id": "000000000000000000"
-                }
-            }
-            mock.return_value = MockResponse(200, json.dumps(response_dict))
-
-            Channel.send_message(dict_to_struct('MsgStruct', msg.as_task_json()))
-
-            data = json.dumps(dict(event=dict(message_create=dict(message_data=dict(
-                text='Hello, world!',
-                quick_reply=dict(
-                    type='options',
-                    options=[dict(label='Yes'), dict(label='No')]
-                )),
-                target=dict(recipient_id='10002')),
-                type='message_create')
-            ))
-
-            mock.assert_called_with('https://api.twitter.com/1.1/direct_messages/events/new.json',
-                                    files=None,
-                                    data=ANY)
-
-            args, kwargs = mock.call_args
-            six.assertCountEqual(self, data, kwargs.get('data'))
-=======
         self.joe.is_stopped = False
         self.joe.save(update_fields=("is_stopped",))
         testers.update_contacts(self.user, [self.joe], add=True)
@@ -4384,17 +3424,7 @@
             contact = Contact.objects.get(id=self.joe.id)
             self.assertTrue(contact.is_stopped)
             self.assertEqual(contact.user_groups.count(), 0)
->>>>>>> 81472807
-
-            msg.refresh_from_db()
-            self.assertEqual(msg.status, WIRED)
-            self.assertTrue(msg.sent_on)
-            self.assertEqual(msg.external_id, "000000000000000000")
-            self.assertEqual(msg.metadata, dict(quick_replies=quick_replies))
-            data_args = json.loads(mock.call_args[1]['data'])
-            message_data = data_args['event']['message_create']['message_data']
-            self.assertEqual(message_data['quick_reply']['options'][0]['label'], 'Yes')
-            self.assertEqual(message_data['quick_reply']['options'][1]['label'], 'No')
+
             self.clear_cache()
 
     @override_settings(SEND_MESSAGES=True)
@@ -4402,70 +3432,6 @@
         quick_replies = ["Yes", "No"]
         msg = self.joe.send("Hello, world!", self.admin, trigger_send=False, quick_replies=quick_replies)[0]
 
-<<<<<<< HEAD
-class FacebookTest(TembaTest):
-
-    def setUp(self):
-        super(FacebookTest, self).setUp()
-
-        self.channel.delete()
-        self.channel = Channel.create(self.org, self.user, None, 'FB', None, '1234',
-                                      config={Channel.CONFIG_AUTH_TOKEN: 'auth'},
-                                      uuid='00000000-0000-0000-0000-000000001234')
-
-        (self.contact, self.urn) = Contact.get_or_create(org=self.org, urn='facebook:1122', channel=self.channel)
-
-    def tearDown(self):
-        super(FacebookTest, self).tearDown()
-
-    def test_referrals_optin(self):
-        # create two triggers for referrals
-        flow = self.get_flow('favorites')
-        Trigger.objects.create(org=self.org, trigger_type=Trigger.TYPE_REFERRAL, referrer_id='join',
-                               flow=flow, created_by=self.admin, modified_by=self.admin)
-        Trigger.objects.create(org=self.org, trigger_type=Trigger.TYPE_REFERRAL, referrer_id='signup',
-                               flow=flow, created_by=self.admin, modified_by=self.admin)
-
-        event = ChannelEvent.objects.create(
-            org=self.org,
-            channel=self.channel,
-            contact=self.contact,
-            event_type=ChannelEvent.TYPE_REFERRAL,
-            extra={"referrer_id": "join"},
-            occurred_on=timezone.now(),
-        )
-        event.handle()
-
-        # check that the user started the flow
-        contact1 = Contact.objects.get(org=self.org, urns__path='1122')
-        self.assertEqual("What is your favorite color?", contact1.msgs.all().first().text)
-
-    def test_referrals_params(self):
-        # create two triggers for referrals
-        favorites = self.get_flow('favorites')
-        pick = self.get_flow('pick_a_number')
-
-        Trigger.objects.create(org=self.org, trigger_type=Trigger.TYPE_REFERRAL, referrer_id='join',
-                               flow=favorites, created_by=self.admin, modified_by=self.admin)
-        Trigger.objects.create(org=self.org, trigger_type=Trigger.TYPE_REFERRAL, referrer_id='signup',
-                               flow=favorites, created_by=self.admin, modified_by=self.admin)
-        Trigger.objects.create(org=self.org, trigger_type=Trigger.TYPE_REFERRAL, referrer_id='',
-                               flow=pick, created_by=self.admin, modified_by=self.admin)
-
-        event = ChannelEvent.objects.create(
-            org=self.org,
-            channel=self.channel,
-            contact=self.contact,
-            event_type=ChannelEvent.TYPE_REFERRAL,
-            extra={"referrer_id": "JOIN", "source": "SHORTLINK", "type": "OPEN_THREAD"},
-            occurred_on=timezone.now(),
-        )
-        event.handle()
-
-        # check that the user started the flow
-        contact1 = Contact.objects.get(org=self.org, urns__path='1122')
-        self.assertEqual("What is your favorite color?", contact1.msgs.order_by('id').last().text)
-=======
         with patch("requests.sessions.Session.post") as mock:
             response_dict = {
                 "event": {
@@ -4605,28 +3571,18 @@
             created_by=self.admin,
             modified_by=self.admin,
         )
->>>>>>> 81472807
 
         event = ChannelEvent.objects.create(
             org=self.org,
             channel=self.channel,
             contact=self.contact,
             event_type=ChannelEvent.TYPE_REFERRAL,
-<<<<<<< HEAD
-            extra={"referrer_id": "not_handled", "source": "SHORTLINK", "type": "OPEN_THREAD"},
-=======
             extra={"referrer_id": "JOIN", "source": "SHORTLINK", "type": "OPEN_THREAD"},
->>>>>>> 81472807
             occurred_on=timezone.now(),
         )
         event.handle()
 
         # check that the user started the flow
-<<<<<<< HEAD
-        contact1 = Contact.objects.get(org=self.org, urns__path='1122')
-        self.assertEqual("Pick a number between 1-10.", contact1.msgs.order_by('id').last().text)
-
-=======
         contact1 = Contact.objects.get(org=self.org, urns__path="1122")
         self.assertEqual("What is your favorite color?", contact1.msgs.order_by("id").last().text)
 
@@ -4644,7 +3600,6 @@
         contact1 = Contact.objects.get(org=self.org, urns__path="1122")
         self.assertEqual("Pick a number between 1-10.", contact1.msgs.order_by("id").last().text)
 
->>>>>>> 81472807
         event = ChannelEvent.objects.create(
             org=self.org,
             channel=self.channel,
@@ -4656,11 +3611,7 @@
         event.handle()
 
         # check that the user started the flow
-<<<<<<< HEAD
-        contact1 = Contact.objects.get(org=self.org, urns__path='1122')
-=======
         contact1 = Contact.objects.get(org=self.org, urns__path="1122")
->>>>>>> 81472807
         self.assertEqual("What is your favorite color?", contact1.msgs.all().first().text)
 
         # and that we created an event for it
