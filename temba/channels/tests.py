# -*- coding: utf-8 -*-
from __future__ import absolute_import, unicode_literals

import base64
import calendar
import copy
import hashlib
import hmac
import json
import pytz
import six
import telegram
import time
import urllib2
import uuid

from datetime import timedelta, date
from django.conf import settings
from django.contrib.auth.models import User, Group
from django.core import mail
from django.core.cache import cache
from django.core.urlresolvers import reverse
from django.test import RequestFactory
from django.test.utils import override_settings
from django.utils import timezone
from django.template import loader, Context
from django_redis import get_redis_connection
from mock import patch
from smartmin.tests import SmartminTest
from temba.api.models import WebHookEvent
from temba.contacts.models import Contact, ContactGroup, ContactURN, URN, TEL_SCHEME, TWITTER_SCHEME, EXTERNAL_SCHEME, LINE_SCHEME
from temba.msgs.models import Broadcast, Msg, IVR, WIRED, FAILED, SENT, DELIVERED, ERRORED, INCOMING, PENDING, USSD
from temba.channels.views import channel_status_processor
from temba.contacts.models import TELEGRAM_SCHEME, FACEBOOK_SCHEME, VIBER_SCHEME, FCM_SCHEME
from temba.ivr.models import IVRCall
from temba.msgs.models import MSG_SENT_KEY, SystemLabel
from temba.orgs.models import Org, ALL_EVENTS, ACCOUNT_SID, ACCOUNT_TOKEN, APPLICATION_SID, NEXMO_KEY, NEXMO_SECRET, FREE_PLAN, NEXMO_UUID, \
    NEXMO_APP_ID, NEXMO_APP_PRIVATE_KEY
from temba.tests import TembaTest, MockResponse, MockTwilioClient, MockRequestValidator, AnonymousOrg
from temba.triggers.models import Trigger
from temba.utils import dict_to_struct
from telegram import User as TelegramUser
from twilio import TwilioRestException
from twilio.util import RequestValidator
from twython import TwythonError
from urllib import urlencode
from xml.etree import ElementTree as ET
from .models import Channel, ChannelCount, ChannelEvent, SyncEvent, Alert, ChannelLog, TEMBA_HEADERS, HUB9_ENDPOINT
from .models import DART_MEDIA_ENDPOINT
from .tasks import check_channels_task, squash_channelcounts
from .views import TWILIO_SUPPORTED_COUNTRIES


class ChannelTest(TembaTest):

    def setUp(self):
        super(ChannelTest, self).setUp()

        self.channel.delete()

        self.tel_channel = Channel.create(self.org, self.user, 'RW', 'A', name="Test Channel", address="+250785551212",
                                          role="SR", secret="12345", gcm_id="123")

        self.twitter_channel = Channel.create(self.org, self.user, None, 'TT', name="Twitter Channel",
                                              address="billy_bob", role="SR", scheme='twitter')

        self.released_channel = Channel.create(None, self.user, None, 'NX', name="Released Channel", address=None,
                                               secret=None, gcm_id="000")

        self.ussd_channel = Channel.create(self.org, self.user, None, Channel.TYPE_JUNEBUG_USSD, name="Junebug USSD",
                                           address="*123#", role=Channel.ROLE_USSD)

    def send_message(self, numbers, message, org=None, user=None):
        if not org:
            org = self.org

        if not user:
            user = self.user

        group = ContactGroup.get_or_create(org, user, 'Numbers: %s' % ','.join(numbers))
        contacts = list()
        for number in numbers:
            contacts.append(Contact.get_or_create(org, user, name=None, urns=[URN.from_tel(number)]))

        group.contacts.add(*contacts)

        broadcast = Broadcast.create(org, user, message, [group])
        broadcast.send()

        msg = Msg.objects.filter(broadcast=broadcast).order_by('text', 'pk')
        if len(numbers) == 1:
            return msg.first()
        else:
            return list(msg)

    def assertHasCommand(self, cmd_name, response):
        self.assertEquals(200, response.status_code)
        data = response.json()

        for cmd in data['cmds']:
            if cmd['cmd'] == cmd_name:
                return

        raise Exception("Did not find '%s' cmd in response: '%s'" % (cmd_name, response.content))

    def test_expressions_context(self):
        context = self.tel_channel.build_expressions_context()
        self.assertEqual(context['__default__'], '+250 785 551 212')
        self.assertEqual(context['name'], 'Test Channel')
        self.assertEqual(context['address'], '+250 785 551 212')
        self.assertEqual(context['tel'], '+250 785 551 212')
        self.assertEqual(context['tel_e164'], '+250785551212')

        context = self.twitter_channel.build_expressions_context()
        self.assertEqual(context['__default__'], '@billy_bob')
        self.assertEqual(context['name'], 'Twitter Channel')
        self.assertEqual(context['address'], '@billy_bob')
        self.assertEqual(context['tel'], '')
        self.assertEqual(context['tel_e164'], '')

        context = self.released_channel.build_expressions_context()
        self.assertEqual(context['__default__'], 'Released Channel')
        self.assertEqual(context['name'], 'Released Channel')
        self.assertEqual(context['address'], '')
        self.assertEqual(context['tel'], '')
        self.assertEqual(context['tel_e164'], '')

<<<<<<< HEAD
=======
    def test_deactivate(self):
        self.login(self.admin)
        self.tel_channel.is_active = False
        self.tel_channel.save()
        response = self.client.get(reverse('channels.channel_read', args=[self.tel_channel.uuid]))
        self.assertEquals(404, response.status_code)

    def test_channelog_links(self):
        self.login(self.admin)

        channel_types = (
            (Channel.TYPE_JUNEBUG, Channel.DEFAULT_ROLE, 'Sending Log'),
            (Channel.TYPE_JUNEBUG_USSD, Channel.ROLE_USSD, 'USSD Log'),
            (Channel.TYPE_TWILIO, Channel.ROLE_CALL, 'Call Log'),
            (Channel.TYPE_TWILIO, Channel.ROLE_SEND + Channel.ROLE_CALL, 'Channel Log')
        )

        for channel_type, channel_role, link_text in channel_types:
            channel = Channel.create(self.org, self.user, None, channel_type, name="Test Channel", role=channel_role)
            response = self.client.get(reverse('channels.channel_read', args=[channel.uuid]))
            self.assertContains(response, link_text)

>>>>>>> 3cbbdb43
    def test_delegate_channels(self):

        self.login(self.admin)

        # we don't support IVR yet
        self.assertFalse(self.org.supports_ivr())

        # pretend we are connected to twiliko
        self.org.config = json.dumps(dict(ACCOUNT_SID='AccountSid', ACCOUNT_TOKEN='AccountToken', APPLICATION_SID='AppSid'))
        self.org.save()

        # add a delegate caller
        post_data = dict(channel=self.tel_channel.pk, connection='T')
        response = self.client.post(reverse('channels.channel_create_caller'), post_data)

        # now we should be IVR capable
        self.assertTrue(self.org.supports_ivr())

        # should now have the option to disable
        self.login(self.admin)
        response = self.client.get(reverse('channels.channel_read', args=[self.tel_channel.uuid]))
        self.assertContains(response, 'Disable Voice Calls')

        # try adding a caller for an invalid channel
        response = self.client.post('%s?channel=20000' % reverse('channels.channel_create_caller'))
        self.assertEquals(200, response.status_code)
        self.assertEquals('Sorry, a caller cannot be added for that number', response.context['form'].errors['channel'][0])

        # disable our twilio connection
        self.org.remove_twilio_account(self.admin)
        self.assertFalse(self.org.supports_ivr())

        # we should lose our caller
        response = self.client.get(reverse('channels.channel_read', args=[self.tel_channel.uuid]))
        self.assertNotContains(response, 'Disable Voice Calls')

        # now try and add it back without a twilio connection
        response = self.client.post(reverse('channels.channel_create_caller'), post_data)

        # shouldn't have added, so no ivr yet
        self.assertFalse(self.assertFalse(self.org.supports_ivr()))

        self.assertEquals('A connection to a Twilio account is required', response.context['form'].errors['connection'][0])

    def test_get_channel_type_name(self):
        self.assertEquals(self.tel_channel.get_channel_type_name(), "Android Phone")
        self.assertEquals(self.twitter_channel.get_channel_type_name(), "Twitter Channel")
        self.assertEquals(self.released_channel.get_channel_type_name(), "Nexmo Channel")

    def test_channel_selection(self):
        # make our default tel channel MTN
        mtn = self.tel_channel
        mtn.name = "MTN"
        mtn.save()

        # create a channel for Tigo too
        tigo = Channel.create(self.org, self.user, 'RW', 'A', "Tigo", "+250725551212", secret="11111", gcm_id="456")

        # new contact on MTN should send with the MTN channel
        msg = self.send_message(['+250788382382'], "Sent to an MTN number")
        self.assertEquals(mtn, self.org.get_send_channel(contact_urn=msg.contact_urn))
        self.assertEquals(mtn, msg.channel)

        # new contact on Tigo should send with the Tigo channel
        msg = self.send_message(['+250728382382'], "Sent to a Tigo number")
        self.assertEquals(tigo, self.org.get_send_channel(contact_urn=msg.contact_urn))
        self.assertEquals(tigo, msg.channel)

        # now our MTN contact texts, the tigo number which should change their affinity
        msg = Msg.create_incoming(tigo, "tel:+250788382382", "Send an inbound message to Tigo")
        self.assertEquals(tigo, msg.channel)
        self.assertEquals(tigo, self.org.get_send_channel(contact_urn=msg.contact_urn))
        self.assertEquals(tigo, ContactURN.objects.get(path='+250788382382').channel)

        # new contact on Airtel (some overlap) should send with the Tigo channel since it is newest
        msg = self.send_message(['+250738382382'], "Sent to a Airtel number")
        self.assertEquals(tigo, self.org.get_send_channel(contact_urn=msg.contact_urn))
        self.assertEquals(tigo, msg.channel)

        # add a voice caller
        caller = Channel.add_call_channel(self.org, self.user, self.tel_channel)

        # set our affinity to the caller (ie, they were on an ivr call)
        ContactURN.objects.filter(path='+250788382382').update(channel=caller)
        self.assertEquals(mtn, self.org.get_send_channel(contact_urn=ContactURN.objects.get(path='+250788382382')))

        # change channel numbers to be shortcodes, i.e. no overlap with contact numbers
        mtn.address = '1234'
        mtn.save()
        tigo.address = '1235'
        tigo.save()

        # should return the newest channel which is TIGO
        msg = self.send_message(['+250788382382'], "Sent to an MTN number, but with shortcode channels")
        self.assertEquals(tigo, msg.channel)
        self.assertEquals(tigo, self.org.get_send_channel(contact_urn=msg.contact_urn))

        # check for twitter
        self.assertEquals(self.twitter_channel, self.org.get_send_channel(scheme=TWITTER_SCHEME))

        contact = self.create_contact("Billy", number="+250722222222", twitter="billy_bob")
        twitter_urn = contact.get_urn(schemes=[TWITTER_SCHEME])
        self.assertEquals(self.twitter_channel, self.org.get_send_channel(contact_urn=twitter_urn))

        # calling without scheme or urn should raise exception
        self.assertRaises(ValueError, self.org.get_send_channel)

    def test_message_splitting(self):
        # external API requires messages to be <= 160 chars
        self.tel_channel.channel_type = 'EX'
        self.tel_channel.save()

        msg = Msg.create_outgoing(self.org, self.user, 'tel:+250738382382', 'x' * 400)  # 400 chars long
        Channel.send_message(dict_to_struct('MsgStruct', msg.as_task_json()))
        self.assertEqual(3, Msg.objects.get(pk=msg.id).msg_count)

        # Nexmo limit is 1600
        self.tel_channel.channel_type = 'NX'
        self.tel_channel.save()
        cache.clear()  # clear the channel from cache

        msg = Msg.create_outgoing(self.org, self.user, 'tel:+250738382382', 'y' * 400)
        Channel.send_message(dict_to_struct('MsgStruct', msg.as_task_json()))
        self.assertEqual(self.tel_channel, Msg.objects.get(pk=msg.id).channel)
        self.assertEqual(1, Msg.objects.get(pk=msg.id).msg_count)

    def test_ensure_normalization(self):
        self.tel_channel.country = 'RW'
        self.tel_channel.save()

        contact1 = self.create_contact("contact1", "0788111222")
        contact2 = self.create_contact("contact2", "+250788333444")
        contact3 = self.create_contact("contact3", "+18006927753")

        self.org.normalize_contact_tels()

        norm_c1 = Contact.objects.get(pk=contact1.pk)
        norm_c2 = Contact.objects.get(pk=contact2.pk)
        norm_c3 = Contact.objects.get(pk=contact3.pk)

        self.assertEquals(norm_c1.get_urn(TEL_SCHEME).path, "+250788111222")
        self.assertEquals(norm_c2.get_urn(TEL_SCHEME).path, "+250788333444")
        self.assertEquals(norm_c3.get_urn(TEL_SCHEME).path, "+18006927753")

    def test_channel_create(self):

        # can't use an invalid scheme for a fixed-scheme channel type
        with self.assertRaises(ValueError):
            Channel.create(self.org, self.user, 'KE', 'AT', None, '+250788123123',
                           config=dict(username='at-user', api_key='africa-key'),
                           uuid='00000000-0000-0000-0000-000000001234',
                           scheme='fb')

        # a scheme is required
        with self.assertRaises(ValueError):
            Channel.create(self.org, self.user, 'US', 'EX', None, '+12065551212',
                           uuid='00000000-0000-0000-0000-000000001234',
                           scheme=None)

        # country channels can't have scheme
        with self.assertRaises(ValueError):
            Channel.create(self.org, self.user, 'US', 'EX', None, '+12065551212',
                           uuid='00000000-0000-0000-0000-000000001234',
                           scheme='fb')

    def test_delete(self):
        self.org.administrators.add(self.user)
        self.user.set_org(self.org)
        self.login(self.user)

        # a message, a call, and a broadcast
        msg = self.send_message(['250788382382'], "How is it going?")
        call = ChannelEvent.create(self.tel_channel, "tel:+250788383385", ChannelEvent.TYPE_CALL_IN, timezone.now(), 5)

        self.assertEqual(self.org, msg.org)
        self.assertEqual(self.tel_channel, msg.channel)
        self.assertEquals(1, Msg.get_messages(self.org).count())
        self.assertEquals(1, ChannelEvent.get_all(self.org).count())
        self.assertEquals(1, Broadcast.get_broadcasts(self.org).count())

        # start off in the pending state
        self.assertEquals('P', msg.status)

        response = self.fetch_protected(reverse('channels.channel_delete', args=[self.tel_channel.pk]), self.user)
        self.assertContains(response, 'Test Channel')

        response = self.fetch_protected(reverse('channels.channel_delete', args=[self.tel_channel.pk]),
                                        post_data=dict(remove=True), user=self.user)
        self.assertRedirect(response, reverse("orgs.org_home"))

        msg = Msg.objects.get(pk=msg.pk)
        self.assertIsNotNone(msg.channel)
        self.assertIsNone(msg.channel.gcm_id)
        self.assertIsNone(msg.channel.secret)
        self.assertEquals(self.org, msg.org)

        # queued messages for the channel should get marked as failed
        self.assertEquals('F', msg.status)

        call = ChannelEvent.objects.get(pk=call.pk)
        self.assertIsNotNone(call.channel)
        self.assertIsNone(call.channel.gcm_id)
        self.assertIsNone(call.channel.secret)

        self.assertEquals(self.org, call.org)

        broadcast = Broadcast.objects.get(pk=msg.broadcast.pk)
        self.assertEquals(self.org, broadcast.org)

        # should still be considered that user's message, call and broadcast
        self.assertEquals(1, Msg.get_messages(self.org).count())
        self.assertEquals(1, ChannelEvent.get_all(self.org).count())
        self.assertEquals(1, Broadcast.get_broadcasts(self.org).count())

        # syncing this channel should result in a release
        post_data = dict(cmds=[dict(cmd="status", p_sts="CHA", p_src="BAT", p_lvl="60", net="UMTS", pending=[], retry=[])])

        # now send the channel's updates
        response = self.sync(self.tel_channel, post_data)

        # our response should contain a release
        self.assertHasCommand('rel', response)

        # create a channel
        channel = Channel.create(self.org, self.user, 'RW', 'A', "Test Channel", "0785551212",
                                 secret="12345", gcm_id="123")

        response = self.fetch_protected(reverse('channels.channel_delete', args=[channel.pk]), self.superuser)
        self.assertContains(response, 'Test Channel')

        response = self.fetch_protected(reverse('channels.channel_delete', args=[channel.pk]),
                                        post_data=dict(remove=True), user=self.superuser)
        self.assertRedirect(response, reverse("orgs.org_home"))

        # create a channel
        channel = Channel.create(self.org, self.user, 'RW', 'A', "Test Channel", "0785551212",
                                 secret="12345", gcm_id="123")

        # add channel trigger
        from temba.triggers.models import Trigger
        Trigger.objects.create(org=self.org, flow=self.create_flow(), channel=channel,
                               modified_by=self.admin, created_by=self.admin)

        self.assertTrue(Trigger.objects.filter(channel=channel, is_active=True))

        response = self.fetch_protected(reverse('channels.channel_delete', args=[channel.pk]),
                                        post_data=dict(remove=True), user=self.superuser)

        self.assertRedirect(response, reverse("orgs.org_home"))

        # channel trigger should have be removed
        self.assertFalse(Trigger.objects.filter(channel=channel, is_active=True))

    def test_list(self):
        # de-activate existing channels
        Channel.objects.all().update(is_active=False)

        # list page redirects to claim page
        self.login(self.user)
        response = self.client.get(reverse('channels.channel_list'))
        self.assertRedirect(response, reverse('channels.channel_claim'))

        # unless you're a superuser
        self.login(self.superuser)
        response = self.client.get(reverse('channels.channel_list'))
        self.assertEqual(response.status_code, 200)
        self.assertEqual(list(response.context['object_list']), [])

        # re-activate one of the channels so org has a single channel
        self.tel_channel.is_active = True
        self.tel_channel.save()

        # list page now redirects to channel read page
        self.login(self.user)
        response = self.client.get(reverse('channels.channel_list'))
        self.assertRedirect(response, reverse('channels.channel_read', args=[self.tel_channel.uuid]))

        # unless you're a superuser
        self.login(self.superuser)
        response = self.client.get(reverse('channels.channel_list'))
        self.assertEqual(response.status_code, 200)
        self.assertEqual(list(response.context['object_list']), [self.tel_channel])

        # re-activate other channel so org now has two channels
        self.twitter_channel.is_active = True
        self.twitter_channel.save()

        # no-more redirection for anyone
        self.login(self.user)
        response = self.client.get(reverse('channels.channel_list'))
        self.assertEqual(response.status_code, 200)
        self.assertEqual(set(response.context['object_list']), {self.tel_channel, self.twitter_channel})

        # clear out the phone and name for the Android channel
        self.tel_channel.name = None
        self.tel_channel.address = None
        self.tel_channel.save()
        response = self.client.get(reverse('channels.channel_list'))
        self.assertContains(response, "Unknown")
        self.assertContains(response, "Android Phone")

    def test_channel_status(self):
        # visit page as a viewer
        self.login(self.user)
        response = self.client.get('/', follow=True)
        self.assertNotIn('unsent_msgs', response.context, msg="Found unsent_msgs in context")
        self.assertNotIn('delayed_syncevents', response.context, msg="Found delayed_syncevents in context")

        # visit page as superuser
        self.login(self.superuser)
        response = self.client.get('/', follow=True)
        # superusers doesn't have orgs thus cannot have both values
        self.assertNotIn('unsent_msgs', response.context, msg="Found unsent_msgs in context")
        self.assertNotIn('delayed_syncevents', response.context, msg="Found delayed_syncevents in context")

        # visit page as administrator
        self.login(self.admin)
        response = self.client.get('/', follow=True)

        # there is not unsent nor delayed syncevents
        self.assertNotIn('unsent_msgs', response.context, msg="Found unsent_msgs in context")
        self.assertNotIn('delayed_syncevents', response.context, msg="Found delayed_syncevents in context")

        # replace existing channels with a single Android device
        Channel.objects.update(is_active=False)
        channel = Channel.create(self.org, self.user, None, Channel.TYPE_ANDROID, None, "+250781112222",
                                 gcm_id="asdf", secret="asdf", created_on=(timezone.now() - timedelta(hours=2)))

        response = self.client.get('/', Follow=True)
        self.assertNotIn('delayed_syncevents', response.context)
        self.assertNotIn('unsent_msgs', response.context, msg="Found unsent_msgs in context")

        # simulate a sync in back in two hours
        post_data = dict(cmds=[
                         # device details status
                         dict(cmd="status", p_sts="CHA", p_src="BAT", p_lvl="60",
                              net="UMTS", pending=[], retry=[])])
        self.sync(channel, post_data)
        sync_event = SyncEvent.objects.all()[0]
        sync_event.created_on = timezone.now() - timedelta(hours=2)
        sync_event.save()

        response = self.client.get('/', Follow=True)
        self.assertIn('delayed_syncevents', response.context)
        self.assertNotIn('unsent_msgs', response.context, msg="Found unsent_msgs in context")

        # add a message, just sent so shouldn't have delayed
        msg = Msg.create_outgoing(self.org, self.user, 'tel:250788123123', "test")
        response = self.client.get('/', Follow=True)
        self.assertIn('delayed_syncevents', response.context)
        self.assertNotIn('unsent_msgs', response.context, msg="Found unsent_msgs in context")

        # but put it in the past
        msg.delete()
        msg = Msg.create_outgoing(self.org, self.user, 'tel:250788123123', "test",
                                  created_on=timezone.now() - timedelta(hours=3))
        response = self.client.get('/', Follow=True)
        self.assertIn('delayed_syncevents', response.context)
        self.assertIn('unsent_msgs', response.context, msg="Found unsent_msgs in context")

        # if there is a successfully sent message after sms was created we do not consider it as delayed
        success_msg = Msg.create_outgoing(self.org, self.user, 'tel:+250788123123', "success-send",
                                          created_on=timezone.now() - timedelta(hours=2))
        success_msg.sent_on = timezone.now() - timedelta(hours=2)
        success_msg.status = 'S'
        success_msg.save()
        response = self.client.get('/', Follow=True)
        self.assertIn('delayed_syncevents', response.context)
        self.assertNotIn('unsent_msgs', response.context, msg="Found unsent_msgs in context")

        # test that editors have the channel of the the org the are using
        other_user = self.create_user("Other")
        self.create_secondary_org()
        self.org2.administrators.add(other_user)
        self.org.editors.add(other_user)
        self.assertFalse(self.org2.channels.all())

        self.login(other_user)

        other_user.set_org(self.org2)

        self.assertEquals(self.org2, other_user.get_org())
        response = self.client.get('/', follow=True)
        self.assertNotIn('channel_type', response.context, msg="Found channel_type in context")

        other_user.set_org(self.org)

        self.assertEquals(1, self.org.channels.filter(is_active=True).count())
        self.assertEquals(self.org, other_user.get_org())

        response = self.client.get('/', follow=True)
        # self.assertIn('channel_type', response.context)

    def sync(self, channel, post_data=None, signature=None):
        if not post_data:
            post_data = "{}"
        else:
            post_data = json.dumps(post_data)

        ts = int(time.time())
        if not signature:

            # sign the request
            key = str(channel.secret) + str(ts)
            signature = hmac.new(key=key, msg=bytes(post_data), digestmod=hashlib.sha256).digest()

            # base64 and url sanitize
            signature = urllib2.quote(base64.urlsafe_b64encode(signature))

        return self.client.post("%s?signature=%s&ts=%d" % (reverse('sync', args=[channel.pk]), signature, ts),
                                content_type='application/json', data=post_data)

    def test_update(self):
        update_url = reverse('channels.channel_update', args=[self.tel_channel.id])

        # only user of the org can view the update page of a channel
        self.client.logout()
        self.login(self.user)
        response = self.client.get(update_url)
        self.assertEquals(302, response.status_code)

        self.login(self.user)
        # visit the channel's update page as a manager within the channel's organization
        self.org.administrators.add(self.user)
        response = self.fetch_protected(update_url, self.user)
        self.assertEquals(200, response.status_code)
        self.assertEquals(response.request['PATH_INFO'], update_url)

        channel = Channel.objects.get(pk=self.tel_channel.id)
        self.assertEquals(channel.name, "Test Channel")
        self.assertEquals(channel.address, "+250785551212")

        postdata = dict()
        postdata['name'] = "Test Channel Update1"
        postdata['address'] = "+250785551313"

        self.login(self.user)
        response = self.client.post(update_url, postdata, follow=True)
        channel = Channel.objects.get(pk=self.tel_channel.id)
        self.assertEquals(channel.name, "Test Channel Update1")
        self.assertEquals(channel.address, "+250785551313")

        # if we change the channel to a twilio type, shouldn't be able to edit our address
        channel.channel_type = Channel.TYPE_TWILIO
        channel.save()

        response = self.client.get(update_url)
        self.assertFalse('address' in response.context['form'].fields)

        # bring it back to android
        channel.channel_type = Channel.TYPE_ANDROID
        channel.save()

        # visit the channel's update page as administrator
        self.org.administrators.add(self.user)
        self.user.set_org(self.org)
        response = self.fetch_protected(update_url, self.user)
        self.assertEquals(200, response.status_code)
        self.assertEquals(response.request['PATH_INFO'], update_url)
        channel = Channel.objects.get(pk=self.tel_channel.id)
        self.assertEquals(channel.name, "Test Channel Update1")
        self.assertEquals(channel.address, "+250785551313")

        postdata = dict()
        postdata['name'] = "Test Channel Update2"
        postdata['address'] = "+250785551414"

        response = self.fetch_protected(update_url, self.user, postdata)
        channel = Channel.objects.get(pk=self.tel_channel.id)
        self.assertEquals(channel.name, "Test Channel Update2")
        self.assertEquals(channel.address, "+250785551414")

        # visit the channel's update page as superuser
        self.superuser.set_org(self.org)
        response = self.fetch_protected(update_url, self.superuser)
        self.assertEquals(200, response.status_code)
        self.assertEquals(response.request['PATH_INFO'], update_url)
        channel = Channel.objects.get(pk=self.tel_channel.id)
        self.assertEquals(channel.name, "Test Channel Update2")
        self.assertEquals(channel.address, "+250785551414")

        postdata = dict()
        postdata['name'] = "Test Channel Update3"
        postdata['address'] = "+250785551515"

        response = self.fetch_protected(update_url, self.superuser, postdata)
        channel = Channel.objects.get(pk=self.tel_channel.id)
        self.assertEquals(channel.name, "Test Channel Update3")
        self.assertEquals(channel.address, "+250785551515")

        # make sure channel works with alphanumeric numbers
        channel.address = "EATRIGHT"
        self.assertEquals("EATRIGHT", channel.get_address_display())
        self.assertEquals("EATRIGHT", channel.get_address_display(e164=True))

        # change channel type to Twitter
        channel.channel_type = Channel.TYPE_TWITTER
        channel.address = 'billy_bob'
        channel.scheme = 'twitter'
        channel.config = json.dumps({'handle_id': 12345, 'oauth_token': 'abcdef', 'oauth_token_secret': '23456'})
        channel.save()

        self.assertEquals('@billy_bob', channel.get_address_display())
        self.assertEquals('@billy_bob', channel.get_address_display(e164=True))

        response = self.fetch_protected(update_url, self.user)
        self.assertEquals(200, response.status_code)
        self.assertIn('name', response.context['fields'])
        self.assertIn('alert_email', response.context['fields'])
        self.assertIn('address', response.context['fields'])
        self.assertNotIn('country', response.context['fields'])

        postdata = dict()
        postdata['name'] = "Twitter2"
        postdata['alert_email'] = "bob@example.com"
        postdata['address'] = "billy_bob"

        with patch('temba.utils.mage.MageClient.refresh_twitter_stream') as refresh_twitter_stream:
            refresh_twitter_stream.return_value = dict()

            self.fetch_protected(update_url, self.user, postdata)
            channel = Channel.objects.get(pk=self.tel_channel.id)
            self.assertEquals(channel.name, "Twitter2")
            self.assertEquals(channel.alert_email, "bob@example.com")
            self.assertEquals(channel.address, "billy_bob")

    def test_read(self):
        post_data = dict(cmds=[
                         # device details status
                         dict(cmd="status", p_sts="CHA", p_src="BAT", p_lvl="60",
                              net="UMTS", pending=[], retry=[])])

        # now send the channel's updates
        self.sync(self.tel_channel, post_data)
        post_data = dict(cmds=[
                         # device details status
                         dict(cmd="status", p_sts="FUL", p_src="AC", p_lvl="100",
                              net="WIFI", pending=[], retry=[])])

        # now send the channel's updates
        self.sync(self.tel_channel, post_data)
        self.assertEquals(2, SyncEvent.objects.all().count())

        # non-org users can't view our channels
        self.login(self.non_org_user)
        response = self.client.get(reverse('channels.channel_read', args=[self.tel_channel.uuid]))
        self.assertLoginRedirect(response)

        # org users can
        response = self.fetch_protected(reverse('channels.channel_read', args=[self.tel_channel.uuid]), self.user)

        self.assertEquals(len(response.context['source_stats']), len(SyncEvent.objects.values_list('power_source', flat=True).distinct()))
        self.assertEquals('AC', response.context['source_stats'][0][0])
        self.assertEquals(1, response.context['source_stats'][0][1])
        self.assertEquals('BAT', response.context['source_stats'][1][0])
        self.assertEquals(1, response.context['source_stats'][0][1])

        self.assertEquals(len(response.context['network_stats']), len(SyncEvent.objects.values_list('network_type', flat=True).distinct()))
        self.assertEquals('UMTS', response.context['network_stats'][0][0])
        self.assertEquals(1, response.context['network_stats'][0][1])
        self.assertEquals('WIFI', response.context['network_stats'][1][0])
        self.assertEquals(1, response.context['network_stats'][1][1])

        self.assertTrue(len(response.context['latest_sync_events']) <= 5)

        response = self.fetch_protected(reverse('orgs.org_home'), self.admin)
        self.assertNotContains(response, 'Enable Voice')

        # Add twilio credentials to make sure we can add calling for our android channel
        twilio_config = {ACCOUNT_SID: 'SID', ACCOUNT_TOKEN: 'TOKEN', APPLICATION_SID: 'APP SID'}
        config = self.org.config_json()
        config.update(twilio_config)
        self.org.config = json.dumps(config)
        self.org.save(update_fields=['config'])

        response = self.fetch_protected(reverse('orgs.org_home'), self.admin)
        self.assertTrue(self.org.is_connected_to_twilio())
        self.assertContains(response, 'Enable Voice')

        two_hours_ago = timezone.now() - timedelta(hours=2)

        # make sure our channel is old enough to trigger alerts
        self.tel_channel.created_on = two_hours_ago
        self.tel_channel.save()

        # delayed sync status
        for sync in SyncEvent.objects.all():
            sync.created_on = two_hours_ago
            sync.save()

        # add a message, just sent so shouldn't be delayed
        Msg.create_outgoing(self.org, self.user, 'tel:250785551212', 'delayed message', created_on=two_hours_ago)

        response = self.fetch_protected(reverse('channels.channel_read', args=[self.tel_channel.uuid]), self.admin)
        self.assertIn('delayed_sync_event', response.context_data.keys())
        self.assertIn('unsent_msgs_count', response.context_data.keys())

        # with superuser
        response = self.fetch_protected(reverse('channels.channel_read', args=[self.tel_channel.uuid]), self.superuser)
        self.assertEquals(200, response.status_code)

        # now that we can access the channel, which messages do we display in the chart?
        joe = self.create_contact('Joe', '+2501234567890')
        test_contact = Contact.get_test_contact(self.admin)

        # should have two series, one for incoming one for outgoing
        self.assertEquals(2, len(response.context['message_stats']))

        # but only an outgoing message so far
        self.assertEquals(0, len(response.context['message_stats'][0]['data']))
        self.assertEquals(1, response.context['message_stats'][1]['data'][-1]['count'])

        # we have one row for the message stats table
        self.assertEquals(1, len(response.context['message_stats_table']))
        # only one outgoing message
        self.assertEquals(0, response.context['message_stats_table'][0]['incoming_messages_count'])
        self.assertEquals(1, response.context['message_stats_table'][0]['outgoing_messages_count'])
        self.assertEquals(0, response.context['message_stats_table'][0]['incoming_ivr_count'])
        self.assertEquals(0, response.context['message_stats_table'][0]['outgoing_ivr_count'])

        # send messages with a test contact
        Msg.create_incoming(self.tel_channel, test_contact.get_urn().urn, 'This incoming message will not be counted')
        Msg.create_outgoing(self.org, self.user, test_contact, 'This outgoing message will not be counted')

        response = self.fetch_protected(reverse('channels.channel_read', args=[self.tel_channel.uuid]), self.superuser)
        self.assertEquals(200, response.status_code)

        # nothing should change since it's a test contact
        self.assertEquals(0, len(response.context['message_stats'][0]['data']))
        self.assertEquals(1, response.context['message_stats'][1]['data'][-1]['count'])

        # no change on the table starts too
        self.assertEquals(1, len(response.context['message_stats_table']))
        self.assertEquals(0, response.context['message_stats_table'][0]['incoming_messages_count'])
        self.assertEquals(1, response.context['message_stats_table'][0]['outgoing_messages_count'])
        self.assertEquals(0, response.context['message_stats_table'][0]['incoming_ivr_count'])
        self.assertEquals(0, response.context['message_stats_table'][0]['outgoing_ivr_count'])

        # send messages with a normal contact
        Msg.create_incoming(self.tel_channel, joe.get_urn(TEL_SCHEME).urn, 'This incoming message will be counted')
        Msg.create_outgoing(self.org, self.user, joe, 'This outgoing message will be counted')

        # now we have an inbound message and two outbounds
        response = self.fetch_protected(reverse('channels.channel_read', args=[self.tel_channel.uuid]), self.superuser)
        self.assertEquals(200, response.status_code)
        self.assertEquals(1, response.context['message_stats'][0]['data'][-1]['count'])

        # this assertion is problematic causing time-sensitive failures, to reconsider
        # self.assertEquals(2, response.context['message_stats'][1]['data'][-1]['count'])

        # message stats table have an inbound and two outbounds in the last month
        self.assertEquals(1, len(response.context['message_stats_table']))
        self.assertEquals(1, response.context['message_stats_table'][0]['incoming_messages_count'])
        self.assertEquals(2, response.context['message_stats_table'][0]['outgoing_messages_count'])
        self.assertEquals(0, response.context['message_stats_table'][0]['incoming_ivr_count'])
        self.assertEquals(0, response.context['message_stats_table'][0]['outgoing_ivr_count'])

        # test cases for IVR messaging, make our relayer accept calls
        self.tel_channel.role = 'SCAR'
        self.tel_channel.save()

        from temba.msgs.models import IVR
        Msg.create_incoming(self.tel_channel, test_contact.get_urn().urn, 'incoming ivr as a test contact', msg_type=IVR)
        Msg.create_outgoing(self.org, self.user, test_contact, 'outgoing ivr as a test contact', msg_type=IVR)
        response = self.fetch_protected(reverse('channels.channel_read', args=[self.tel_channel.uuid]), self.superuser)

        # nothing should have changed
        self.assertEquals(2, len(response.context['message_stats']))

        self.assertEquals(1, len(response.context['message_stats_table']))
        self.assertEquals(1, response.context['message_stats_table'][0]['incoming_messages_count'])
        self.assertEquals(2, response.context['message_stats_table'][0]['outgoing_messages_count'])
        self.assertEquals(0, response.context['message_stats_table'][0]['incoming_ivr_count'])
        self.assertEquals(0, response.context['message_stats_table'][0]['outgoing_ivr_count'])

        # now let's create an ivr interaction from a real contact
        Msg.create_incoming(self.tel_channel, joe.get_urn().urn, 'incoming ivr', msg_type=IVR)
        Msg.create_outgoing(self.org, self.user, joe, 'outgoing ivr', msg_type=IVR)
        response = self.fetch_protected(reverse('channels.channel_read', args=[self.tel_channel.uuid]), self.superuser)

        self.assertEquals(4, len(response.context['message_stats']))
        self.assertEquals(1, response.context['message_stats'][2]['data'][0]['count'])
        self.assertEquals(1, response.context['message_stats'][3]['data'][0]['count'])

        self.assertEquals(1, len(response.context['message_stats_table']))
        self.assertEquals(1, response.context['message_stats_table'][0]['incoming_messages_count'])
        self.assertEquals(2, response.context['message_stats_table'][0]['outgoing_messages_count'])
        self.assertEquals(1, response.context['message_stats_table'][0]['incoming_ivr_count'])
        self.assertEquals(1, response.context['message_stats_table'][0]['outgoing_ivr_count'])

    def test_invalid(self):

        # Must be POST
        response = self.client.get("%s?signature=sig&ts=123" % (reverse('sync', args=[100])), content_type='application/json')
        self.assertEquals(500, response.status_code)

        # Unknown channel
        response = self.client.post("%s?signature=sig&ts=123" % (reverse('sync', args=[999])), content_type='application/json')
        self.assertEquals(200, response.status_code)
        self.assertEquals('rel', response.json()['cmds'][0]['cmd'])

        # too old
        ts = int(time.time()) - 60 * 16
        response = self.client.post("%s?signature=sig&ts=%d" % (reverse('sync', args=[self.tel_channel.pk]), ts), content_type='application/json')
        self.assertEquals(401, response.status_code)
        self.assertEquals(3, response.json()['error_id'])

    def test_is_ussd_channel(self):
        Channel.objects.all().delete()
        self.login(self.admin)

        # add a non USSD channel
        reg_data = dict(cmds=[dict(cmd="gcm", gcm_id="GCM111", uuid='uuid'),
                              dict(cmd='status', cc='RW', dev='Nexus')])

        response = self.client.post(reverse('register'), json.dumps(reg_data), content_type='application/json')
        self.assertEqual(200, response.status_code)

        # add a USSD channel
        post_data = {
            "country": "ZA",
            "number": "+273454325324",
            "account_key": "account1",
            "conversation_key": "conversation1"
        }

        response = self.client.post(reverse('channels.channel_claim_vumi_ussd'), post_data)
        self.assertEqual(302, response.status_code)

        self.assertEqual(Channel.objects.first().channel_type, Channel.TYPE_VUMI_USSD)
        self.assertEqual(Channel.objects.first().role, Channel.ROLE_USSD)
        self.assertTrue(Channel.objects.first().is_ussd())
        self.assertFalse(Channel.objects.last().is_ussd())

    def test_claim(self):
        # no access for regular users
        self.login(self.user)
        response = self.client.get(reverse('channels.channel_claim'))
        self.assertLoginRedirect(response)

        # editor can access
        self.login(self.editor)
        response = self.client.get(reverse('channels.channel_claim'))
        self.assertEqual(200, response.status_code)

        # as can admins
        self.login(self.admin)
        response = self.client.get(reverse('channels.channel_claim'))
        self.assertEqual(200, response.status_code)
        self.assertEqual(response.context['twilio_countries'], "Belgium, Canada, Finland, Norway, Poland, Spain, "
                                                               "Sweden, United Kingdom or United States")

    def test_register_and_claim_android(self):
        # remove our explicit country so it needs to be derived from channels
        self.org.country = None
        self.org.save()

        Channel.objects.all().delete()

        reg_data = dict(cmds=[dict(cmd="gcm", gcm_id="GCM111", uuid='uuid'),
                              dict(cmd='status', cc='RW', dev='Nexus')])

        # must be a post
        response = self.client.get(reverse('register'), content_type='application/json')
        self.assertEqual(500, response.status_code)

        # try a legit register
        response = self.client.post(reverse('register'), json.dumps(reg_data), content_type='application/json')
        self.assertEqual(200, response.status_code)

        android1 = Channel.objects.get()
        self.assertIsNone(android1.org)
        self.assertIsNone(android1.address)
        self.assertIsNone(android1.alert_email)
        self.assertEqual(android1.country, 'RW')
        self.assertEqual(android1.device, 'Nexus')
        self.assertEqual(android1.gcm_id, 'GCM111')
        self.assertEqual(android1.uuid, 'uuid')
        self.assertTrue(android1.secret)
        self.assertTrue(android1.claim_code)
        self.assertEqual(android1.created_by.username, settings.ANONYMOUS_USER_NAME)

        # check channel JSON in response
        response_json = response.json()
        self.assertEqual(response_json, dict(cmds=[dict(cmd='reg',
                                                        relayer_claim_code=android1.claim_code,
                                                        relayer_secret=android1.secret,
                                                        relayer_id=android1.id)]))

        # try registering again with same details
        response = self.client.post(reverse('register'), json.dumps(reg_data), content_type='application/json')
        self.assertEqual(response.status_code, 200)

        android1 = Channel.objects.get()
        response_json = response.json()

        self.assertEqual(response_json, dict(cmds=[dict(cmd='reg',
                                                        relayer_claim_code=android1.claim_code,
                                                        relayer_secret=android1.secret,
                                                        relayer_id=android1.id)]))

        # try to claim as non-admin
        self.login(self.user)
        response = self.client.post(reverse('channels.channel_claim_android'),
                                    dict(claim_code=android1.claim_code, phone_number="0788123123"))
        self.assertLoginRedirect(response)

        # try to claim with an invalid phone number
        self.login(self.admin)
        response = self.client.post(reverse('channels.channel_claim_android'),
                                    dict(claim_code=android1.claim_code, phone_number="078123"))
        self.assertEqual(response.status_code, 200)
        self.assertFormError(response, 'form', 'phone_number', "Invalid phone number, try again.")

        # claim our channel
        response = self.client.post(reverse('channels.channel_claim_android'),
                                    dict(claim_code=android1.claim_code, phone_number="0788123123"))

        # redirect to welcome page
        self.assertTrue('success' in response.get('Location', None))
        self.assertRedirect(response, reverse('public.public_welcome'))

        # channel is updated with org details and claim code is now blank
        android1.refresh_from_db()
        secret = android1.secret
        self.assertEqual(android1.org, self.org)
        self.assertEqual(android1.address, '+250788123123')  # normalized
        self.assertEqual(android1.alert_email, self.admin.email)  # the logged-in user
        self.assertEqual(android1.gcm_id, 'GCM111')
        self.assertEqual(android1.uuid, 'uuid')
        self.assertFalse(android1.claim_code)

        # try having a device register again
        response = self.client.post(reverse('register'), json.dumps(reg_data), content_type='application/json')
        self.assertEqual(response.status_code, 200)

        # should return same channel but with a new claim code and secret
        android1.refresh_from_db()
        self.assertEqual(android1.org, self.org)
        self.assertEqual(android1.address, '+250788123123')
        self.assertEqual(android1.alert_email, self.admin.email)
        self.assertEqual(android1.gcm_id, 'GCM111')
        self.assertEqual(android1.uuid, 'uuid')
        self.assertEqual(android1.is_active, True)
        self.assertTrue(android1.claim_code)
        self.assertNotEqual(android1.secret, secret)

        # should be able to claim again
        response = self.client.post(reverse('channels.channel_claim_android'),
                                    dict(claim_code=android1.claim_code, phone_number="0788123123"))
        self.assertRedirect(response, reverse('public.public_welcome'))

        # try having a device register yet again with new GCM ID
        reg_data['cmds'][0]['gcm_id'] = "GCM222"
        response = self.client.post(reverse('register'), json.dumps(reg_data), content_type='application/json')
        self.assertEqual(response.status_code, 200)

        # should return same channel but with GCM updated
        android1.refresh_from_db()
        self.assertEqual(android1.org, self.org)
        self.assertEqual(android1.address, '+250788123123')
        self.assertEqual(android1.alert_email, self.admin.email)
        self.assertEqual(android1.gcm_id, 'GCM222')
        self.assertEqual(android1.uuid, 'uuid')
        self.assertEqual(android1.is_active, True)

        # we can claim again with new phone number
        response = self.client.post(reverse('channels.channel_claim_android'),
                                    dict(claim_code=android1.claim_code, phone_number="+250788123124"))
        self.assertRedirect(response, reverse('public.public_welcome'))

        android1.refresh_from_db()
        self.assertEqual(android1.org, self.org)
        self.assertEqual(android1.address, '+250788123124')
        self.assertEqual(android1.alert_email, self.admin.email)
        self.assertEqual(android1.gcm_id, 'GCM222')
        self.assertEqual(android1.uuid, 'uuid')
        self.assertEqual(android1.is_active, True)

        # release and then register with same details and claim again
        old_uuid = android1.uuid
        android1.release()

        response = self.client.post(reverse('register'), json.dumps(reg_data), content_type='application/json')
        claim_code = response.json()['cmds'][0]['relayer_claim_code']
        self.assertEqual(response.status_code, 200)
        response = self.client.post(reverse('channels.channel_claim_android'),
                                    dict(claim_code=claim_code, phone_number="+250788123124"))
        self.assertRedirect(response, reverse('public.public_welcome'))

        android1.refresh_from_db()

        self.assertNotEqual(android1.uuid, old_uuid)  # inactive channel now has new UUID

        # and we have a new Android channel with our UUID
        android2 = Channel.objects.get(is_active=True)
        self.assertNotEqual(android2, android1)
        self.assertEqual(android2.uuid, 'uuid')

        # try to claim a bogus channel
        response = self.client.post(reverse('channels.channel_claim_android'), dict(claim_code="Your Mom"))
        self.assertEqual(response.status_code, 200)
        self.assertFormError(response, 'form', 'claim_code', "Invalid claim code, please check and try again.")

        # check our primary tel channel is the same as our outgoing
        default_sender = self.org.get_send_channel(TEL_SCHEME)
        self.assertEqual(default_sender, android2)
        self.assertEqual(default_sender, self.org.get_receive_channel(TEL_SCHEME))
        self.assertFalse(default_sender.is_delegate_sender())

        response = self.client.post(reverse('channels.channel_create_bulk_sender') + "?connection=NX",
                                    dict(connection='NX'))
        self.assertFormError(response, 'form', 'channel', "Can't add sender for that number")

        # try to claim a bulk Nexmo sender (without adding Nexmo account to org)
        claim_nexmo_url = reverse('channels.channel_create_bulk_sender') + "?connection=NX&channel=%d" % android2.pk
        response = self.client.post(claim_nexmo_url, dict(connection='NX', channel=android2.pk))
        self.assertFormError(response, 'form', 'connection', "A connection to a Nexmo account is required")

        # send channel is still our Android device
        self.assertEqual(self.org.get_send_channel(TEL_SCHEME), android2)
        self.assertFalse(self.org.is_connected_to_nexmo())

        # now connect to nexmo
        with patch('temba.utils.nexmo.NexmoClient.update_account') as connect:
            connect.return_value = True
            with patch('nexmo.Client.create_application') as create_app:
                create_app.return_value = dict(id='app-id', keys=dict(private_key='private-key'))
                self.org.connect_nexmo('123', '456', self.admin)
                self.org.save()
        self.assertTrue(self.org.is_connected_to_nexmo())

        # now adding Nexmo bulk sender should work
        response = self.client.post(claim_nexmo_url, dict(connection='NX', channel=android2.pk))
        self.assertRedirect(response, reverse('orgs.org_home'))

        # new Nexmo channel created for delegated sending
        nexmo = self.org.get_send_channel(TEL_SCHEME)
        self.assertEqual(nexmo.channel_type, 'NX')
        self.assertEqual(nexmo.parent, android2)
        self.assertTrue(nexmo.is_delegate_sender())

        # reading our nexmo channel should now offer a disconnect option
        nexmo = self.org.channels.filter(channel_type='NX').first()
        response = self.client.get(reverse('channels.channel_read', args=[nexmo.uuid]))
        self.assertContains(response, 'Disable Bulk Sending')

        # receiving still job of our Android device
        self.assertEqual(self.org.get_receive_channel(TEL_SCHEME), android2)

        # re-register device with country as US
        reg_data = dict(cmds=[dict(cmd="gcm", gcm_id="GCM222", uuid='uuid'),
                              dict(cmd='status', cc='US', dev="Nexus 5X")])
        response = self.client.post(reverse('register'), json.dumps(reg_data), content_type='application/json')
        self.assertEqual(response.status_code, 200)

        # channel country and device updated
        android2.refresh_from_db()
        self.assertEqual(android2.country, 'US')
        self.assertEqual(android2.device, "Nexus 5X")
        self.assertEqual(android2.org, self.org)
        self.assertEqual(android2.gcm_id, "GCM222")
        self.assertEqual(android2.uuid, "uuid")
        self.assertTrue(android2.is_active)

        # set back to RW...
        android2.country = 'RW'
        android2.save()

        # our country is RW
        self.assertEqual(self.org.get_country_code(), 'RW')

        # remove nexmo
        nexmo.release()

        self.assertEqual(self.org.get_country_code(), 'RW')

        # register another device with country as US
        reg_data = dict(cmds=[dict(cmd="gcm", gcm_id="GCM444", uuid='uuid4'),
                              dict(cmd='status', cc='US', dev="Nexus 6P")])
        response = self.client.post(reverse('register'), json.dumps(reg_data), content_type='application/json')

        claim_code = response.json()['cmds'][0]['relayer_claim_code']

        # try to claim it...
        self.client.post(reverse('channels.channel_claim_android'), dict(claim_code=claim_code, phone_number="12065551212"))

        # should work, can have two channels in different countries
        channel = Channel.objects.get(country='US')
        self.assertEqual(channel.address, '+12065551212')

        self.assertEqual(Channel.objects.filter(org=self.org, is_active=True).count(), 2)

        # normalize a URN with a fully qualified number
        number, valid = URN.normalize_number('+12061112222', None)
        self.assertTrue(valid)

        # not international format
        number, valid = URN.normalize_number('0788383383', None)
        self.assertFalse(valid)

        # get our send channel without a URN, should just default to last
        default_channel = self.org.get_send_channel(TEL_SCHEME)
        self.assertEqual(default_channel, channel)

        # get our send channel for a Rwandan URN
        rwanda_channel = self.org.get_send_channel(TEL_SCHEME, ContactURN.create(self.org, None, 'tel:+250788383383'))
        self.assertEqual(rwanda_channel, android2)

        # and a US one
        us_channel = self.org.get_send_channel(TEL_SCHEME, ContactURN.create(self.org, None, 'tel:+12065555353'))
        self.assertEqual(us_channel, channel)

        # a different country altogether should just give us the default
        us_channel = self.org.get_send_channel(TEL_SCHEME, ContactURN.create(self.org, None, 'tel:+593997290044'))
        self.assertEqual(us_channel, channel)

        self.org = Org.objects.get(id=self.org.id)
        self.assertIsNone(self.org.get_country_code())

        # yet another registration in rwanda
        reg_data = dict(cmds=[dict(cmd="gcm", gcm_id="GCM555", uuid='uuid5'),
                              dict(cmd='status', cc='RW', dev="Nexus 5")])
        response = self.client.post(reverse('register'), json.dumps(reg_data), content_type='application/json')
        claim_code = response.json()['cmds'][0]['relayer_claim_code']

        # try to claim it with number taken by other Android channel
        response = self.client.post(reverse('channels.channel_claim_android'),
                                    dict(claim_code=claim_code, phone_number="+250788123124"))
        self.assertFormError(response, 'form', 'phone_number', "Another channel has this number. Please remove that channel first.")

        # create channel in another org
        self.create_secondary_org()
        Channel.create(self.org2, self.admin2, 'RW', 'A', "", "+250788382382")

        # can claim it with this number, and because it's a fully qualified RW number, doesn't matter that channel is US
        response = self.client.post(reverse('channels.channel_claim_android'),
                                    dict(claim_code=claim_code, phone_number="+250788382382"))
        self.assertRedirect(response, reverse('public.public_welcome'))

        # should be added with RW as the country
        self.assertTrue(Channel.objects.get(address='+250788382382', country='RW', org=self.org))

    @patch('temba.orgs.models.TwilioRestClient', MockTwilioClient)
    @patch('temba.ivr.clients.TwilioClient', MockTwilioClient)
    @patch('twilio.util.RequestValidator', MockRequestValidator)
    def test_claim_twilio(self):
        self.login(self.admin)

        # remove any existing channels
        self.org.channels.update(is_active=False, org=None)

        # make sure twilio is on the claim page
        response = self.client.get(reverse('channels.channel_claim'))
        self.assertContains(response, "Twilio")
        self.assertContains(response, reverse('orgs.org_twilio_connect'))

        twilio_config = dict()
        twilio_config[ACCOUNT_SID] = 'account-sid'
        twilio_config[ACCOUNT_TOKEN] = 'account-token'
        twilio_config[APPLICATION_SID] = 'TwilioTestSid'

        self.org.config = json.dumps(twilio_config)
        self.org.save()

        # hit the claim page, should now have a claim twilio link
        claim_twilio = reverse('channels.channel_claim_twilio')
        response = self.client.get(reverse('channels.channel_claim'))
        self.assertContains(response, claim_twilio)

        response = self.client.get(claim_twilio)
        self.assertTrue('account_trial' in response.context)
        self.assertFalse(response.context['account_trial'])

        with patch('temba.orgs.models.Org.get_twilio_client') as mock_get_twilio_client:
            mock_get_twilio_client.return_value = None

            response = self.client.get(claim_twilio)
            self.assertRedirects(response, reverse('channels.channel_claim'))

            mock_get_twilio_client.side_effect = TwilioRestException(401, 'http://twilio', msg='Authentication Failure', code=20003)

            response = self.client.get(claim_twilio)
            self.assertRedirects(response, reverse('channels.channel_claim'))

        with patch('temba.tests.MockTwilioClient.MockAccounts.get') as mock_get:
            mock_get.return_value = MockTwilioClient.MockAccount('Trial')

            response = self.client.get(claim_twilio)
            self.assertTrue('account_trial' in response.context)
            self.assertTrue(response.context['account_trial'])

        with patch('temba.tests.MockTwilioClient.MockPhoneNumbers.search') as mock_search:
            search_url = reverse('channels.channel_search_numbers')

            # try making empty request
            response = self.client.post(search_url, {})
            self.assertEqual(response.json(), [])

            # try searching for US number
            mock_search.return_value = [MockTwilioClient.MockPhoneNumber('+12062345678')]
            response = self.client.post(search_url, {'country': 'US', 'area_code': '206'})
            self.assertEqual(response.json(), ['+1 206-234-5678', '+1 206-234-5678'])

            # try searching without area code
            response = self.client.post(search_url, {'country': 'US', 'area_code': ''})
            self.assertEqual(response.json(), ['+1 206-234-5678', '+1 206-234-5678'])

            mock_search.return_value = []
            response = self.client.post(search_url, {'country': 'US', 'area_code': ''})
            self.assertEquals(json.loads(response.content)['error'],
                              "Sorry, no numbers found, please enter another area code and try again.")

            # try searching for non-US number
            mock_search.return_value = [MockTwilioClient.MockPhoneNumber('+442812345678')]
            response = self.client.post(search_url, {'country': 'GB', 'area_code': '028'})
            self.assertEqual(response.json(), ['+44 28 1234 5678', '+44 28 1234 5678'])

            mock_search.return_value = []
            response = self.client.post(search_url, {'country': 'GB', 'area_code': ''})
            self.assertEquals(json.loads(response.content)['error'],
                              "Sorry, no numbers found, please enter another pattern and try again.")

        with patch('temba.tests.MockTwilioClient.MockPhoneNumbers.list') as mock_numbers:
            mock_numbers.return_value = [MockTwilioClient.MockPhoneNumber('+12062345678')]

            with patch('temba.tests.MockTwilioClient.MockShortCodes.list') as mock_short_codes:
                mock_short_codes.return_value = []

                response = self.client.get(claim_twilio)
                self.assertContains(response, '206-234-5678')

                # claim it
                response = self.client.post(claim_twilio, dict(country='US', phone_number='12062345678'))
                self.assertRedirects(response, reverse('public.public_welcome') + "?success")

                # make sure it is actually connected
                channel = Channel.objects.get(channel_type='T', org=self.org)
                self.assertEqual(channel.role, Channel.ROLE_CALL + Channel.ROLE_ANSWER + Channel.ROLE_SEND + Channel.ROLE_RECEIVE)

        # voice only number
        with patch('temba.tests.MockTwilioClient.MockPhoneNumbers.list') as mock_numbers:
            mock_numbers.return_value = [MockTwilioClient.MockPhoneNumber('+554139087835')]

            with patch('temba.tests.MockTwilioClient.MockShortCodes.list') as mock_short_codes:
                mock_short_codes.return_value = []
                Channel.objects.all().delete()

                response = self.client.get(claim_twilio)
                self.assertContains(response, '+55 41 3908-7835')

                # claim it
                response = self.client.post(claim_twilio, dict(country='BR', phone_number='554139087835'))
                self.assertRedirects(response, reverse('public.public_welcome') + "?success")

                # make sure it is actually connected
                channel = Channel.objects.get(channel_type='T', org=self.org)
                self.assertEqual(channel.role, Channel.ROLE_CALL + Channel.ROLE_ANSWER)

        with patch('temba.tests.MockTwilioClient.MockPhoneNumbers.list') as mock_numbers:
            mock_numbers.return_value = [MockTwilioClient.MockPhoneNumber('+4545335500')]

            with patch('temba.tests.MockTwilioClient.MockShortCodes.list') as mock_short_codes:
                mock_short_codes.return_value = []

                Channel.objects.all().delete()

                response = self.client.get(claim_twilio)
                self.assertContains(response, '45 33 55 00')

                # claim it
                response = self.client.post(claim_twilio, dict(country='DK', phone_number='4545335500'))
                self.assertRedirects(response, reverse('public.public_welcome') + "?success")

                # make sure it is actually connected
                Channel.objects.get(channel_type='T', org=self.org)

        with patch('temba.tests.MockTwilioClient.MockPhoneNumbers.list') as mock_numbers:
            mock_numbers.return_value = []

            with patch('temba.tests.MockTwilioClient.MockShortCodes.list') as mock_short_codes:
                mock_short_codes.return_value = [MockTwilioClient.MockShortCode('8080')]
                Channel.objects.all().delete()

                self.org.timezone = 'America/New_York'
                self.org.save()

                response = self.client.get(claim_twilio)
                self.assertContains(response, '8080')
                self.assertContains(response, 'class="country">US')  # we look up the country from the timezone

                # claim it
                response = self.client.post(claim_twilio, dict(country='US', phone_number='8080'))
                self.assertRedirects(response, reverse('public.public_welcome') + "?success")

                # make sure it is actually connected
                Channel.objects.get(channel_type='T', org=self.org)

        twilio_channel = self.org.channels.all().first()
        self.assertEquals('T', twilio_channel.channel_type)

        with patch('temba.tests.MockTwilioClient.MockPhoneNumbers.update') as mock_numbers:

            # our twilio channel removal should fail on bad auth
            mock_numbers.side_effect = TwilioRestException(401, 'http://twilio', msg='Authentication Failure', code=20003)
            self.client.post(reverse('channels.channel_delete', args=[twilio_channel.pk]))
            self.assertIsNotNone(self.org.channels.all().first())

            # or other arbitrary twilio errors
            mock_numbers.side_effect = TwilioRestException(400, 'http://twilio', msg='Twilio Error', code=123)
            self.client.post(reverse('channels.channel_delete', args=[twilio_channel.pk]))
            self.assertIsNotNone(self.org.channels.all().first())

            # now lets be successful
            mock_numbers.side_effect = None
            self.client.post(reverse('channels.channel_delete', args=[twilio_channel.pk]))
            self.assertIsNone(self.org.channels.all().first())

    @patch('temba.orgs.models.TwilioRestClient', MockTwilioClient)
    @patch('temba.ivr.clients.TwilioClient', MockTwilioClient)
    @patch('twilio.util.RequestValidator', MockRequestValidator)
    def test_claim_twilio_messaging_service(self):

        self.login(self.admin)

        # remove any existing channels
        self.org.channels.all().delete()

        # make sure twilio is on the claim page
        response = self.client.get(reverse('channels.channel_claim'))
        self.assertContains(response, "Twilio")
        self.assertContains(response, reverse('orgs.org_twilio_connect'))

        twilio_config = dict()
        twilio_config[ACCOUNT_SID] = 'account-sid'
        twilio_config[ACCOUNT_TOKEN] = 'account-token'
        twilio_config[APPLICATION_SID] = 'TwilioTestSid'

        self.org.config = json.dumps(twilio_config)
        self.org.save()

        claim_twilio_ms = reverse('channels.channel_claim_twilio_messaging_service')
        response = self.client.get(reverse('channels.channel_claim'))
        self.assertContains(response, claim_twilio_ms)

        response = self.client.get(claim_twilio_ms)
        self.assertTrue('account_trial' in response.context)
        self.assertFalse(response.context['account_trial'])

        with patch('temba.orgs.models.Org.get_twilio_client') as mock_get_twilio_client:
            mock_get_twilio_client.return_value = None

            response = self.client.get(claim_twilio_ms)
            self.assertRedirects(response, reverse('channels.channel_claim'))

            mock_get_twilio_client.side_effect = TwilioRestException(401, 'http://twilio', msg='Authentication Failure', code=20003)

            response = self.client.get(claim_twilio_ms)
            self.assertRedirects(response, reverse('channels.channel_claim'))

        with patch('temba.tests.MockTwilioClient.MockAccounts.get') as mock_get:
            mock_get.return_value = MockTwilioClient.MockAccount('Trial')

            response = self.client.get(claim_twilio_ms)
            self.assertTrue('account_trial' in response.context)
            self.assertTrue(response.context['account_trial'])

        response = self.client.get(claim_twilio_ms)
        self.assertEqual(response.context['form'].fields['country'].choices, list(TWILIO_SUPPORTED_COUNTRIES))
        self.assertContains(response, "icon-channel-twilio")

        response = self.client.post(claim_twilio_ms, dict())
        self.assertTrue(response.context['form'].errors)

        response = self.client.post(claim_twilio_ms, dict(country='US', messaging_service_sid='MSG-SERVICE-SID'))
        channel = self.org.channels.get()
        self.assertRedirects(response, reverse('channels.channel_configuration', args=[channel.pk]))
        self.assertEqual(channel.channel_type, "TMS")
        self.assertEqual(channel.config_json(), dict(messaging_service_sid="MSG-SERVICE-SID"))

    @patch('temba.orgs.models.TwilioRestClient', MockTwilioClient)
    @patch('temba.ivr.clients.TwilioClient', MockTwilioClient)
    @patch('twilio.util.RequestValidator', MockRequestValidator)
    def test_claim_twiml_api(self):
        self.login(self.admin)

        # remove any existing channels
        self.org.channels.update(is_active=False, org=None)

        claim_url = reverse('channels.channel_claim_twiml_api')

        response = self.client.get(reverse('channels.channel_claim'))
        self.assertContains(response, "TwiML")
        self.assertContains(response, claim_url)

        # can fetch the claim page
        response = self.client.get(claim_url)
        self.assertEqual(200, response.status_code)
        self.assertContains(response, 'TwiML')

        response = self.client.post(claim_url, dict(number='5512345678', country='AA'))
        self.assertTrue(response.context['form'].errors)

        response = self.client.post(claim_url, dict(country='US', number='12345678', url='https://twilio.com', role='SR', account_sid='abcd1234', account_token='abcd1234'))
        channel = self.org.channels.all().first()
        self.assertRedirects(response, reverse('channels.channel_configuration', args=[channel.pk]))
        self.assertEqual(channel.channel_type, "TW")
        self.assertEqual(channel.config_json(), dict(ACCOUNT_TOKEN='abcd1234', send_url='https://twilio.com', ACCOUNT_SID='abcd1234'))

        response = self.client.post(claim_url, dict(country='US', number='12345678', url='https://twilio.com', role='SR', account_sid='abcd4321', account_token='abcd4321'))
        channel = self.org.channels.all().first()
        self.assertRedirects(response, reverse('channels.channel_configuration', args=[channel.pk]))
        self.assertEqual(channel.channel_type, "TW")
        self.assertEqual(channel.config_json(), dict(ACCOUNT_TOKEN='abcd4321', send_url='https://twilio.com', ACCOUNT_SID='abcd4321'))

        self.org.channels.update(is_active=False, org=None)

        response = self.client.post(claim_url, dict(country='US', number='8080', url='https://twilio.com', role='SR', account_sid='abcd1234', account_token='abcd1234'))
        channel = self.org.channels.all().first()
        self.assertRedirects(response, reverse('channels.channel_configuration', args=[channel.pk]))
        self.assertEqual(channel.channel_type, "TW")
        self.assertEqual(channel.config_json(), dict(ACCOUNT_TOKEN='abcd1234', send_url='https://twilio.com', ACCOUNT_SID='abcd1234'))

    def test_claim_facebook(self):
        self.login(self.admin)

        # remove any existing channels
        Channel.objects.all().delete()

        claim_facebook_url = reverse('channels.channel_claim_facebook')
        token = 'x' * 200

        with patch('requests.get') as mock:
            mock.return_value = MockResponse(400, json.dumps(dict(error=dict(message="Failed validation"))))

            # try to claim facebook, should fail because our verification of the token fails
            response = self.client.post(claim_facebook_url, dict(page_access_token=token))

            # assert we got a normal 200 and it says our token is wrong
            self.assertEqual(response.status_code, 200)
            self.assertContains(response, "Failed validation")

        # ok this time claim with a success
        with patch('requests.get') as mock_get:
            mock_get.return_value = MockResponse(200, json.dumps(dict(name='Temba', id=10)))
            response = self.client.post(claim_facebook_url, dict(page_access_token=token), follow=True)

            # assert our channel got created
            channel = Channel.objects.get()
            self.assertEqual(channel.config_json()[Channel.CONFIG_AUTH_TOKEN], token)
            self.assertEqual(channel.config_json()[Channel.CONFIG_PAGE_NAME], 'Temba')
            self.assertEqual(channel.address, '10')

            # should be on our configuration page displaying our secret
            self.assertContains(response, channel.secret)

            # test validating our secret
            handler_url = reverse('handlers.facebook_handler', args=['invalid'])
            response = self.client.get(handler_url)
            self.assertEqual(response.status_code, 400)

            # test invalid token
            handler_url = reverse('handlers.facebook_handler', args=[channel.uuid])
            payload = {'hub.mode': 'subscribe', 'hub.verify_token': 'invalid', 'hub.challenge': 'challenge'}
            response = self.client.get(handler_url, payload)
            self.assertEqual(response.status_code, 400)

            # test actual token
            payload['hub.verify_token'] = channel.secret

            # try with unsuccessful callback to subscribe (this fails silently)
            with patch('requests.post') as mock_post:
                mock_post.return_value = MockResponse(400, json.dumps(dict(success=False)))

                response = self.client.get(handler_url, payload)
                self.assertEqual(response.status_code, 200)
                self.assertContains(response, 'challenge')

                # assert we subscribed to events
                self.assertEqual(mock_post.call_count, 1)

            # but try again and we should try again
            with patch('requests.post') as mock_post:
                mock_post.return_value = MockResponse(200, json.dumps(dict(success=True)))

                response = self.client.get(handler_url, payload)
                self.assertEqual(response.status_code, 200)
                self.assertContains(response, 'challenge')

                # assert we subscribed to events
                self.assertEqual(mock_post.call_count, 1)

            # release the channel
            with patch('requests.delete') as mock_delete:
                mock_delete.return_value = MockResponse(200, json.dumps(dict(success=True)))
                channel.release()

                mock_delete.assert_called_once_with('https://graph.facebook.com/v2.5/me/subscribed_apps',
                                                    params=dict(access_token=channel.config_json()[Channel.CONFIG_AUTH_TOKEN]))

    def test_claim_viber_public(self):
        self.login(self.admin)

        # remove any existing channels
        Channel.objects.all().delete()
        url = reverse('channels.channel_claim_viber_public')
        token = "auth"

        with patch('requests.post') as mock:
            mock.side_effect = [MockResponse(400, json.dumps(dict(status=3, status_message="Invalid token")))]
            response = self.client.post(url, dict(auth_token=token))

            self.assertEqual(response.status_code, 200)
            self.assertContains(response, "Error validating authentication token")

        with patch('requests.post') as mock:
            mock.side_effect = [MockResponse(200, json.dumps(dict(status=3, status_message="Invalid token")))]
            response = self.client.post(url, dict(auth_token=token))

            self.assertEqual(response.status_code, 200)
            self.assertContains(response, "Error validating authentication token")

        with patch('requests.post') as mock:
            mock.side_effect = [MockResponse(200, json.dumps(dict(status=0, status_message="ok"))),
                                MockResponse(400, json.dumps(dict(status=3, status_message="Invalid token")))]
            response = self.client.post(url, dict(auth_token=token))

            self.assertEqual(response.status_code, 200)
            self.assertContains(response, "Invalid authentication token")

        # ok this time claim with a success
        with patch('requests.post') as mock:
            mock.side_effect = [MockResponse(200, json.dumps(dict(status=0, status_message="ok"))),
                                MockResponse(200, json.dumps(dict(status=0, status_message="ok", id="viberId", uri="viberName"))),
                                MockResponse(200, json.dumps(dict(status=0, status_message="ok")))]

            response = self.client.post(url, dict(auth_token=token), follow=True)

            # assert our channel got created
            channel = Channel.objects.get()
            self.assertEqual(channel.config_json()[Channel.CONFIG_AUTH_TOKEN], token)
            self.assertEqual(channel.address, 'viberId')
            self.assertEqual(channel.name, 'viberName')

            # should have been called with our webhook URL
            self.assertEqual(mock.call_args[0][0], 'https://chatapi.viber.com/pa/set_webhook')

        # remove the channel
        with patch('requests.post') as mock:
            mock.side_effect = [MockResponse(200, json.dumps(dict(status=0, status_message="ok")))]
            channel.release()

            self.assertEqual(mock.call_args[0][0], 'https://chatapi.viber.com/pa/set_webhook')

    def test_search_nexmo(self):
        self.login(self.admin)
        self.org.channels.update(is_active=False, org=None)
        self.channel = Channel.create(self.org, self.user, 'RW', 'NX', None, '+250788123123',
                                      uuid='00000000-0000-0000-0000-000000001234')

        self.nexmo_uuid = str(uuid.uuid4())
        nexmo_config = {NEXMO_KEY: '1234', NEXMO_SECRET: '1234', NEXMO_UUID: self.nexmo_uuid,
                        NEXMO_APP_ID: 'nexmo-app-id', NEXMO_APP_PRIVATE_KEY: 'nexmo-private-key'}

        org = self.channel.org

        config = org.config_json()
        config.update(nexmo_config)
        org.config = json.dumps(config)
        org.save()

        search_nexmo_url = reverse('channels.channel_search_nexmo')

        response = self.client.get(search_nexmo_url)
        self.assertTrue('area_code' in response.context['form'].fields)
        self.assertTrue('country' in response.context['form'].fields)

        with patch('requests.get') as nexmo_get:
            nexmo_get.side_effect = [MockResponse(200,
                                                  '{"count":1,"numbers":[{"features": ["SMS", "VOICE"], '
                                                  '"type":"mobile-lvn","country":"US","msisdn":"13607884540"}] }'),
                                     MockResponse(200,
                                                  '{"count":1,"numbers":[{"features": ["SMS", "VOICE"], '
                                                  '"type":"mobile-lvn","country":"US","msisdn":"13607884550"}] }'),
                                     ]

            post_data = dict(country='US', area_code='360')
            response = self.client.post(search_nexmo_url, post_data, follow=True)

            self.assertEquals(response.json(), ['+1 360-788-4540', '+1 360-788-4550'])

    def test_claim_nexmo(self):
        self.login(self.admin)

        # remove any existing channels
        self.org.channels.update(is_active=False, org=None)

        # make sure nexmo is on the claim page
        response = self.client.get(reverse('channels.channel_claim'))
        self.assertContains(response, "Nexmo")
        self.assertContains(response, reverse('orgs.org_nexmo_connect'))

        nexmo_config = dict(NEXMO_KEY='nexmo-key', NEXMO_SECRET='nexmo-secret', NEXMO_UUID='nexmo-uuid',
                            NEXMO_APP_ID='nexmo-app-id', NEXMO_APP_PRIVATE_KEY='nexmo-app-private-key')
        self.org.config = json.dumps(nexmo_config)
        self.org.save()

        # hit the claim page, should now have a claim nexmo link
        claim_nexmo = reverse('channels.channel_claim_nexmo')
        response = self.client.get(reverse('channels.channel_claim'))
        self.assertContains(response, claim_nexmo)

        # try adding a shortcode
        with patch('requests.get') as nexmo_get:
            with patch('requests.post') as nexmo_post:
                nexmo_get.side_effect = [
                    MockResponse(200, '{"count":0,"numbers":[] }'),
                    MockResponse(200,
                                 '{"count":1,"numbers":[{"features": ["SMS"], "type":"mobile-lvn",'
                                 '"country":"US","msisdn":"8080"}] }'),
                    MockResponse(200,
                                 '{"count":1,"numbers":[{"features": ["SMS"], "type":"mobile-lvn",'
                                 '"country":"US","msisdn":"8080"}] }'),
                ]
                response = self.client.post(claim_nexmo, dict(country='US', phone_number='8080'))
                self.assertRedirects(response, reverse('public.public_welcome') + "?success")
                channel = Channel.objects.filter(address='8080').first()
                self.assertTrue(Channel.ROLE_SEND in channel.role)
                self.assertTrue(Channel.ROLE_RECEIVE in channel.role)
                self.assertFalse(Channel.ROLE_ANSWER in channel.role)
                self.assertFalse(Channel.ROLE_CALL in channel.role)
                Channel.objects.all().delete()

        # try buying a number not on the account
        with patch('requests.get') as nexmo_get:
            with patch('requests.post') as nexmo_post:
                nexmo_get.side_effect = [
                    MockResponse(200, '{"count":0,"numbers":[] }'),
                    MockResponse(200, '{"count":0,"numbers":[] }'),
                    MockResponse(200,
                                 '{"count":1,"numbers":[{"features": ["sms", "voice"], "type":"mobile",'
                                 '"country":"US","msisdn":"+12065551212"}] }'),
                ]
                nexmo_post.return_value = MockResponse(200, '{"error-code": "200"}')
                response = self.client.post(claim_nexmo, dict(country='US', phone_number='+12065551212'))
                self.assertRedirects(response, reverse('public.public_welcome') + "?success")
                channel = Channel.objects.filter(address='+12065551212').first()
                self.assertTrue(Channel.ROLE_SEND in channel.role)
                self.assertTrue(Channel.ROLE_RECEIVE in channel.role)
                self.assertTrue(Channel.ROLE_ANSWER in channel.role)
                self.assertTrue(Channel.ROLE_CALL in channel.role)
                Channel.objects.all().delete()

        # try failing to buy a number not on the account
        with patch('requests.get') as nexmo_get:
            with patch('requests.post') as nexmo_post:
                nexmo_get.side_effect = [
                    MockResponse(200, '{"count":0,"numbers":[] }'),
                    MockResponse(200, '{"count":0,"numbers":[] }'),
                ]
                nexmo_post.side_effect = Exception('Error')
                response = self.client.post(claim_nexmo, dict(country='US', phone_number='+12065551212'))
                self.assertTrue(response.context['form'].errors)
                self.assertContains(response, "There was a problem claiming that number, "
                                              "please check the balance on your account. "
                                              "Note that you can only claim numbers after "
                                              "adding credit to your Nexmo account.")
                Channel.objects.all().delete()

        # let's add a number already connected to the account
        with patch('requests.get') as nexmo_get:
            with patch('requests.post') as nexmo_post:
                nexmo_get.return_value = MockResponse(200,
                                                      '{"count":1,"numbers":[{"features": ["SMS", "VOICE"], '
                                                      '"type":"mobile-lvn","country":"US","msisdn":"13607884540"}] }')
                nexmo_post.return_value = MockResponse(200, '{"error-code": "200"}')

                # make sure our number appears on the claim page
                response = self.client.get(claim_nexmo)
                self.assertFalse('account_trial' in response.context)
                self.assertContains(response, '360-788-4540')

                # claim it
                response = self.client.post(claim_nexmo, dict(country='US', phone_number='13607884540'))
                self.assertRedirects(response, reverse('public.public_welcome') + "?success")

                # make sure it is actually connected
                channel = Channel.objects.get(channel_type='NX', org=self.org)
                self.assertTrue(Channel.ROLE_SEND in channel.role)
                self.assertTrue(Channel.ROLE_RECEIVE in channel.role)
                self.assertTrue(Channel.ROLE_ANSWER in channel.role)
                self.assertTrue(Channel.ROLE_CALL in channel.role)

                # test the update page for nexmo
                update_url = reverse('channels.channel_update', args=[channel.pk])
                response = self.client.get(update_url)

                # try changing our address
                updated = response.context['form'].initial
                updated['address'] = 'MTN'
                updated['alert_email'] = 'foo@bar.com'

                response = self.client.post(update_url, updated)
                channel = Channel.objects.get(pk=channel.id)

                self.assertEquals('MTN', channel.address)

                # add a canada number
                nexmo_get.return_value = MockResponse(200, '{"count":1,"numbers":[{"features": ["SMS", "VOICE"], "type":"mobile-lvn","country":"CA","msisdn":"15797884540"}] }')
                nexmo_post.return_value = MockResponse(200, '{"error-code": "200"}')

                # make sure our number appears on the claim page
                response = self.client.get(claim_nexmo)
                self.assertFalse('account_trial' in response.context)
                self.assertContains(response, '579-788-4540')

                # claim it
                response = self.client.post(claim_nexmo, dict(country='CA', phone_number='15797884540'))
                self.assertRedirects(response, reverse('public.public_welcome') + "?success")

                # make sure it is actually connected
                self.assertTrue(Channel.objects.filter(channel_type='NX', org=self.org, address='+15797884540').first())

                # as is our old one
                self.assertTrue(Channel.objects.filter(channel_type='NX', org=self.org, address='MTN').first())

                config_url = reverse('channels.channel_configuration', args=[channel.pk])
                response = self.client.get(config_url)
                self.assertEquals(200, response.status_code)

                self.assertContains(response, reverse('handlers.nexmo_handler', args=['receive', channel.org.nexmo_uuid()]))
                self.assertContains(response, reverse('handlers.nexmo_handler', args=['status', channel.org.nexmo_uuid()]))
                self.assertContains(response, reverse('handlers.nexmo_call_handler', args=['answer', channel.uuid]))

                call_handler_event_url = reverse('handlers.nexmo_call_handler', args=['event', channel.uuid])
                response = self.client.get(call_handler_event_url)

                self.assertEqual(response.status_code, 200)
                self.assertEqual(response.content, "")

    def test_claim_plivo(self):
        self.login(self.admin)

        # remove any existing channels
        self.org.channels.update(is_active=False, org=None)

        connect_plivo_url = reverse('orgs.org_plivo_connect')
        claim_plivo_url = reverse('channels.channel_claim_plivo')

        # make sure plivo is on the claim page
        response = self.client.get(reverse('channels.channel_claim'))
        self.assertContains(response, "Connect plivo")
        self.assertContains(response, reverse('orgs.org_plivo_connect'))

        with patch('requests.get') as plivo_get:
            plivo_get.return_value = MockResponse(400, json.dumps(dict()))

            # try hit the claim page, should be redirected; no credentials in session
            response = self.client.get(claim_plivo_url, follow=True)
            self.assertFalse('account_trial' in response.context)
            self.assertContains(response, connect_plivo_url)

        # let's add a number already connected to the account
        with patch('requests.get') as plivo_get:
            with patch('requests.post') as plivo_post:
                plivo_get.return_value = MockResponse(200,
                                                      json.dumps(dict(objects=[dict(number='16062681435',
                                                                                    region="California, UNITED STATES"),
                                                                               dict(number='8080',
                                                                                    region='GUADALAJARA, MEXICO')])))

                plivo_post.return_value = MockResponse(202, json.dumps(dict(status='changed', app_id='app-id')))

                # make sure our numbers appear on the claim page
                response = self.client.get(claim_plivo_url)
                self.assertContains(response, "+1 606-268-1435")
                self.assertContains(response, "8080")
                self.assertContains(response, 'US')
                self.assertContains(response, 'MX')

                # claim it the US number
                session = self.client.session
                session[Channel.CONFIG_PLIVO_AUTH_ID] = 'auth-id'
                session[Channel.CONFIG_PLIVO_AUTH_TOKEN] = 'auth-token'
                session.save()

                self.assertTrue(Channel.CONFIG_PLIVO_AUTH_ID in self.client.session)
                self.assertTrue(Channel.CONFIG_PLIVO_AUTH_TOKEN in self.client.session)

                response = self.client.post(claim_plivo_url, dict(phone_number='+1 606-268-1435', country='US'))
                self.assertRedirects(response, reverse('public.public_welcome') + "?success")

                # make sure it is actually connected
                channel = Channel.objects.get(channel_type='PL', org=self.org)
                self.assertEqual(channel.role, Channel.ROLE_SEND + Channel.ROLE_RECEIVE)
                self.assertEquals(channel.config_json(), {Channel.CONFIG_PLIVO_AUTH_ID: 'auth-id',
                                                          Channel.CONFIG_PLIVO_AUTH_TOKEN: 'auth-token',
                                                          Channel.CONFIG_PLIVO_APP_ID: 'app-id'})
                self.assertEquals(channel.address, "+16062681435")
                # no more credential in the session
                self.assertFalse(Channel.CONFIG_PLIVO_AUTH_ID in self.client.session)
                self.assertFalse(Channel.CONFIG_PLIVO_AUTH_TOKEN in self.client.session)

        # delete existing channels
        Channel.objects.all().delete()

        with patch('temba.channels.views.plivo.RestAPI.get_account') as mock_plivo_get_account:
            with patch('temba.channels.views.plivo.RestAPI.create_application') as mock_plivo_create_application:

                with patch('temba.channels.models.plivo.RestAPI.get_number') as mock_plivo_get_number:
                    with patch('temba.channels.models.plivo.RestAPI.buy_phone_number') as mock_plivo_buy_phone_number:
                        mock_plivo_get_account.return_value = (200, MockResponse(200, json.dumps(dict())))

                        mock_plivo_create_application.return_value = (200, dict(app_id='app-id'))

                        mock_plivo_get_number.return_value = (400, MockResponse(400, json.dumps(dict())))

                        response_body = json.dumps({
                            'status': 'fulfilled',
                            'message': 'created',
                            'numbers': [{'status': 'Success', 'number': '27816855210'}],
                            'api_id': '4334c747-9e83-11e5-9147-22000acb8094'
                        })
                        mock_plivo_buy_phone_number.return_value = (201, MockResponse(201, response_body))

                        # claim it the US number
                        session = self.client.session
                        session[Channel.CONFIG_PLIVO_AUTH_ID] = 'auth-id'
                        session[Channel.CONFIG_PLIVO_AUTH_TOKEN] = 'auth-token'
                        session.save()

                        self.assertTrue(Channel.CONFIG_PLIVO_AUTH_ID in self.client.session)
                        self.assertTrue(Channel.CONFIG_PLIVO_AUTH_TOKEN in self.client.session)

                        response = self.client.post(claim_plivo_url, dict(phone_number='+1 606-268-1440', country='US'))
                        self.assertRedirects(response, reverse('public.public_welcome') + "?success")

                        # make sure it is actually connected
                        channel = Channel.objects.get(channel_type='PL', org=self.org)
                        self.assertEquals(channel.config_json(), {
                            Channel.CONFIG_PLIVO_AUTH_ID: 'auth-id',
                            Channel.CONFIG_PLIVO_AUTH_TOKEN: 'auth-token',
                            Channel.CONFIG_PLIVO_APP_ID: 'app-id'
                        })
                        self.assertEquals(channel.address, "+16062681440")
                        # no more credential in the session
                        self.assertFalse(Channel.CONFIG_PLIVO_AUTH_ID in self.client.session)
                        self.assertFalse(Channel.CONFIG_PLIVO_AUTH_TOKEN in self.client.session)

    def test_claim_globe(self):
        # disassociate all of our channels
        self.org.channels.all().update(org=None, is_active=False)

        self.login(self.admin)
        claim_url = reverse('channels.channel_claim_globe')

        response = self.client.get(claim_url)
        self.assertEqual(200, response.status_code)

        response = self.client.post(claim_url, dict(number=21586380, app_id="AppId", app_secret="AppSecret", passphrase="Passphrase"), follow=True)
        self.assertEqual(200, response.status_code)

        channel = Channel.objects.get(channel_type=Channel.TYPE_GLOBE)
        self.assertEqual('21586380', channel.address)
        self.assertEqual('PH', channel.country)
        config = channel.config_json()
        self.assertEqual(config['app_secret'], 'AppSecret')
        self.assertEqual(config['app_id'], 'AppId')
        self.assertEqual(config['passphrase'], 'Passphrase')

    def test_claim_telegram(self):

        # disassociate all of our channels
        self.org.channels.all().update(org=None, is_active=False)

        self.login(self.admin)
        claim_url = reverse('channels.channel_claim_telegram')

        # can fetch the claim page
        response = self.client.get(claim_url)
        self.assertEqual(200, response.status_code)
        self.assertContains(response, 'Telegram Bot')

        # claim with an invalid token
        with patch('telegram.Bot.getMe') as get_me:
            get_me.side_effect = telegram.TelegramError('Boom')
            response = self.client.post(claim_url, dict(auth_token='invalid'))
            self.assertEqual(200, response.status_code)
            self.assertEqual('Your authentication token is invalid, please check and try again', response.context['form'].errors['auth_token'][0])

        with patch('telegram.Bot.getMe') as get_me:
            user = TelegramUser(123, 'Rapid')
            user.last_name = 'Bot'
            user.username = 'rapidbot'
            get_me.return_value = user

            with patch('telegram.Bot.setWebhook') as set_webhook:
                set_webhook.return_value = ''

                response = self.client.post(claim_url, dict(auth_token='184875172:BAEKbsOKAL23CXufXG4ksNV7Dq7e_1qi3j8'))
                channel = Channel.objects.all().order_by('-pk').first()
                self.assertIsNotNone(channel)
                self.assertEqual(channel.channel_type, Channel.TYPE_TELEGRAM)
                self.assertRedirect(response, reverse('channels.channel_read', args=[channel.uuid]))
                self.assertEqual(302, response.status_code)

                response = self.client.post(claim_url, dict(auth_token='184875172:BAEKbsOKAL23CXufXG4ksNV7Dq7e_1qi3j8'))
                self.assertEqual('A telegram channel for this bot already exists on your account.', response.context['form'].errors['auth_token'][0])

                contact = self.create_contact('Telegram User', urn=URN.from_telegram('1234'))

                # make sure we our telegram channel satisfies as a send channel
                self.login(self.admin)
                response = self.client.get(reverse('contacts.contact_read', args=[contact.uuid]))
                send_channel = response.context['send_channel']
                self.assertIsNotNone(send_channel)
                self.assertEqual(Channel.TYPE_TELEGRAM, send_channel.channel_type)

    def test_claim_twitter(self):
        self.login(self.admin)

        self.twitter_channel.delete()  # remove existing twitter channel

        claim_url = reverse('channels.channel_claim_twitter')

        with patch('twython.Twython.get_authentication_tokens') as get_authentication_tokens:
            get_authentication_tokens.return_value = dict(oauth_token='abcde',
                                                          oauth_token_secret='12345',
                                                          auth_url='http://example.com/auth')
            response = self.client.get(claim_url)
            self.assertEqual(response.status_code, 200)
            self.assertEqual(response.context['twitter_auth_url'], 'http://example.com/auth')
            self.assertEqual(self.client.session['twitter_oauth_token'], 'abcde')
            self.assertEqual(self.client.session['twitter_oauth_token_secret'], '12345')

        with patch('temba.utils.mage.MageClient.activate_twitter_stream') as activate_twitter_stream:
            activate_twitter_stream.return_value = dict()

            with patch('twython.Twython.get_authorized_tokens') as get_authorized_tokens:
                get_authorized_tokens.return_value = dict(screen_name='billy_bob',
                                                          user_id=123,
                                                          oauth_token='bcdef',
                                                          oauth_token_secret='23456')

                response = self.client.get(claim_url, {'oauth_verifier': 'vwxyz'}, follow=True)
                self.assertNotIn('twitter_oauth_token', self.client.session)
                self.assertNotIn('twitter_oauth_token_secret', self.client.session)
                self.assertEqual(response.status_code, 200)

                channel = response.context['object']
                self.assertEqual(channel.address, 'billy_bob')
                self.assertEqual(channel.name, '@billy_bob')
                config = json.loads(channel.config)
                self.assertEqual(config['handle_id'], 123)
                self.assertEqual(config['oauth_token'], 'bcdef')
                self.assertEqual(config['oauth_token_secret'], '23456')

            # re-add same account but with different auth credentials
            s = self.client.session
            s['twitter_oauth_token'] = 'cdefg'
            s['twitter_oauth_token_secret'] = '34567'
            s.save()

            with patch('twython.Twython.get_authorized_tokens') as get_authorized_tokens:
                get_authorized_tokens.return_value = dict(screen_name='billy_bob',
                                                          user_id=123,
                                                          oauth_token='defgh',
                                                          oauth_token_secret='45678')

                response = self.client.get(claim_url, {'oauth_verifier': 'uvwxy'}, follow=True)
                self.assertEqual(response.status_code, 200)

                channel = response.context['object']
                self.assertEqual(channel.address, 'billy_bob')
                config = json.loads(channel.config)
                self.assertEqual(config['handle_id'], 123)
                self.assertEqual(config['oauth_token'], 'defgh')
                self.assertEqual(config['oauth_token_secret'], '45678')

    def test_claim_line(self):

        # disassociate all of our channels
        self.org.channels.all().update(org=None, is_active=False)

        self.login(self.admin)
        claim_url = reverse('channels.channel_claim')
        response = self.client.get(claim_url)
        self.assertContains(response, 'LINE')

        claim_line_url = reverse('channels.channel_claim_line')

        with patch('requests.get') as mock:
            mock.return_value = MockResponse(200, json.dumps(dict(channelId=123456789, mid='u1234567890')))

            payload = dict(channel_access_token='abcdef123456', channel_secret='123456')

            response = self.client.post(claim_line_url, payload, follow=True)
            channel = Channel.objects.get(channel_type=Channel.TYPE_LINE)
            self.assertRedirects(response, reverse('channels.channel_configuration', args=[channel.pk]))
            self.assertEqual(channel.channel_type, "LN")
            self.assertEqual(channel.config_json()[Channel.CONFIG_AUTH_TOKEN], 'abcdef123456')
            self.assertEqual(channel.config_json()[Channel.CONFIG_CHANNEL_SECRET], '123456')
            self.assertEqual(channel.address, 'u1234567890')

            response = self.client.post(claim_line_url, payload, follow=True)
            self.assertContains(response, "A channel with this configuration already exists.")

        self.org.channels.update(is_active=False, org=None)

        with patch('requests.get') as mock:
            mock.return_value = MockResponse(401, json.dumps(dict(error_desciption="invalid token")))
            payload = dict(channel_auth_token='abcdef123456', channel_secret='123456')

            response = self.client.post(claim_line_url, payload, follow=True)
            self.assertContains(response, "invalid token")

    def test_claim_fcm(self):

        # disassociate all of our channels
        self.org.channels.all().update(org=None, is_active=False)

        self.login(self.admin)
        claim_url = reverse('channels.channel_claim_fcm')
        response = self.client.get(claim_url)
        self.assertContains(response, 'Firebase')

        claim_fcm_url = reverse('channels.channel_claim_fcm')

        with patch('requests.get') as mock:
            mock.return_value = MockResponse(200, json.dumps(dict(title='FCM Channel', key='abcde12345',
                                                                  send_notification='True')))

            payload = dict(title='FCM Channel', key='abcde12345', send_notification='True')

            response = self.client.post(claim_fcm_url, payload, follow=True)
            channel = Channel.objects.get(channel_type=Channel.TYPE_FCM)
            self.assertRedirects(response, reverse('channels.channel_configuration', args=[channel.pk]))
            self.assertEqual(channel.channel_type, "FCM")
            self.assertEqual(channel.config_json()[Channel.CONFIG_FCM_KEY], 'abcde12345')
            self.assertEqual(channel.config_json()[Channel.CONFIG_FCM_TITLE], 'FCM Channel')
            self.assertEqual(channel.address, "abcde12345")

    def test_release(self):
        Channel.objects.all().delete()
        self.login(self.admin)

        # register and claim an Android channel
        reg_data = dict(cmds=[dict(cmd="gcm", gcm_id="GCM111", uuid='uuid'),
                              dict(cmd='status', cc='RW', dev='Nexus')])
        self.client.post(reverse('register'), json.dumps(reg_data), content_type='application/json')
        android = Channel.objects.get()
        self.client.post(reverse('channels.channel_claim_android'),
                         dict(claim_code=android.claim_code, phone_number="0788123123"))
        android.refresh_from_db()

        # connect org to Nexmo and add bulk sender
        with patch('temba.utils.nexmo.NexmoClient.update_account') as connect:
            connect.return_value = True
            with patch('nexmo.Client.create_application') as create_app:
                create_app.return_value = dict(id='app-id', keys=dict(private_key='private-key'))
                self.org.connect_nexmo('123', '456', self.admin)
                self.org.save()

        claim_nexmo_url = reverse('channels.channel_create_bulk_sender') + "?connection=NX&channel=%d" % android.pk
        self.client.post(claim_nexmo_url, dict(connection='NX', channel=android.pk))
        nexmo = Channel.objects.get(channel_type='NX')

        android.release()

        # check that some details are cleared and channel is now in active
        self.assertIsNone(android.org)
        self.assertIsNone(android.gcm_id)
        self.assertIsNone(android.secret)
        self.assertFalse(android.is_active)

        # Nexmo delegate should have been released as well
        nexmo.refresh_from_db()
        self.assertIsNone(nexmo.org)
        self.assertFalse(nexmo.is_active)

    def test_release_twitter(self):
        # check that removing Twitter channel notifies Mage
        with patch('temba.utils.mage.MageClient._request') as mock_mage_request:
            mock_mage_request.return_value = ""

            self.twitter_channel.release()

            mock_mage_request.assert_called_once_with('DELETE', 'twitter/%s' % self.twitter_channel.uuid)

        # can't view a released channel
        self.login(self.admin)
        response = self.client.get(reverse('channels.channel_read', args=[self.twitter_channel.uuid]))
        self.assertEqual(response.status_code, 404)

    def test_unclaimed(self):
        response = self.sync(self.released_channel)
        self.assertEquals(200, response.status_code)
        response = response.json()

        # should be a registration command containing a new claim code
        self.assertEquals(response['cmds'][0]['cmd'], 'reg')

        post_data = dict(cmds=[dict(cmd="status",
                                    org_id=self.released_channel.pk,
                                    p_lvl=84,
                                    net="WIFI",
                                    p_sts="CHA",
                                    p_src="USB",
                                    pending=[],
                                    retry=[])])

        # try syncing against the released channel that has a secret
        self.released_channel.secret = "999"
        self.released_channel.save()

        response = self.sync(self.released_channel, post_data=post_data)
        response = response.json()

        # registration command
        self.assertEquals(response['cmds'][0]['cmd'], 'reg')

        # claim the channel on the site
        self.released_channel.org = self.org
        self.released_channel.save()

        post_data = dict(cmds=[dict(cmd="status",
                                    org_id="-1",
                                    p_lvl=84,
                                    net="WIFI",
                                    p_sts="STATUS_CHARGING",
                                    p_src="USB",
                                    pending=[],
                                    retry=[])])

        response = self.sync(self.released_channel, post_data=post_data)
        response = response.json()

        # should now be a claim command in return
        self.assertEquals(response['cmds'][0]['cmd'], 'claim')

        # now try releasing the channel from the client
        post_data = dict(cmds=[dict(cmd="reset", p_id=1)])

        response = self.sync(self.released_channel, post_data=post_data)
        response = response.json()

        # channel should be released now
        channel = Channel.objects.get(pk=self.released_channel.pk)
        self.assertFalse(channel.org)
        self.assertFalse(channel.is_active)

    def test_quota_exceeded(self):
        # set our org to be on the trial plan
        self.org.plan = FREE_PLAN
        self.org.save()
        self.org.topups.all().update(credits=10)

        self.assertEquals(10, self.org.get_credits_remaining())
        self.assertEquals(0, self.org.get_credits_used())

        # if we sync should get one message back
        self.send_message(['250788382382'], "How is it going?")

        response = self.sync(self.tel_channel)
        self.assertEquals(200, response.status_code)
        response = response.json()
        self.assertEqual(1, len(response['cmds']))

        self.assertEquals(9, self.org.get_credits_remaining())
        self.assertEquals(1, self.org.get_credits_used())

        # let's create 10 other messages, this will put our last message above our quota
        for i in range(10):
            self.send_message(['250788382%03d' % i], "This is message # %d" % i)

        # should get the 10 messages we are allotted back, not the 11 that exist
        response = self.sync(self.tel_channel)
        self.assertEquals(200, response.status_code)
        response = response.json()
        self.assertEqual(10, len(response['cmds']))

    def test_sync(self):
        date = timezone.now()
        date = int(time.mktime(date.timetuple())) * 1000

        # create a payload from the client
        bcast = self.send_message(['250788382382', '250788383383'], "How is it going?")
        msg1 = bcast[0]
        msg2 = bcast[1]
        msg3 = self.send_message(['250788382382'], "What is your name?")
        msg4 = self.send_message(['250788382382'], "Do you have any children?")
        msg5 = self.send_message(['250788382382'], "What's my dog's name?")

        # an incoming message that should not be included even if it is still pending
        incoming_message = Msg.create_incoming(self.tel_channel, "tel:+250788382382", 'hey')
        incoming_message.status = PENDING
        incoming_message.save()

        self.org.administrators.add(self.user)
        self.user.set_org(self.org)

        # Check our sync point has all three messages queued for delivery
        response = self.sync(self.tel_channel)
        self.assertEquals(200, response.status_code)
        response = response.json()
        cmds = response['cmds']
        self.assertEqual(4, len(cmds))

        # assert that our first command is the two message broadcast
        cmd = cmds[0]
        self.assertEquals("How is it going?", cmd['msg'])
        self.assertTrue('+250788382382' in [m['phone'] for m in cmd['to']])
        self.assertTrue('+250788383383' in [m['phone'] for m in cmd['to']])

        self.assertTrue(msg1.pk in [m['id'] for m in cmd['to']])
        self.assertTrue(msg2.pk in [m['id'] for m in cmd['to']])

        # add another message we'll pretend is in retry to see that we exclude them from sync
        msg6 = self.send_message(['250788382382'], "Pretend this message is in retry on the client, don't send it on sync")

        # a pending outgoing message should be included
        Msg.create_outgoing(self.org, self.admin, msg6.contact, "Hello, we heard from you.")

        post_data = dict(cmds=[

            # device gcm data
            dict(cmd='gcm', gcm_id='12345', uuid='abcde'),

            # device details status
            dict(cmd="status", p_sts="DIS", p_src="BAT", p_lvl="60",
                 net="UMTS", org_id=8, retry=[msg6.pk], pending=[]),

            # pending incoming message that should be acknowledged but not updated
            dict(cmd="mt_sent", msg_id=incoming_message.pk, ts=date),

            # results for the outgoing messages
            dict(cmd="mt_sent", msg_id=msg1.pk, ts=date),
            dict(cmd="mt_sent", msg_id=msg2.pk, ts=date),
            dict(cmd="mt_dlvd", msg_id=msg3.pk, ts=date),
            dict(cmd="mt_error", msg_id=msg4.pk, ts=date),
            dict(cmd="mt_fail", msg_id=msg5.pk, ts=date),

            # a missed call
            dict(cmd="call", phone="2505551212", type='miss', ts=date),

            # incoming
            dict(cmd="call", phone="2505551212", type='mt', dur=10, ts=date),

            # incoming, invalid URN
            dict(cmd="call", phone="*", type='mt', dur=10, ts=date),

            # outgoing
            dict(cmd="call", phone="+250788383383", type='mo', dur=5, ts=date),

            # a new incoming message
            dict(cmd="mo_sms", phone="+250788383383", msg="This is giving me trouble", p_id="1", ts=date),

            # an incoming message from an empty contact
            dict(cmd="mo_sms", phone="", msg="This is spam", p_id="2", ts=date)])

        # now send the channel's updates
        response = self.sync(self.tel_channel, post_data)

        # new batch, our ack and our claim command for new org
        self.assertEquals(4, len(response.json()['cmds']))
        self.assertContains(response, "Hello, we heard from you.")
        self.assertContains(response, "mt_bcast")

        # check that our messages were updated accordingly
        self.assertEqual(2, Msg.objects.filter(channel=self.tel_channel, status='S', direction='O').count())
        self.assertEqual(1, Msg.objects.filter(channel=self.tel_channel, status='D', direction='O').count())
        self.assertEqual(1, Msg.objects.filter(channel=self.tel_channel, status='E', direction='O').count())
        self.assertEqual(1, Msg.objects.filter(channel=self.tel_channel, status='F', direction='O').count())

        # we should now have two incoming messages
        self.assertEqual(3, Msg.objects.filter(direction='I').count())

        # one of them should have an empty 'tel'
        self.assertTrue(Msg.objects.filter(direction='I', contact_urn__path='empty'))

        # We should now have one sync
        self.assertEquals(1, SyncEvent.objects.filter(channel=self.tel_channel).count())

        # check our channel gcm and uuid were updated
        self.tel_channel = Channel.objects.get(pk=self.tel_channel.pk)
        self.assertEquals('12345', self.tel_channel.gcm_id)
        self.assertEquals('abcde', self.tel_channel.uuid)

        # should ignore incoming messages without text
        post_data = dict(cmds=[
            # incoming msg without text
            dict(cmd="mo_sms", phone="+250788383383", p_id="1", ts=date),

        ])

        msgs_count = Msg.objects.all().count()
        response = self.sync(self.tel_channel, post_data)

        # no new message
        self.assertEqual(Msg.objects.all().count(), msgs_count)

        # set an email on our channel
        self.tel_channel.alert_email = 'fred@worldrelif.org'
        self.tel_channel.save()

        # We should not have an alert this time
        self.assertEquals(0, Alert.objects.all().count())

        # the case the status must be be reported
        post_data = dict(cmds=[
            # device details status
            dict(cmd="status", p_sts="DIS", p_src="BAT", p_lvl="20", net="UMTS", retry=[], pending=[])
        ])

        # now send the channel's updates
        response = self.sync(self.tel_channel, post_data)

        # we should now have an Alert
        self.assertEquals(1, Alert.objects.all().count())

        # and at this time it must be not ended
        self.assertEquals(1, Alert.objects.filter(sync_event__channel=self.tel_channel, ended_on=None, alert_type='P').count())

        # the case the status must be be reported but already notification sent
        post_data = dict(cmds=[
            # device details status
            dict(cmd="status", p_sts="DIS", p_src="BAT", p_lvl="15", net="UMTS", pending=[], retry=[])
        ])

        # now send the channel's updates
        response = self.sync(self.tel_channel, post_data)

        # we should not create a new alert
        self.assertEquals(1, Alert.objects.all().count())

        # still not ended
        self.assertEquals(1, Alert.objects.filter(sync_event__channel=self.tel_channel, ended_on=None, alert_type='P').count())

        # Let plug the channel to charger
        post_data = dict(cmds=[
            # device details status
            dict(cmd="status", p_sts="CHA", p_src="BAT", p_lvl="15", net="UMTS", pending=[], retry=[])
        ])

        # now send the channel's updates
        response = self.sync(self.tel_channel, post_data)

        # only one alert
        self.assertEquals(1, Alert.objects.all().count())

        # and we end all alert related to this issue
        self.assertEquals(0, Alert.objects.filter(sync_event__channel=self.tel_channel, ended_on=None, alert_type='P').count())

        # clear the alerts
        Alert.objects.all().delete()

        # the case the status is in unknown state

        post_data = dict(cmds=[
            # device details status
            dict(cmd="status", p_sts="UNK", p_src="BAT", p_lvl="15", net="UMTS", pending=[], retry=[])
        ])

        # now send the channel's updates
        response = self.sync(self.tel_channel, post_data)

        # we should now create a new alert
        self.assertEquals(1, Alert.objects.all().count())

        # one alert not ended
        self.assertEquals(1, Alert.objects.filter(sync_event__channel=self.tel_channel, ended_on=None, alert_type='P').count())

        # Let plug the channel to charger to end this unknown power status
        post_data = dict(cmds=[
            # device details status
            dict(cmd="status", p_sts="CHA", p_src="BAT", p_lvl="15", net="UMTS", pending=[], retry=[])
        ])

        # now send the channel's updates
        response = self.sync(self.tel_channel, post_data)

        # still only one alert
        self.assertEquals(1, Alert.objects.all().count())

        # and we end all alert related to this issue
        self.assertEquals(0, Alert.objects.filter(sync_event__channel=self.tel_channel, ended_on=None, alert_type='P').count())

        # clear all the alerts
        Alert.objects.all().delete()

        # the case the status is in not charging state
        post_data = dict(cmds=[
            # device details status
            dict(cmd="status", p_sts="NOT", p_src="BAT", p_lvl="15", net="UMTS", pending=[], retry=[])
        ])

        # now send the channel's updates
        response = self.sync(self.tel_channel, post_data)

        # we should now create a new alert
        self.assertEquals(1, Alert.objects.all().count())

        # one alert not ended
        self.assertEquals(1, Alert.objects.filter(sync_event__channel=self.tel_channel, ended_on=None, alert_type='P').count())

        # Let plug the channel to charger to end this unknown power status
        post_data = dict(cmds=[
            # device details status
            dict(cmd="status", p_sts="CHA", p_src="BAT", p_lvl="15", net="UMTS", pending=[], retry=[])
        ])

        # now send the channel's updates
        response = self.sync(self.tel_channel, post_data)

        # first we have a new alert created
        self.assertEquals(1, Alert.objects.all().count())

        # and we end all alert related to this issue
        self.assertEquals(0, Alert.objects.filter(sync_event__channel=self.tel_channel, ended_on=None, alert_type='P').count())

    def test_signing(self):
        # good signature
        self.assertEquals(200, self.sync(self.tel_channel).status_code)

        # bad signature, should result in 401 Unauthorized
        self.assertEquals(401, self.sync(self.tel_channel, signature="badsig").status_code)

    def test_inbox_duplication(self):

        # if the connection gets interrupted but some messages succeed, we want to make sure subsequent
        # syncs do not result in duplication of messages from the inbox
        date = timezone.now()
        date = int(time.mktime(date.timetuple())) * 1000

        post_data = dict(cmds=[
            dict(cmd="mo_sms", phone="2505551212", msg="First message", p_id="1", ts=date),
            dict(cmd="mo_sms", phone="2505551212", msg="First message", p_id="2", ts=date),
            dict(cmd="mo_sms", phone="2505551212", msg="A second message", p_id="3", ts=date)
        ])

        response = self.sync(self.tel_channel, post_data)
        self.assertEquals(200, response.status_code)

        responses = response.json()
        cmds = responses['cmds']

        # check the server gave us responses for our messages
        r0 = self.get_response(cmds, '1')
        r1 = self.get_response(cmds, '2')
        r2 = self.get_response(cmds, '3')

        self.assertIsNotNone(r0)
        self.assertIsNotNone(r1)
        self.assertIsNotNone(r2)

        # first two should have the same server id
        self.assertEquals(r0['extra'], r1['extra'])

        # One was a duplicate, should only have 2
        self.assertEqual(2, Msg.objects.filter(direction='I').count())

    def get_response(self, responses, p_id):
        for response in responses:
            if 'p_id' in response and response['p_id'] == p_id:
                return response

    @patch('nexmo.Client.update_call')
    @patch('nexmo.Client.create_application')
    def test_get_ivr_client(self, mock_create_application, mock_update_call):
        mock_create_application.return_value = dict(id='app-id', keys=dict(private_key='private-key'))
        mock_update_call.return_value = dict(uuid='12345')

        channel = Channel.create(self.org, self.user, 'RW', 'A', "Tigo", "+250725551212", secret="11111", gcm_id="456")
        self.assertIsNone(channel.get_ivr_client())

        self.org.connect_nexmo('123', '456', self.admin)
        self.org.save()

        channel.channel_type = Channel.TYPE_NEXMO
        channel.save()

        self.assertIsNotNone(channel.get_ivr_client())

        channel.release()
        self.assertIsNone(channel.get_ivr_client())

    def test_channel_status_processor(self):

        request = RequestFactory().get('/')
        request.user = self.admin

        def get_context(channel_type, role):
            Channel.objects.all().delete()
            Channel.create(
                self.org, self.admin, 'RW', channel_type, None, '1234',
                config=dict(username='junebug-user', password='junebug-pass', send_url='http://example.org/'),
                uuid='00000000-0000-0000-0000-000000001234', role=role)
            return channel_status_processor(request)

        Channel.objects.all().delete()
        no_channel_context = channel_status_processor(request)
        self.assertFalse(no_channel_context['has_outgoing_channel'])
        self.assertEqual(no_channel_context['is_ussd_channel'], False)

        sms_context = get_context(Channel.TYPE_JUNEBUG, Channel.ROLE_SEND)
        self.assertTrue(sms_context['has_outgoing_channel'])
        self.assertEqual(sms_context['is_ussd_channel'], False)

        ussd_context = get_context(Channel.TYPE_JUNEBUG_USSD, Channel.ROLE_USSD)
        self.assertTrue(ussd_context['has_outgoing_channel'])
        self.assertEqual(ussd_context['is_ussd_channel'], True)


class ChannelBatchTest(TembaTest):

    def test_time_utils(self):
        from temba.utils import datetime_to_ms, ms_to_datetime
        now = timezone.now()
        now = now.replace(microsecond=now.microsecond / 1000 * 1000)

        epoch = datetime_to_ms(now)
        self.assertEquals(ms_to_datetime(epoch), now)


class ChannelEventTest(TembaTest):

    def test_create(self):
        now = timezone.now()
        event = ChannelEvent.create(self.channel, "tel:+250783535665", ChannelEvent.TYPE_CALL_OUT, now, 300)

        contact = Contact.objects.get()
        self.assertEqual(contact.get_urn().urn, "tel:+250783535665")

        self.assertEqual(event.org, self.org)
        self.assertEqual(event.channel, self.channel)
        self.assertEqual(event.contact, contact)
        self.assertEqual(event.event_type, ChannelEvent.TYPE_CALL_OUT)
        self.assertEqual(event.time, now)
        self.assertEqual(event.duration, 300)


class ChannelEventCRUDLTest(TembaTest):

    def test_calls(self):
        now = timezone.now()
        ChannelEvent.create(self.channel, "tel:12345", ChannelEvent.TYPE_CALL_IN, now, 600)
        ChannelEvent.create(self.channel, "tel:890", ChannelEvent.TYPE_CALL_IN_MISSED, now, 0)
        ChannelEvent.create(self.channel, "tel:456767", ChannelEvent.TYPE_UNKNOWN, now, 0)

        list_url = reverse('channels.channelevent_calls')

        response = self.fetch_protected(list_url, self.user)

        self.assertEquals(response.context['object_list'].count(), 2)
        self.assertContains(response, "Missed Incoming Call")
        self.assertContains(response, "Incoming Call (600 seconds)")


class SyncEventTest(SmartminTest):

    def setUp(self):
        self.superuser = User.objects.create_superuser(username="super", email="super@user.com", password="super")
        self.user = self.create_user("tito")
        self.org = Org.objects.create(name="Temba", timezone="Africa/Kigali", created_by=self.user, modified_by=self.user)
        self.tel_channel = Channel.create(self.org, self.user, 'RW', 'A', "Test Channel", "0785551212",
                                          secret="12345", gcm_id="123")

    def test_sync_event_model(self):
        self.sync_event = SyncEvent.create(self.tel_channel, dict(p_src="AC", p_sts="DIS", p_lvl=80, net="WIFI",
                                                                  pending=[1, 2], retry=[3, 4], cc='RW'), [1, 2])
        self.assertEquals(SyncEvent.objects.all().count(), 1)
        self.assertEquals(self.sync_event.get_pending_messages(), [1, 2])
        self.assertEquals(self.sync_event.get_retry_messages(), [3, 4])
        self.assertEquals(self.sync_event.incoming_command_count, 0)

        self.sync_event = SyncEvent.create(self.tel_channel, dict(p_src="AC", p_sts="DIS", p_lvl=80, net="WIFI",
                                                                  pending=[1, 2], retry=[3, 4], cc='US'), [1])
        self.assertEquals(self.sync_event.incoming_command_count, 0)
        self.tel_channel = Channel.objects.get(pk=self.tel_channel.pk)

        # we shouldn't update country once the relayer is claimed
        self.assertEquals('RW', self.tel_channel.country)


class ChannelAlertTest(TembaTest):

    def test_no_alert_email(self):
        # set our last seen to a while ago
        self.channel.last_seen = timezone.now() - timedelta(minutes=40)
        self.channel.save()

        check_channels_task()
        self.assertTrue(len(mail.outbox) == 0)

        # add alert email, remove org and set last seen to now to force an resolve email to try to send
        self.channel.alert_email = 'fred@unicef.org'
        self.channel.org = None
        self.channel.last_seen = timezone.now()
        self.channel.save()
        check_channels_task()

        self.assertTrue(len(mail.outbox) == 0)


class ChannelClaimTest(TembaTest):

    def test_external(self):
        Channel.objects.all().delete()

        self.login(self.admin)

        # should see the general channel claim page
        response = self.client.get(reverse('channels.channel_claim'))
        self.assertContains(response, reverse('channels.channel_claim_external'))

        # try to claim a channel
        response = self.client.get(reverse('channels.channel_claim_external'))
        post_data = response.context['form'].initial

        url = 'http://test.com/send.php?from={{from}}&text={{text}}&to={{to}}'

        post_data['number'] = '12345'
        post_data['country'] = 'RW'
        post_data['url'] = url
        post_data['method'] = 'GET'
        post_data['scheme'] = 'tel'
        post_data['content_type'] = Channel.CONTENT_TYPE_JSON
        post_data['max_length'] = 180

        response = self.client.post(reverse('channels.channel_claim_external'), post_data)

        channel = Channel.objects.get()

        self.assertEquals('RW', channel.country)
        self.assertTrue(channel.uuid)
        self.assertEquals(post_data['number'], channel.address)
        self.assertEquals(post_data['url'], channel.config_json()[Channel.CONFIG_SEND_URL])
        self.assertEquals(post_data['method'], channel.config_json()[Channel.CONFIG_SEND_METHOD])
        self.assertEquals(post_data['content_type'], channel.config_json()[Channel.CONFIG_CONTENT_TYPE])
        self.assertEquals(180, channel.config_json()[Channel.CONFIG_MAX_LENGTH])
        self.assertEquals(Channel.TYPE_EXTERNAL, channel.channel_type)

        config_url = reverse('channels.channel_configuration', args=[channel.pk])
        self.assertRedirect(response, config_url)

        response = self.client.get(config_url)
        self.assertEquals(200, response.status_code)

        self.assertContains(response, reverse('handlers.external_handler', args=['sent', channel.uuid]))
        self.assertContains(response, reverse('handlers.external_handler', args=['delivered', channel.uuid]))
        self.assertContains(response, reverse('handlers.external_handler', args=['failed', channel.uuid]))
        self.assertContains(response, reverse('handlers.external_handler', args=['received', channel.uuid]))

        # test substitution in our url
        self.assertEqual('http://test.com/send.php?from=5080&text=test&to=%2B250788383383',
                         channel.replace_variables(url, {'from': "5080", 'text': "test", 'to': "+250788383383"}))

        # test substitution with unicode
        self.assertEqual('http://test.com/send.php?from=5080&text=Reply+%E2%80%9C1%E2%80%9D+for+good&to=%2B250788383383',
                         channel.replace_variables(url, {
                             'from': "5080",
                             'text': "Reply “1” for good",
                             'to': "+250788383383"
                         }))

        # test substitution with XML encoding
        body = "<xml>{{text}}</xml>"
        self.assertEquals("<xml>Hello &amp; World</xml>",
                          channel.replace_variables(body, dict(text="Hello & World"), Channel.CONTENT_TYPE_XML))

        self.assertEquals("<xml>التوطين</xml>",
                          channel.replace_variables(body, dict(text="التوطين"), Channel.CONTENT_TYPE_XML))

        # test substitution with JSON encoding
        body = "{ body: {{text}} }"
        self.assertEquals("{ body: \"this is \\\"quote\\\"\" }",
                          channel.replace_variables(body, dict(text="this is \"quote\""), Channel.CONTENT_TYPE_JSON))

    def test_clickatell(self):
        Channel.objects.all().delete()

        self.login(self.admin)

        # should see the general channel claim page
        response = self.client.get(reverse('channels.channel_claim'))
        self.assertContains(response, reverse('channels.channel_claim_clickatell'))

        # try to claim a channel
        response = self.client.get(reverse('channels.channel_claim_clickatell'))
        post_data = response.context['form'].initial

        post_data['api_id'] = '12345'
        post_data['username'] = 'uname'
        post_data['password'] = 'pword'
        post_data['country'] = 'US'
        post_data['number'] = '(206) 555-1212'

        response = self.client.post(reverse('channels.channel_claim_clickatell'), post_data)

        channel = Channel.objects.get()

        self.assertEquals('US', channel.country)
        self.assertTrue(channel.uuid)
        self.assertEquals('+12065551212', channel.address)
        self.assertEquals(post_data['api_id'], channel.config_json()['api_id'])
        self.assertEquals(post_data['username'], channel.config_json()['username'])
        self.assertEquals(post_data['password'], channel.config_json()['password'])
        self.assertEquals(Channel.TYPE_CLICKATELL, channel.channel_type)

        config_url = reverse('channels.channel_configuration', args=[channel.pk])
        self.assertRedirect(response, config_url)

        response = self.client.get(config_url)
        self.assertEquals(200, response.status_code)

        self.assertContains(response, reverse('handlers.clickatell_handler', args=['status', channel.uuid]))
        self.assertContains(response, reverse('handlers.clickatell_handler', args=['receive', channel.uuid]))

    def test_high_connection(self):
        Channel.objects.all().delete()

        self.login(self.admin)

        # try to claim a channel
        response = self.client.get(reverse('channels.channel_claim_high_connection'))
        post_data = response.context['form'].initial

        post_data['username'] = 'uname'
        post_data['password'] = 'pword'
        post_data['number'] = '5151'
        post_data['country'] = 'FR'

        response = self.client.post(reverse('channels.channel_claim_high_connection'), post_data)

        channel = Channel.objects.get()

        self.assertEquals('FR', channel.country)
        self.assertTrue(channel.uuid)
        self.assertEquals(post_data['number'], channel.address)
        self.assertEquals(post_data['username'], channel.config_json()['username'])
        self.assertEquals(post_data['password'], channel.config_json()['password'])
        self.assertEquals(Channel.TYPE_HIGH_CONNECTION, channel.channel_type)

        config_url = reverse('channels.channel_configuration', args=[channel.pk])
        self.assertRedirect(response, config_url)

        response = self.client.get(config_url)
        self.assertEquals(200, response.status_code)

        self.assertContains(response, reverse('handlers.hcnx_handler', args=['receive', channel.uuid]))

    @override_settings(IP_ADDRESSES=('10.10.10.10', '172.16.20.30'))
    def test_claim_dart_media(self):
        Channel.objects.all().delete()

        self.login(self.admin)

        # try to claim a channel
        response = self.client.get(reverse('channels.channel_claim_dart_media'))
        self.assertEquals(response.context['view'].get_country({}), 'Indonesia')

        post_data = response.context['form'].initial

        post_data['username'] = 'uname'
        post_data['password'] = 'pword'
        post_data['number'] = '5151'
        post_data['country'] = 'ID'

        response = self.client.post(reverse('channels.channel_claim_dart_media'), post_data)

        channel = Channel.objects.get()

        self.assertEquals('ID', channel.country)
        self.assertTrue(channel.uuid)
        self.assertEquals(post_data['number'], channel.address)
        self.assertEquals(post_data['username'], channel.config_json()['username'])
        self.assertEquals(post_data['password'], channel.config_json()['password'])
        self.assertEquals(Channel.TYPE_DARTMEDIA, channel.channel_type)

        config_url = reverse('channels.channel_configuration', args=[channel.pk])
        self.assertRedirect(response, config_url)

        response = self.client.get(config_url)
        self.assertEquals(200, response.status_code)

        self.assertContains(response, reverse('handlers.dartmedia_handler', args=['received', channel.uuid]))

        # check we show the IP to whitelist
        self.assertContains(response, "10.10.10.10")
        self.assertContains(response, "172.16.20.30")

    def test_shaqodoon(self):
        Channel.objects.all().delete()

        self.login(self.admin)

        # try to claim a channel
        response = self.client.get(reverse('channels.channel_claim_shaqodoon'))
        post_data = response.context['form'].initial

        post_data['username'] = 'uname'
        post_data['password'] = 'pword'
        post_data['url'] = 'http://test.com/send.php'
        post_data['number'] = '301'

        response = self.client.post(reverse('channels.channel_claim_shaqodoon'), post_data)

        channel = Channel.objects.get()

        self.assertEquals('SO', channel.country)
        self.assertTrue(channel.uuid)
        self.assertEquals(post_data['number'], channel.address)
        self.assertEquals(post_data['url'], channel.config_json()['send_url'])
        self.assertEquals(post_data['username'], channel.config_json()['username'])
        self.assertEquals(post_data['password'], channel.config_json()['password'])
        self.assertEquals(Channel.TYPE_SHAQODOON, channel.channel_type)

        config_url = reverse('channels.channel_configuration', args=[channel.pk])
        self.assertRedirect(response, config_url)

        response = self.client.get(config_url)
        self.assertEquals(200, response.status_code)

        self.assertContains(response, reverse('handlers.shaqodoon_handler', args=['received', channel.uuid]))

    def test_kannel(self):
        Channel.objects.all().delete()

        self.login(self.admin)

        # should see the general channel claim page
        response = self.client.get(reverse('channels.channel_claim'))
        self.assertContains(response, reverse('channels.channel_claim_kannel'))

        # try to claim a channel
        response = self.client.get(reverse('channels.channel_claim_kannel'))
        post_data = response.context['form'].initial

        post_data['number'] = '3071'
        post_data['country'] = 'RW'
        post_data['url'] = 'http://kannel.temba.com/cgi-bin/sendsms'
        post_data['verify_ssl'] = False
        post_data['encoding'] = Channel.ENCODING_SMART

        response = self.client.post(reverse('channels.channel_claim_kannel'), post_data)

        channel = Channel.objects.get()

        self.assertEquals('RW', channel.country)
        self.assertTrue(channel.uuid)
        self.assertEquals(post_data['number'], channel.address)
        self.assertEquals(post_data['url'], channel.config_json()['send_url'])
        self.assertEquals(False, channel.config_json()['verify_ssl'])
        self.assertEquals(Channel.ENCODING_SMART, channel.config_json()[Channel.CONFIG_ENCODING])

        # make sure we generated a username and password
        self.assertTrue(channel.config_json()['username'])
        self.assertTrue(channel.config_json()['password'])
        self.assertEquals(Channel.TYPE_KANNEL, channel.channel_type)

        config_url = reverse('channels.channel_configuration', args=[channel.pk])
        self.assertRedirect(response, config_url)

        response = self.client.get(config_url)
        self.assertEquals(200, response.status_code)

        # our configuration page should list our receive URL
        self.assertContains(response, reverse('handlers.kannel_handler', args=['receive', channel.uuid]))

    def test_zenvia(self):
        Channel.objects.all().delete()

        self.login(self.admin)

        # shouldn't be able to see the claim zenvia page if we aren't part of that group
        response = self.client.get(reverse('channels.channel_claim'))
        self.assertNotContains(response, "Zenvia")

        # but if we are in the proper time zone
        self.org.timezone = pytz.timezone('America/Sao_Paulo')
        self.org.save()

        response = self.client.get(reverse('channels.channel_claim'))
        self.assertContains(response, "Zenvia")

        # try to claim a channel
        response = self.client.get(reverse('channels.channel_claim_zenvia'))
        post_data = response.context['form'].initial

        post_data['account'] = 'rapidpro.gw'
        post_data['code'] = 'h7GpAIEp85'
        post_data['shortcode'] = '28595'

        response = self.client.post(reverse('channels.channel_claim_zenvia'), post_data)

        channel = Channel.objects.get()

        self.assertEquals('BR', channel.country)
        self.assertEquals(post_data['account'], channel.config_json()['account'])
        self.assertEquals(post_data['code'], channel.config_json()['code'])
        self.assertEquals(post_data['shortcode'], channel.address)
        self.assertEquals('ZV', channel.channel_type)

        config_url = reverse('channels.channel_configuration', args=[channel.pk])
        self.assertRedirect(response, config_url)

        response = self.client.get(config_url)
        self.assertEquals(200, response.status_code)

        self.assertContains(response, reverse('handlers.zenvia_handler', args=['status', channel.uuid]))
        self.assertContains(response, reverse('handlers.zenvia_handler', args=['receive', channel.uuid]))

    def test_claim_africa(self):
        Channel.objects.all().delete()
        self.login(self.admin)

        # visit the africa's talking page
        response = self.client.get(reverse('channels.channel_claim_africas_talking'))
        self.assertEquals(200, response.status_code)
        post_data = response.context['form'].initial

        post_data['shortcode'] = '5259'
        post_data['username'] = 'temba'
        post_data['api_key'] = 'asdf-asdf-asdf-asdf-asdf'
        post_data['country'] = 'KE'

        response = self.client.post(reverse('channels.channel_claim_africas_talking'), post_data)

        channel = Channel.objects.get()

        self.assertEquals('temba', channel.config_json()['username'])
        self.assertEquals('asdf-asdf-asdf-asdf-asdf', channel.config_json()['api_key'])
        self.assertEquals('5259', channel.address)
        self.assertEquals('KE', channel.country)
        self.assertEquals('AT', channel.channel_type)

        config_url = reverse('channels.channel_configuration', args=[channel.pk])
        self.assertRedirect(response, config_url)

        response = self.client.get(config_url)
        self.assertEquals(200, response.status_code)

        self.assertContains(response, reverse('handlers.africas_talking_handler', args=['callback', channel.uuid]))
        self.assertContains(response, reverse('handlers.africas_talking_handler', args=['delivery', channel.uuid]))

    def test_claim_viber(self):
        Channel.objects.all().delete()
        self.login(self.admin)

        response = self.client.get(reverse('channels.channel_create_viber'))
        self.assertEquals(200, response.status_code)
        response = self.client.post(reverse('channels.channel_create_viber'), dict(name="Macklemore"))

        # should create a new viber channel, but without an address
        channel = Channel.objects.get()

        self.assertEqual(channel.address, Channel.VIBER_NO_SERVICE_ID)
        self.assertIsNone(channel.country.code)
        self.assertEqual(channel.name, "Macklemore")
        self.assertEquals(Channel.TYPE_VIBER, channel.channel_type)

        # we should be redirecting to the claim page to enter in our service id
        claim_url = reverse('channels.channel_claim_viber', args=[channel.id])
        self.assertRedirect(response, claim_url)

        response = self.client.get(claim_url)

        self.assertContains(response, reverse('handlers.viber_handler', args=['status', channel.uuid]))
        self.assertContains(response, reverse('handlers.viber_handler', args=['receive', channel.uuid]))

        # going to our account home should link to our claim page
        response = self.client.get(reverse('orgs.org_home'))
        self.assertContains(response, claim_url)

        # ok, enter our service id
        response = self.client.post(claim_url, dict(service_id=1001))

        # refetch our channel
        channel.refresh_from_db()

        # should now have an address
        self.assertEqual(channel.address, '1001')

        config_url = reverse('channels.channel_configuration', args=[channel.pk])
        self.assertRedirect(response, config_url)

        response = self.client.get(config_url)

        self.assertContains(response, reverse('handlers.viber_handler', args=['status', channel.uuid]))
        self.assertContains(response, reverse('handlers.viber_handler', args=['receive', channel.uuid]))

        # once claimed, account page should go to read page
        response = self.client.get(reverse('orgs.org_home'))
        self.assertContains(response, reverse('channels.channel_read', args=[channel.uuid]))

    def test_claim_chikka(self):
        Channel.objects.all().delete()
        self.login(self.admin)

        response = self.client.get(reverse('channels.channel_claim_chikka'))
        self.assertEquals(200, response.status_code)
        self.assertEquals(response.context['view'].get_country({}), 'Philippines')

        post_data = response.context['form'].initial

        post_data['number'] = '5259'
        post_data['username'] = 'chikka'
        post_data['password'] = 'password'

        response = self.client.post(reverse('channels.channel_claim_chikka'), post_data)

        channel = Channel.objects.get()

        self.assertEquals('chikka', channel.config_json()[Channel.CONFIG_USERNAME])
        self.assertEquals('password', channel.config_json()[Channel.CONFIG_PASSWORD])
        self.assertEquals('5259', channel.address)
        self.assertEquals('PH', channel.country)
        self.assertEquals(Channel.TYPE_CHIKKA, channel.channel_type)

        config_url = reverse('channels.channel_configuration', args=[channel.pk])
        self.assertRedirect(response, config_url)

        response = self.client.get(config_url)
        self.assertEquals(200, response.status_code)

        self.assertContains(response, reverse('handlers.chikka_handler', args=[channel.uuid]))

    def test_claim_junebug(self):
        Channel.objects.all().delete()
        self.login(self.admin)

        response = self.client.get(reverse('channels.channel_claim_junebug'))
        self.assertEquals(200, response.status_code)

        post_data = {
            "channel_type": Channel.TYPE_JUNEBUG,
            "country": "ZA",
            "number": "+273454325324",
            "url": "http://example.com/messages.json",
            "username": "foo",
            "password": "bar",
        }

        response = self.client.post(reverse('channels.channel_claim_junebug'), post_data)

        channel = Channel.objects.get()

        self.assertEquals(channel.country, post_data['country'])
        self.assertEquals(channel.address, post_data['number'])
        self.assertEquals(channel.config_json()['send_url'], post_data['url'])
        self.assertEquals(channel.config_json()['username'], post_data['username'])
        self.assertEquals(channel.config_json()['password'], post_data['password'])
        self.assertEquals(channel.channel_type, Channel.TYPE_JUNEBUG)
        self.assertEquals(channel.role, Channel.DEFAULT_ROLE)

        config_url = reverse('channels.channel_configuration', args=[channel.pk])
        self.assertRedirect(response, config_url)

        response = self.client.get(config_url)
        self.assertEquals(200, response.status_code)

        self.assertContains(response, reverse('handlers.junebug_handler', args=['inbound', channel.uuid]))

    def test_claim_junebug_ussd(self):
        Channel.objects.all().delete()
        self.login(self.admin)

        response = self.client.get(reverse('channels.channel_claim_junebug'))
        self.assertEquals(200, response.status_code)

        post_data = {
            "channel_type": Channel.TYPE_JUNEBUG_USSD,
            "country": "ZA",
            "number": "+273454325324",
            "url": "http://example.com/messages.json",
            "username": "foo",
            "password": "bar",
        }

        response = self.client.post(reverse('channels.channel_claim_junebug'), post_data)

        channel = Channel.objects.get()
        self.assertEquals(channel.channel_type, Channel.TYPE_JUNEBUG_USSD)
        self.assertEquals(channel.role, Channel.ROLE_USSD)

    def test_claim_vumi_ussd(self):
        Channel.objects.all().delete()
        self.login(self.admin)

        response = self.client.get(reverse('channels.channel_claim_vumi_ussd'))
        self.assertEquals(200, response.status_code)

        post_data = {
            "country": "ZA",
            "number": "+273454325324",
            "account_key": "account1",
            "conversation_key": "conversation1",
        }

        response = self.client.post(reverse('channels.channel_claim_vumi_ussd'), post_data)

        channel = Channel.objects.get()

        self.assertTrue(uuid.UUID(channel.config_json()['access_token'], version=4))
        self.assertEquals(channel.country, post_data['country'])
        self.assertEquals(channel.address, post_data['number'])
        self.assertEquals(channel.config_json()['account_key'], post_data['account_key'])
        self.assertEquals(channel.config_json()['conversation_key'], post_data['conversation_key'])
        self.assertEquals(channel.config_json()['api_url'], Channel.VUMI_GO_API_URL)
        self.assertEquals(channel.channel_type, Channel.TYPE_VUMI_USSD)
        self.assertEquals(channel.role, Channel.ROLE_USSD)

        config_url = reverse('channels.channel_configuration', args=[channel.pk])
        self.assertRedirect(response, config_url)

        response = self.client.get(config_url)
        self.assertEquals(200, response.status_code)

        self.assertContains(response, reverse('handlers.vumi_handler', args=['receive', channel.uuid]))
        self.assertContains(response, reverse('handlers.vumi_handler', args=['event', channel.uuid]))

    def test_claim_vumi_ussd_custom_api(self):
        Channel.objects.all().delete()
        self.login(self.admin)

        response = self.client.get(reverse('channels.channel_claim_vumi_ussd'))
        self.assertEquals(200, response.status_code)

        post_data = {
            "country": "ZA",
            "number": "+273454325324",
            "account_key": "account1",
            "conversation_key": "conversation1",
            "api_url": "http://custom.api.url"
        }

        response = self.client.post(reverse('channels.channel_claim_vumi_ussd'), post_data)

        channel = Channel.objects.get()

        self.assertTrue(uuid.UUID(channel.config_json()['access_token'], version=4))
        self.assertEquals(channel.country, post_data['country'])
        self.assertEquals(channel.address, post_data['number'])
        self.assertEquals(channel.config_json()['account_key'], post_data['account_key'])
        self.assertEquals(channel.config_json()['conversation_key'], post_data['conversation_key'])
        self.assertEquals(channel.config_json()['api_url'], "http://custom.api.url")
        self.assertEquals(channel.channel_type, Channel.TYPE_VUMI_USSD)
        self.assertEquals(channel.role, Channel.ROLE_USSD)

    @override_settings(SEND_EMAILS=True)
    def test_disconnected_alert(self):
        # set our last seen to a while ago
        self.channel.alert_email = 'fred@unicef.org'
        self.channel.last_seen = timezone.now() - timedelta(minutes=40)
        self.channel.save()

        check_channels_task()

        # should have created one alert
        alert = Alert.objects.get()
        self.assertEquals(self.channel, alert.channel)
        self.assertEquals(Alert.TYPE_DISCONNECTED, alert.alert_type)
        self.assertFalse(alert.ended_on)

        self.assertTrue(len(mail.outbox) == 1)
        template = 'channels/email/disconnected_alert.txt'
        context = dict(org=self.channel.org, channel=self.channel, now=timezone.now(),
                       branding=self.channel.org.get_branding(),
                       last_seen=self.channel.last_seen, sync=alert.sync_event)

        text_template = loader.get_template(template)
        text = text_template.render(Context(context))

        self.assertEquals(mail.outbox[0].body, text)

        # call it again
        check_channels_task()

        # still only one alert
        self.assertEquals(1, Alert.objects.all().count())
        self.assertTrue(len(mail.outbox) == 1)

        # ok, let's have the channel show up again
        self.channel.last_seen = timezone.now() + timedelta(minutes=5)
        self.channel.save()

        check_channels_task()

        # still only one alert, but it is now ended
        alert = Alert.objects.get()
        self.assertTrue(alert.ended_on)
        self.assertTrue(len(mail.outbox) == 2)
        template = 'channels/email/connected_alert.txt'
        context = dict(org=self.channel.org, channel=self.channel, now=timezone.now(),
                       branding=self.channel.org.get_branding(),
                       last_seen=self.channel.last_seen, sync=alert.sync_event)

        text_template = loader.get_template(template)
        text = text_template.render(Context(context))

        self.assertEquals(mail.outbox[1].body, text)

    def test_m3tech(self):
        Channel.objects.all().delete()

        self.login(self.admin)

        # try to claim a channel
        response = self.client.get(reverse('channels.channel_claim_m3tech'))
        post_data = response.context['form'].initial

        post_data['country'] = 'PK'
        post_data['number'] = '250788123123'
        post_data['username'] = 'user1'
        post_data['password'] = 'pass1'

        response = self.client.post(reverse('channels.channel_claim_m3tech'), post_data)

        channel = Channel.objects.get()

        self.assertEquals('PK', channel.country)
        self.assertEquals(post_data['username'], channel.config_json()['username'])
        self.assertEquals(post_data['password'], channel.config_json()['password'])
        self.assertEquals('+250788123123', channel.address)
        self.assertEquals(Channel.TYPE_M3TECH, channel.channel_type)

        config_url = reverse('channels.channel_configuration', args=[channel.pk])
        self.assertRedirect(response, config_url)

        response = self.client.get(config_url)
        self.assertEquals(200, response.status_code)

        self.assertContains(response, reverse('handlers.m3tech_handler', args=['received', channel.uuid]))
        self.assertContains(response, reverse('handlers.m3tech_handler', args=['sent', channel.uuid]))
        self.assertContains(response, reverse('handlers.m3tech_handler', args=['failed', channel.uuid]))
        self.assertContains(response, reverse('handlers.m3tech_handler', args=['delivered', channel.uuid]))

    def test_infobip(self):
        Channel.objects.all().delete()

        self.login(self.admin)

        # try to claim a channel
        response = self.client.get(reverse('channels.channel_claim_infobip'))
        post_data = response.context['form'].initial

        post_data['country'] = 'NI'
        post_data['number'] = '250788123123'
        post_data['username'] = 'user1'
        post_data['password'] = 'pass1'

        response = self.client.post(reverse('channels.channel_claim_infobip'), post_data)

        channel = Channel.objects.get()

        self.assertEquals('NI', channel.country)
        self.assertEquals(post_data['username'], channel.config_json()['username'])
        self.assertEquals(post_data['password'], channel.config_json()['password'])
        self.assertEquals('+250788123123', channel.address)
        self.assertEquals('IB', channel.channel_type)

        config_url = reverse('channels.channel_configuration', args=[channel.pk])
        self.assertRedirect(response, config_url)

        response = self.client.get(config_url)
        self.assertEquals(200, response.status_code)

        self.assertContains(response, reverse('handlers.infobip_handler', args=['received', channel.uuid]))
        self.assertContains(response, reverse('handlers.infobip_handler', args=['delivered', channel.uuid]))

    @override_settings(SEND_EMAILS=True)
    def test_sms_alert(self):
        contact = self.create_contact("John Doe", '123')

        # create a message from two hours ago
        one_hour_ago = timezone.now() - timedelta(hours=1)
        two_hours_ago = timezone.now() - timedelta(hours=2)
        three_hours_ago = timezone.now() - timedelta(hours=3)
        four_hours_ago = timezone.now() - timedelta(hours=4)
        five_hours_ago = timezone.now() - timedelta(hours=5)
        six_hours_ago = timezone.now() - timedelta(hours=6)

        msg1 = self.create_msg(text="Message One", contact=contact, created_on=five_hours_ago, status='Q')

        # make sure our channel has been seen recently
        self.channel.last_seen = timezone.now()
        self.channel.alert_email = 'fred@unicef.org'
        self.channel.org = self.org
        self.channel.save()

        # ok check on our channel
        check_channels_task()

        # we don't have  successfully sent message and we have an alert and only one
        self.assertEquals(Alert.objects.all().count(), 1)

        alert = Alert.objects.get()
        self.assertEquals(self.channel, alert.channel)
        self.assertEquals(Alert.TYPE_SMS, alert.alert_type)
        self.assertFalse(alert.ended_on)
        self.assertTrue(len(mail.outbox) == 1)

        # let's end the alert
        alert = Alert.objects.all()[0]
        alert.ended_on = six_hours_ago
        alert.save()

        dany = self.create_contact("Dany Craig", "765")

        # let have a recent sent message
        sent_msg = self.create_msg(text="SENT Message", contact=dany, created_on=four_hours_ago, sent_on=one_hour_ago, status='D')

        # ok check on our channel
        check_channels_task()

        # if latest_sent_message is after our queued message no alert is created
        self.assertEquals(Alert.objects.all().count(), 1)

        # consider the sent message was sent before our queued msg
        sent_msg.sent_on = three_hours_ago
        sent_msg.save()

        msg1.delete()
        msg1 = self.create_msg(text="Message One", contact=contact, created_on=two_hours_ago, status='Q')

        # check our channel again
        check_channels_task()

        #  no new alert created because we sent one in the past hour
        self.assertEquals(Alert.objects.all().count(), 1)

        sent_msg.sent_on = six_hours_ago
        sent_msg.save()

        alert = Alert.objects.all()[0]
        alert.created_on = six_hours_ago
        alert.save()

        # check our channel again
        check_channels_task()

        # this time we have a new alert and should create only one
        self.assertEquals(Alert.objects.all().count(), 2)

        # get the alert which is not ended
        alert = Alert.objects.get(ended_on=None)
        self.assertEquals(self.channel, alert.channel)
        self.assertEquals(Alert.TYPE_SMS, alert.alert_type)
        self.assertFalse(alert.ended_on)
        self.assertTrue(len(mail.outbox) == 2)

        # run again, nothing should change
        check_channels_task()

        alert = Alert.objects.get(ended_on=None)
        self.assertFalse(alert.ended_on)
        self.assertTrue(len(mail.outbox) == 2)

        # fix our message
        msg1.status = 'D'
        msg1.save()

        # run again, our alert should end
        check_channels_task()

        # still only one alert though, and no new email sent, alert must not be ended before one hour
        alert = Alert.objects.all().latest('ended_on')
        self.assertTrue(alert.ended_on)
        self.assertTrue(len(mail.outbox) == 2)


class ChannelCountTest(TembaTest):

    def assertDailyCount(self, channel, assert_count, count_type, day):
        calculated_count = ChannelCount.get_day_count(channel, count_type, day)
        self.assertEquals(assert_count, calculated_count)

    def test_daily_counts(self):
        # test that messages to test contacts aren't counted
        self.admin.set_org(self.org)
        test_contact = Contact.get_test_contact(self.admin)
        Msg.create_outgoing(self.org, self.admin, test_contact, "Test Message", channel=self.channel)

        # no channel counts
        self.assertFalse(ChannelCount.objects.all())

        # real contact, but no channel
        Msg.create_incoming(None, 'tel:+250788111222', "Test Message", org=self.org)

        # still no channel counts
        self.assertFalse(ChannelCount.objects.all())

        # incoming msg with a channel
        msg = Msg.create_incoming(self.channel, 'tel:+250788111222', "Test Message", org=self.org)
        self.assertDailyCount(self.channel, 1, ChannelCount.INCOMING_MSG_TYPE, msg.created_on.date())

        # insert another
        msg = Msg.create_incoming(self.channel, 'tel:+250788111222', "Test Message", org=self.org)
        self.assertDailyCount(self.channel, 2, ChannelCount.INCOMING_MSG_TYPE, msg.created_on.date())

        # squash our counts
        squash_channelcounts()

        # same count
        self.assertDailyCount(self.channel, 2, ChannelCount.INCOMING_MSG_TYPE, msg.created_on.date())

        # and only one channel count
        self.assertEquals(ChannelCount.objects.all().count(), 1)

        # deleting a message doesn't decrement the count
        msg.delete()
        self.assertDailyCount(self.channel, 2, ChannelCount.INCOMING_MSG_TYPE, msg.created_on.date())

        ChannelCount.objects.all().delete()

        # ok, test outgoing now
        real_contact = Contact.get_or_create(self.org, self.admin, urns=['tel:+250788111222'])
        msg = Msg.create_outgoing(self.org, self.admin, real_contact, "Real Message", channel=self.channel)
        log = ChannelLog.objects.create(channel=self.channel, msg=msg, description="Unable to send", is_error=True)

        # squash our counts
        squash_channelcounts()

        self.assertDailyCount(self.channel, 1, ChannelCount.OUTGOING_MSG_TYPE, msg.created_on.date())
        self.assertEqual(ChannelCount.objects.filter(count_type=ChannelCount.SUCCESS_LOG_TYPE).count(), 0)
        self.assertEqual(ChannelCount.objects.filter(count_type=ChannelCount.ERROR_LOG_TYPE).count(), 1)

        # delete our log, should decrement our count
        log.delete()
        self.assertEqual(0, self.channel.get_count([ChannelCount.ERROR_LOG_TYPE]))

        # deleting a message doesn't decrement the count
        msg.delete()
        self.assertDailyCount(self.channel, 1, ChannelCount.OUTGOING_MSG_TYPE, msg.created_on.date())

        ChannelCount.objects.all().delete()

        # incoming IVR
        msg = Msg.create_incoming(self.channel, 'tel:+250788111222',
                                  "Test Message", org=self.org, msg_type=IVR)
        self.assertDailyCount(self.channel, 1, ChannelCount.INCOMING_IVR_TYPE, msg.created_on.date())

        # delete it, should be gone now
        msg.delete()
        self.assertDailyCount(self.channel, 1, ChannelCount.INCOMING_IVR_TYPE, msg.created_on.date())

        ChannelCount.objects.all().delete()

        # outgoing ivr
        msg = Msg.create_outgoing(self.org, self.admin, real_contact, "Real Voice",
                                  channel=self.channel, msg_type=IVR)
        self.assertDailyCount(self.channel, 1, ChannelCount.OUTGOING_IVR_TYPE, msg.created_on.date())

        # delete it, should be gone now
        msg.delete()
        self.assertDailyCount(self.channel, 1, ChannelCount.OUTGOING_IVR_TYPE, msg.created_on.date())


class AfricasTalkingTest(TembaTest):

    def setUp(self):
        super(AfricasTalkingTest, self).setUp()

        self.channel.delete()
        self.channel = Channel.create(self.org, self.user, 'KE', 'AT', None, '+250788123123',
                                      config=dict(username='at-user', api_key='africa-key'),
                                      uuid='00000000-0000-0000-0000-000000001234')

    def test_delivery(self):
        # ok, what happens with an invalid uuid?
        post_data = dict(id="external1", status="Success")
        response = self.client.post(reverse('handlers.africas_talking_handler', args=['delivery', 'not-real-uuid']), post_data)
        self.assertEquals(404, response.status_code)

        # ok, try with a valid uuid, but invalid message id
        delivery_url = reverse('handlers.africas_talking_handler', args=['delivery', self.channel.uuid])
        response = self.client.post(delivery_url, post_data)
        self.assertEquals(404, response.status_code)

        # requires posts
        delivery_url = reverse('handlers.africas_talking_handler', args=['delivery', self.channel.uuid])
        response = self.client.get(delivery_url, post_data)
        self.assertEquals(400, response.status_code)

        # missing status
        del post_data['status']
        response = self.client.post(delivery_url, post_data)
        self.assertEquals(400, response.status_code)

        # ok, lets create an outgoing message to update
        joe = self.create_contact("Joe Biden", "+254788383383")
        msg = joe.send("Hey Joe, it's Obama, pick up!", self.admin)
        msg.external_id = "external1"
        msg.save(update_fields=('external_id',))

        def assertStatus(sms, post_status, assert_status):
            post_data['status'] = post_status
            response = self.client.post(delivery_url, post_data)
            self.assertEquals(200, response.status_code)
            sms = Msg.objects.get(pk=sms.id)
            self.assertEquals(assert_status, sms.status)

        assertStatus(msg, 'Success', DELIVERED)
        assertStatus(msg, 'Sent', SENT)
        assertStatus(msg, 'Buffered', SENT)
        assertStatus(msg, 'Failed', FAILED)
        assertStatus(msg, 'Rejected', FAILED)

    def test_callback(self):
        post_data = {'from': "0788123123", 'text': "Hello World"}
        callback_url = reverse('handlers.africas_talking_handler', args=['callback', self.channel.uuid])

        # missing test data
        response = self.client.post(callback_url, dict())
        self.assertEquals(400, response.status_code)

        response = self.client.post(callback_url, post_data)
        self.assertEquals(200, response.status_code)

        # load our message
        msg = Msg.objects.get()
        self.assertEquals("+254788123123", msg.contact.get_urn(TEL_SCHEME).path)
        self.assertEquals(INCOMING, msg.direction)
        self.assertEquals(self.org, msg.org)
        self.assertEquals(self.channel, msg.channel)
        self.assertEquals("Hello World", msg.text)

    def test_send(self):
        joe = self.create_contact("Joe", "+250788383383")
        msg = joe.send("Test message", self.admin, trigger_send=False)

        try:
            settings.SEND_MESSAGES = True

            with patch('requests.post') as mock:
                mock.return_value = MockResponse(200, json.dumps(dict(SMSMessageData=dict(Recipients=[dict(messageId='msg1', status='Success')]))))

                # manually send it off
                Channel.send_message(dict_to_struct('MsgStruct', msg.as_task_json()))

                # check the status of the message is now sent
                msg.refresh_from_db()
                self.assertEquals(SENT, msg.status)
                self.assertTrue(msg.sent_on)
                self.assertEquals('msg1', msg.external_id)

                # check that our from was set
                self.assertEquals(self.channel.address, mock.call_args[1]['data']['from'])

                self.clear_cache()

            with patch('requests.post') as mock:
                mock.return_value = MockResponse(200, json.dumps(
                    dict(SMSMessageData=dict(Recipients=[dict(messageId='msg1', status='Could Not Send')]))))

                # manually send it off
                Channel.send_message(dict_to_struct('MsgStruct', msg.as_task_json()))

                # check the status of the message is now sent
                msg.refresh_from_db()
                self.assertEquals(ERRORED, msg.status)

                self.assertEquals(1, msg.error_count)
                self.assertTrue(msg.next_attempt)

                self.clear_cache()

            # test with a non-dedicated shortcode
            self.channel.config = json.dumps(dict(username='at-user', api_key='africa-key', is_shared=True))
            self.channel.save()

            with patch('requests.post') as mock:
                mock.return_value = MockResponse(200, json.dumps(dict(SMSMessageData=dict(Recipients=[dict(messageId='msg1', status='Success')]))))

                # manually send it off
                Channel.send_message(dict_to_struct('MsgStruct', msg.as_task_json()))

                # assert we didn't send the short code in our data
                self.assertTrue('from' not in mock.call_args[1]['data'])
                self.clear_cache()

            with patch('requests.post') as mock:
                mock.return_value = MockResponse(400, "Error", method='POST')

                # manually send it off
                Channel.send_message(dict_to_struct('MsgStruct', msg.as_task_json()))

                # message should be marked as an error
                msg.refresh_from_db()
                self.assertEquals(ERRORED, msg.status)
                self.assertEquals(2, msg.error_count)
                self.assertTrue(msg.next_attempt)

            with patch('requests.post') as mock:
                mock.side_effect = Exception('Kaboom!')

                # manually send it off
                Channel.send_message(dict_to_struct('MsgStruct', msg.as_task_json()))

                # message should be marked as an error
                msg.refresh_from_db()
                self.assertEquals(FAILED, msg.status)
                self.assertEquals(2, msg.error_count)
                self.assertTrue(msg.next_attempt)

                self.assertFalse(ChannelLog.objects.filter(description__icontains="local variable 'response' "
                                                                                  "referenced before assignment"))

        finally:
            settings.SEND_MESSAGES = False

    def test_send_media(self):
        joe = self.create_contact("Joe", "+250788383383")
        msg = joe.send("Test message", self.admin, trigger_send=False, media='image/jpeg:https://example.com/attachments/pic.jpg')

        try:
            settings.SEND_MESSAGES = True

            with patch('requests.post') as mock:
                mock.return_value = MockResponse(200, json.dumps(dict(SMSMessageData=dict(Recipients=[dict(messageId='msg1', status='Success')]))))

                # manually send it off
                Channel.send_message(dict_to_struct('MsgStruct', msg.as_task_json()))

                # check the status of the message is now sent
                msg.refresh_from_db()
                self.assertEquals(SENT, msg.status)
                self.assertTrue(msg.sent_on)
                self.assertEquals('msg1', msg.external_id)

                # check that our from was set
                self.assertEquals(self.channel.address, mock.call_args[1]['data']['from'])
                self.assertEqual(mock.call_args[1]['data']['message'],
                                 "Test message\nhttps://example.com/attachments/pic.jpg")

                self.clear_cache()
        finally:
            settings.SEND_MESSAGES = False


class RedRabbitTest(TembaTest):

    def setUp(self):
        super(RedRabbitTest, self).setUp()

        self.channel.delete()
        self.channel = Channel.create(self.org, self.user, 'BR', 'RR', None, '+250788123123', scheme='tel',
                                      config={Channel.CONFIG_USERNAME: 'username', Channel.CONFIG_PASSWORD: 'password'},
                                      uuid='00000000-0000-0000-0000-000000001234')

    def test_send(self):
        joe = self.create_contact("Joe", "+250788383383")
        msg = joe.send("Test message", self.admin, trigger_send=False)

        with self.settings(SEND_MESSAGES=True):
            with patch('requests.get') as mock:
                mock.return_value = MockResponse(200, "Sent")
                Channel.send_message(dict_to_struct('MsgStruct', msg.as_task_json()))
                self.assertEqual(mock.call_args[0][0], 'http://http1.javna.com/epicenter/GatewaySendG.asp')
                self.assertTrue('Msgtyp' not in mock.call_args[1]['params'])

        self.clear_cache()

        # > 160 chars
        msg.text += "x" * 170
        with self.settings(SEND_MESSAGES=True):
            with patch('requests.get') as mock:
                mock.return_value = MockResponse(200, "Sent")
                Channel.send_message(dict_to_struct('MsgStruct', msg.as_task_json()))
                self.assertEqual(mock.call_args[0][0], 'http://http1.javna.com/epicenter/GatewaySendG.asp')
                self.assertEqual(5, mock.call_args[1]['params']['Msgtyp'])

        self.clear_cache()

        # unicode
        msg.text = "التوطين"
        with self.settings(SEND_MESSAGES=True):
            with patch('requests.get') as mock:
                mock.return_value = MockResponse(200, "Sent")
                Channel.send_message(dict_to_struct('MsgStruct', msg.as_task_json()))
                self.assertEqual(mock.call_args[0][0], 'http://http1.javna.com/epicenter/GatewaySendG.asp')
                self.assertEqual(9, mock.call_args[1]['params']['Msgtyp'])

        self.clear_cache()

        # unicode > 1 msg
        msg.text += "x" * 80
        with self.settings(SEND_MESSAGES=True):
            with patch('requests.get') as mock:
                mock.return_value = MockResponse(200, "Sent")
                Channel.send_message(dict_to_struct('MsgStruct', msg.as_task_json()))
                Channel.send_message(dict_to_struct('MsgStruct', msg.as_task_json()))
                self.assertEqual(mock.call_args[0][0], 'http://http1.javna.com/epicenter/GatewaySendG.asp')
                self.assertEqual(10, mock.call_args[1]['params']['Msgtyp'])


class ExternalTest(TembaTest):

    def setUp(self):
        super(ExternalTest, self).setUp()

        self.channel.delete()
        self.channel = Channel.create(self.org, self.user, 'BR', 'EX', None, '+250788123123', scheme='tel',
                                      config={Channel.CONFIG_SEND_URL: 'http://foo.com/send', Channel.CONFIG_SEND_METHOD: 'POST'},
                                      uuid='00000000-0000-0000-0000-000000001234')

    def test_status(self):
        # try with an invalid channel
        response = self.client.post(reverse('handlers.external_handler', args=['sent', 'not-real-uuid']), dict(id="-1"))
        self.assertEqual(response.status_code, 400)

        delivery_url = reverse('handlers.external_handler', args=['sent', self.channel.uuid])
        joe = self.create_contact("Joe Biden", "+254788383383")

        # try with missing message id
        response = self.client.post(delivery_url, {})
        self.assertEqual(response.status_code, 400)

        # try with an invalid message id
        response = self.client.post(delivery_url, {'id': -1234})
        self.assertEqual(response.status_code, 400)

        # try with an incoming message id
        incoming = self.create_msg(direction='I', contact=joe, text="It's me")
        response = self.client.post(delivery_url, {'id': incoming.id})
        self.assertEqual(response.status_code, 400)

        # ok, lets create an outgoing message to update
        msg = joe.send("Hey Joe, it's Obama, pick up!", self.admin)
        payload = {'id': msg.id}

        def assertStatus(sms, status, assert_status):
            resp = self.client.post(reverse('handlers.external_handler', args=[status, self.channel.uuid]), payload)
            self.assertEquals(200, resp.status_code)
            sms = Msg.objects.get(pk=sms.id)
            self.assertEquals(assert_status, sms.status)

        assertStatus(msg, 'delivered', DELIVERED)
        assertStatus(msg, 'sent', SENT)
        assertStatus(msg, 'failed', FAILED)

        # check when called with phone number rather than UUID
        response = self.client.post(reverse('handlers.external_handler', args=['sent', '250788123123']), {'id': msg.pk})
        self.assertEquals(200, response.status_code)
        msg.refresh_from_db()
        self.assertEqual(msg.status, SENT)

    def test_receive(self):
        data = {'from': '5511996458779', 'text': 'Hello World!'}
        callback_url = reverse('handlers.external_handler', args=['received', self.channel.uuid])
        response = self.client.post(callback_url, data)

        self.assertEquals(200, response.status_code)

        # load our message
        msg = Msg.objects.get()
        self.assertEquals("+5511996458779", msg.contact.get_urn(TEL_SCHEME).path)
        self.assertEquals(INCOMING, msg.direction)
        self.assertEquals(self.org, msg.org)
        self.assertEquals(self.channel, msg.channel)
        self.assertEquals("Hello World!", msg.text)

        data = {'from': "", 'text': "Hi there"}
        response = self.client.post(callback_url, data)

        self.assertEquals(400, response.status_code)

        Msg.objects.all().delete()

        # receive with a date
        data = {'from': '5511996458779', 'text': 'Hello World!', 'date': '2012-04-23T18:25:43.511Z'}
        callback_url = reverse('handlers.external_handler', args=['received', self.channel.uuid])
        response = self.client.post(callback_url, data)

        self.assertEquals(200, response.status_code)

        # load our message, make sure the date was saved properly
        msg = Msg.objects.get()
        self.assertEquals(2012, msg.sent_on.year)
        self.assertEquals(18, msg.sent_on.hour)

    def test_receive_external(self):
        self.channel.scheme = 'ext'
        self.channel.save()

        data = {'from': 'lynch24', 'text': 'Beast Mode!'}
        callback_url = reverse('handlers.external_handler', args=['received', self.channel.uuid])
        response = self.client.post(callback_url, data)

        self.assertEquals(200, response.status_code)

        # check our message
        msg = Msg.objects.get()
        self.assertEquals('lynch24', msg.contact.get_urn(EXTERNAL_SCHEME).path)
        self.assertEquals(INCOMING, msg.direction)
        self.assertEquals(self.org, msg.org)
        self.assertEquals(self.channel, msg.channel)
        self.assertEquals('Beast Mode!', msg.text)

    def test_send_replacement(self):
        joe = self.create_contact("Joe", "+250788383383")
        msg = joe.send("Test message", self.admin, trigger_send=False)

        self.channel.config = json.dumps({Channel.CONFIG_SEND_URL: 'http://foo.com/send&text={{text}}&to={{to_no_plus}}',
                                          Channel.CONFIG_SEND_METHOD: 'GET'})
        self.channel.save()

        with self.settings(SEND_MESSAGES=True):
            with patch('requests.get') as mock:
                mock.return_value = MockResponse(200, "Sent")
                Channel.send_message(dict_to_struct('MsgStruct', msg.as_task_json()))
                self.assertEqual(mock.call_args[0][0], 'http://foo.com/send&text=Test+message&to=250788383383')

        self.channel.config = json.dumps({Channel.CONFIG_SEND_URL: 'http://foo.com/send',
                                          Channel.CONFIG_SEND_METHOD: 'POST'})
        self.channel.save()
        self.clear_cache()

        with self.settings(SEND_MESSAGES=True):
            with patch('requests.post') as mock:
                mock.return_value = MockResponse(200, "Sent")
                Channel.send_message(dict_to_struct('MsgStruct', msg.as_task_json()))
                self.assertEqual(mock.call_args[0][0], 'http://foo.com/send')
                self.assertEqual(mock.call_args[1]['data'], 'id=%d&text=Test+message&to=%%2B250788383383&to_no_plus=250788383383&'
                                                            'from=%%2B250788123123&from_no_plus=250788123123&'
                                                            'channel=%d' % (msg.id, self.channel.id))

        self.channel.config = json.dumps({Channel.CONFIG_SEND_URL: 'http://foo.com/send',
                                          Channel.CONFIG_SEND_BODY: '{ "text": {{text}}, "to": {{to_no_plus}} }',
                                          Channel.CONFIG_CONTENT_TYPE: Channel.CONTENT_TYPE_JSON,
                                          Channel.CONFIG_SEND_METHOD: 'PUT'})

        self.channel.save()
        self.clear_cache()

        with self.settings(SEND_MESSAGES=True):
            with patch('requests.put') as mock:
                mock.return_value = MockResponse(200, "Sent")
                Channel.send_message(dict_to_struct('MsgStruct', msg.as_task_json()))
                self.assertEqual(mock.call_args[0][0], 'http://foo.com/send')
                self.assertEqual(mock.call_args[1]['data'], '{ "text": "Test message", "to": "250788383383" }')
                self.assertEqual(mock.call_args[1]['headers']['Content-Type'], "application/json")

        self.channel.config = json.dumps({Channel.CONFIG_SEND_URL: 'http://foo.com/send',
                                          Channel.CONFIG_SEND_BODY: 'text={{text}}&to={{to_no_plus}}',
                                          Channel.CONFIG_SEND_METHOD: 'POST',
                                          Channel.CONFIG_MAX_LENGTH: 320})

        msg.text = "A" * 180
        msg.save()
        self.channel.save()
        self.clear_cache()

        with self.settings(SEND_MESSAGES=True):
            with patch('requests.post') as mock:
                mock.return_value = MockResponse(200, "Sent")
                Channel.send_message(dict_to_struct('MsgStruct', msg.as_task_json()))
                self.assertEqual(mock.call_args[0][0], 'http://foo.com/send')
                self.assertEqual(mock.call_args[1]['data'], 'text=' + msg.text + '&to=250788383383')

        self.channel.config = json.dumps({Channel.CONFIG_SEND_URL: 'http://foo.com/send',
                                          Channel.CONFIG_SEND_BODY: '<msg><text>{{text}}</text><to>{{to_no_plus}}</to></msg>',
                                          Channel.CONFIG_CONTENT_TYPE: Channel.CONTENT_TYPE_XML,
                                          Channel.CONFIG_SEND_METHOD: 'PUT'})
        self.channel.save()

        arabic = "التوطين"
        msg.text = arabic
        msg.save()
        self.clear_cache()

        with self.settings(SEND_MESSAGES=True):
            with patch('requests.put') as mock:
                mock.return_value = MockResponse(200, "Sent")
                Channel.send_message(dict_to_struct('MsgStruct', msg.as_task_json()))
                self.assertEqual(mock.call_args[0][0], 'http://foo.com/send')
                self.assertEqual(mock.call_args[1]['data'], '<msg><text>التوطين</text><to>250788383383</to></msg>'.encode('utf8'))
                self.assertEqual(mock.call_args[1]['headers']['Content-Type'], Channel.CONTENT_TYPES[Channel.CONTENT_TYPE_XML])

    def test_send(self):
        joe = self.create_contact("Joe", "+250788383383")
        msg = joe.send("Test message", self.admin, trigger_send=False)

        try:
            settings.SEND_MESSAGES = True

            with patch('requests.post') as mock:
                mock.return_value = MockResponse(200, "Sent")

                # manually send it off
                Channel.send_message(dict_to_struct('MsgStruct', msg.as_task_json()))

                # check the status of the message is now sent
                msg.refresh_from_db()
                self.assertEquals(WIRED, msg.status)
                self.assertTrue(msg.sent_on)

                self.assertTrue("text=Test+message" in mock.call_args[1]['data'])

                self.clear_cache()

            with patch('requests.post') as mock:
                mock.return_value = MockResponse(400, "Error")

                # manually send it off
                Channel.send_message(dict_to_struct('MsgStruct', msg.as_task_json()))

                # message should be marked as an error
                msg.refresh_from_db()
                self.assertEquals(ERRORED, msg.status)
                self.assertEquals(1, msg.error_count)
                self.assertTrue(msg.next_attempt)

            with patch('requests.post') as mock:
                mock.side_effect = Exception('Kaboom!')

                # manually send it off
                Channel.send_message(dict_to_struct('MsgStruct', msg.as_task_json()))

                # message should be marked as an error
                msg.refresh_from_db()
                self.assertEquals(ERRORED, msg.status)
                self.assertEquals(2, msg.error_count)
                self.assertTrue(msg.next_attempt)

                self.assertFalse(ChannelLog.objects.filter(description__icontains="local variable 'response' "
                                                                                  "referenced before assignment"))

        finally:
            settings.SEND_MESSAGES = False

        # view the log item for our send
        self.login(self.admin)
        log_item = ChannelLog.objects.all().order_by('created_on').first()
        response = self.client.get(reverse('channels.channellog_read', args=[log_item.pk]))
        self.assertEquals(response.context['object'].description, 'Successfully delivered')

        # make sure we can't see it as anon
        self.org.is_anon = True
        self.org.save()

        response = self.client.get(reverse('channels.channellog_read', args=[log_item.pk]))
        self.assertEquals(302, response.status_code)

        # change our admin to be a CS rep, see if they can see the page
        self.admin.groups.add(Group.objects.get(name='Customer Support'))
        response = self.client.get(reverse('channels.channellog_read', args=[log_item.pk]))
        self.assertEquals(response.context['object'].description, 'Successfully delivered')

    def test_send_media(self):
        joe = self.create_contact("Joe", "+250788383383")
        msg = joe.send("Test message", self.admin, trigger_send=False, media='image/jpeg:https://example.com/attachments/pic.jpg')

        try:
            settings.SEND_MESSAGES = True

            with patch('requests.post') as mock:
                mock.return_value = MockResponse(200, "Sent")

                # manually send it off
                Channel.send_message(dict_to_struct('MsgStruct', msg.as_task_json()))

                # check the status of the message is now sent
                msg.refresh_from_db()
                self.assertEquals(WIRED, msg.status)
                self.assertTrue(msg.sent_on)

                self.assertIn("text=Test+message%0Ahttps%3A%2F%2Fexample.com%2Fattachments%2Fpic.jpg", mock.call_args[1]['data'])

                self.clear_cache()
        finally:
            settings.SEND_MESSAGES = False


class VerboiceTest(TembaTest):
    def setUp(self):
        super(VerboiceTest, self).setUp()

        self.channel.delete()
        self.channel = Channel.create(self.org, self.user, 'US', 'VB', None, '+250788123123',
                                      config=dict(username='test', password='sesame'),
                                      uuid='00000000-0000-0000-0000-000000001234')

    def test_receive(self):
        callback_url = reverse('handlers.verboice_handler', args=['status', self.channel.uuid])

        response = self.client.post(callback_url, dict())
        self.assertEqual(response.status_code, 405)

        response = self.client.get(callback_url)
        self.assertEqual(response.status_code, 400)

        response = self.client.get(callback_url + "?From=250788456456&CallStatus=ringing&CallSid=12345")
        self.assertEqual(response.status_code, 400)

        contact = self.create_contact('Bruno Mars', '+252788123123')

        call = IVRCall.create_outgoing(self.channel, contact, contact.get_urn(TEL_SCHEME), self.admin)
        call.external_id = "12345"
        call.save()

        self.assertEqual(call.status, IVRCall.PENDING)

        response = self.client.get(callback_url + "?From=250788456456&CallStatus=ringing&CallSid=12345")

        self.assertEqual(response.status_code, 200)
        call = IVRCall.objects.get(pk=call.pk)
        self.assertEqual(call.status, IVRCall.RINGING)


class YoTest(TembaTest):
    def setUp(self):
        super(YoTest, self).setUp()

        self.channel.delete()
        self.channel = Channel.create(self.org, self.user, 'BR', 'YO', None, '+250788123123',
                                      config=dict(username='test', password='sesame'),
                                      uuid='00000000-0000-0000-0000-000000001234')

    def test_receive(self):
        callback_url = reverse('handlers.yo_handler', args=['received', self.channel.uuid])
        response = self.client.get(callback_url + "?sender=252788123123&message=Hello+World")

        self.assertEquals(200, response.status_code)

        # load our message
        msg = Msg.objects.get()
        self.assertEquals("+252788123123", msg.contact.get_urn(TEL_SCHEME).path)
        self.assertEquals(INCOMING, msg.direction)
        self.assertEquals(self.org, msg.org)
        self.assertEquals(self.channel, msg.channel)
        self.assertEquals("Hello World", msg.text)

        # fails if missing sender
        response = self.client.get(callback_url + "?sender=252788123123")
        self.assertEquals(400, response.status_code)

        # fails if missing message
        response = self.client.get(callback_url + "?message=Hello+World")
        self.assertEquals(400, response.status_code)

    def test_send(self):
        joe = self.create_contact("Joe", "+252788383383")
        msg = joe.send("Test message", self.admin, trigger_send=False)

        try:
            settings.SEND_MESSAGES = True

            with patch('requests.get') as mock:
                mock.return_value = MockResponse(200, "ybs_autocreate_status=OK")

                # manually send it off
                Channel.send_message(dict_to_struct('MsgStruct', msg.as_task_json()))

                # check the status of the message is now sent
                msg.refresh_from_db()
                self.assertEquals(SENT, msg.status)
                self.assertTrue(msg.sent_on)

                self.assertTrue("sms_content=Test+message" in mock.call_args[0][0])

                self.clear_cache()

            with patch('requests.get') as mock:
                mock.side_effect = [MockResponse(401, "Error"), MockResponse(200, 'ybs_autocreate_status=OK')]

                # manually send it off
                Channel.send_message(dict_to_struct('MsgStruct', msg.as_task_json()))

                # check the status of the message is now sent
                msg.refresh_from_db()
                self.assertEquals(SENT, msg.status)
                self.assertTrue(msg.sent_on)

                # check that requests was called twice, using the backup URL the second time
                self.assertEquals(2, mock.call_count)
                self.clear_cache()

            with patch('requests.get') as mock:
                mock.return_value = MockResponse(400, "Kaboom")

                # manually send it off
                Channel.send_message(dict_to_struct('MsgStruct', msg.as_task_json()))

                # message should be marked as an error
                msg.refresh_from_db()
                self.assertEquals(ERRORED, msg.status)
                self.assertEquals(1, msg.error_count)
                self.assertTrue(msg.next_attempt)

                self.clear_cache()

                self.assertFalse(ChannelLog.objects.filter(description__icontains="local variable 'response' "
                                                                                  "referenced before assignment"))

            with patch('requests.get') as mock:
                mock.return_value = MockResponse(200, "ybs_autocreate_status=ERROR&ybs_autocreate_message=" +
                                                      "YBS+AutoCreate+Subsystem%3A+Access+denied" +
                                                      "+due+to+wrong+authorization+code")

                # manually send it off
                Channel.send_message(dict_to_struct('MsgStruct', msg.as_task_json()))

                # message should be marked as an error
                msg.refresh_from_db()
                self.assertEquals(ERRORED, msg.status)
                self.assertEquals(2, msg.error_count)
                self.assertTrue(msg.next_attempt)

                # contact should not be stopped
                joe.refresh_from_db()
                self.assertFalse(joe.is_stopped)

                self.clear_cache()

            with patch('requests.get') as mock:
                mock.side_effect = Exception('Kaboom!')

                # manually send it off
                Channel.send_message(dict_to_struct('MsgStruct', msg.as_task_json()))

                # message should be marked as an error
                msg.refresh_from_db()
                self.assertEquals(FAILED, msg.status)
                self.assertEquals(2, msg.error_count)
                self.assertTrue(msg.next_attempt)

                # contact should not be stopped
                joe.refresh_from_db()
                self.assertFalse(joe.is_stopped)

                self.clear_cache()

                self.assertFalse(ChannelLog.objects.filter(description__icontains="local variable 'response' "
                                                                                  "referenced before assignment"))

            with patch('requests.get') as mock:
                mock.return_value = MockResponse(200, "ybs_autocreate_status=ERROR&ybs_autocreate_message=" +
                                                 "256794224665%3ABLACKLISTED")

                # manually send it off
                Channel.send_message(dict_to_struct('MsgStruct', msg.as_task_json()))

                # message should be marked as a failure
                msg.refresh_from_db()
                self.assertEquals(FAILED, msg.status)
                self.assertEquals(2, msg.error_count)
                self.assertTrue(msg.next_attempt)

                # contact should also be stopped
                joe.refresh_from_db()
                self.assertTrue(joe.is_stopped)

        finally:
            settings.SEND_MESSAGES = False

    def test_send_media(self):
        joe = self.create_contact("Joe", "+252788383383")
        msg = joe.send("Test message", self.admin, trigger_send=False, media='image/jpeg:https://example.com/attachments/pic.jpg')

        try:
            settings.SEND_MESSAGES = True

            with patch('requests.get') as mock:
                mock.return_value = MockResponse(200, "ybs_autocreate_status=OK")

                # manually send it off
                Channel.send_message(dict_to_struct('MsgStruct', msg.as_task_json()))

                # check the status of the message is now sent
                msg.refresh_from_db()
                self.assertEquals(SENT, msg.status)
                self.assertTrue(msg.sent_on)

                self.assertIn("sms_content=Test+message%0Ahttps%3A%2F%2Fexample.com%2Fattachments%2Fpic.jpg", mock.call_args[0][0])

                self.clear_cache()

        finally:
            settings.SEND_MESSAGES = False


class ShaqodoonTest(TembaTest):

    def setUp(self):
        super(ShaqodoonTest, self).setUp()

        self.channel.delete()
        self.channel = Channel.create(self.org, self.user, 'SO', 'SQ', None, '+250788123123',
                                      config={Channel.CONFIG_SEND_URL: 'http://foo.com/send',
                                              Channel.CONFIG_USERNAME: 'username',
                                              Channel.CONFIG_PASSWORD: 'password'},
                                      uuid='00000000-0000-0000-0000-000000001234')

    def test_receive(self):
        data = {'from': '252788123456', 'text': 'Hello World!'}
        callback_url = reverse('handlers.shaqodoon_handler', args=['received', self.channel.uuid])
        response = self.client.post(callback_url, data)

        self.assertEquals(200, response.status_code)

        # load our message
        msg = Msg.objects.get()
        self.assertEquals("+252788123456", msg.contact.get_urn(TEL_SCHEME).path)
        self.assertEquals(INCOMING, msg.direction)
        self.assertEquals(self.org, msg.org)
        self.assertEquals(self.channel, msg.channel)
        self.assertEquals("Hello World!", msg.text)

    def test_send(self):
        joe = self.create_contact("Joe", "+250788383383")
        msg = joe.send("Test message ☺", self.admin, trigger_send=False)

        try:
            settings.SEND_MESSAGES = True

            with patch('requests.get') as mock:
                mock.return_value = MockResponse(200, "Sent")

                # manually send it off
                Channel.send_message(dict_to_struct('MsgStruct', msg.as_task_json()))

                # check the status of the message is now sent
                msg.refresh_from_db()
                self.assertEquals(WIRED, msg.status)
                self.assertTrue(msg.sent_on)

                self.assertTrue("msg=Test+message" in mock.call_args[0][0])

                self.clear_cache()

            with patch('requests.get') as mock:
                mock.return_value = MockResponse(400, "Error")

                # manually send it off
                Channel.send_message(dict_to_struct('MsgStruct', msg.as_task_json()))

                # message should be marked as an error
                msg.refresh_from_db()
                self.assertEquals(ERRORED, msg.status)
                self.assertEquals(1, msg.error_count)
                self.assertTrue(msg.next_attempt)

            with patch('requests.get') as mock:
                mock.side_effect = Exception('Kaboom!')

                # manually send it off
                Channel.send_message(dict_to_struct('MsgStruct', msg.as_task_json()))

                # message should be marked as an error
                msg.refresh_from_db()
                self.assertEquals(ERRORED, msg.status)

                self.assertFalse(ChannelLog.objects.filter(description__icontains="local variable 'response' "
                                                                                  "referenced before assignment"))

        finally:
            settings.SEND_MESSAGES = False

    def test_send_media(self):
        joe = self.create_contact("Joe", "+250788383383")
        msg = joe.send("Test message", self.admin, trigger_send=False, media='image/jpeg:https://example.com/attachments/pic.jpg')

        try:
            settings.SEND_MESSAGES = True

            with patch('requests.get') as mock:
                mock.return_value = MockResponse(200, "Sent")

                # manually send it off
                Channel.send_message(dict_to_struct('MsgStruct', msg.as_task_json()))

                # check the status of the message is now sent
                msg.refresh_from_db()
                self.assertEquals(WIRED, msg.status)
                self.assertTrue(msg.sent_on)
                self.assertIn("msg=Test+message%0Ahttps%3A%2F%2Fexample.com%2Fattachments%2Fpic.jpg", mock.call_args[0][0])
                self.clear_cache()
        finally:
            settings.SEND_MESSAGES = False


class M3TechTest(TembaTest):

    def setUp(self):
        super(M3TechTest, self).setUp()

        self.channel.delete()
        self.channel = Channel.create(self.org, self.user, 'PK', 'M3', None, '+250788123123',
                                      config={Channel.CONFIG_USERNAME: 'username', Channel.CONFIG_PASSWORD: 'password'},
                                      uuid='00000000-0000-0000-0000-000000001234')

    def test_receive(self):
        data = {'from': '252788123456', 'text': 'Hello World!'}
        callback_url = reverse('handlers.m3tech_handler', args=['received', self.channel.uuid])
        response = self.client.post(callback_url, data)

        self.assertEquals(200, response.status_code)

        # load our message
        msg = Msg.objects.get()
        self.assertEquals("+252788123456", msg.contact.get_urn(TEL_SCHEME).path)
        self.assertEquals(INCOMING, msg.direction)
        self.assertEquals(self.org, msg.org)
        self.assertEquals(self.channel, msg.channel)
        self.assertEquals("Hello World!", msg.text)

    def test_send(self):
        joe = self.create_contact("Joe", "+250788383383")
        msg = joe.send("Test message ☺", self.admin, trigger_send=False)

        try:
            settings.SEND_MESSAGES = True

            with patch('requests.get') as mock:
                msg.text = "Test message"
                mock.return_value = MockResponse(200,
                                                 """[{"Response":"0"}]""")

                # manually send it off
                Channel.send_message(dict_to_struct('MsgStruct', msg.as_task_json()))

                self.assertEqual(mock.call_args[1]['params']['SMSType'], '0')

                # check the status of the message is now sent
                msg.refresh_from_db()
                self.assertEquals(WIRED, msg.status)
                self.assertTrue(msg.sent_on)

                self.assertEqual(mock.call_args[1]['params']['SMS'], 'Test message')

                self.clear_cache()

            with patch('requests.get') as mock:
                msg.text = "Test message ☺"
                mock.return_value = MockResponse(200,
                                                 """[{"Response":"0"}]""")

                # manually send it off
                Channel.send_message(dict_to_struct('MsgStruct', msg.as_task_json()))

                self.assertEqual(mock.call_args[1]['params']['SMSType'], '7')

                # check the status of the message is now sent
                msg.refresh_from_db()
                self.assertEquals(WIRED, msg.status)
                self.assertTrue(msg.sent_on)

                self.clear_cache()

            # bogus json
            with patch('requests.get') as mock:
                msg.text = "Test message"
                mock.return_value = MockResponse(200, """["bad json":}]""")

                # manually send it off
                Channel.send_message(dict_to_struct('MsgStruct', msg.as_task_json()))

                # check the status of the message is now sent
                msg.refresh_from_db()
                self.assertEquals(ERRORED, msg.status)
                self.clear_cache()

            with patch('requests.get') as mock:
                mock.return_value = MockResponse(400, "Error")

                # manually send it off
                Channel.send_message(dict_to_struct('MsgStruct', msg.as_task_json()))

                # message should be marked as an error
                msg.refresh_from_db()
                self.assertEquals(ERRORED, msg.status)
                self.assertEquals(2, msg.error_count)
                self.assertTrue(msg.next_attempt)

                self.clear_cache()

            with patch('requests.get') as mock:
                mock.return_value = MockResponse(200, """[{"Response":"1"}]""")

                # manually send it off
                Channel.send_message(dict_to_struct('MsgStruct', msg.as_task_json()))

                # message should be marked as an error
                msg.refresh_from_db()
                self.assertEquals(FAILED, msg.status)
                self.assertEquals(2, msg.error_count)
                self.assertTrue(msg.next_attempt)

                self.clear_cache()

            with patch('requests.get') as mock:
                mock.side_effect = Exception('Kaboom!')

                # manually send it off
                Channel.send_message(dict_to_struct('MsgStruct', msg.as_task_json()))

                # message should be marked as an error
                msg.refresh_from_db()
                self.assertEquals(FAILED, msg.status)
                self.assertEquals(2, msg.error_count)
                self.assertTrue(msg.next_attempt)

                self.assertFalse(ChannelLog.objects.filter(description__icontains="local variable 'response' "
                                                                                  "referenced before assignment"))

                self.clear_cache()
        finally:
            settings.SEND_MESSAGES = False

    def test_send_media(self):
        joe = self.create_contact("Joe", "+250788383383")
        msg = joe.send("Test message", self.admin, trigger_send=False, media='image/jpeg:https://example.com/attachments/pic.jpg')

        try:
            settings.SEND_MESSAGES = True

            with patch('requests.get') as mock:
                msg.text = "Test message"
                mock.return_value = MockResponse(200,
                                                 """[{"Response":"0"}]""")

                # manually send it off
                Channel.send_message(dict_to_struct('MsgStruct', msg.as_task_json()))

                self.assertEqual(mock.call_args[1]['params']['SMSType'], '0')
                self.assertEqual(mock.call_args[1]['params']['SMS'],
                                 'Test message\nhttps://example.com/attachments/pic.jpg')

                # check the status of the message is now sent
                msg.refresh_from_db()
                self.assertEquals(WIRED, msg.status)
                self.assertTrue(msg.sent_on)

                self.clear_cache()
        finally:
            settings.SEND_MESSAGES = False


class KannelTest(TembaTest):

    def setUp(self):
        super(KannelTest, self).setUp()

        self.channel.delete()
        self.channel = Channel.create(self.org, self.user, 'RW', 'KN', None, '+250788123123',
                                      config=dict(username='kannel-user', password='kannel-pass', send_url='http://foo/'),
                                      uuid='00000000-0000-0000-0000-000000001234')

    def test_status(self):
        # ok, what happens with an invalid uuid?
        data = dict(id="-1", status="4")
        response = self.client.post(reverse('handlers.kannel_handler', args=['status', 'not-real-uuid']), data)
        self.assertEquals(400, response.status_code)

        # ok, try with a valid uuid, but invalid message id -1
        delivery_url = reverse('handlers.kannel_handler', args=['status', self.channel.uuid])
        response = self.client.post(delivery_url, data)
        self.assertEquals(400, response.status_code)

        # ok, lets create an outgoing message to update
        joe = self.create_contact("Joe Biden", "+254788383383")
        msg = joe.send("Hey Joe, it's Obama, pick up!", self.admin)

        data['id'] = msg.pk

        def assertStatus(sms, status, assert_status):
            data['status'] = status
            response = self.client.post(reverse('handlers.kannel_handler', args=['status', self.channel.uuid]), data)
            self.assertEquals(200, response.status_code)
            sms = Msg.objects.get(pk=sms.id)
            self.assertEquals(assert_status, sms.status)

        assertStatus(msg, '4', SENT)
        assertStatus(msg, '1', DELIVERED)
        assertStatus(msg, '16', FAILED)

    def test_receive(self):
        data = {
            'sender': '0788383383',
            'message': 'Hello World!',
            'id': 'external1',
            'ts': int(calendar.timegm(time.gmtime()))
        }
        callback_url = reverse('handlers.kannel_handler', args=['receive', self.channel.uuid])
        response = self.client.post(callback_url, data)

        self.assertEquals(200, response.status_code)

        # load our message
        msg = Msg.objects.get()
        self.assertEquals("+250788383383", msg.contact.get_urn(TEL_SCHEME).path)
        self.assertEquals(INCOMING, msg.direction)
        self.assertEquals(self.org, msg.org)
        self.assertEquals(self.channel, msg.channel)
        self.assertEquals("Hello World!", msg.text)

    def test_send_media(self):
        joe = self.create_contact("Joe", "+250788383383")
        msg = joe.send("Test message", self.admin, trigger_send=False, media='image/jpeg:https://example.com/attachments/pic.jpg')

        try:
            settings.SEND_MESSAGES = True

            with patch('requests.get') as mock:
                mock.return_value = MockResponse(200, 'Accepted 201')

                # manually send it off
                Channel.send_message(dict_to_struct('MsgStruct', msg.as_task_json()))

                # check the status of the message is now sent
                msg.refresh_from_db()
                self.assertEquals(WIRED, msg.status)
                self.assertTrue(msg.sent_on)

                # assert verify was set to true
                self.assertTrue(mock.call_args[1]['verify'])
                self.assertEquals('+250788383383', mock.call_args[1]['params']['to'])
                self.assertEqual(mock.call_args[1]['params']['text'],
                                 'Test message\nhttps://example.com/attachments/pic.jpg')

                self.clear_cache()
        finally:
            settings.SEND_MESSAGES = False

    def test_send(self):
        joe = self.create_contact("Joe", "+250788383383")
        msg = joe.send("Test message", self.admin, trigger_send=False)

        try:
            settings.SEND_MESSAGES = True

            with patch('requests.get') as mock:
                mock.return_value = MockResponse(200, 'Accepted 201')

                # manually send it off
                Channel.send_message(dict_to_struct('MsgStruct', msg.as_task_json()))

                # check the status of the message is now sent
                msg.refresh_from_db()
                self.assertEquals(WIRED, msg.status)
                self.assertTrue(msg.sent_on)

                # assert verify was set to true
                self.assertTrue(mock.call_args[1]['verify'])
                self.assertEquals('+250788383383', mock.call_args[1]['params']['to'])
                self.assertEqual(mock.call_args[1]['params']['text'], 'Test message')
                self.clear_cache()

            self.channel.config = json.dumps(dict(username='kannel-user', password='kannel-pass',
                                                  encoding=Channel.ENCODING_SMART, use_national=True,
                                                  send_url='http://foo/', verify_ssl=False))
            self.channel.save()

            msg.text = "No capital accented È!"
            msg.save()

            with patch('requests.get') as mock:
                mock.return_value = MockResponse(200, 'Accepted 201')

                # manually send it off
                Channel.send_message(dict_to_struct('MsgStruct', msg.as_task_json()))

                # check the status of the message is now sent
                msg.refresh_from_db()
                self.assertEquals(WIRED, msg.status)
                self.assertTrue(msg.sent_on)

                # assert verify was set to true
                self.assertEquals('No capital accented E!', mock.call_args[1]['params']['text'])
                self.assertEquals('788383383', mock.call_args[1]['params']['to'])
                self.assertFalse('coding' in mock.call_args[1]['params'])
                self.assertFalse('priority' in mock.call_args[1]['params'])
                self.clear_cache()

            incoming = Msg.create_incoming(self.channel, "tel:+250788383383", "start")
            msg.text = "Unicode. ☺"
            msg.response_to = incoming
            msg.save()

            with patch('requests.get') as mock:
                mock.return_value = MockResponse(200, 'Accepted 201')

                # manually send it off
                Channel.send_message(dict_to_struct('MsgStruct', msg.as_task_json()))

                # check the status of the message is now sent
                msg.refresh_from_db()
                self.assertEquals(WIRED, msg.status)
                self.assertTrue(msg.sent_on)

                # assert verify was set to true
                self.assertEquals("Unicode. ☺", mock.call_args[1]['params']['text'])
                self.assertEquals('2', mock.call_args[1]['params']['coding'])
                self.assertEquals('utf8', mock.call_args[1]['params']['charset'])
                self.assertEquals(1, mock.call_args[1]['params']['priority'])

                self.clear_cache()

            msg.text = "Normal"
            msg.save()

            with patch('requests.get') as mock:
                mock.return_value = MockResponse(200, 'Accepted 201')

                # manually send it off
                Channel.send_message(dict_to_struct('MsgStruct', msg.as_task_json()))

                # check the status of the message is now sent
                msg.refresh_from_db()
                self.assertEquals(WIRED, msg.status)
                self.assertTrue(msg.sent_on)

                # assert verify was set to true
                self.assertEquals("Normal", mock.call_args[1]['params']['text'])
                self.assertFalse('coding' in mock.call_args[1]['params'])
                self.assertFalse('charset' in mock.call_args[1]['params'])

                self.clear_cache()

            self.channel.config = json.dumps(dict(username='kannel-user', password='kannel-pass',
                                                  encoding=Channel.ENCODING_UNICODE,
                                                  send_url='http://foo/', verify_ssl=False))
            self.channel.save()

            with patch('requests.get') as mock:
                mock.return_value = MockResponse(200, 'Accepted 201')

                # manually send it off
                Channel.send_message(dict_to_struct('MsgStruct', msg.as_task_json()))

                # check the status of the message is now sent
                msg.refresh_from_db()
                self.assertEquals(WIRED, msg.status)
                self.assertTrue(msg.sent_on)

                # assert verify was set to true
                self.assertEquals("Normal", mock.call_args[1]['params']['text'])
                self.assertEquals('2', mock.call_args[1]['params']['coding'])
                self.assertEquals('utf8', mock.call_args[1]['params']['charset'])

                self.clear_cache()

            self.channel.config = json.dumps(dict(username='kannel-user', password='kannel-pass',
                                                  send_url='http://foo/', verify_ssl=False))
            self.channel.save()

            with patch('requests.get') as mock:
                mock.return_value = MockResponse(400, "Error")

                # manually send it off
                Channel.send_message(dict_to_struct('MsgStruct', msg.as_task_json()))

                # assert verify was set to False
                self.assertFalse(mock.call_args[1]['verify'])

                # message should be marked as an error
                msg.refresh_from_db()
                self.assertEquals(ERRORED, msg.status)
                self.assertEquals(1, msg.error_count)
                self.assertTrue(msg.next_attempt)

            with patch('requests.get') as mock:
                mock.side_effect = Exception('Kaboom')

                # manually send it off
                Channel.send_message(dict_to_struct('MsgStruct', msg.as_task_json()))

                # assert verify was set to False
                self.assertFalse(mock.call_args[1]['verify'])

                # message should be marked as an error
                msg.refresh_from_db()
                self.assertEquals(ERRORED, msg.status)

                self.assertFalse(ChannelLog.objects.filter(description__icontains="local variable 'response' "
                                                                                  "referenced before assignment"))
        finally:
            settings.SEND_MESSAGES = False


class NexmoTest(TembaTest):

    def setUp(self):
        super(NexmoTest, self).setUp()

        self.channel.delete()
        self.channel = Channel.create(self.org, self.user, 'RW', 'NX', None, '+250788123123',
                                      uuid='00000000-0000-0000-0000-000000001234')

        self.nexmo_uuid = str(uuid.uuid4())
        nexmo_config = {NEXMO_KEY: '1234', NEXMO_SECRET: '1234', NEXMO_UUID: self.nexmo_uuid,
                        NEXMO_APP_ID: 'nexmo-app-id', NEXMO_APP_PRIVATE_KEY: 'nexmo-private-key'}

        org = self.channel.org

        config = org.config_json()
        config.update(nexmo_config)
        org.config = json.dumps(config)
        org.save()

    def test_status(self):
        # ok, what happens with an invalid uuid and number
        data = dict(to='250788123111', messageId='external1')
        response = self.client.get(reverse('handlers.nexmo_handler', args=['status', 'not-real-uuid']), data)
        self.assertEquals(404, response.status_code)

        # ok, try with a valid uuid, but invalid message id -1, should return 200
        # these are probably multipart message callbacks, which we don't track
        data = dict(to='250788123123', messageId='-1')
        delivery_url = reverse('handlers.nexmo_handler', args=['status', self.nexmo_uuid])
        response = self.client.get(delivery_url, data)
        self.assertEquals(200, response.status_code)

        # ok, lets create an outgoing message to update
        joe = self.create_contact("Joe Biden", "+254788383383")
        msg = joe.send("Hey Joe, it's Obama, pick up!", self.admin)
        msg.external_id = 'external1'
        msg.save(update_fields=('external_id',))

        data['messageId'] = 'external1'

        def assertStatus(sms, status, assert_status):
            data['status'] = status
            response = self.client.get(reverse('handlers.nexmo_handler', args=['status', self.nexmo_uuid]), data)
            self.assertEquals(200, response.status_code)
            sms = Msg.objects.get(pk=sms.id)
            self.assertEquals(assert_status, sms.status)

        assertStatus(msg, 'delivered', DELIVERED)
        assertStatus(msg, 'expired', FAILED)
        assertStatus(msg, 'failed', FAILED)
        assertStatus(msg, 'accepted', SENT)
        assertStatus(msg, 'buffered', SENT)

    def test_receive(self):
        data = dict(to='250788123123', msisdn='250788111222', text='Hello World!', messageId='external1')
        callback_url = reverse('handlers.nexmo_handler', args=['receive', self.nexmo_uuid])
        response = self.client.get(callback_url, data)

        self.assertEquals(200, response.status_code)

        # load our message
        msg = Msg.objects.get()
        self.assertEquals("+250788111222", msg.contact.get_urn(TEL_SCHEME).path)
        self.assertEquals(INCOMING, msg.direction)
        self.assertEquals(self.org, msg.org)
        self.assertEquals(self.channel, msg.channel)
        self.assertEquals("Hello World!", msg.text)
        self.assertEquals('external1', msg.external_id)

    def test_send(self):
        from temba.orgs.models import NEXMO_KEY, NEXMO_SECRET, NEXMO_APP_ID, NEXMO_APP_PRIVATE_KEY
        org_config = self.org.config_json()
        org_config[NEXMO_KEY] = 'nexmo_key'
        org_config[NEXMO_SECRET] = 'nexmo_secret'
        org_config[NEXMO_APP_ID] = 'nexmo-app-id'
        org_config[NEXMO_APP_PRIVATE_KEY] = 'nexmo-private-key'
        self.org.config = json.dumps(org_config)
        self.org.clear_channel_caches()

        self.channel.channel_type = Channel.TYPE_NEXMO
        self.channel.save()

        joe = self.create_contact("Joe", "+250788383383")
        msg = joe.send("Test message", self.admin, trigger_send=False)

        try:
            settings.SEND_MESSAGES = True
            r = get_redis_connection()

            with patch('requests.get') as mock:
                mock.return_value = MockResponse(200, json.dumps(dict(messages=[{'status': 0, 'message-id': 12}])), method='POST')

                # manually send it off
                Channel.send_message(dict_to_struct('MsgStruct', msg.as_task_json()))

                # check the status of the message is now sent
                msg.refresh_from_db()
                self.assertEquals(SENT, msg.status)
                self.assertTrue(msg.sent_on)
                self.assertEquals('12', msg.external_id)

                self.assertEqual(mock.call_args[1]['params']['text'], "Test message")

                self.clear_cache()

                # test some throttling by sending three messages right after another
                start = time.time()
                for i in range(3):
                    Channel.send_message(dict_to_struct('MsgStruct', msg.as_task_json()))
                    r.delete(timezone.now().strftime(MSG_SENT_KEY))

                    msg.refresh_from_db()
                    self.assertEquals(SENT, msg.status)

                # assert we sent the messages out in a reasonable amount of time
                end = time.time()
                self.assertTrue(2.5 > end - start > 2, "Sending of three messages took: %f" % (end - start))

                self.clear_cache()

            with patch('requests.get') as mock:
                mock.return_value = MockResponse(200, json.dumps(dict(messages=[{'status': 0, 'message-id': 12}])), method='POST')

                msg.text = u"Unicode ☺"
                msg.save()

                # manually send it off
                Channel.send_message(dict_to_struct('MsgStruct', msg.as_task_json()))

                # check the status of the message is now sent
                msg.refresh_from_db()
                self.assertEquals(SENT, msg.status)
                self.assertTrue(msg.sent_on)
                self.assertEquals('12', msg.external_id)

                # assert that we were called with unicode
                mock.assert_called_once_with('https://rest.nexmo.com/sms/json',
                                             params={'from': u'250788123123',
                                                     'api_secret': u'1234',
                                                     'status-report-req': 1,
                                                     'to': u'250788383383',
                                                     'text': u'Unicode \u263a',
                                                     'api_key': u'1234',
                                                     'type': 'unicode'})

                self.clear_cache()

            with patch('requests.get') as mock:
                mock.return_value = MockResponse(401, "Invalid API token", method='POST')

                # clear out our channel log
                ChannelLog.objects.all().delete()

                # then send it
                Channel.send_message(dict_to_struct('MsgStruct', msg.as_task_json()))

                # check status
                msg.refresh_from_db()
                self.assertEquals(ERRORED, msg.status)

                # and that we have a decent log
                log = ChannelLog.objects.get(msg=msg)
                self.assertEqual(log.description, "Failed sending message: Invalid API token")

            with patch('requests.get') as mock:
                # this hackery is so that we return a different thing on the second call as the first
                def return_valid(url, params):
                    called = getattr(return_valid, 'called', False)

                    # on the first call we simulate Nexmo telling us to wait
                    if not called:
                        return_valid.called = True
                        err_msg = "Throughput Rate Exceeded - please wait [ 250 ] and retry"
                        return MockResponse(200, json.dumps(dict(messages=[{'status': 1, 'error-text': err_msg}])))

                    # on the second, all is well
                    else:
                        return MockResponse(200, json.dumps(dict(messages=[{'status': 0, 'message-id': 12}])),
                                            method='POST')
                mock.side_effect = return_valid

                # manually send it off
                Channel.send_message(dict_to_struct('MsgStruct', msg.as_task_json()))

                # should be sent
                msg.refresh_from_db()
                self.assertEquals(SENT, msg.status)

                self.clear_cache()

            with patch('requests.get') as mock:
                mock.return_value = MockResponse(400, "Error", method='POST')

                # manually send it off
                Channel.send_message(dict_to_struct('MsgStruct', msg.as_task_json()))

                # message should be marked as an error
                msg.refresh_from_db()
                self.assertEquals(ERRORED, msg.status)
                self.assertEquals(2, msg.error_count)
                self.assertTrue(msg.next_attempt)
        finally:
            settings.SEND_MESSAGES = False

    def test_send_media(self):
        from temba.orgs.models import NEXMO_KEY, NEXMO_SECRET, NEXMO_APP_ID, NEXMO_APP_PRIVATE_KEY
        org_config = self.org.config_json()
        org_config[NEXMO_KEY] = 'nexmo_key'
        org_config[NEXMO_SECRET] = 'nexmo_secret'
        org_config[NEXMO_APP_ID] = 'nexmo-app-id'
        org_config[NEXMO_APP_PRIVATE_KEY] = 'nexmo-private-key'
        self.org.config = json.dumps(org_config)
        self.org.clear_channel_caches()

        self.channel.channel_type = Channel.TYPE_NEXMO
        self.channel.save()

        joe = self.create_contact("Joe", "+250788383383")
        msg = joe.send("Test message", self.admin, trigger_send=False, media='image/jpeg:https://example.com/attachments/pic.jpg')

        try:
            settings.SEND_MESSAGES = True

            with patch('requests.get') as mock:
                mock.return_value = MockResponse(200, json.dumps(dict(messages=[{'status': 0, 'message-id': 12}])), method='POST')

                # manually send it off
                Channel.send_message(dict_to_struct('MsgStruct', msg.as_task_json()))

                # check the status of the message is now sent
                msg.refresh_from_db()
                self.assertEquals(SENT, msg.status)
                self.assertTrue(msg.sent_on)
                self.assertEquals('12', msg.external_id)

                self.assertEqual(mock.call_args[1]['params']['text'],
                                 'Test message\nhttps://example.com/attachments/pic.jpg')

                self.clear_cache()
        finally:
            settings.SEND_MESSAGES = False


class VumiTest(TembaTest):

    def setUp(self):
        super(VumiTest, self).setUp()

        self.channel.delete()
        self.channel = Channel.create(self.org, self.user, 'RW', 'VM', None, '+250788123123',
                                      config=dict(account_key='vumi-key', access_token='vumi-token', conversation_key='key'),
                                      uuid='00000000-0000-0000-0000-000000001234')

        self.trey = self.create_contact("Trey Anastasio", "250788382382")

    def test_receive(self):
        callback_url = reverse('handlers.vumi_handler', args=['receive', self.channel.uuid])

        response = self.client.get(callback_url)
        self.assertEqual(response.status_code, 405)

        response = self.client.post(callback_url, json.dumps(dict()), content_type="application/json")
        self.assertEqual(response.status_code, 400)

        data = dict(timestamp="2014-04-18 03:54:20.570618", message_id="123456", from_addr="+250788383383")
        response = self.client.post(callback_url, json.dumps(data), content_type="application/json")

        self.assertEqual(response.status_code, 400)

        data = dict(timestamp="2014-04-18 03:54:20.570618", message_id="123456", from_addr="+250788383383",
                    content="Hello from Vumi")

        response = self.client.post(callback_url, json.dumps(data), content_type="application/json")

        self.assertEqual(response.status_code, 200)

        msg = Msg.objects.get()
        self.assertEquals(INCOMING, msg.direction)
        self.assertEquals(self.org, msg.org)
        self.assertEquals(self.channel, msg.channel)
        self.assertEquals("Hello from Vumi", msg.text)
        self.assertEquals('123456', msg.external_id)

    def test_delivery_reports(self):

        msg = self.create_msg(direction='O', text='Outgoing message', contact=self.trey, status=WIRED,
                              external_id=six.text_type(uuid.uuid4()),)

        data = dict(event_type='delivery_report',
                    event_id=six.text_type(uuid.uuid4()),
                    message_type='event',
                    delivery_status='failed',
                    user_message_id=msg.external_id)

        callback_url = reverse('handlers.vumi_handler', args=['event', self.channel.uuid])

        # response = self.client.post(callback_url, json.dumps(data), content_type="application/json")
        # self.assertEquals(200, response.status_code)

        # check that we've become errored
        # sms = Msg.objects.get(pk=sms.pk)
        # self.assertEquals(ERRORED, sms.status)

        # couple more failures should move to failure
        # Msg.objects.filter(pk=sms.pk).update(status=WIRED)
        # self.client.post(callback_url, json.dumps(data), content_type="application/json")

        # Msg.objects.filter(pk=sms.pk).update(status=WIRED)
        # self.client.post(callback_url, json.dumps(data), content_type="application/json")

        # sms = Msg.objects.get(pk=sms.pk)
        # self.assertEquals(FAILED, sms.status)

        # successful deliveries shouldn't stomp on failures
        # del data['delivery_status']
        # self.client.post(callback_url, json.dumps(data), content_type="application/json")
        # sms = Msg.objects.get(pk=sms.pk)
        # self.assertEquals(FAILED, sms.status)

        # if we are wired we can now be successful again
        data['delivery_status'] = 'delivered'
        Msg.objects.filter(pk=msg.pk).update(status=WIRED)
        self.client.post(callback_url, json.dumps(data), content_type="application/json")
        msg.refresh_from_db()
        self.assertEquals(DELIVERED, msg.status)

    def test_send(self):
        joe = self.create_contact("Joe", "+250788383383")
        self.create_group("Reporters", [joe])
        inbound = Msg.create_incoming(
            self.channel, "tel:+250788383383", "Send an inbound message",
            external_id='vumi-message-id')
        msg = inbound.reply("Test message", self.admin, trigger_send=False)

        r = get_redis_connection()

        try:
            settings.SEND_MESSAGES = True

            with patch('requests.put') as mock:
                mock.return_value = MockResponse(200, '{ "message_id": "1515" }')

                # manually send it off
                Channel.send_message(dict_to_struct('MsgStruct', msg.as_task_json()))

                self.assertEqual(mock.call_args[0][0], 'https://go.vumi.org/api/v1/go/http_api_nostream/key/messages.json')

                self.assertEqual(json.loads(mock.call_args[1]['data'])['content'], "Test message")

                [call] = mock.call_args_list
                (args, kwargs) = call
                payload = json.loads(kwargs['data'])
                self.assertEquals(payload['in_reply_to'], 'vumi-message-id')

                # check the status of the message is now sent
                msg.refresh_from_db()
                self.assertEquals(WIRED, msg.status)
                self.assertTrue(msg.sent_on)
                self.assertEquals("1515", msg.external_id)
                self.assertEquals(1, mock.call_count)

                # should have a failsafe that it was sent
                self.assertTrue(r.sismember(timezone.now().strftime(MSG_SENT_KEY), str(msg.id)))

                # try sending again, our failsafe should kick in
                Channel.send_message(dict_to_struct('MsgStruct', msg.as_task_json()))

                # we shouldn't have been called again
                self.assertEquals(1, mock.call_count)

                # simulate Vumi calling back to us telling us it failed
                data = dict(event_type='delivery_report',
                            event_id=six.text_type(uuid.uuid4()),
                            message_type='event',
                            delivery_status='failed',
                            user_message_id=msg.external_id)
                callback_url = reverse('handlers.vumi_handler', args=['event', self.channel.uuid])
                self.client.post(callback_url, json.dumps(data), content_type="application/json")

                # get the message again
                msg.refresh_from_db()
                self.assertEquals(WIRED, msg.status)
                # self.assertTrue(msg.next_attempt)
                # self.assertFalse(r.sismember(timezone.now().strftime(MSG_SENT_KEY), str(msg.id)))

                # a message initiated on RapidPro
                mock.reset_mock()
                mock.return_value = MockResponse(200, '{ "message_id": "1516" }')
                msg = joe.send("Test message", self.admin, trigger_send=False)

                # manually send it off
                Channel.send_message(dict_to_struct('MsgStruct', msg.as_task_json()))

                self.assertEqual(mock.call_args[0][0], 'https://go.vumi.org/api/v1/go/http_api_nostream/key/messages.json')
                [call] = mock.call_args_list
                (args, kwargs) = call
                payload = json.loads(kwargs['data'])
                self.assertEquals(payload['in_reply_to'], None)

                # check the status of the message is now sent
                msg.refresh_from_db()
                self.assertEquals(WIRED, msg.status)
                self.assertTrue(msg.sent_on)
                self.assertEquals("1516", msg.external_id)
                self.assertEquals(1, mock.call_count)

                self.clear_cache()

            with patch('requests.put') as mock:
                mock.return_value = MockResponse(500, "Error")

                # manually send it off
                Channel.send_message(dict_to_struct('MsgStruct', msg.as_task_json()))

                # message should be marked as errored, we'll retry in a bit
                msg.refresh_from_db()
                self.assertEquals(ERRORED, msg.status)
                self.assertEquals(1, msg.error_count)
                self.assertTrue(msg.next_attempt > timezone.now())
                self.assertEquals(1, mock.call_count)

                self.clear_cache()

            with patch('requests.put') as mock:
                mock.return_value = MockResponse(503, "<html><body><h1>503 Service Unavailable</h1>")

                # manually send it off
                Channel.send_message(dict_to_struct('MsgStruct', msg.as_task_json()))

                # message should be marked as errored, we'll retry in a bit
                msg.refresh_from_db()
                self.assertEquals(ERRORED, msg.status)
                self.assertEquals(2, msg.error_count)
                self.assertTrue(msg.next_attempt > timezone.now())
                self.assertEquals(1, mock.call_count)

                # Joe shouldn't be stopped and should still be in a group
                joe = Contact.objects.get(id=joe.id)
                self.assertFalse(joe.is_stopped)
                self.assertTrue(ContactGroup.user_groups.filter(contacts=joe))

                self.clear_cache()

            with patch('requests.put') as mock:
                # set our next attempt as if we are trying anew
                msg.next_attempt = timezone.now()
                msg.save()

                mock.side_effect = Exception('Kaboom')

                # manually send it off
                Channel.send_message(dict_to_struct('MsgStruct', msg.as_task_json()))

                # message should be marked as failed
                msg.refresh_from_db()
                self.assertEquals(FAILED, msg.status)
                self.assertEquals(2, msg.error_count)

                self.assertFalse(ChannelLog.objects.filter(description__icontains="local variable 'response' "
                                                                                  "referenced before assignment"))

            with patch('requests.put') as mock:
                # set our next attempt as if we are trying anew
                msg.next_attempt = timezone.now()
                msg.save()

                mock.return_value = MockResponse(400, "User has opted out")

                # manually send it off
                Channel.send_message(dict_to_struct('MsgStruct', msg.as_task_json()))

                # message should be marked as failed
                msg.refresh_from_db()
                self.assertEquals(FAILED, msg.status)
                self.assertEquals(2, msg.error_count)
                self.assertTrue(msg.next_attempt < timezone.now())
                self.assertEquals(1, mock.call_count)

                # could should now be stopped as well and in no groups
                joe = Contact.objects.get(id=joe.id)
                self.assertTrue(joe.is_stopped)
                self.assertFalse(ContactGroup.user_groups.filter(contacts=joe))

        finally:
            settings.SEND_MESSAGES = False

    def test_send_media(self):
        joe = self.create_contact("Joe", "+250788383383")
        self.create_group("Reporters", [joe])
        msg = joe.send("Test message", self.admin, trigger_send=False, media='image/jpeg:https://example.com/attachments/pic.jpg')

        try:
            settings.SEND_MESSAGES = True

            with patch('requests.put') as mock:
                mock.return_value = MockResponse(200, '{ "message_id": "1515" }')

                # manually send it off
                Channel.send_message(dict_to_struct('MsgStruct', msg.as_task_json()))

                self.assertEqual(mock.call_args[0][0], 'https://go.vumi.org/api/v1/go/http_api_nostream/key/messages.json')
                self.assertEqual(json.loads(mock.call_args[1]['data'])['content'],
                                 "Test message\nhttps://example.com/attachments/pic.jpg")

                # check the status of the message is now sent
                msg.refresh_from_db()
                self.assertEquals(WIRED, msg.status)
                self.assertTrue(msg.sent_on)
                self.assertEquals("1515", msg.external_id)
                self.assertEquals(1, mock.call_count)
        finally:
            settings.SEND_MESSAGES = False


class ZenviaTest(TembaTest):

    def setUp(self):
        super(ZenviaTest, self).setUp()

        self.channel.delete()
        self.channel = Channel.create(self.org, self.user, 'BR', 'ZV', None, '+250788123123',
                                      config=dict(account='zv-account', code='zv-code'),
                                      uuid='00000000-0000-0000-0000-000000001234')

    def test_status(self):
        # ok, what happens with an invalid uuid?
        data = dict(id="-1", status="500")
        response = self.client.get(reverse('handlers.zenvia_handler', args=['status', 'not-real-uuid']), data)

        self.assertEquals(404, response.status_code)

        # ok, try with a valid uuid, but invalid message id -1
        delivery_url = reverse('handlers.zenvia_handler', args=['status', self.channel.uuid])
        response = self.client.get(delivery_url, data)

        self.assertEquals(404, response.status_code)

        # ok, lets create an outgoing message to update
        joe = self.create_contact("Joe Biden", "+254788383383")
        msg = joe.send("Hey Joe, it's Obama, pick up!", self.admin)

        data['id'] = msg.pk

        def assertStatus(sms, status, assert_status):
            data['status'] = status
            response = self.client.get(delivery_url, data)
            self.assertEquals(200, response.status_code)
            sms = Msg.objects.get(pk=sms.id)
            self.assertEquals(assert_status, sms.status)

        assertStatus(msg, '120', DELIVERED)
        assertStatus(msg, '111', SENT)
        assertStatus(msg, '140', FAILED)
        assertStatus(msg, '999', FAILED)
        assertStatus(msg, '131', FAILED)

    def test_receive(self):
        data = {'from': '5511996458779', 'date': '31/07/2013 14:45:00'}
        encoded_message = "?msg=H%E9llo World%21"

        callback_url = reverse('handlers.zenvia_handler', args=['receive', self.channel.uuid]) + encoded_message
        response = self.client.post(callback_url, data)

        self.assertEquals(200, response.status_code)

        # load our message
        msg = Msg.objects.get()
        self.assertEquals("+5511996458779", msg.contact.get_urn(TEL_SCHEME).path)
        self.assertEquals(INCOMING, msg.direction)
        self.assertEquals(self.org, msg.org)
        self.assertEquals(self.channel, msg.channel)
        self.assertEquals("Héllo World!", msg.text)

    def test_send(self):
        joe = self.create_contact("Joe", "+250788383383")
        msg = joe.send("Test message", self.admin, trigger_send=False)

        try:
            settings.SEND_MESSAGES = True

            with patch('requests.get') as mock:
                mock.return_value = MockResponse(200, '000-ok', method='GET')

                # manually send it off
                Channel.send_message(dict_to_struct('MsgStruct', msg.as_task_json()))

                # check the status of the message is now sent
                msg.refresh_from_db()
                self.assertEquals(WIRED, msg.status)
                self.assertTrue(msg.sent_on)

                self.assertEqual(mock.call_args[1]['params']['msg'], "Test message")

                self.clear_cache()

            with patch('requests.get') as mock:
                mock.return_value = MockResponse(400, "Error", method='POST')

                # manually send it off
                Channel.send_message(dict_to_struct('MsgStruct', msg.as_task_json()))

                # message should be marked as an error
                msg.refresh_from_db()
                self.assertEquals(ERRORED, msg.status)
                self.assertEquals(1, msg.error_count)
                self.assertTrue(msg.next_attempt)

            with patch('requests.get') as mock:
                mock.side_effect = Exception('Kaboom!')

                # manually send it off
                Channel.send_message(dict_to_struct('MsgStruct', msg.as_task_json()))

                # message should be marked as an error
                msg.refresh_from_db()
                self.assertEquals(ERRORED, msg.status)
                self.assertEquals(2, msg.error_count)
                self.assertTrue(msg.next_attempt)

                self.assertFalse(ChannelLog.objects.filter(description__icontains="local variable 'response' "
                                                                                  "referenced before assignment"))

            with patch('requests.get') as mock:
                mock.return_value = MockResponse(200, '001-error', method='GET')

                # manually send it off
                Channel.send_message(dict_to_struct('MsgStruct', msg.as_task_json()))

                # message should be marked as an error
                msg.refresh_from_db()
                self.assertEquals(FAILED, msg.status)
                self.assertEquals(2, msg.error_count)
                self.assertTrue(msg.next_attempt)

        finally:
            settings.SEND_MESSAGES = False

    def test_send_media(self):
        joe = self.create_contact("Joe", "+250788383383")
        msg = joe.send("Test message", self.admin, trigger_send=False, media='image/jpeg:https://example.com/attachments/pic.jpg')

        try:
            settings.SEND_MESSAGES = True

            with patch('requests.get') as mock:
                mock.return_value = MockResponse(200, '000-ok', method='GET')

                # manually send it off
                Channel.send_message(dict_to_struct('MsgStruct', msg.as_task_json()))

                # check the status of the message is now sent
                msg.refresh_from_db()
                self.assertEquals(WIRED, msg.status)
                self.assertTrue(msg.sent_on)

                self.assertEqual(mock.call_args[1]['params']['msg'],
                                 "Test message\nhttps://example.com/attachments/pic.jpg")

                self.clear_cache()
        finally:
            settings.SEND_MESSAGES = False


class InfobipTest(TembaTest):

    def setUp(self):
        super(InfobipTest, self).setUp()

        self.channel.delete()
        self.channel = Channel.create(self.org, self.user, 'NG', 'IB', None, '+2347030767144',
                                      config=dict(username='ib-user', password='ib-password'),
                                      uuid='00000000-0000-0000-0000-000000001234')

    def test_received(self):
        data = {'receiver': '2347030767144', 'sender': '2347030767143', 'text': 'Hello World'}
        encoded_message = urlencode(data)

        callback_url = reverse('handlers.infobip_handler', args=['received', self.channel.uuid]) + "?" + encoded_message
        response = self.client.get(callback_url)

        self.assertEquals(200, response.status_code)

        # load our message
        msg = Msg.objects.get()
        self.assertEquals('+2347030767143', msg.contact.get_urn(TEL_SCHEME).path)
        self.assertEquals(INCOMING, msg.direction)
        self.assertEquals(self.org, msg.org)
        self.assertEquals(self.channel, msg.channel)
        self.assertEquals("Hello World", msg.text)

        # try it with an invalid receiver, should fail as UUID and receiver id are mismatched
        data['receiver'] = '2347030767145'
        encoded_message = urlencode(data)

        callback_url = reverse('handlers.infobip_handler', args=['received', self.channel.uuid]) + "?" + encoded_message
        response = self.client.get(callback_url)

        # should get 404 as the channel wasn't found
        self.assertEquals(404, response.status_code)

    def test_delivered(self):
        contact = self.create_contact("Joe", '+2347030767143')
        msg = Msg.create_outgoing(self.org, self.user, contact, "Hi Joe")
        msg.external_id = '254021015120766124'
        msg.save(update_fields=('external_id',))

        # mark it as delivered
        base_body = '<DeliveryReport><message id="254021015120766124" sentdate="2014/02/10 16:12:07" ' \
                    ' donedate="2014/02/10 16:13:00" status="STATUS" gsmerror="0" price="0.65" /></DeliveryReport>'
        delivery_url = reverse('handlers.infobip_handler', args=['delivered', self.channel.uuid])

        # assert our SENT status
        response = self.client.post(delivery_url, data=base_body.replace('STATUS', 'SENT'), content_type='application/xml')
        self.assertEquals(200, response.status_code)
        msg = Msg.objects.get()
        self.assertEquals(SENT, msg.status)

        # assert our DELIVERED status
        response = self.client.post(delivery_url, data=base_body.replace('STATUS', 'DELIVERED'), content_type='application/xml')
        self.assertEquals(200, response.status_code)
        msg = Msg.objects.get()
        self.assertEquals(DELIVERED, msg.status)

        # assert our FAILED status
        response = self.client.post(delivery_url, data=base_body.replace('STATUS', 'NOT_SENT'), content_type='application/xml')
        self.assertEquals(200, response.status_code)
        msg = Msg.objects.get()
        self.assertEquals(FAILED, msg.status)

    def test_send(self):
        joe = self.create_contact("Joe", "+250788383383")
        msg = joe.send("Test message", self.admin, trigger_send=False)

        try:
            settings.SEND_MESSAGES = True

            with patch('requests.post') as mock:
                mock.return_value = MockResponse(200, json.dumps(dict(results=[{'status': 0, 'messageid': 12}])))

                # manually send it off
                Channel.send_message(dict_to_struct('MsgStruct', msg.as_task_json()))

                # check the status of the message is now sent
                msg.refresh_from_db()
                self.assertEquals(SENT, msg.status)
                self.assertTrue(msg.sent_on)
                self.assertEquals('12', msg.external_id)

                self.clear_cache()

            with patch('requests.post') as mock:
                mock.return_value = MockResponse(400, "Error", method='POST')

                # manually send it off
                Channel.send_message(dict_to_struct('MsgStruct', msg.as_task_json()))

                # message should be marked as an error
                msg.refresh_from_db()
                self.assertEquals(ERRORED, msg.status)
                self.assertEquals(1, msg.error_count)
                self.assertTrue(msg.next_attempt)
        finally:
            settings.SEND_MESSAGES = False

    def test_send_media(self):
        joe = self.create_contact("Joe", "+250788383383")
        msg = joe.send("Test message", self.admin, trigger_send=False, media='image/jpeg:https://example.com/attachments/pic.jpg')

        try:
            settings.SEND_MESSAGES = True

            with patch('requests.post') as mock:
                mock.return_value = MockResponse(200, json.dumps(dict(results=[{'status': 0, 'messageid': 12}])))

                # manually send it off
                Channel.send_message(dict_to_struct('MsgStruct', msg.as_task_json()))

                # check the status of the message is now sent
                msg.refresh_from_db()
                self.assertEquals(SENT, msg.status)
                self.assertTrue(msg.sent_on)
                self.assertEquals('12', msg.external_id)

                self.assertEqual(json.loads(mock.call_args[1]['data'])['messages'][0]['text'],
                                 "Test message\nhttps://example.com/attachments/pic.jpg")

                self.clear_cache()
        finally:
            settings.SEND_MESSAGES = False


class BlackmynaTest(TembaTest):

    def setUp(self):
        super(BlackmynaTest, self).setUp()

        self.channel.delete()
        self.channel = Channel.create(self.org, self.user, 'NP', 'BM', None, '1212',
                                      config=dict(username='bm-user', password='bm-password'),
                                      uuid='00000000-0000-0000-0000-000000001234')

    def test_received(self):
        data = {'to': '1212', 'from': '+9771488532', 'text': 'Hello World', 'smsc': 'NTNepal5002'}
        encoded_message = urlencode(data)

        callback_url = reverse('handlers.blackmyna_handler', args=['receive', self.channel.uuid]) + "?" + encoded_message
        response = self.client.get(callback_url)

        self.assertEquals(200, response.status_code)

        # load our message
        msg = Msg.objects.get()
        self.assertEquals('+9771488532', msg.contact.get_urn(TEL_SCHEME).path)
        self.assertEquals(INCOMING, msg.direction)
        self.assertEquals(self.org, msg.org)
        self.assertEquals(self.channel, msg.channel)
        self.assertEquals("Hello World", msg.text)

        # try it with an invalid receiver, should fail as UUID and receiver id are mismatched
        data['to'] = '1515'
        encoded_message = urlencode(data)

        callback_url = reverse('handlers.blackmyna_handler', args=['receive', self.channel.uuid]) + "?" + encoded_message
        response = self.client.get(callback_url)

        # should get 400 as the channel wasn't found
        self.assertEquals(400, response.status_code)

    def test_send(self):
        joe = self.create_contact("Joe", "+9771488532")
        msg = joe.send("Test message", self.admin, trigger_send=False)

        try:
            settings.SEND_MESSAGES = True

            with patch('requests.post') as mock:
                mock.return_value = MockResponse(200, json.dumps([{'recipient': '+9771488532',
                                                                   'id': 'asdf-asdf-asdf-asdf'}]))

                # manually send it off
                Channel.send_message(dict_to_struct('MsgStruct', msg.as_task_json()))

                # check the status of the message is now sent
                msg.refresh_from_db()
                self.assertEquals(WIRED, msg.status)
                self.assertTrue(msg.sent_on)
                self.assertEquals('asdf-asdf-asdf-asdf', msg.external_id)

                self.assertEqual(mock.call_args[1]['data']['message'], 'Test message')

                self.clear_cache()

            # return 400
            with patch('requests.post') as mock:
                mock.return_value = MockResponse(400, "Error", method='POST')

                # manually send it off
                Channel.send_message(dict_to_struct('MsgStruct', msg.as_task_json()))

                # message should be marked as an error
                msg.refresh_from_db()
                self.assertEquals(ERRORED, msg.status)
                self.assertEquals(1, msg.error_count)
                self.assertTrue(msg.next_attempt)

            # return something that isn't JSON
            with patch('requests.post') as mock:
                mock.return_value = MockResponse(200, "Error", method='POST')

                # manually send it off
                Channel.send_message(dict_to_struct('MsgStruct', msg.as_task_json()))

                # message should be marked as an error
                msg.refresh_from_db()
                self.assertEquals(ERRORED, msg.status)
                self.assertEquals(2, msg.error_count)
                self.assertTrue(msg.next_attempt)

                # we should have "Error" in our error log
                log = ChannelLog.objects.filter(msg=msg).order_by('-pk')[0]
                self.assertEquals("Error", log.response)
                self.assertEquals(200, log.response_status)

        finally:
            settings.SEND_MESSAGES = False

    def test_send_media(self):
        joe = self.create_contact("Joe", "+9771488532")
        msg = joe.send("Test message", self.admin, trigger_send=False, media='image/jpeg:https://example.com/attachments/pic.jpg')

        try:
            settings.SEND_MESSAGES = True

            with patch('requests.post') as mock:
                mock.return_value = MockResponse(200, json.dumps([{'recipient': '+9771488532',
                                                                   'id': 'asdf-asdf-asdf-asdf'}]))

                # manually send it off
                Channel.send_message(dict_to_struct('MsgStruct', msg.as_task_json()))

                # check the status of the message is now sent
                msg.refresh_from_db()
                self.assertEquals(WIRED, msg.status)
                self.assertTrue(msg.sent_on)
                self.assertEquals('asdf-asdf-asdf-asdf', msg.external_id)

                self.assertEqual(mock.call_args[1]['data']['message'],
                                 'Test message\nhttps://example.com/attachments/pic.jpg')

                self.clear_cache()

        finally:
            settings.SEND_MESSAGES = False

    def test_status(self):
        # an invalid uuid
        data = dict(id='-1', status='10')
        response = self.client.get(reverse('handlers.blackmyna_handler', args=['status', 'not-real-uuid']), data)
        self.assertEquals(400, response.status_code)

        # a valid uuid, but invalid data
        status_url = reverse('handlers.blackmyna_handler', args=['status', self.channel.uuid])
        response = self.client.get(status_url, dict())
        self.assertEquals(400, response.status_code)

        response = self.client.get(status_url, data)
        self.assertEquals(400, response.status_code)

        # ok, lets create an outgoing message to update
        joe = self.create_contact("Joe Biden", "+254788383383")
        msg = joe.send("Hey Joe, it's Obama, pick up!", self.admin)
        msg.external_id = 'msg-uuid'
        msg.save(update_fields=('external_id',))

        data['id'] = msg.external_id

        def assertStatus(sms, status, assert_status):
            sms.status = WIRED
            sms.save()
            data['status'] = status
            response = self.client.get(status_url, data)
            self.assertEquals(200, response.status_code)
            sms = Msg.objects.get(external_id=sms.external_id)
            self.assertEquals(assert_status, sms.status)

        assertStatus(msg, '0', WIRED)
        assertStatus(msg, '1', DELIVERED)
        assertStatus(msg, '2', FAILED)
        assertStatus(msg, '3', WIRED)
        assertStatus(msg, '4', WIRED)
        assertStatus(msg, '8', SENT)
        assertStatus(msg, '16', FAILED)


class SMSCentralTest(TembaTest):

    def setUp(self):
        super(SMSCentralTest, self).setUp()

        self.channel.delete()
        self.channel = Channel.create(self.org, self.user, 'NP', 'SC', None, '1212',
                                      config=dict(username='sc-user', password='sc-password'),
                                      uuid='00000000-0000-0000-0000-000000001234')

    def test_received(self):
        data = {'mobile': '+9771488532', 'message': 'Hello World', 'telco': 'Ncell'}
        encoded_message = urlencode(data)

        callback_url = reverse('handlers.smscentral_handler', args=['receive', self.channel.uuid]) + "?" + encoded_message
        response = self.client.get(callback_url)

        self.assertEquals(200, response.status_code)

        # load our message
        msg = Msg.objects.get()
        self.assertEquals('+9771488532', msg.contact.get_urn(TEL_SCHEME).path)
        self.assertEquals(INCOMING, msg.direction)
        self.assertEquals(self.org, msg.org)
        self.assertEquals(self.channel, msg.channel)
        self.assertEquals("Hello World", msg.text)

        # try it with an invalid channel
        callback_url = reverse('handlers.smscentral_handler', args=['receive', '1234-asdf']) + "?" + encoded_message
        response = self.client.get(callback_url)

        # should get 400 as the channel wasn't found
        self.assertEquals(400, response.status_code)

    def test_send(self):
        joe = self.create_contact("Joe", "+9771488532")
        msg = joe.send("Test message", self.admin, trigger_send=False)

        try:
            settings.SEND_MESSAGES = True

            with patch('requests.post') as mock:
                mock.return_value = MockResponse(200, '')

                # manually send it off
                Channel.send_message(dict_to_struct('MsgStruct', msg.as_task_json()))

                # check the status of the message is now sent
                msg.refresh_from_db()
                self.assertEquals(WIRED, msg.status)
                self.assertTrue(msg.sent_on)

                mock.assert_called_with('http://smail.smscentral.com.np/bp/ApiSms.php',
                                        data={'user': 'sc-user', 'pass': 'sc-password',
                                              'mobile': '9771488532', 'content': "Test message"},
                                        headers=TEMBA_HEADERS,
                                        timeout=30)

                self.clear_cache()

            # return 400
            with patch('requests.post') as mock:
                mock.return_value = MockResponse(400, "Error", method='POST')

                # manually send it off
                Channel.send_message(dict_to_struct('MsgStruct', msg.as_task_json()))

                # message should be marked as an error
                msg.refresh_from_db()
                self.assertEquals(ERRORED, msg.status)
                self.assertEquals(1, msg.error_count)
                self.assertTrue(msg.next_attempt)

            # return 400
            with patch('requests.post') as mock:
                mock.side_effect = Exception('Kaboom!')

                # manually send it off
                Channel.send_message(dict_to_struct('MsgStruct', msg.as_task_json()))

                # message should be marked as an error
                msg.refresh_from_db()
                self.assertEquals(ERRORED, msg.status)
                self.assertEquals(2, msg.error_count)
                self.assertTrue(msg.next_attempt)

                self.assertFalse(ChannelLog.objects.filter(description__icontains="local variable 'response' "
                                                                                  "referenced before assignment"))

        finally:
            settings.SEND_MESSAGES = False

    def test_send_media(self):
        joe = self.create_contact("Joe", "+9771488532")
        msg = joe.send("Test message", self.admin, trigger_send=False, media='image/jpeg:https://example.com/attachments/pic.jpg')

        try:
            settings.SEND_MESSAGES = True

            with patch('requests.post') as mock:
                mock.return_value = MockResponse(200, '')

                # manually send it off
                Channel.send_message(dict_to_struct('MsgStruct', msg.as_task_json()))

                # check the status of the message is now sent
                msg.refresh_from_db()
                self.assertEquals(WIRED, msg.status)
                self.assertTrue(msg.sent_on)

                mock.assert_called_with('http://smail.smscentral.com.np/bp/ApiSms.php',
                                        data={'user': 'sc-user', 'pass': 'sc-password',
                                              'mobile': '9771488532',
                                              'content': "Test message\nhttps://example.com/attachments/pic.jpg"},
                                        headers=TEMBA_HEADERS,
                                        timeout=30)

                self.clear_cache()
        finally:
            settings.SEND_MESSAGES = False


class Hub9Test(TembaTest):

    def setUp(self):
        super(Hub9Test, self).setUp()

        self.channel.delete()
        self.channel = Channel.create(self.org, self.user, 'ID', 'H9', None, '+6289881134567',
                                      config=dict(username='h9-user', password='h9-password'),
                                      uuid='00000000-0000-0000-0000-000000001234')

    def test_received(self):
        # http://localhost:8000/api/v1/hub9/received/9bbffaeb-3b12-4fe1-bcaa-fd50cce2ada2/?
        # userid=testusr&password=test&original=6289881134567&sendto=6282881134567
        # &messageid=99123635&message=Test+sending+sms
        data = {
            'userid': 'testusr',
            'password': 'test',
            'original': '6289881134560',
            'sendto': '6289881134567',
            'message': 'Hello World'
        }
        encoded_message = urlencode(data)

        callback_url = reverse('handlers.hub9_handler', args=['received', self.channel.uuid]) + "?" + encoded_message
        response = self.client.get(callback_url)

        self.assertEquals(200, response.status_code)

        # load our message
        msg = Msg.objects.get()
        self.assertEquals('+6289881134560', msg.contact.get_urn(TEL_SCHEME).path)
        self.assertEquals(INCOMING, msg.direction)
        self.assertEquals(self.org, msg.org)
        self.assertEquals(self.channel, msg.channel)
        self.assertEquals("Hello World", msg.text)

        # try it with an invalid receiver, should fail as UUID and receiver id are mismatched
        data['sendto'] = '6289881131111'
        encoded_message = urlencode(data)

        callback_url = reverse('handlers.hub9_handler', args=['received', self.channel.uuid]) + "?" + encoded_message
        response = self.client.get(callback_url)

        # should get 404 as the channel wasn't found
        self.assertEquals(404, response.status_code)

        # the case of 11 digits numer from hub9
        data = {
            'userid': 'testusr',
            'password': 'test',
            'original': '62811999374',
            'sendto': '6289881134567',
            'message': 'Hello Jakarta'
        }
        encoded_message = urlencode(data)

        callback_url = reverse('handlers.hub9_handler', args=['received', self.channel.uuid]) + "?" + encoded_message
        response = self.client.get(callback_url)

        self.assertEquals(200, response.status_code)

        # load our message
        msg = Msg.objects.all().order_by('-pk').first()
        self.assertEquals('+62811999374', msg.contact.raw_tel())
        self.assertEquals(INCOMING, msg.direction)
        self.assertEquals(self.org, msg.org)
        self.assertEquals(self.channel, msg.channel)
        self.assertEquals("Hello Jakarta", msg.text)

    def test_send(self):
        joe = self.create_contact("Joe", "+250788383383")
        msg = joe.send("Test message", self.admin, trigger_send=False)

        try:
            settings.SEND_MESSAGES = True

            with patch('requests.get') as mock:
                mock.return_value = MockResponse(200, "000")

                # manually send it off
                Channel.send_message(dict_to_struct('MsgStruct', msg.as_task_json()))

                # check the status of the message is now sent
                msg.refresh_from_db()
                self.assertEquals(SENT, msg.status)
                self.assertTrue(msg.sent_on)

                self.assertTrue(mock.call_args[0][0].startswith(HUB9_ENDPOINT))
                self.assertTrue("message=Test+message" in mock.call_args[0][0])

                self.clear_cache()

            with patch('requests.get') as mock:
                mock.return_value = MockResponse(400, "Error", method='POST')

                # manually send it off
                Channel.send_message(dict_to_struct('MsgStruct', msg.as_task_json()))

                # message should be marked as an error
                msg.refresh_from_db()
                self.assertEquals(ERRORED, msg.status)
                self.assertEquals(1, msg.error_count)
                self.assertTrue(msg.next_attempt)
        finally:
            settings.SEND_MESSAGES = False

    def test_send_media(self):
        joe = self.create_contact("Joe", "+250788383383")
        msg = joe.send("Test message", self.admin, trigger_send=False, media='image/jpeg:https://example.com/attachments/pic.jpg')

        try:
            settings.SEND_MESSAGES = True

            with patch('requests.get') as mock:
                mock.return_value = MockResponse(200, "000")

                # manually send it off
                Channel.send_message(dict_to_struct('MsgStruct', msg.as_task_json()))

                # check the status of the message is now sent
                msg.refresh_from_db()
                self.assertEquals(SENT, msg.status)
                self.assertTrue(msg.sent_on)

                self.clear_cache()

                self.assertTrue(mock.call_args[0][0].startswith(HUB9_ENDPOINT))
                self.assertIn("message=Test+message%0Ahttps%3A%2F%2Fexample.com%2Fattachments%2Fpic.jpg", mock.call_args[0][0])

        finally:
            settings.SEND_MESSAGES = False


class DartMediaTest(TembaTest):

    def setUp(self):
        super(DartMediaTest, self).setUp()

        self.channel.delete()
        self.channel = Channel.create(self.org, self.user, 'ID', 'DA', None, '+6289881134567',
                                      config=dict(username='dartmedia-user', password='dartmedia-password'),
                                      uuid='00000000-0000-0000-0000-000000001234')

    def test_received(self):
        # http://localhost:8000/api/v1/dartmedia/received/9bbffaeb-3b12-4fe1-bcaa-fd50cce2ada2/?
        # userid=testusr&password=test&original=6289881134567&sendto=6282881134567
        # &messageid=99123635&message=Test+sending+sms
        data = {
            'userid': 'testusr',
            'password': 'test',
            'original': '6289881134560',
            'sendto': '6289881134567',
            'message': 'Hello World'
        }
        encoded_message = urlencode(data)

        callback_url = reverse('handlers.dartmedia_handler', args=['received', self.channel.uuid]) + "?" + encoded_message
        response = self.client.get(callback_url)

        self.assertEquals(200, response.status_code)

        # load our message
        msg = Msg.objects.get()
        self.assertEquals('+6289881134560', msg.contact.get_urn(TEL_SCHEME).path)
        self.assertEquals(INCOMING, msg.direction)
        self.assertEquals(self.org, msg.org)
        self.assertEquals(self.channel, msg.channel)
        self.assertEquals("Hello World", msg.text)

        # try it with an invalid receiver, should fail as UUID and receiver id are mismatched
        data['sendto'] = '6289881131111'
        encoded_message = urlencode(data)

        callback_url = reverse('handlers.dartmedia_handler', args=['received', self.channel.uuid]) + "?" + encoded_message
        response = self.client.get(callback_url)

        # should get 404 as the channel wasn't found
        self.assertEquals(404, response.status_code)

        # the case of 11 digits number from dartmedia
        data = {
            'userid': 'testusr',
            'password': 'test',
            'original': '62811999374',
            'sendto': '6289881134567',
            'message': 'Hello Jakarta'
        }
        encoded_message = urlencode(data)

        callback_url = reverse('handlers.dartmedia_handler', args=['received', self.channel.uuid]) + "?" + encoded_message
        response = self.client.get(callback_url)

        self.assertEquals(200, response.status_code)

        # load our message
        msg = Msg.objects.all().order_by('-pk').first()
        self.assertEquals('+62811999374', msg.contact.raw_tel())
        self.assertEquals(INCOMING, msg.direction)
        self.assertEquals(self.org, msg.org)
        self.assertEquals(self.channel, msg.channel)
        self.assertEquals("Hello Jakarta", msg.text)

        # short code do not have + in address
        self.channel.address = '12345'
        self.channel.save()

        # missing parameters
        data = {
            'userid': 'testusr',
            'password': 'test',
            'original': '62811999375',
            'message': 'Hello Indonesia'
        }

        encoded_message = urlencode(data)
        callback_url = reverse('handlers.dartmedia_handler', args=['received', self.channel.uuid]) + "?" + encoded_message
        response = self.client.get(callback_url)

        self.assertEquals(401, response.status_code)
        self.assertEquals(response.content, "Parameters message, original and sendto should not be null.")

        # all needed params
        data = {
            'userid': 'testusr',
            'password': 'test',
            'original': '62811999375',
            'sendto': '12345',
            'message': 'Hello Indonesia'
        }

        encoded_message = urlencode(data)
        callback_url = reverse('handlers.dartmedia_handler', args=['received', self.channel.uuid]) + "?" + encoded_message
        response = self.client.get(callback_url)

        self.assertEquals(200, response.status_code)

        # load our message
        msg = Msg.objects.all().order_by('-pk').first()
        self.assertEquals('+62811999375', msg.contact.raw_tel())
        self.assertEquals(INCOMING, msg.direction)
        self.assertEquals(self.org, msg.org)
        self.assertEquals(self.channel, msg.channel)
        self.assertEquals("Hello Indonesia", msg.text)

    def test_send(self):
        joe = self.create_contact("Joe", "+250788383383")
        msg = joe.send("Test message", self.admin, trigger_send=False)

        try:
            settings.SEND_MESSAGES = True

            with patch('requests.get') as mock:
                mock.return_value = MockResponse(200, "000")

                # manually send it off
                Channel.send_message(dict_to_struct('MsgStruct', msg.as_task_json()))

                # check the status of the message is now sent
                msg.refresh_from_db()
                self.assertEquals(SENT, msg.status)
                self.assertTrue(msg.sent_on)

                self.assertTrue("message=Test+message" in mock.call_args[0][0])

                self.clear_cache()

                self.assertTrue(mock.call_args[0][0].startswith(DART_MEDIA_ENDPOINT))

            with patch('requests.get') as mock:
                mock.return_value = MockResponse(400, "Error", method='POST')

                # manually send it off
                Channel.send_message(dict_to_struct('MsgStruct', msg.as_task_json()))

                # message should be marked as an error
                msg.refresh_from_db()
                self.assertEquals(ERRORED, msg.status)
                self.assertEquals(1, msg.error_count)
                self.assertTrue(msg.next_attempt)
        finally:
            settings.SEND_MESSAGES = False

    def test_send_media(self):
        joe = self.create_contact("Joe", "+250788383383")
        msg = joe.send("Test message", self.admin, trigger_send=False, media='image/jpeg:https://example.com/attachments/pic.jpg')

        try:
            settings.SEND_MESSAGES = True

            with patch('requests.get') as mock:
                mock.return_value = MockResponse(200, "000")

                # manually send it off
                Channel.send_message(dict_to_struct('MsgStruct', msg.as_task_json()))

                # check the status of the message is now sent
                msg.refresh_from_db()
                self.assertEquals(SENT, msg.status)
                self.assertTrue(msg.sent_on)

                self.assertIn("message=Test+message%0Ahttps%3A%2F%2Fexample.com%2Fattachments%2Fpic.jpg", mock.call_args[0][0])
                self.clear_cache()
                self.assertTrue(mock.call_args[0][0].startswith(DART_MEDIA_ENDPOINT))

        finally:
            settings.SEND_MESSAGES = False


class HighConnectionTest(TembaTest):

    def setUp(self):
        super(HighConnectionTest, self).setUp()

        self.channel.delete()
        self.channel = Channel.create(self.org, self.user, 'FR', 'HX', None, '5151',
                                      config=dict(username='hcnx-user', password='hcnx-password'),
                                      uuid='00000000-0000-0000-0000-000000001234')

    def test_handler(self):
        # http://localhost:8000/api/v1/hcnx/receive/asdf-asdf-asdf-asdf/?FROM=+33610346460&TO=5151&MESSAGE=Hello+World
        data = {'FROM': '+33610346460', 'TO': '5151', 'MESSAGE': 'Hello World', 'RECEPTION_DATE': '2015-04-02T14:26:06'}

        callback_url = reverse('handlers.hcnx_handler', args=['receive', self.channel.uuid])
        response = self.client.post(callback_url, data)

        self.assertEquals(200, response.status_code)

        # load our message
        msg = Msg.objects.get()
        self.assertEquals('+33610346460', msg.contact.get_urn(TEL_SCHEME).path)
        self.assertEquals(INCOMING, msg.direction)
        self.assertEquals(self.org, msg.org)
        self.assertEquals(self.channel, msg.channel)
        self.assertEquals("Hello World", msg.text)
        self.assertEquals(14, msg.sent_on.astimezone(pytz.utc).hour)

        # try it with an invalid receiver, should fail as UUID isn't known
        callback_url = reverse('handlers.hcnx_handler', args=['receive', uuid.uuid4()])
        response = self.client.post(callback_url, data)

        # should get 400 as the channel wasn't found
        self.assertEquals(400, response.status_code)

        # create an outgoing message instead
        contact = msg.contact
        Msg.objects.all().delete()

        contact.send("outgoing message", self.admin)
        msg = Msg.objects.get()

        # now update the status via a callback
        data = {'ret_id': msg.id, 'status': '6'}
        encoded_message = urlencode(data)

        callback_url = reverse('handlers.hcnx_handler', args=['status', self.channel.uuid]) + "?" + encoded_message
        response = self.client.get(callback_url)

        self.assertEquals(200, response.status_code)

        msg = Msg.objects.get()
        self.assertEquals(DELIVERED, msg.status)

    def test_send_media(self):
        joe = self.create_contact("Joe", "+250788383383")
        msg = joe.send("Test message", self.admin, trigger_send=False, media='image/jpeg:https://example.com/attachments/pic.jpg')

        try:
            settings.SEND_MESSAGES = True

            with patch('requests.get') as mock:
                mock.return_value = MockResponse(200, "Sent")

                # manually send it off
                Channel.send_message(dict_to_struct('MsgStruct', msg.as_task_json()))

                # check the status of the message is now sent
                msg.refresh_from_db()
                self.assertEquals(WIRED, msg.status)
                self.assertTrue(msg.sent_on)
                self.assertIn("text=Test+message%0Ahttps%3A%2F%2Fexample.com%2Fattachments%2Fpic.jpg", mock.call_args[0][0])
                self.clear_cache()
        finally:
            settings.SEND_MESSAGES = True

    def test_send(self):
        joe = self.create_contact("Joe", "+250788383383")
        msg = joe.send("Test message", self.admin, trigger_send=False)

        try:
            settings.SEND_MESSAGES = True

            with patch('requests.get') as mock:
                mock.return_value = MockResponse(200, "Sent")

                # manually send it off
                Channel.send_message(dict_to_struct('MsgStruct', msg.as_task_json()))

                # check the status of the message is now sent
                msg.refresh_from_db()
                self.assertEquals(WIRED, msg.status)
                self.assertTrue(msg.sent_on)

                self.assertTrue("text=Test+message" in mock.call_args[0][0])

                self.clear_cache()

            with patch('requests.get') as mock:
                mock.return_value = MockResponse(400, "Error")

                # manually send it off
                Channel.send_message(dict_to_struct('MsgStruct', msg.as_task_json()))

                # message should be marked as an error
                msg.refresh_from_db()
                self.assertEquals(ERRORED, msg.status)
                self.assertEquals(1, msg.error_count)
                self.assertTrue(msg.next_attempt)

            with patch('requests.get') as mock:
                mock.side_effect = Exception('Kaboom!')

                # manually send it off
                Channel.send_message(dict_to_struct('MsgStruct', msg.as_task_json()))

                # message should be marked as an error
                msg.refresh_from_db()
                self.assertEquals(ERRORED, msg.status)
                self.assertEquals(2, msg.error_count)
                self.assertTrue(msg.next_attempt)

                self.assertFalse(ChannelLog.objects.filter(description__icontains="local variable 'response' "
                                                                                  "referenced before assignment"))

        finally:
            settings.SEND_MESSAGES = False


class TwilioTest(TembaTest):

    def setUp(self):
        super(TwilioTest, self).setUp()

        self.channel.delete()
        self.channel = Channel.create(self.org, self.user, 'RW', 'T', None, '+250785551212',
                                      uuid='00000000-0000-0000-0000-000000001234')

        # twilio test credentials
        self.account_sid = "ACe54dc36bfd2a3b483b7ed854b2dd40c1"
        self.account_token = "0b14d47901387c03f92253a4e4449d5e"
        self.application_sid = "AP6fe2069df7f9482a8031cb61dc155de2"

        self.channel.org.config = json.dumps({ACCOUNT_SID: self.account_sid,
                                              ACCOUNT_TOKEN: self.account_token,
                                              APPLICATION_SID: self.application_sid})
        self.channel.org.save()

    def signed_request(self, url, data, validator=None):
        """
        Makes a post to the Twilio handler with a computed signature
        """
        if not validator:
            validator = RequestValidator(self.org.get_twilio_client().auth[1])

        signature = validator.compute_signature('https://' + settings.TEMBA_HOST + url, data)
        return self.client.post(url, data, **{'HTTP_X_TWILIO_SIGNATURE': signature})

    @patch('temba.orgs.models.TwilioRestClient', MockTwilioClient)
    @patch('temba.ivr.clients.TwilioClient', MockTwilioClient)
    @patch('twilio.util.RequestValidator', MockRequestValidator)
    def test_receive_media(self):
        post_data = dict(To=self.channel.address, From='+250788383383', Body="Test",
                         NumMedia='1', MediaUrl0='https://yourimage.io/IMPOSSIBLE-HASH',
                         MediaContentType0='audio/x-wav')

        twilio_url = reverse('handlers.twilio_handler')

        client = self.org.get_twilio_client()
        validator = RequestValidator(client.auth[1])
        signature = validator.compute_signature('https://' + settings.TEMBA_HOST + '/handlers/twilio/', post_data)

        with patch('requests.get') as response:
            mock = MockResponse(200, 'Fake Recording Bits')
            mock.add_header('Content-Disposition', 'filename="audio0000.wav"')
            mock.add_header('Content-Type', 'audio/x-wav')
            response.return_value = mock
            response = self.client.post(twilio_url, post_data, **{'HTTP_X_TWILIO_SIGNATURE': signature})
            self.assertEquals(201, response.status_code)

        # we should have two messages, one for the text, the other for the media
        msgs = Msg.objects.all().order_by('-created_on')
        self.assertEqual(2, msgs.count())
        self.assertEqual('Test', msgs[0].text)
        self.assertIsNone(msgs[0].media)
        self.assertTrue(msgs[1].media.startswith('audio/x-wav:https://%s' % settings.AWS_BUCKET_DOMAIN))
        self.assertTrue(msgs[1].media.endswith('.wav'))

        # text should have the url (without the content type)
        self.assertTrue(msgs[1].text.startswith('https://%s' % settings.AWS_BUCKET_DOMAIN))
        self.assertTrue(msgs[1].text.endswith('.wav'))

        Msg.objects.all().delete()

        # try with no message body
        with patch('requests.get') as response:
            mock = MockResponse(200, 'Fake Recording Bits')
            mock.add_header('Content-Disposition', 'filename="audio0000.wav"')
            mock.add_header('Content-Type', 'audio/x-wav')
            response.return_value = mock

            post_data['Body'] = ''
            signature = validator.compute_signature('https://' + settings.TEMBA_HOST + '/handlers/twilio/', post_data)
            response = self.client.post(twilio_url, post_data, **{'HTTP_X_TWILIO_SIGNATURE': signature})

        # just a single message this time
        msg = Msg.objects.get()
        self.assertTrue(msg.media.startswith('audio/x-wav:https://%s' % settings.AWS_BUCKET_DOMAIN))
        self.assertTrue(msg.media.endswith('.wav'))

        Msg.objects.all().delete()

        with patch('requests.get') as response:
            mock1 = MockResponse(404, 'No such file')
            mock2 = MockResponse(200, 'Fake VCF Bits')
            mock2.add_header('Content-Type', 'text/x-vcard')
            mock2.add_header('Content-Disposition', 'inline')
            response.side_effect = (mock1, mock2)

            post_data['Body'] = ''
            signature = validator.compute_signature('https://' + settings.TEMBA_HOST + '/handlers/twilio/', post_data)
            response = self.client.post(twilio_url, post_data, **{'HTTP_X_TWILIO_SIGNATURE': signature})

        msg = Msg.objects.get()
        self.assertTrue(msg.media.startswith('text/x-vcard:https://%s' % settings.AWS_BUCKET_DOMAIN))
        self.assertTrue(msg.media.endswith('.vcf'))

    def test_receive_base64(self):
        post_data = dict(To=self.channel.address, From='+250788383383', Body="QmFubm9uIEV4cGxhaW5zIFRoZSBXb3JsZCAuLi4K4oCcVGhlIENhbXAgb2YgdGhlIFNhaW50c+KA\r")
        twilio_url = reverse('handlers.twilio_handler')
        self.signed_request(twilio_url, post_data)
        self.assertIsNotNone(Msg.objects.filter(text__contains='Bannon Explains').first())

    def test_receive(self):
        post_data = dict(To=self.channel.address, From='+250788383383', Body="Hello World")
        twilio_url = reverse('handlers.twilio_handler')

        response = self.client.post(twilio_url, post_data)
        self.assertEqual(response.status_code, 400)

        # this time sign it appropriately, should work
        client = self.org.get_twilio_client()
        validator = RequestValidator(client.auth[1])

        # remove twilio connection
        self.channel.org.config = json.dumps({})
        self.channel.org.save()

        signature = validator.compute_signature('https://' + settings.TEMBA_HOST + '/handlers/twilio/', post_data)
        response = self.client.post(twilio_url, post_data, **{'HTTP_X_TWILIO_SIGNATURE': signature})

        self.assertEquals(400, response.status_code)

        # connect twilio again
        self.channel.org.config = json.dumps({ACCOUNT_SID: self.account_sid,
                                              ACCOUNT_TOKEN: self.account_token,
                                              APPLICATION_SID: self.application_sid})

        self.channel.org.save()

        response = self.signed_request(twilio_url, post_data)
        self.assertEqual(response.status_code, 201)

        # and we should have a new message
        msg1 = Msg.objects.get()
        self.assertEquals("+250788383383", msg1.contact.get_urn(TEL_SCHEME).path)
        self.assertEquals(INCOMING, msg1.direction)
        self.assertEquals(self.org, msg1.org)
        self.assertEquals(self.channel, msg1.channel)
        self.assertEquals("Hello World", msg1.text)

        # try without including number, but with country
        del post_data['To']
        post_data['ToCountry'] = 'RW'
        response = self.signed_request(twilio_url, post_data)
        self.assertEqual(response.status_code, 400)

        # try with non-normalized number
        post_data['To'] = '0785551212'
        post_data['ToCountry'] = 'RW'
        response = self.signed_request(twilio_url, post_data)
        self.assertEqual(response.status_code, 201)

        # and we should have another new message
        msg2 = Msg.objects.exclude(pk=msg1.pk).get()
        self.assertEquals(self.channel, msg2.channel)

        # create an outgoing message instead
        contact = msg2.contact
        Msg.objects.all().delete()

        contact.send("outgoing message", self.admin)
        msg = Msg.objects.get()

        # now update the status via a callback
        post_data['SmsStatus'] = 'sent'
        validator = RequestValidator(self.org.get_twilio_client().auth[1])

        # remove twilio connection
        self.channel.org.config = json.dumps({})
        self.channel.org.save()

        response = self.signed_request(twilio_url + "?action=callback&id=%d" % msg.id, post_data, validator)
        self.assertEqual(response.status_code, 400)

        # connect twilio again
        self.channel.org.config = json.dumps({ACCOUNT_SID: self.account_sid,
                                              ACCOUNT_TOKEN: self.account_token,
                                              APPLICATION_SID: self.application_sid})
        self.channel.org.save()

        response = self.signed_request(twilio_url + "?action=callback&id=%d" % msg.id, post_data)
        self.assertEqual(response.status_code, 200)

        msg = Msg.objects.get()
        self.assertEquals(SENT, msg.status)

        # try it with a failed SMS
        Msg.objects.all().delete()
        contact.send("outgoing message", self.admin)
        msg = Msg.objects.get()

        # now update the status via a callback
        post_data['SmsStatus'] = 'failed'

        response = self.signed_request(twilio_url + "?action=callback&id=%d" % msg.id, post_data)
        self.assertEqual(response.status_code, 200)

        msg = Msg.objects.get()
        self.assertEquals(FAILED, msg.status)

        # no message with id
        Msg.objects.all().delete()

        response = self.signed_request(twilio_url + "?action=callback&id=%d" % msg.id, post_data)
        self.assertEqual(response.status_code, 400)

        # test TwiML Handler...

        self.channel.delete()
        post_data = dict(To=self.channel.address, From='+250788383300', Body="Hello World")

        # try without signing
        twiml_api_url = reverse('handlers.twiml_api_handler', args=['1234-1234-1234-12345'])
        response = self.client.post(twiml_api_url, post_data)
        self.assertEqual(response.status_code, 400)

        # create new channel
        self.channel = Channel.create(self.org, self.user, 'RW', 'TW', None, '+250785551212',
                                      uuid='00000000-0000-0000-0000-000000001234')

        send_url = "https://api.twilio.com"

        self.channel.config = json.dumps({ACCOUNT_SID: self.account_sid, ACCOUNT_TOKEN: self.account_token,
                                          Channel.CONFIG_SEND_URL: send_url})
        self.channel.save()

        post_data = dict(To=self.channel.address, From='+250788383300', Body="Hello World")
        twiml_api_url = reverse('handlers.twiml_api_handler', args=[self.channel.uuid])

        response = self.client.post(twiml_api_url, post_data)
        self.assertEqual(response.status_code, 400)

        client = self.channel.get_twiml_client()
        validator = RequestValidator(client.auth[1])
        signature = validator.compute_signature(
            'https://' + settings.HOSTNAME + '/handlers/twiml_api/' + self.channel.uuid,
            post_data
        )
        response = self.client.post(twiml_api_url, post_data, **{'HTTP_X_TWILIO_SIGNATURE': signature})
        self.assertEquals(201, response.status_code)

        msg1 = Msg.objects.get()
        self.assertEquals("+250788383300", msg1.contact.get_urn(TEL_SCHEME).path)
        self.assertEquals(INCOMING, msg1.direction)
        self.assertEquals(self.org, msg1.org)
        self.assertEquals(self.channel, msg1.channel)
        self.assertEquals("Hello World", msg1.text)

    def test_send(self):
        from temba.orgs.models import ACCOUNT_SID, ACCOUNT_TOKEN, APPLICATION_SID
        org_config = self.org.config_json()
        org_config[ACCOUNT_SID] = 'twilio_sid'
        org_config[ACCOUNT_TOKEN] = 'twilio_token'
        org_config[APPLICATION_SID] = 'twilio_sid'
        self.org.config = json.dumps(org_config)
        self.org.save()

        joe = self.create_contact("Joe", "+250788383383")

        with self.settings(SEND_MESSAGES=True):
            with patch('twilio.rest.resources.base.make_request') as mock:
                for channel_type in ['T', 'TMS']:
                    ChannelLog.objects.all().delete()
                    Msg.objects.all().delete()

                    msg = joe.send("Test message", self.admin, trigger_send=False)

                    self.channel.channel_type = channel_type
                    if channel_type == 'TMS':
                        self.channel.config = json.dumps(dict(messaging_service_sid="MSG-SERVICE-SID"))
                    self.channel.save()

                    mock.return_value = MockResponse(200, '{ "account_sid": "ac1232", "sid": "12345"}')
                    mock.side_effect = None
                    self.clear_cache()

                    # manually send it off
                    Channel.send_message(dict_to_struct('MsgStruct', msg.as_task_json()))

                    # check the status of the message is now sent
                    msg.refresh_from_db()
                    self.assertEquals(WIRED, msg.status)
                    self.assertTrue(msg.sent_on)

                    self.clear_cache()

                    # handle the status callback
                    callback_url = Channel.build_twilio_callback_url(msg.pk)

                    client = self.org.get_twilio_client()
                    validator = RequestValidator(client.auth[1])
                    post_data = dict(SmsStatus='delivered', To='+250788383383')
                    signature = validator.compute_signature(callback_url, post_data)

                    response = self.client.post(callback_url, post_data, **{'HTTP_X_TWILIO_SIGNATURE': signature})

                    self.assertEquals(response.status_code, 200)
                    msg.refresh_from_db()
                    self.assertEquals(msg.status, DELIVERED)

                    mock.side_effect = Exception("Request Timeout")

                    # manually send it off
                    Channel.send_message(dict_to_struct('MsgStruct', msg.as_task_json()))

                    # message should be marked as an error
                    msg.refresh_from_db()
                    self.assertEquals(ERRORED, msg.status)
                    self.assertEquals(1, msg.error_count)
                    self.assertTrue(msg.next_attempt)

                    mock.side_effect = TwilioRestException(400, "https://twilio.com/", "User has opted out", code=21610)

                    # manually send it off
                    Channel.send_message(dict_to_struct('MsgStruct', msg.as_task_json()))

                    # message should be marked as failed and the contact should be stopped
                    msg.refresh_from_db()
                    self.assertEquals(FAILED, msg.status)
                    self.assertTrue(Contact.objects.get(id=msg.contact_id))

            # check that our channel log works as well
            self.login(self.admin)

            response = self.client.get(reverse('channels.channellog_list') + "?channel=%d" % (self.channel.pk))

            # there should be three log items for the three times we sent
            self.assertEquals(3, len(response.context['channellog_list']))

            # number of items on this page should be right as well
            self.assertEquals(3, response.context['paginator'].count)
            self.assertEquals(2, self.channel.get_error_log_count())
            self.assertEquals(1, self.channel.get_success_log_count())

            # view the detailed information for one of them
            response = self.client.get(reverse('channels.channellog_read', args=[ChannelLog.objects.order_by('id')[1].id]))

            # check that it contains the log of our exception
            self.assertContains(response, "Request Timeout")

            # delete our error entries
            ChannelLog.objects.filter(is_error=True).delete()

            # our channel counts should be updated
            self.channel = Channel.objects.get(id=self.channel.pk)
            self.assertEquals(0, self.channel.get_error_log_count())
            self.assertEquals(1, self.channel.get_success_log_count())

    def test_send_media(self):
        from temba.orgs.models import ACCOUNT_SID, ACCOUNT_TOKEN, APPLICATION_SID
        org_config = self.org.config_json()
        org_config[ACCOUNT_SID] = 'twilio_sid'
        org_config[ACCOUNT_TOKEN] = 'twilio_token'
        org_config[APPLICATION_SID] = 'twilio_sid'
        self.org.config = json.dumps(org_config)
        self.org.save()

        joe = self.create_contact("Joe", "+250788383383")
        msg = joe.send("Test message", self.admin, trigger_send=False, media='image/jpeg:https://example.com/attachments/pic.jpg')

        settings.SEND_MESSAGES = True

        with patch('twilio.rest.resources.messages.Messages.create') as mock:
            mock.return_value = "Sent"

            # manually send it off
            Channel.send_message(dict_to_struct('MsgStruct', msg.as_task_json()))

            # check the status of the message is now sent
            msg.refresh_from_db()
            self.assertEquals(WIRED, msg.status)
            self.assertTrue(msg.sent_on)

            self.assertEquals(mock.call_args[1]['media_url'], [])
            self.assertEquals(mock.call_args[1]['body'], "Test message\nhttps://example.com/attachments/pic.jpg")

            self.clear_cache()

            # handle the status callback
            callback_url = Channel.build_twilio_callback_url(msg.pk)

            client = self.org.get_twilio_client()
            validator = RequestValidator(client.auth[1])
            post_data = dict(SmsStatus='delivered', To='+250788383383')
            signature = validator.compute_signature(callback_url, post_data)

            response = self.client.post(callback_url, post_data, **{'HTTP_X_TWILIO_SIGNATURE': signature})

            self.assertEquals(response.status_code, 200)
            msg.refresh_from_db()
            self.assertEquals(msg.status, DELIVERED)

            self.channel.country = 'US'
            self.channel.save()
            self.clear_cache()

            msg = joe.send("MT", self.admin, trigger_send=False, media='image/jpeg:https://example.com/attachments/pic.jpg')

            # manually send it off
            Channel.send_message(dict_to_struct('MsgStruct', msg.as_task_json()))

            # check the status of the message is now sent
            msg.refresh_from_db()
            self.assertEquals(WIRED, msg.status)
            self.assertTrue(msg.sent_on)

            self.assertEquals(mock.call_args[1]['media_url'], ['https://example.com/attachments/pic.jpg'])
            self.assertEquals(mock.call_args[1]['body'], "MT")

            self.clear_cache()


class TwilioMessagingServiceTest(TembaTest):

    def setUp(self):
        super(TwilioMessagingServiceTest, self).setUp()

        self.channel.delete()
        self.channel = Channel.create(self.org, self.user, 'US', 'TMS', None, None,
                                      config=dict(messaging_service_sid="MSG-SERVICE-SID"),
                                      uuid='00000000-0000-0000-0000-000000001234')

    def test_receive(self):
        # twilio test credentials
        account_sid = "ACe54dc36bfd2a3b483b7ed854b2dd40c1"
        account_token = "0b14d47901387c03f92253a4e4449d5e"
        application_sid = "AP6fe2069df7f9482a8031cb61dc155de2"

        self.channel.org.config = json.dumps({ACCOUNT_SID: account_sid, ACCOUNT_TOKEN: account_token,
                                              APPLICATION_SID: application_sid})
        self.channel.org.save()

        messaging_service_sid = self.channel.config_json()['messaging_service_sid']

        post_data = dict(message_service_sid=messaging_service_sid, From='+250788383383', Body="Hello World")
        twilio_url = reverse('handlers.twilio_messaging_service_handler', args=['receive', self.channel.uuid])

        response = self.client.post(twilio_url, post_data)
        self.assertEqual(response.status_code, 400)

        # this time sign it appropriately, should work
        client = self.org.get_twilio_client()
        validator = RequestValidator(client.auth[1])
        signature = validator.compute_signature(
            'https://' + settings.HOSTNAME + '/handlers/twilio_messaging_service/receive/' + self.channel.uuid,
            post_data
        )
        response = self.client.post(twilio_url, post_data, **{'HTTP_X_TWILIO_SIGNATURE': signature})

        self.assertEquals(201, response.status_code)

        # and we should have a new message
        msg1 = Msg.objects.get()
        self.assertEquals("+250788383383", msg1.contact.get_urn(TEL_SCHEME).path)
        self.assertEquals(INCOMING, msg1.direction)
        self.assertEquals(self.org, msg1.org)
        self.assertEquals(self.channel, msg1.channel)
        self.assertEquals("Hello World", msg1.text)

        # remove twilio connection
        self.channel.org.config = json.dumps({})
        self.channel.org.save()

        signature = validator.compute_signature(
            'https://' + settings.HOSTNAME + '/handlers/twilio_messaging_service/receive/' + self.channel.uuid,
            post_data
        )
        response = self.client.post(twilio_url, post_data, **{'HTTP_X_TWILIO_SIGNATURE': signature})

        self.assertEquals(400, response.status_code)


class ClickatellTest(TembaTest):

    def setUp(self):
        super(ClickatellTest, self).setUp()

        self.channel.delete()
        self.channel = Channel.create(self.org, self.user, 'RW', 'CT', None, '+250788123123',
                                      config=dict(username='uname', password='pword', api_id='api1'),
                                      uuid='00000000-0000-0000-0000-000000001234')

    def test_receive_utf16(self):
        self.channel.org.config = json.dumps({Channel.CONFIG_API_ID: '12345', Channel.CONFIG_USERNAME: 'uname', Channel.CONFIG_PASSWORD: 'pword'})
        self.channel.org.save()

        data = {'to': self.channel.address,
                'from': '250788383383',
                'timestamp': '2012-10-10 10:10:10',
                'moMsgId': 'id1234'}

        encoded_message = urlencode(data)
        encoded_message += "&text=%00m%00e%00x%00i%00c%00o%00+%00k%00+%00m%00i%00s%00+%00p%00a%00p%00a%00s%00+%00n%00o%00+%00t%00e%00n%00%ED%00a%00+%00d%00i%00n%00e%00r%00o%00+%00p%00a%00r%00a%00+%00c%00o%00m%00p%00r%00a%00r%00n%00o%00s%00+%00l%00o%00+%00q%00+%00q%00u%00e%00r%00%ED%00a%00m%00o%00s%00.%00."
        encoded_message += "&charset=UTF-16BE"
        receive_url = reverse('handlers.clickatell_handler', args=['receive', self.channel.uuid]) + '?' + encoded_message

        response = self.client.get(receive_url)

        self.assertEquals(200, response.status_code)

        # and we should have a new message
        msg1 = Msg.objects.get()
        self.assertEquals("+250788383383", msg1.contact.get_urn(TEL_SCHEME).path)
        self.assertEquals(INCOMING, msg1.direction)
        self.assertEquals(self.org, msg1.org)
        self.assertEquals(self.channel, msg1.channel)
        self.assertEquals(u"mexico k mis papas no ten\xeda dinero para comprarnos lo q quer\xedamos..", msg1.text)
        self.assertEquals(2012, msg1.sent_on.year)
        self.assertEquals('id1234', msg1.external_id)

    def test_receive_iso_8859_1(self):
        self.channel.org.config = json.dumps({Channel.CONFIG_API_ID: '12345', Channel.CONFIG_USERNAME: 'uname', Channel.CONFIG_PASSWORD: 'pword'})
        self.channel.org.save()

        data = {'to': self.channel.address,
                'from': '250788383383',
                'timestamp': '2012-10-10 10:10:10',
                'moMsgId': 'id1234'}

        encoded_message = urlencode(data)
        encoded_message += "&text=%05%EF%BF%BD%EF%BF%BD%034%02%02i+mapfumbamwe+vana+4+kuwacha+handingapedze+izvozvo+ndozvikukonzera+kt+varoorwe+varipwere+ngapaonekwe+ipapo+ndatenda."
        encoded_message += "&charset=ISO-8859-1"
        receive_url = reverse('handlers.clickatell_handler', args=['receive', self.channel.uuid]) + '?' + encoded_message

        response = self.client.get(receive_url)

        self.assertEquals(200, response.status_code)

        # and we should have a new message
        msg1 = Msg.objects.get()
        self.assertEquals("+250788383383", msg1.contact.get_urn(TEL_SCHEME).path)
        self.assertEquals(INCOMING, msg1.direction)
        self.assertEquals(self.org, msg1.org)
        self.assertEquals(self.channel, msg1.channel)
        self.assertEquals(u'\x05\x034\x02\x02i mapfumbamwe vana 4 kuwacha handingapedze izvozvo ndozvikukonzera kt varoorwe varipwere ngapaonekwe ipapo ndatenda.', msg1.text)
        self.assertEquals(2012, msg1.sent_on.year)
        self.assertEquals('id1234', msg1.external_id)

        Msg.objects.all().delete()

        encoded_message = urlencode(data)
        encoded_message += "&text=Artwell+S%ECbbnda"
        encoded_message += "&charset=ISO-8859-1"
        receive_url = reverse('handlers.clickatell_handler', args=['receive', self.channel.uuid]) + '?' + encoded_message

        response = self.client.get(receive_url)

        self.assertEquals(200, response.status_code)
        # and we should have a new message
        msg1 = Msg.objects.get()
        self.assertEquals("+250788383383", msg1.contact.get_urn(TEL_SCHEME).path)
        self.assertEquals(INCOMING, msg1.direction)
        self.assertEquals(self.org, msg1.org)
        self.assertEquals(self.channel, msg1.channel)
        self.assertEquals("Artwell Sìbbnda", msg1.text)
        self.assertEquals(2012, msg1.sent_on.year)
        self.assertEquals('id1234', msg1.external_id)

        Msg.objects.all().delete()

        encoded_message = urlencode(data)
        encoded_message += "&text=a%3F+%A3irvine+stinta%3F%A5.++"
        encoded_message += "&charset=ISO-8859-1"
        receive_url = reverse('handlers.clickatell_handler', args=['receive', self.channel.uuid]) + '?' + encoded_message

        response = self.client.get(receive_url)

        self.assertEquals(200, response.status_code)
        # and we should have a new message
        msg1 = Msg.objects.get()
        self.assertEquals("+250788383383", msg1.contact.get_urn(TEL_SCHEME).path)
        self.assertEquals(INCOMING, msg1.direction)
        self.assertEquals(self.org, msg1.org)
        self.assertEquals(self.channel, msg1.channel)
        self.assertEquals("a? £irvine stinta?¥.  ", msg1.text)
        self.assertEquals(2012, msg1.sent_on.year)
        self.assertEquals('id1234', msg1.external_id)

        Msg.objects.all().delete()

        data['text'] = 'when? or What? is this '

        encoded_message = urlencode(data)
        encoded_message += "&charset=ISO-8859-1"
        receive_url = reverse('handlers.clickatell_handler', args=['receive', self.channel.uuid]) + '?' + encoded_message

        response = self.client.get(receive_url)

        self.assertEquals(200, response.status_code)
        # and we should have a new message
        msg1 = Msg.objects.get()
        self.assertEquals("+250788383383", msg1.contact.get_urn(TEL_SCHEME).path)
        self.assertEquals(INCOMING, msg1.direction)
        self.assertEquals(self.org, msg1.org)
        self.assertEquals(self.channel, msg1.channel)
        self.assertEquals("when? or What? is this ", msg1.text)
        self.assertEquals(2012, msg1.sent_on.year)
        self.assertEquals('id1234', msg1.external_id)

    def test_receive(self):
        self.channel.org.config = json.dumps({Channel.CONFIG_API_ID: '12345', Channel.CONFIG_USERNAME: 'uname', Channel.CONFIG_PASSWORD: 'pword'})
        self.channel.org.save()

        data = {'to': self.channel.address,
                'from': '250788383383',
                'text': "Hello World",
                'timestamp': '2012-10-10 10:10:10',
                'moMsgId': 'id1234'}

        encoded_message = urlencode(data)
        receive_url = reverse('handlers.clickatell_handler', args=['receive', self.channel.uuid]) + '?' + encoded_message

        response = self.client.get(receive_url)

        self.assertEquals(200, response.status_code)

        # and we should have a new message
        msg1 = Msg.objects.get()
        self.assertEquals("+250788383383", msg1.contact.get_urn(TEL_SCHEME).path)
        self.assertEquals(INCOMING, msg1.direction)
        self.assertEquals(self.org, msg1.org)
        self.assertEquals(self.channel, msg1.channel)
        self.assertEquals("Hello World", msg1.text)
        self.assertEquals(2012, msg1.sent_on.year)

        # times are sent as GMT+2
        self.assertEquals(8, msg1.sent_on.hour)
        self.assertEquals('id1234', msg1.external_id)

    def test_status(self):
        self.channel.org.config = json.dumps({Channel.CONFIG_API_ID: '12345', Channel.CONFIG_USERNAME: 'uname', Channel.CONFIG_PASSWORD: 'pword'})
        self.channel.org.save()

        contact = self.create_contact("Joe", "+250788383383")
        msg = Msg.create_outgoing(self.org, self.user, contact, "test")
        msg.external_id = 'id1234'
        msg.save(update_fields=('external_id',))

        data = {'apiMsgId': 'id1234', 'status': '001'}
        encoded_message = urlencode(data)

        callback_url = reverse('handlers.clickatell_handler', args=['status', self.channel.uuid]) + "?" + encoded_message
        response = self.client.get(callback_url)

        self.assertEquals(200, response.status_code)

        # reload our message
        msg = Msg.objects.get(pk=msg.pk)

        # make sure it is marked as failed
        self.assertEquals(FAILED, msg.status)

        # reset our status to WIRED
        msg.status = WIRED
        msg.save()

        # and do it again with a received state
        data = {'apiMsgId': 'id1234', 'status': '004'}
        encoded_message = urlencode(data)

        callback_url = reverse('handlers.clickatell_handler', args=['status', self.channel.uuid]) + "?" + encoded_message
        response = self.client.get(callback_url)

        # load our message
        msg = Msg.objects.all().order_by('-pk').first()

        # make sure it is marked as delivered
        self.assertEquals(DELIVERED, msg.status)

    def test_send(self):
        joe = self.create_contact("Joe", "+250788383383")
        msg = joe.send("Test message", self.admin, trigger_send=False)

        try:
            settings.SEND_MESSAGES = True

            with patch('requests.get') as mock:
                msg.text = "Test message"
                mock.return_value = MockResponse(200, "000")

                # manually send it off
                Channel.send_message(dict_to_struct('MsgStruct', msg.as_task_json()))

                # check the status of the message is now sent
                msg.refresh_from_db()
                self.assertEquals(WIRED, msg.status)
                self.assertTrue(msg.sent_on)
                params = {'api_id': 'api1',
                          'user': 'uname',
                          'password': 'pword',
                          'from': '250788123123',
                          'concat': 3,
                          'callback': 7,
                          'mo': 1,
                          'unicode': 0,
                          'to': "250788383383",
                          'text': "Test message"}
                mock.assert_called_with('https://api.clickatell.com/http/sendmsg', params=params, headers=TEMBA_HEADERS,
                                        timeout=5)

                self.clear_cache()

            with patch('requests.get') as mock:
                msg.text = "Test message ☺"
                mock.return_value = MockResponse(200, "ID: 15")

                # manually send it off
                Channel.send_message(dict_to_struct('MsgStruct', msg.as_task_json()))

                # check the status of the message is now sent
                msg.refresh_from_db()
                self.assertEquals(WIRED, msg.status)
                self.assertTrue(msg.sent_on)
                self.assertEqual(msg.external_id, "15")
                params = {'api_id': 'api1',
                          'user': 'uname',
                          'password': 'pword',
                          'from': '250788123123',
                          'concat': 3,
                          'callback': 7,
                          'mo': 1,
                          'unicode': 1,
                          'to': "250788383383",
                          'text': "Test message ☺"}
                mock.assert_called_with('https://api.clickatell.com/http/sendmsg', params=params, headers=TEMBA_HEADERS,
                                        timeout=5)

                self.clear_cache()

            with patch('requests.get') as mock:
                mock.return_value = MockResponse(400, "Error", method='POST')

                # manually send it off
                Channel.send_message(dict_to_struct('MsgStruct', msg.as_task_json()))

                # message should be marked as an error
                msg.refresh_from_db()
                self.assertEquals(ERRORED, msg.status)
                self.assertEquals(1, msg.error_count)
                self.assertTrue(msg.next_attempt)

            with patch('requests.get') as mock:
                mock.side_effect = Exception('Kaboom!')

                # manually send it off
                Channel.send_message(dict_to_struct('MsgStruct', msg.as_task_json()))

                # message should be marked as an error
                msg.refresh_from_db()
                self.assertEquals(ERRORED, msg.status)
                self.assertEquals(2, msg.error_count)
                self.assertTrue(msg.next_attempt)

                self.assertFalse(ChannelLog.objects.filter(description__icontains="local variable 'response' "
                                                                                  "referenced before assignment"))

        finally:
            settings.SEND_MESSAGES = False

    def test_send_media(self):
        joe = self.create_contact("Joe", "+250788383383")
        msg = joe.send("Test message", self.admin, trigger_send=False, media='image/jpeg:https://example.com/attachments/pic.jpg')

        try:
            settings.SEND_MESSAGES = True

            with patch('requests.get') as mock:
                msg.text = "Test message"
                mock.return_value = MockResponse(200, "000")

                # manually send it off
                Channel.send_message(dict_to_struct('MsgStruct', msg.as_task_json()))

                # check the status of the message is now sent
                msg.refresh_from_db()
                self.assertEquals(WIRED, msg.status)
                self.assertTrue(msg.sent_on)
                params = {'api_id': 'api1',
                          'user': 'uname',
                          'password': 'pword',
                          'from': '250788123123',
                          'concat': 3,
                          'callback': 7,
                          'mo': 1,
                          'unicode': 0,
                          'to': "250788383383",
                          'text': "Test message\nhttps://example.com/attachments/pic.jpg"}
                mock.assert_called_with('https://api.clickatell.com/http/sendmsg', params=params, headers=TEMBA_HEADERS,
                                        timeout=5)

                self.clear_cache()
        finally:
            settings.SEND_MESSAGES = False


class TelegramTest(TembaTest):

    def setUp(self):
        super(TelegramTest, self).setUp()

        self.channel.delete()

        self.channel = Channel.create(self.org, self.user, None, Channel.TYPE_TELEGRAM, None, 'RapidBot',
                                      config=dict(auth_token='valid'),
                                      uuid='00000000-0000-0000-0000-000000001234')

    def test_receive(self):
        data = """
        {
          "update_id": 174114370,
          "message": {
            "message_id": 41,
            "from": {
              "id": 3527065,
              "first_name": "Nic",
              "last_name": "Pottier"
            },
            "chat": {
              "id": 3527065,
              "first_name": "Nic",
              "last_name": "Pottier",
              "type": "private"
            },
            "date": 1454119029,
            "text": "Hello World"
          }
        }
        """

        receive_url = reverse('handlers.telegram_handler', args=[self.channel.uuid])
        response = self.client.post(receive_url, data, content_type='application/json', post_data=data)
        self.assertEquals(201, response.status_code)

        # and we should have a new message
        msg1 = Msg.objects.get()
        self.assertEquals('3527065', msg1.contact.get_urn(TELEGRAM_SCHEME).path)
        self.assertEquals(INCOMING, msg1.direction)
        self.assertEquals(self.org, msg1.org)
        self.assertEquals(self.channel, msg1.channel)
        self.assertEquals("Hello World", msg1.text)
        self.assertEqual(msg1.contact.name, 'Nic Pottier')

        def test_file_message(data, file_path, content_type, extension, caption=None):

            Msg.objects.all().delete()

            with patch('requests.post') as post:
                with patch('requests.get') as get:

                    post.return_value = MockResponse(200, json.dumps(dict(ok="true", result=dict(file_path=file_path))))
                    get.return_value = MockResponse(200, "Fake image bits", headers={"Content-Type": content_type})

                    response = self.client.post(receive_url, data, content_type='application/json', post_data=data)
                    self.assertEquals(201, response.status_code)

                    # should have a media message now with an image
                    msgs = Msg.objects.all().order_by('-pk')

                    if caption:
                        self.assertEqual(msgs.count(), 2)
                        self.assertEqual(msgs[1].text, caption)
                    else:
                        self.assertEqual(msgs.count(), 1)

                    self.assertTrue(msgs[0].media.startswith('%s:https://' % content_type))
                    self.assertTrue(msgs[0].media.endswith(extension))
                    self.assertTrue(msgs[0].text.startswith('https://'))
                    self.assertTrue(msgs[0].text.endswith(extension))

        # stickers are allowed
        sticker_data = """
        {
          "update_id":174114373,
          "message":{
            "message_id":44,
            "from":{
              "id":3527065,
              "first_name":"Nic",
              "last_name":"Pottier"
            },
            "chat":{
              "id":3527065,
              "first_name":"Nic",
              "last_name":"Pottier",
              "type":"private"
            },
            "date":1454119668,
            "sticker":{
              "width":436,
              "height":512,
              "thumb":{
                "file_id":"AAQDABNW--sqAAS6easb1s1rNdJYAAIC",
                "file_size":2510,
                "width":77,
                "height":90
              },
              "file_id":"BQADAwADRQADyIsGAAHtBskMy6GoLAI",
              "file_size":38440
            }
          }
        }
        """

        photo_data = """
        {
          "update_id":414383172,
          "message":{
            "message_id":52,
            "from":{
              "id":25028612,
              "first_name":"Eric",
              "last_name":"Newcomer",
              "username":"ericn"
            },
            "chat":{
              "id":25028612,
              "first_name":"Eric",
              "last_name":"Newcomer",
              "username":"ericn",
              "type":"private"
            },
            "date":1460845907,
            "photo":[
              {
                "file_id":"AgADAwADJKsxGwTofQF_vVnL5P2C2P8AAewqAARQoXPLPaJRfrgPAQABAg",
                "file_size":1527,
                "width":90,
                "height":67
              },
              {
                "file_id":"AgADAwADJKsxGwTofQF_vVnL5P2C2P8AAewqAATfgqvLofrK17kPAQABAg",
                "file_size":21793,
                "width":320,
                "height":240
              },
              {
                "file_id":"AgADAwADJKsxGwTofQF_vVnL5P2C2P8AAewqAAQn6a6fBlz_KLcPAQABAg",
                "file_size":104602,
                "width":800,
                "height":600
              },
              {
                "file_id":"AgADAwADJKsxGwTofQF_vVnL5P2C2P8AAewqAARtnUHeihUe-LYPAQABAg",
                "file_size":193145,
                "width":1280,
                "height":960
              }
            ]
          }
        }
        """

        video_data = """
        {
          "update_id":414383173,
          "message":{
            "caption": "Check out this amazeballs video",
            "message_id":54,
            "from":{
              "id":25028612,
              "first_name":"Eric",
              "last_name":"Newcomer",
              "username":"ericn"
            },
            "chat":{
              "id":25028612,
              "first_name":"Eric",
              "last_name":"Newcomer",
              "username":"ericn",
              "type":"private"
            },
            "date":1460848768,
            "video":{
              "duration":5,
              "width":640,
              "height":360,
              "thumb":{
                "file_id":"AAQDABNaEOwqAATL2L1LaefkMyccAAIC",
                "file_size":1903,
                "width":90,
                "height":50
              },
              "file_id":"BAADAwADbgADBOh9ARFryoDddM4bAg",
              "file_size":368568
            }
          }
        }
        """

        audio_data = """
        {
          "update_id":414383174,
          "message":{
            "message_id":55,
            "from":{
              "id":25028612,
              "first_name":"Eric",
              "last_name":"Newcomer",
              "username":"ericn"
            },
            "chat":{
              "id":25028612,
              "first_name":"Eric",
              "last_name":"Newcomer",
              "username":"ericn",
              "type":"private"
            },
            "date":1460849148,
            "voice":{
              "duration":2,
              "mime_type":"audio\/ogg",
              "file_id":"AwADAwADbwADBOh9AYp70sKPJ09pAg",
              "file_size":7748
            }
          }
        }
        """

        test_file_message(sticker_data, 'file/image.webp', "image/webp", "webp")
        test_file_message(photo_data, 'file/image.jpg', "image/jpeg", "jpg")
        test_file_message(video_data, 'file/video.mp4', "video/mp4", "mp4", caption="Check out this amazeballs video")
        test_file_message(audio_data, 'file/audio.oga', "audio/ogg", "oga")

        location_data = """
        {
          "update_id":414383175,
          "message":{
            "message_id":56,
            "from":{
              "id":25028612,
              "first_name":"Eric",
              "last_name":"Newcomer",
              "username":"ericn"
            },
            "chat":{
              "id":25028612,
              "first_name":"Eric",
              "last_name":"Newcomer",
              "username":"ericn",
              "type":"private"
            },
            "date":1460849460,
            "location":{
              "latitude":-2.910574,
              "longitude":-79.000239
            },
            "venue":{
              "location":{
                "latitude":-2.910574,
                "longitude":-79.000239
              },
              "title":"Fogo Mar",
              "address":"Av. Paucarbamba",
              "foursquare_id":"55033319498eed335779a701"
            }
          }
        }
        """

        # with patch('requests.post') as post:
        # post.return_value = MockResponse(200, json.dumps(dict(ok="true", result=dict(file_path=file_path))))
        Msg.objects.all().delete()
        response = self.client.post(receive_url, location_data, content_type='application/json', post_data=location_data)
        self.assertEquals(201, response.status_code)

        # should have a media message now with an image
        msgs = Msg.objects.all().order_by('-created_on')
        self.assertEqual(msgs.count(), 1)
        self.assertTrue(msgs[0].media.startswith('geo:'))
        self.assertTrue('Fogo Mar' in msgs[0].text)

        no_message = """
        {
          "channel_post": {
            "caption": "@A_caption",
            "chat": {
              "id": -1001091928432,
              "title": "a title",
              "type": "channel",
              "username": "a_username"
            },
            "date": 1479722450,
            "forward_date": 1479712599,
            "forward_from": {},
            "forward_from_chat": {},
            "forward_from_message_id": 532,
            "from": {
              "first_name": "a_first_name",
              "id": 294674412
            },
            "message_id": 1310,
            "voice": {
              "duration": 191,
              "file_id": "AwADBAAD2AYAAoN65QtM8XVBVS7P5Ao",
              "file_size": 1655713,
              "mime_type": "audio/ogg"
            }
          },
          "update_id": 677142491
        }
        """
        response = self.client.post(receive_url, no_message, content_type='application/json', post_data=location_data)
        self.assertEquals(400, response.status_code)

    def test_send(self):
        joe = self.create_contact("Ernie", urn='telegram:1234')
        msg = joe.send("Test message", self.admin, trigger_send=False)

        try:
            settings.SEND_MESSAGES = True

            with patch('requests.post') as mock:
                mock.return_value = MockResponse(200, json.dumps({"result": {"message_id": 1234}}))

                # manually send it off
                Channel.send_message(dict_to_struct('MsgStruct', msg.as_task_json()))

                # check the status of the message is now sent
                msg.refresh_from_db()
                self.assertEquals(WIRED, msg.status)
                self.assertTrue(msg.sent_on)
                self.clear_cache()

                self.assertEqual(mock.call_args[0][0], "https://api.telegram.org/botvalid/sendMessage")
                self.assertEqual(mock.call_args[0][1]['text'], "Test message")
                self.assertEqual(mock.call_args[0][1]['chat_id'], "1234")

            with patch('requests.post') as mock:
                mock.return_value = MockResponse(400, "Error", method='POST')

                # manually send it off
                Channel.send_message(dict_to_struct('MsgStruct', msg.as_task_json()))

                # message should be marked as an error
                msg.refresh_from_db()
                self.assertEquals(ERRORED, msg.status)
                self.assertEquals(1, msg.error_count)
                self.assertTrue(msg.next_attempt)

        finally:
            settings.SEND_MESSAGES = False

    def test_send_media(self):
        joe = self.create_contact("Ernie", urn='telegram:1234')
        msg = joe.send("Test message", self.admin, trigger_send=False, media='image/jpeg:https://example.com/attachments/pic.jpg')

        settings.SEND_MESSAGES = True

        with patch('requests.post') as mock:
            mock.return_value = MockResponse(200, json.dumps({"result": {"message_id": 1234}}))

            # manually send it off
            Channel.send_message(dict_to_struct('MsgStruct', msg.as_task_json()))

            # check the status of the message is now sent
            msg.refresh_from_db()
            self.assertEquals(WIRED, msg.status)
            self.assertTrue(msg.sent_on)
            self.clear_cache()

            self.assertEqual(mock.call_args[0][0], "https://api.telegram.org/botvalid/sendPhoto")
            self.assertEqual(mock.call_args[0][1]['photo'], "https://example.com/attachments/pic.jpg")
            self.assertEqual(mock.call_args[0][1]['caption'], "Test message")
            self.assertEqual(mock.call_args[0][1]['chat_id'], "1234")

            msg = joe.send("Test message", self.admin, trigger_send=False,
                           media='audio/mp3:https://example.com/attachments/sound.mp3')

            Channel.send_message(dict_to_struct('MsgStruct', msg.as_task_json()))

            msg.refresh_from_db()
            self.assertEquals(WIRED, msg.status)
            self.assertTrue(msg.sent_on)
            self.clear_cache()

            self.assertEqual(mock.call_args[0][0], "https://api.telegram.org/botvalid/sendAudio")
            self.assertEqual(mock.call_args[0][1]['audio'], "https://example.com/attachments/sound.mp3")
            self.assertEqual(mock.call_args[0][1]['caption'], "Test message")
            self.assertEqual(mock.call_args[0][1]['chat_id'], "1234")

            msg = joe.send("Test message", self.admin, trigger_send=False,
                           media='video/mpeg4:https://example.com/attachments/video.mp4')

            Channel.send_message(dict_to_struct('MsgStruct', msg.as_task_json()))

            msg.refresh_from_db()
            self.assertEquals(WIRED, msg.status)
            self.assertTrue(msg.sent_on)
            self.clear_cache()

            self.assertEqual(mock.call_args[0][0], "https://api.telegram.org/botvalid/sendVideo")
            self.assertEqual(mock.call_args[0][1]['video'], "https://example.com/attachments/video.mp4")
            self.assertEqual(mock.call_args[0][1]['caption'], "Test message")
            self.assertEqual(mock.call_args[0][1]['chat_id'], "1234")


class PlivoTest(TembaTest):

    def setUp(self):
        super(PlivoTest, self).setUp()

        self.channel.delete()
        self.channel = Channel.create(self.org, self.user, 'RW', 'PL', None, '+250788123123',
                                      config={Channel.CONFIG_PLIVO_AUTH_ID: 'plivo-auth-id',
                                              Channel.CONFIG_PLIVO_AUTH_TOKEN: 'plivo-auth-token',
                                              Channel.CONFIG_PLIVO_APP_ID: 'plivo-app-id'},
                                      uuid='00000000-0000-0000-0000-000000001234')

        self.joe = self.create_contact("Joe", "+250788383383")

    def test_release(self):
        with patch('requests.delete') as mock:
            mock.return_value = MockResponse(200, "Success", method='POST')
            self.channel.release()
            self.channel.refresh_from_db()
            self.assertFalse(self.channel.is_active)

    def test_receive(self):
        response = self.client.get(reverse('handlers.plivo_handler', args=['receive', 'not-real-uuid']), dict())
        self.assertEquals(400, response.status_code)

        data = dict(MessageUUID="msg-uuid", Text="Hey, there", To="254788383383", From="254788383383")
        receive_url = reverse('handlers.plivo_handler', args=['receive', self.channel.uuid])
        response = self.client.get(receive_url, data)
        self.assertEquals(400, response.status_code)

        data = dict(MessageUUID="msg-uuid", Text="Hey, there", To=self.channel.address.lstrip('+'), From="254788383383")
        response = self.client.get(receive_url, data)
        self.assertEquals(200, response.status_code)

        msg1 = Msg.objects.get()
        self.assertEquals("+254788383383", msg1.contact.get_urn(TEL_SCHEME).path)
        self.assertEquals(INCOMING, msg1.direction)
        self.assertEquals(self.org, msg1.org)
        self.assertEquals(self.channel, msg1.channel)
        self.assertEquals('Hey, there', msg1.text)

    def test_status(self):
        # an invalid uuid
        data = dict(MessageUUID="-1", Status="delivered", From=self.channel.address.lstrip('+'), To="254788383383")
        response = self.client.get(reverse('handlers.plivo_handler', args=['status', 'not-real-uuid']), data)
        self.assertEquals(400, response.status_code)

        # a valid uuid, but invalid data
        delivery_url = reverse('handlers.plivo_handler', args=['status', self.channel.uuid])
        response = self.client.get(delivery_url, dict())
        self.assertEquals(400, response.status_code)

        response = self.client.get(delivery_url, data)
        self.assertEquals(400, response.status_code)

        # ok, lets create an outgoing message to update
        joe = self.create_contact("Joe Biden", "+254788383383")
        msg = joe.send("Hey Joe, it's Obama, pick up!", self.admin)
        msg.external_id = 'msg-uuid'
        msg.save(update_fields=('external_id',))

        data['MessageUUID'] = msg.external_id

        def assertStatus(sms, status, assert_status):
            sms.status = WIRED
            sms.save()
            data['Status'] = status
            response = self.client.get(delivery_url, data)
            self.assertEquals(200, response.status_code)
            sms = Msg.objects.get(external_id=sms.external_id)
            self.assertEquals(assert_status, sms.status)

        assertStatus(msg, 'queued', WIRED)
        assertStatus(msg, 'sent', SENT)
        assertStatus(msg, 'delivered', DELIVERED)
        assertStatus(msg, 'undelivered', SENT)
        assertStatus(msg, 'rejected', FAILED)

    def test_send(self):
        msg = self.joe.send("Test message", self.admin, trigger_send=False)

        try:
            settings.SEND_MESSAGES = True

            with patch('requests.post') as mock:
                mock.return_value = MockResponse(202,
                                                 json.dumps({"message": "message(s) queued",
                                                             "message_uuid": ["db3ce55a-7f1d-11e1-8ea7-1231380bc196"],
                                                             "api_id": "db342550-7f1d-11e1-8ea7-1231380bc196"}))

                # manually send it off
                Channel.send_message(dict_to_struct('MsgStruct', msg.as_task_json()))

                # check the status of the message is now sent
                msg.refresh_from_db()
                self.assertEquals(WIRED, msg.status)
                self.assertTrue(msg.sent_on)

                self.assertEqual(json.loads(mock.call_args[1]['data'])['text'], "Test message")
                self.clear_cache()

            with patch('requests.get') as mock:
                mock.return_value = MockResponse(400, "Error", method='POST')

                # manually send it off
                Channel.send_message(dict_to_struct('MsgStruct', msg.as_task_json()))

                # message should be marked as an error
                msg.refresh_from_db()
                self.assertEquals(ERRORED, msg.status)
                self.assertEquals(1, msg.error_count)
                self.assertTrue(msg.next_attempt)

            with patch('requests.get') as mock:
                mock.side_effect = Exception('Kaboom!')

                # manually send it off
                Channel.send_message(dict_to_struct('MsgStruct', msg.as_task_json()))

                # message should be marked as an error
                msg.refresh_from_db()
                self.assertEquals(ERRORED, msg.status)
                self.assertEquals(2, msg.error_count)
                self.assertTrue(msg.next_attempt)

                self.assertFalse(ChannelLog.objects.filter(description__icontains="local variable 'response' "
                                                                                  "referenced before assignment"))

        finally:
            settings.SEND_MESSAGES = False

    def test_send_media(self):
        msg = self.joe.send("MT", self.admin, trigger_send=False, media='image/jpeg:https://example.com/attachments/pic.jpg')

        try:
            settings.SEND_MESSAGES = True

            with patch('requests.post') as mock:
                mock.return_value = MockResponse(202,
                                                 json.dumps({"message": "message(s) queued",
                                                             "message_uuid": ["db3ce55a-7f1d-11e1-8ea7-1231380bc196"],
                                                             "api_id": "db342550-7f1d-11e1-8ea7-1231380bc196"}))

                # manually send it off
                Channel.send_message(dict_to_struct('MsgStruct', msg.as_task_json()))

                # check the status of the message is now sent
                msg.refresh_from_db()
                self.assertEquals(WIRED, msg.status)
                self.assertTrue(msg.sent_on)

                self.assertEqual(json.loads(mock.call_args[1]['data'])['text'],
                                 "MT\nhttps://example.com/attachments/pic.jpg")

                self.clear_cache()
        finally:
            settings.SEND_MESSAGES = False


class TwitterTest(TembaTest):

    def setUp(self):
        super(TwitterTest, self).setUp()

        self.channel.delete()
        self.channel = Channel.create(self.org, self.user, None, 'TT', None, 'billy_bob',
                                      config={'oauth_token': 'abcdefghijklmnopqrstuvwxyz',
                                              'oauth_token_secret': '0123456789'},
                                      uuid='00000000-0000-0000-0000-000000001234')

        self.joe = self.create_contact("Joe", "+250788383383")

    def test_send_media(self):
        joe = self.create_contact("Joe", number="+250788383383", twitter="joe1981")

        msg = joe.send("MT", self.admin, trigger_send=False, media='image/jpeg:https://example.com/attachments/pic.jpg')
        try:
            settings.SEND_MESSAGES = True

            with patch('twython.Twython.send_direct_message') as mock:
                mock.return_value = dict(id=1234567890)

                # manually send it off
                Channel.send_message(dict_to_struct('MsgStruct', msg.as_task_json()))

                # assert we were only called once
                self.assertEquals(1, mock.call_count)

                # check the status of the message is now sent
                msg.refresh_from_db()
                self.assertEquals(WIRED, msg.status)
                self.assertEquals('1234567890', msg.external_id)
                self.assertTrue(msg.sent_on)
                self.assertEqual(mock.call_args[1]['text'], "MT\nhttps://example.com/attachments/pic.jpg")

                self.clear_cache()
        finally:
            settings.SEND_MESSAGES = False

    def test_send(self):
        joe = self.create_contact("Joe", number="+250788383383", twitter="joe1981")
        testers = self.create_group("Testers", [joe])

        msg = joe.send("This is a long message, longer than just 160 characters, it spans what was before "
                       "more than one message but which is now but one, solitary message, going off into the "
                       "Twitterverse to tweet away.",
                       self.admin, trigger_send=False)

        try:
            settings.SEND_MESSAGES = True

            with patch('requests.sessions.Session.post') as mock:
                mock.return_value = MockResponse(200, json.dumps(dict(id=1234567890)))

                # manually send it off
                Channel.send_message(dict_to_struct('MsgStruct', msg.as_task_json()))

                # assert we were only called once
                self.assertEquals(1, mock.call_count)

                # check the status of the message is now sent
                msg.refresh_from_db()
                self.assertEquals(WIRED, msg.status)
                self.assertEquals('1234567890', msg.external_id)
                self.assertTrue(msg.sent_on)
                self.assertEqual(mock.call_args[1]['data']['text'], msg.text)

                self.clear_cache()

            ChannelLog.objects.all().delete()

            with patch('requests.sessions.Session.post') as mock:
                mock.side_effect = TwythonError("Failed to send message")

                # manually send it off
                Channel.send_message(dict_to_struct('MsgStruct', msg.as_task_json()))

                # message should be marked as an error
                msg.refresh_from_db()
                self.assertEquals(ERRORED, msg.status)
                self.assertEquals(1, msg.error_count)
                self.assertTrue(msg.next_attempt)
                self.assertEquals("Failed to send message", ChannelLog.objects.get(msg=msg).description)

                self.clear_cache()

            ChannelLog.objects.all().delete()

            with patch('requests.sessions.Session.post') as mock:
                mock.side_effect = TwythonError("Different 403 error.", error_code=403)

                # manually send it off
                Channel.send_message(dict_to_struct('MsgStruct', msg.as_task_json()))

                # message should be marked as an error
                msg.refresh_from_db()
                self.assertEquals(ERRORED, msg.status)
                self.assertEquals(2, msg.error_count)
                self.assertTrue(msg.next_attempt)

                # should not fail the contact
                contact = Contact.objects.get(pk=joe.pk)
                self.assertFalse(contact.is_stopped)
                self.assertEqual(contact.user_groups.count(), 1)

                # should record the right error
                self.assertTrue(ChannelLog.objects.get(msg=msg).description.find("Different 403 error") >= 0)

            with patch('requests.sessions.Session.post') as mock:
                mock.side_effect = TwythonError("You cannot send messages to users who are not following you.",
                                                error_code=403)

                # manually send it off
                Channel.send_message(dict_to_struct('MsgStruct', msg.as_task_json()))

                # should fail the message
                msg.refresh_from_db()
                self.assertEquals(FAILED, msg.status)
                self.assertEquals(2, msg.error_count)

                # should be stopped
                contact = Contact.objects.get(pk=joe.pk)
                self.assertTrue(contact.is_stopped)
                self.assertEqual(contact.user_groups.count(), 0)

                self.clear_cache()

            joe.is_stopped = False
            joe.save()
            testers.update_contacts(self.user, [joe], add=True)

            with patch('requests.sessions.Session.post') as mock:
                mock.side_effect = TwythonError("There was an error sending your message: You can't send direct messages to this user right now.",
                                                error_code=403)

                # manually send it off
                Channel.send_message(dict_to_struct('MsgStruct', msg.as_task_json()))

                # should fail the message
                msg.refresh_from_db()
                self.assertEquals(FAILED, msg.status)
                self.assertEquals(2, msg.error_count)

                # should fail the contact permanently (i.e. removed from groups)
                contact = Contact.objects.get(pk=joe.pk)
                self.assertTrue(contact.is_stopped)
                self.assertEqual(contact.user_groups.count(), 0)

                self.clear_cache()

            joe.is_stopped = False
            joe.save()
            testers.update_contacts(self.user, [joe], add=True)

            with patch('requests.sessions.Session.post') as mock:
                mock.side_effect = TwythonError("Sorry, that page does not exist.", error_code=404)

                # manually send it off
                Channel.send_message(dict_to_struct('MsgStruct', msg.as_task_json()))

                # should fail the message
                msg.refresh_from_db()
                self.assertEqual(msg.status, FAILED)
                self.assertEqual(msg.error_count, 2)

                # should fail the contact permanently (i.e. removed from groups)
                contact = Contact.objects.get(pk=joe.pk)
                self.assertTrue(contact.is_stopped)
                self.assertEqual(contact.user_groups.count(), 0)

                self.clear_cache()

        finally:
            settings.SEND_MESSAGES = False


class MageHandlerTest(TembaTest):

    def setUp(self):
        super(MageHandlerTest, self).setUp()

        self.org.webhook = u'{"url": "http://fake.com/webhook.php"}'
        self.org.webhook_events = ALL_EVENTS
        self.org.save()

        self.joe = self.create_contact("Joe", number="+250788383383")

        self.dyn_group = self.create_group("Bobs", query="name has Bob")

    def create_contact_like_mage(self, name, twitter):
        """
        Creates a contact as if it were created in Mage, i.e. no event/group triggering or cache updating
        """
        contact = Contact.objects.create(org=self.org, name=name, is_active=True, is_blocked=False,
                                         uuid=uuid.uuid4(), is_stopped=False,
                                         modified_by=self.user, created_by=self.user,
                                         modified_on=timezone.now(), created_on=timezone.now())
        urn = ContactURN.objects.create(org=self.org, contact=contact,
                                        urn="twitter:%s" % twitter, scheme="twitter", path=twitter, priority="90")
        return contact, urn

    def create_message_like_mage(self, text, contact, contact_urn=None):
        """
        Creates a message as it if were created in Mage, i.e. no topup decrementing or cache updating
        """
        if not contact_urn:
            contact_urn = contact.get_urn(TEL_SCHEME)
        return Msg.objects.create(org=self.org, text=text,
                                  direction=INCOMING, created_on=timezone.now(),
                                  channel=self.channel, contact=contact, contact_urn=contact_urn)

    def test_handle_message(self):
        url = reverse('handlers.mage_handler', args=['handle_message'])
        headers = dict(HTTP_AUTHORIZATION='Token %s' % settings.MAGE_AUTH_TOKEN)

        msg_counts = SystemLabel.get_counts(self.org)
        self.assertEqual(0, msg_counts[SystemLabel.TYPE_INBOX])
        self.assertEqual(0, msg_counts[SystemLabel.TYPE_FLOWS])

        contact_counts = ContactGroup.get_system_group_counts(self.org)
        self.assertEqual(1, contact_counts[ContactGroup.TYPE_ALL])
        self.assertEqual(1000, self.org.get_credits_remaining())

        msg = self.create_message_like_mage(text="Hello 1", contact=self.joe)

        msg_counts = SystemLabel.get_counts(self.org)
        self.assertEqual(0, msg_counts[SystemLabel.TYPE_INBOX])

        contact_counts = ContactGroup.get_system_group_counts(self.org)
        self.assertEqual(1, contact_counts[ContactGroup.TYPE_ALL])

        self.assertEqual(1000, self.org.get_credits_remaining())

        # check that GET doesn't work
        response = self.client.get(url, dict(message_id=msg.pk), **headers)
        self.assertEqual(405, response.status_code)

        # check that POST does work
        response = self.client.post(url, dict(message_id=msg.pk, new_contact=False), **headers)
        self.assertEqual(200, response.status_code)

        # check that new message is handled and has a topup
        msg = Msg.objects.get(pk=msg.pk)
        self.assertEqual('H', msg.status)
        self.assertEqual(self.welcome_topup, msg.topup)

        # check for a web hook event
        event = json.loads(WebHookEvent.objects.get(org=self.org, event=WebHookEvent.TYPE_SMS_RECEIVED).data)
        self.assertEqual(msg.id, event['sms'])

        msg_counts = SystemLabel.get_counts(self.org)
        self.assertEqual(1, msg_counts[SystemLabel.TYPE_INBOX])

        contact_counts = ContactGroup.get_system_group_counts(self.org)
        self.assertEqual(1, contact_counts[ContactGroup.TYPE_ALL])

        self.assertEqual(999, self.org.get_credits_remaining())

        # check that a message that has a topup, doesn't decrement twice
        msg = self.create_message_like_mage(text="Hello 2", contact=self.joe)
        (msg.topup_id, amount) = self.org.decrement_credit()
        msg.save()

        self.client.post(url, dict(message_id=msg.pk, new_contact=False), **headers)
        msg_counts = SystemLabel.get_counts(self.org)
        self.assertEqual(2, msg_counts[SystemLabel.TYPE_INBOX])

        contact_counts = ContactGroup.get_system_group_counts(self.org)
        self.assertEqual(1, contact_counts[ContactGroup.TYPE_ALL])

        self.assertEqual(998, self.org.get_credits_remaining())

        # simulate scenario where Mage has added new contact with name that should put it into a dynamic group
        mage_contact, mage_contact_urn = self.create_contact_like_mage("Bob", "bobby81")
        msg = self.create_message_like_mage(text="Hello via Mage", contact=mage_contact, contact_urn=mage_contact_urn)

        response = self.client.post(url, dict(message_id=msg.pk, new_contact=True), **headers)
        self.assertEqual(200, response.status_code)

        msg = Msg.objects.get(pk=msg.pk)
        self.assertEqual('H', msg.status)
        self.assertEqual(self.welcome_topup, msg.topup)

        msg_counts = SystemLabel.get_counts(self.org)
        self.assertEqual(3, msg_counts[SystemLabel.TYPE_INBOX])

        contact_counts = ContactGroup.get_system_group_counts(self.org)
        self.assertEqual(2, contact_counts[ContactGroup.TYPE_ALL])

        self.assertEqual(997, self.org.get_credits_remaining())

        # check that contact ended up dynamic group
        self.assertEqual([mage_contact], list(self.dyn_group.contacts.order_by('name')))

        # check invalid auth key
        response = self.client.post(url, dict(message_id=msg.pk), **dict(HTTP_AUTHORIZATION='Token xyz'))
        self.assertEqual(401, response.status_code)

        # check rejection of empty or invalid msgId
        response = self.client.post(url, dict(), **headers)
        self.assertEqual(400, response.status_code)
        response = self.client.post(url, dict(message_id='xx'), **headers)
        self.assertEqual(400, response.status_code)

    def test_follow_notification(self):
        url = reverse('handlers.mage_handler', args=['follow_notification'])
        headers = dict(HTTP_AUTHORIZATION='Token %s' % settings.MAGE_AUTH_TOKEN)

        flow = self.create_flow()

        channel = Channel.create(self.org, self.user, None, 'TT', "Twitter Channel", address="billy_bob")

        Trigger.objects.create(created_by=self.user, modified_by=self.user, org=self.org,
                               trigger_type=Trigger.TYPE_FOLLOW, flow=flow, channel=channel)

        contact = self.create_contact("Mary Jo", twitter='mary_jo')
        urn = contact.get_urn(TWITTER_SCHEME)

        response = self.client.post(url, dict(channel_id=channel.id, contact_urn_id=urn.id), **headers)
        self.assertEqual(200, response.status_code)
        self.assertEqual(1, flow.runs.all().count())

        contact_counts = ContactGroup.get_system_group_counts(self.org)
        self.assertEqual(2, contact_counts[ContactGroup.TYPE_ALL])

        # simulate a a follow from existing stopped contact
        contact.stop(self.admin)

        contact_counts = ContactGroup.get_system_group_counts(self.org)
        self.assertEqual(1, contact_counts[ContactGroup.TYPE_ALL])

        response = self.client.post(url, dict(channel_id=channel.id, contact_urn_id=urn.id), **headers)
        self.assertEqual(200, response.status_code)
        self.assertEqual(2, flow.runs.all().count())

        contact_counts = ContactGroup.get_system_group_counts(self.org)
        self.assertEqual(2, contact_counts[ContactGroup.TYPE_ALL])

        contact.refresh_from_db()
        self.assertFalse(contact.is_stopped)

        # simulate scenario where Mage has added new contact with name that should put it into a dynamic group
        mage_contact, mage_contact_urn = self.create_contact_like_mage("Bob", "bobby81")

        response = self.client.post(url, dict(channel_id=channel.id,
                                              contact_urn_id=mage_contact_urn.id, new_contact=True), **headers)
        self.assertEqual(200, response.status_code)
        self.assertEqual(3, flow.runs.all().count())

        # check that contact ended up dynamic group
        self.assertEqual([mage_contact], list(self.dyn_group.contacts.order_by('name')))

        # check contact count updated
        contact_counts = ContactGroup.get_system_group_counts(self.org)
        self.assertEqual(contact_counts[ContactGroup.TYPE_ALL], 3)


class StartMobileTest(TembaTest):

    def setUp(self):
        super(StartMobileTest, self).setUp()

        self.channel.delete()
        self.channel = Channel.create(self.org, self.user, 'UA', 'ST', None, '1212',
                                      config=dict(username='st-user', password='st-password'),
                                      uuid='00000000-0000-0000-0000-000000001234')

    def test_received(self):
        body = """
        <message>
        <service type="sms" timestamp="1450450974" auth="asdfasdf" request_id="msg1"/>
        <from>+250788123123</from>
        <to>1515</to>
        <body content-type="content-type" encoding="utf8">Hello World</body>
        </message>
        """
        callback_url = reverse('handlers.start_handler', args=['receive', self.channel.uuid])
        response = self.client.post(callback_url, content_type='application/xml', data=body)

        self.assertEquals(200, response.status_code)

        # load our message
        msg = Msg.objects.get()
        self.assertEquals('+250788123123', msg.contact.get_urn(TEL_SCHEME).path)
        self.assertEquals(INCOMING, msg.direction)
        self.assertEquals(self.org, msg.org)
        self.assertEquals(self.channel, msg.channel)
        self.assertEquals("Hello World", msg.text)

        # try it with an invalid body
        response = self.client.post(callback_url, content_type='application/xml', data="invalid body")

        # should get a 400, as the body is invalid
        self.assertEquals(400, response.status_code)

        Msg.objects.all().delete()

        # empty text element from Start Mobile we create "" message
        body = """
        <message>
        <service type="sms" timestamp="1450450974" auth="asdfasdf" request_id="msg1"/>
        <from>+250788123123</from>
        <to>1515</to>
        <body content-type="content-type" encoding="utf8"></body>
        </message>
        """
        response = self.client.post(callback_url, content_type='application/xml', data=body)

        self.assertEquals(200, response.status_code)

        # load our message
        msg = Msg.objects.get()
        self.assertEquals('+250788123123', msg.contact.get_urn(TEL_SCHEME).path)
        self.assertEquals(INCOMING, msg.direction)
        self.assertEquals(self.org, msg.org)
        self.assertEquals(self.channel, msg.channel)
        self.assertEquals("", msg.text)

        # try it with an invalid channel
        callback_url = reverse('handlers.start_handler', args=['receive', '1234-asdf'])
        response = self.client.post(callback_url, content_type='application/xml', data=body)

        # should get 400 as the channel wasn't found
        self.assertEquals(400, response.status_code)

    def test_send(self):
        joe = self.create_contact("Joe", "+977788123123")
        msg = joe.send("Вітаємо в U-Report, системі опитувань про майбутнє країни.Зараз невеличка реєстрація.?",
                       self.admin, trigger_send=False)

        try:
            settings.SEND_MESSAGES = True

            with patch('requests.post') as mock:
                mock.return_value = MockResponse(200,
                                                 """<status date='Wed, 25 May 2016 17:29:56 +0300'>
                                                 <id>380502535130309161501</id><state>Accepted</state></status>""")

                # manually send it off
                Channel.send_message(dict_to_struct('MsgStruct', msg.as_task_json()))

                # check the status of the message is now sent
                msg.refresh_from_db()
                self.assertEquals(WIRED, msg.status)
                self.assertTrue(msg.sent_on)
                self.assertEqual(msg.external_id, "380502535130309161501")

                # check the call that was made
                self.assertEqual('http://bulk.startmobile.com.ua/clients.php', mock.call_args[0][0])
                message_el = ET.fromstring(mock.call_args[1]['data'])
                self.assertEqual(message_el.find('service').attrib, dict(source='1212', id='single', validity='+12 hours'))
                self.assertEqual(message_el.find('body').text, msg.text)

                self.clear_cache()

            # return 400
            with patch('requests.post') as mock:
                mock.return_value = MockResponse(400, "Error", method='POST')

                # manually send it off
                Channel.send_message(dict_to_struct('MsgStruct', msg.as_task_json()))

                # message should be marked as an error
                msg.refresh_from_db()
                self.assertEquals(ERRORED, msg.status)
                self.assertEquals(1, msg.error_count)
                self.assertTrue(msg.next_attempt)
                self.clear_cache()

            # return invalid XML
            with patch('requests.post') as mock:
                mock.return_value = MockResponse(200, "<error>This is an error</error>", method='POST')

                # manually send it off
                Channel.send_message(dict_to_struct('MsgStruct', msg.as_task_json()))

                # message should be marked as an error
                msg.refresh_from_db()
                self.assertEquals(ERRORED, msg.status)
                self.assertEquals(2, msg.error_count)
                self.assertTrue(msg.next_attempt)
                self.clear_cache()

            # unexpected exception
            with patch('requests.post') as mock:
                mock.side_effect = Exception('Kaboom!')

                # manually send it off
                Channel.send_message(dict_to_struct('MsgStruct', msg.as_task_json()))

                # message should be marked as an error
                msg.refresh_from_db()
                self.assertEquals(FAILED, msg.status)
                self.assertEquals(2, msg.error_count)
                self.assertTrue(msg.next_attempt)
                self.clear_cache()

                self.assertFalse(ChannelLog.objects.filter(description__icontains="local variable 'response' "
                                                                                  "referenced before assignment"))

        finally:
            settings.SEND_MESSAGES = False

    def test_send_media(self):
        joe = self.create_contact("Joe", "+977788123123")
        msg = joe.send("MT", self.admin, trigger_send=False, media='image/jpeg:https://example.com/attachments/pic.jpg')

        try:
            settings.SEND_MESSAGES = True

            with patch('requests.post') as mock:
                mock.return_value = MockResponse(200,
                                                 """<status date='Wed, 25 May 2016 17:29:56 +0300'>
                                                 <id>380502535130309161501</id><state>Accepted</state></status>""")

                # manually send it off
                Channel.send_message(dict_to_struct('MsgStruct', msg.as_task_json()))

                # check the status of the message is now sent
                msg.refresh_from_db()
                self.assertEquals(WIRED, msg.status)
                self.assertTrue(msg.sent_on)
                self.assertEqual(msg.external_id, "380502535130309161501")

                # check the call that was made
                self.assertEqual('http://bulk.startmobile.com.ua/clients.php', mock.call_args[0][0])
                message_el = ET.fromstring(mock.call_args[1]['data'])
                self.assertEqual(message_el.find('service').attrib, dict(source='1212', id='single', validity='+12 hours'))
                self.assertEqual(message_el.find('body').text, "MT\nhttps://example.com/attachments/pic.jpg")

                self.clear_cache()
        finally:
            settings.SEND_MESSAGES = False


class ChikkaTest(TembaTest):

    def setUp(self):
        super(ChikkaTest, self).setUp()

        self.channel.delete()
        self.channel = Channel.create(self.org, self.user, 'PH', Channel.TYPE_CHIKKA, None, '920920',
                                      uuid='00000000-0000-0000-0000-000000001234')

        config = {Channel.CONFIG_USERNAME: 'username', Channel.CONFIG_PASSWORD: 'password'}
        self.channel.config = json.dumps(config)
        self.channel.save()

    def test_status(self):
        # try with an invalid channel uuid
        data = dict(message_type='outgoing', message_id=1001, status='FAILED')
        response = self.client.post(reverse('handlers.chikka_handler', args=['not-real-uuid']), data)
        self.assertEquals(400, response.status_code)

        # ok, try with a valid uuid, but invalid message id 1001, should return 400 as well
        response = self.client.post(reverse('handlers.chikka_handler', args=[self.channel.uuid]), data)
        self.assertEquals(400, response.status_code)

        # ok, lets create an outgoing message to update
        joe = self.create_contact("Joe Biden", "+63911231234")
        msg = joe.send("Hey Joe, it's Obama, pick up!", self.admin)
        data['message_id'] = msg.id

        # valid id, invalid status, 400
        data['status'] = 'INVALID'
        response = self.client.post(reverse('handlers.chikka_handler', args=[self.channel.uuid]), data)
        self.assertEquals(400, response.status_code)

        def assertStatus(sms, status, assert_status):
            sms.status = WIRED
            sms.save()

            data['status'] = status
            response = self.client.post(reverse('handlers.chikka_handler', args=[self.channel.uuid]), data)
            self.assertEquals(200, response.status_code)
            updated_sms = Msg.objects.get(pk=sms.id)
            self.assertEquals(assert_status, updated_sms.status)

        assertStatus(msg, 'FAILED', FAILED)
        assertStatus(msg, 'SENT', SENT)

    def test_receive(self):
        data = dict(message_type='incoming', mobile_number='639178020779', request_id='4004',
                    message='Hello World!', timestamp='1457670059.69')
        callback_url = reverse('handlers.chikka_handler', args=[self.channel.uuid])
        response = self.client.post(callback_url, data)

        self.assertEquals(200, response.status_code)

        # load our message
        msg = Msg.objects.get()
        self.assertEquals("+639178020779", msg.contact.get_urn(TEL_SCHEME).path)
        self.assertEquals(INCOMING, msg.direction)
        self.assertEquals(self.org, msg.org)
        self.assertEquals(self.channel, msg.channel)
        self.assertEquals("Hello World!", msg.text)
        self.assertEquals('4004', msg.external_id)
        self.assertEquals(msg.sent_on.date(), date(day=11, month=3, year=2016))

    def test_send(self):
        joe = self.create_contact("Joe", '+63911231234')

        # incoming message for a reply test
        incoming = Msg.create_incoming(self.channel, 'tel:+63911231234', "incoming message")
        incoming.external_id = '4004'
        incoming.save()

        msg = joe.send("Test message", self.admin, trigger_send=False)

        with self.settings(SEND_MESSAGES=True):

            with patch('requests.post') as mock:
                mock.return_value = MockResponse(200, "Success", method='POST')

                # manually send it off
                Channel.send_message(dict_to_struct('MsgStruct', msg.as_task_json()))

                # check the status of the message is now sent
                msg.refresh_from_db()
                self.assertEquals(WIRED, msg.status)
                self.assertTrue(msg.sent_on)

                # check we were called as a send
                self.assertEqual(mock.call_args[1]['data']['message_type'], 'SEND')
                self.clear_cache()

            with patch('requests.post') as mock:
                mock.return_value = MockResponse(200, "Success", method='POST')

                msg.response_to = incoming
                msg.save()

                # manually send it off
                Channel.send_message(dict_to_struct('MsgStruct', msg.as_task_json()))

                # check the status of the message is now sent
                msg.refresh_from_db()
                self.assertEquals(WIRED, msg.status)
                self.assertTrue(msg.sent_on)

                # assert that we were called as a reply
                self.assertEqual(mock.call_args[1]['data']['message_type'], 'REPLY')
                self.assertEqual(mock.call_args[1]['data']['request_id'], '4004')

                self.clear_cache()

            with patch('requests.post') as mock:
                error = dict(status=400, message='BAD REQUEST', description='Invalid/Used Request ID')

                # first request (as a reply) is an error, second should be success without request id
                mock.side_effect = [
                    MockResponse(400, json.dumps(error), method='POST'),
                    MockResponse(200, 'Success', method='POST')
                ]

                msg.response_to = incoming
                msg.save()

                # manually send it off
                Channel.send_message(dict_to_struct('MsgStruct', msg.as_task_json()))

                # check the status of the message is now sent
                msg.refresh_from_db()
                self.assertEquals(WIRED, msg.status)
                self.assertTrue(msg.sent_on)

                first_call_args = mock.call_args_list[0][1]['data']
                second_call_args = mock.call_args_list[1][1]['data']

                # first request is as a reply
                self.assertEqual(first_call_args['message_type'], 'REPLY')
                self.assertEqual(first_call_args['request_id'], '4004')

                # but when that fails, we should try again as a send
                self.assertEqual(second_call_args['message_type'], 'SEND')
                self.assertTrue('request_id' not in second_call_args)

                # our message should be succeeded
                msg.refresh_from_db()
                self.assertEquals(WIRED, msg.status)
                self.assertEquals(0, msg.error_count)

                self.clear_cache()

            # test with an invalid request id, then an unexpected error
            with patch('requests.post') as mock:
                error = dict(status=400, message='BAD REQUEST', description='Invalid/Used Request ID')

                # first request (as a reply) is an error, second should be success without request id
                mock.side_effect = [
                    MockResponse(400, json.dumps(error), method='POST'),
                    Exception("Unexpected Error")
                ]

                msg.response_to = incoming
                msg.save()

                # manually send it off
                Channel.send_message(dict_to_struct('MsgStruct', msg.as_task_json()))

                # check the status of the message is now sent
                msg.refresh_from_db()
                self.assertEquals(ERRORED, msg.status)
                self.assertEquals(1, msg.error_count)
                self.assertTrue(msg.next_attempt)

            with patch('requests.post') as mock:
                mock.return_value = MockResponse(400, "{}", method='POST')

                # manually send it off
                Channel.send_message(dict_to_struct('MsgStruct', msg.as_task_json()))

                # message should be marked as an error
                msg.refresh_from_db()
                self.assertEquals(ERRORED, msg.status)
                self.assertEquals(2, msg.error_count)
                self.assertTrue(msg.next_attempt)

                self.clear_cache()

            with patch('requests.post') as mock:
                mock.side_effect = Exception("Couldn't reach server")
                Channel.send_message(dict_to_struct('MsgStruct', msg.as_task_json()))

                # should also have an error
                msg.refresh_from_db()

                # third try, we should be failed now
                self.assertEquals(FAILED, msg.status)
                self.assertEquals(2, msg.error_count)
                self.assertTrue(msg.next_attempt)

    def test_send_media(self):
        joe = self.create_contact("Joe", '+63911231234')

        # incoming message for a reply test
        incoming = Msg.create_incoming(self.channel, 'tel:+63911231234', "incoming message")
        incoming.external_id = '4004'
        incoming.save()

        msg = joe.send("MT", self.admin, trigger_send=False, media='image/jpeg:https://example.com/attachments/pic.jpg')

        with self.settings(SEND_MESSAGES=True):

            with patch('requests.post') as mock:
                mock.return_value = MockResponse(200, "Success", method='POST')

                # manually send it off
                Channel.send_message(dict_to_struct('MsgStruct', msg.as_task_json()))

                # check the status of the message is now sent
                msg.refresh_from_db()
                self.assertEquals(WIRED, msg.status)
                self.assertTrue(msg.sent_on)

                # check we were called as a send
                self.assertEqual(mock.call_args[1]['data']['message_type'], 'SEND')
                self.assertEqual(mock.call_args[1]['data']['message'], 'MT\nhttps://example.com/attachments/pic.jpg')
                self.clear_cache()


class JasminTest(TembaTest):

    def setUp(self):
        super(JasminTest, self).setUp()

        self.channel.delete()
        self.channel = Channel.create(self.org, self.user, 'RW', 'JS', None, '1234',
                                      config=dict(username='jasmin-user', password='jasmin-pass', send_url='http://foo/'),
                                      uuid='00000000-0000-0000-0000-000000001234')

    def tearDown(self):
        super(JasminTest, self).tearDown()
        settings.SEND_MESSAGES = False

    def test_status(self):
        # ok, what happens with an invalid uuid?
        data = dict(id="-1", dlvr="0", err="0")
        response = self.client.post(reverse('handlers.jasmin_handler', args=['status', 'not-real-uuid']), data)
        self.assertEquals(400, response.status_code)

        # ok, try with a valid uuid, but invalid message id -1
        delivery_url = reverse('handlers.jasmin_handler', args=['status', self.channel.uuid])
        response = self.client.post(delivery_url, data)
        self.assertEquals(400, response.status_code)

        # ok, lets create an outgoing message to update
        joe = self.create_contact("Joe Biden", "+254788383383")
        msg = joe.send("Hey Joe, it's Obama, pick up!", self.admin)
        msg.external_id = "jasmin-external-id"
        msg.save(update_fields=('external_id',))

        data['id'] = msg.external_id

        def assertStatus(sms, dlvrd, err, assert_status):
            data['dlvrd'] = dlvrd
            data['err'] = err
            response = self.client.post(reverse('handlers.jasmin_handler', args=['status', self.channel.uuid]), data)
            self.assertEquals(200, response.status_code)
            sms = Msg.objects.get(pk=sms.id)
            self.assertEquals(assert_status, sms.status)

        assertStatus(msg, 0, 0, WIRED)
        assertStatus(msg, 1, 0, DELIVERED)
        assertStatus(msg, 0, 1, FAILED)

    def test_receive(self):
        from temba.utils import gsm7

        data = {
            'to': '1234',
            'from': '0788383383',
            'coding': '0',
            'content': gsm7.encode("événement")[0],
            'id': 'external1'
        }
        callback_url = reverse('handlers.jasmin_handler', args=['receive', self.channel.uuid])
        response = self.client.post(callback_url, data)

        self.assertEqual(response.status_code, 200)
        self.assertEqual(response.content, "ACK/Jasmin")

        # load our message
        msg = Msg.objects.get()
        self.assertEquals("+250788383383", msg.contact.get_urn(TEL_SCHEME).path)
        self.assertEquals(INCOMING, msg.direction)
        self.assertEquals(self.org, msg.org)
        self.assertEquals(self.channel, msg.channel)
        self.assertEquals("événement", msg.text)

    def test_send(self):
        from temba.utils import gsm7

        joe = self.create_contact("Joe", "+250788383383")
        msg = joe.send("événement", self.admin, trigger_send=False)

        settings.SEND_MESSAGES = True

        with patch('requests.get') as mock:
            mock.return_value = MockResponse(200, 'Success "07033084-5cfd-4812-90a4-e4d24ffb6e3d"')

            # manually send it off
            Channel.send_message(dict_to_struct('MsgStruct', msg.as_task_json()))

            # check the status of the message is now sent
            msg.refresh_from_db()
            self.assertEqual(msg.status, WIRED)
            self.assertTrue(msg.sent_on)
            self.assertEqual(msg.external_id, '07033084-5cfd-4812-90a4-e4d24ffb6e3d')

            # assert we were properly encoded
            self.assertEqual(mock.call_args[1]['params']['content'], gsm7.encode('événement')[0])

            self.clear_cache()

        with patch('requests.get') as mock:
            mock.return_value = MockResponse(412, 'Error “No route found”')

            # manually send it off
            Channel.send_message(dict_to_struct('MsgStruct', msg.as_task_json()))

            # check the status of the message now errored
            msg.refresh_from_db()
            self.assertEquals(ERRORED, msg.status)

        with patch('requests.get') as mock:
            # force an exception
            mock.side_effect = Exception('Kaboom!')

            # manually send it off
            Channel.send_message(dict_to_struct('MsgStruct', msg.as_task_json()))

            # check the status of the message now errored
            msg.refresh_from_db()
            self.assertEquals(ERRORED, msg.status)

            self.assertFalse(ChannelLog.objects.filter(description__icontains="local variable 'response' "
                                                                              "referenced before assignment"))

    def test_send_media(self):
        from temba.utils import gsm7

        joe = self.create_contact("Joe", "+250788383383")
        msg = joe.send("MT", self.admin, trigger_send=False, media='image/jpeg:https://example.com/attachments/pic.jpg')

        settings.SEND_MESSAGES = True

        with patch('requests.get') as mock:
            mock.return_value = MockResponse(200, 'Success "07033084-5cfd-4812-90a4-e4d24ffb6e3d"')

            # manually send it off
            Channel.send_message(dict_to_struct('MsgStruct', msg.as_task_json()))

            # check the status of the message is now sent
            msg.refresh_from_db()
            self.assertEqual(msg.status, WIRED)
            self.assertTrue(msg.sent_on)
            self.assertEqual(msg.external_id, '07033084-5cfd-4812-90a4-e4d24ffb6e3d')

            # assert we were properly encoded
            self.assertEqual(mock.call_args[1]['params']['content'],
                             gsm7.encode('MT\nhttps://example.com/attachments/pic.jpg')[0])

            self.clear_cache()


class JunebugTestMixin(object):

    def mk_event(self, **kwargs):
        default = {
            'event_type': 'submitted',
            'message_id': 'message-id',
            'timestamp': '2017-01-01 00:00:00+0000',
        }
        default.update(kwargs)
        return default

    def mk_ussd_msg(self, session_event='new', **kwargs):
        return self.mk_msg(channel_data={'session_event': session_event},
                           **kwargs)

    def mk_msg(self, **kwargs):
        default = {
            "channel_data": {},
            "from": "+27123456789",
            "channel_id": "channel-id",
            "timestamp": "2017-01-01 00:00:00.00",
            "content": "content",
            "to": "to-addr",
            "reply_to": None,
            "message_id": "message-id"
        }
        default.update(kwargs)
        return default


class JunebugTest(JunebugTestMixin, TembaTest):

    def setUp(self):
        super(JunebugTest, self).setUp()

        self.channel.delete()

        self.channel = Channel.create(
            self.org, self.user, 'RW', Channel.TYPE_JUNEBUG, None, '1234',
            config=dict(username='junebug-user', password='junebug-pass', send_url='http://example.org/'),
            uuid='00000000-0000-0000-0000-000000001234',
            role=Channel.DEFAULT_ROLE)

    def tearDown(self):
        super(JunebugTest, self).tearDown()
        settings.SEND_MESSAGES = False

    def test_get_request(self):
        response = self.client.get(
            reverse('handlers.junebug_handler',
                    args=['event', self.channel.uuid]))
        self.assertEquals(response.status_code, 400)

    def test_status_with_invalid_event(self):
        delivery_url = reverse('handlers.junebug_handler',
                               args=['event', self.channel.uuid])
        response = self.client.post(delivery_url, data=json.dumps({}),
                                    content_type='application/json')
        self.assertEquals(400, response.status_code)
        self.assertTrue('Missing one of' in response.content)

    def test_status(self):
        # ok, what happens with an invalid uuid?
        data = self.mk_event()
        response = self.client.post(
            reverse('handlers.junebug_handler',
                    args=['event', 'not-real-uuid']),
            data=json.dumps(data),
            content_type='application/json')
        self.assertEquals(400, response.status_code)

        # ok, try with a valid uuid, but invalid message id -1
        delivery_url = reverse('handlers.junebug_handler',
                               args=['event', self.channel.uuid])
        response = self.client.post(delivery_url, data=json.dumps(data),
                                    content_type='application/json')
        self.assertEquals(400, response.status_code)

        # ok, lets create an outgoing message to update
        joe = self.create_contact("Joe Biden", "+254788383383")
        msg = joe.send("Hey Joe, it's Obama, pick up!", self.admin)
        msg.external_id = data['message_id']
        msg.save(update_fields=('external_id',))

        # data['id'] = msg.external_id

        def assertStatus(sms, event_type, assert_status):
            data['event_type'] = event_type
            response = self.client.post(
                reverse('handlers.junebug_handler',
                        args=['event', self.channel.uuid]),
                data=json.dumps(data),
                content_type='application/json')
            self.assertEquals(200, response.status_code)
            sms = Msg.objects.get(pk=sms.id)
            self.assertEquals(assert_status, sms.status)

        assertStatus(msg, 'submitted', SENT)
        assertStatus(msg, 'delivery_succeeded', DELIVERED)
        assertStatus(msg, 'delivery_failed', FAILED)
        assertStatus(msg, 'rejected', FAILED)

    def test_status_invalid_message_id(self):
        # ok, what happens with an invalid uuid?
        data = self.mk_event()
        response = self.client.post(
            reverse('handlers.junebug_handler',
                    args=['event', self.channel.uuid]),
            data=json.dumps(data),
            content_type='application/json')
        self.assertEquals(400, response.status_code)
        self.assertEquals(
            response.content,
            "Message with external id of '%s' not found" % (
                data['message_id'],))

    def test_receive_with_invalid_message(self):
        callback_url = reverse('handlers.junebug_handler',
                               args=['inbound', self.channel.uuid])
        response = self.client.post(callback_url, json.dumps({}),
                                    content_type='application/json')
        self.assertEquals(400, response.status_code)
        self.assertTrue('Missing one of' in response.content)

    def test_receive(self):
        data = self.mk_msg(content="événement")
        callback_url = reverse('handlers.junebug_handler',
                               args=['inbound', self.channel.uuid])
        response = self.client.post(callback_url, json.dumps(data),
                                    content_type='application/json')

        self.assertEqual(response.status_code, 200)
        self.assertEqual(response.json()['status'], 'ack')

        # load our message
        msg = Msg.objects.get()
        self.assertEquals(data["from"], msg.contact.get_urn(TEL_SCHEME).path)
        self.assertEquals(INCOMING, msg.direction)
        self.assertEquals(self.org, msg.org)
        self.assertEquals(self.channel, msg.channel)
        self.assertEquals("événement", msg.text)

    def test_send_wired(self):
        joe = self.create_contact("Joe", "+250788383383")
        msg = joe.send("événement", self.admin, trigger_send=False)

        settings.SEND_MESSAGES = True

        with patch('requests.post') as mock:
            mock.return_value = MockResponse(200, json.dumps({
                'result': {
                    'message_id': '07033084-5cfd-4812-90a4-e4d24ffb6e3d',
                }
            }))

            # manually send it off
            Channel.send_message(dict_to_struct('MsgStruct', msg.as_task_json()))

            # check the status of the message is now sent
            msg.refresh_from_db()
            self.assertEqual(msg.status, WIRED)
            self.assertTrue(msg.sent_on)
            self.assertEqual(
                msg.external_id, '07033084-5cfd-4812-90a4-e4d24ffb6e3d')

            self.clear_cache()

            self.assertEqual(mock.call_args[1]['json']['content'], "événement")

    def test_send_media(self):
        joe = self.create_contact("Joe", "+250788383383")
        msg = joe.send("MT", self.admin, trigger_send=False, media='image/jpeg:https://example.com/attachments/pic.jpg')

        settings.SEND_MESSAGES = True

        with patch('requests.post') as mock:
            mock.return_value = MockResponse(200, json.dumps({
                'result': {
                    'message_id': '07033084-5cfd-4812-90a4-e4d24ffb6e3d',
                }
            }))

            # manually send it off
            Channel.send_message(dict_to_struct('MsgStruct', msg.as_task_json()))

            # check the status of the message is now sent
            msg.refresh_from_db()
            self.assertEqual(msg.status, WIRED)
            self.assertTrue(msg.sent_on)
            self.assertEqual(
                msg.external_id, '07033084-5cfd-4812-90a4-e4d24ffb6e3d')

            self.clear_cache()

            self.assertEqual(mock.call_args[1]['json']['content'], "MT\nhttps://example.com/attachments/pic.jpg")

    def test_send_errored_remote(self):
        joe = self.create_contact("Joe", "+250788383383")
        msg = joe.send("événement", self.admin, trigger_send=False)

        settings.SEND_MESSAGES = True

        with patch('requests.post') as mock:
            mock.return_value = MockResponse(499, 'Error')

            # manually send it off
            Channel.send_message(dict_to_struct('MsgStruct', msg.as_task_json()))

            # check the status of the message now errored
            msg.refresh_from_db()
            self.assertEquals(ERRORED, msg.status)

    def test_send_errored_exception(self):
        joe = self.create_contact("Joe", "+250788383383")
        msg = joe.send("événement", self.admin, trigger_send=False)

        settings.SEND_MESSAGES = True

        with patch('requests.post') as mock:
            # force an exception
            mock.side_effect = Exception('Kaboom!')

            # manually send it off
            Channel.send_message(dict_to_struct('MsgStruct', msg.as_task_json()))

            # check the status of the message now errored
            msg.refresh_from_db()
            self.assertEquals(ERRORED, msg.status)

            self.assertFalse(ChannelLog.objects.filter(description__icontains="local variable 'response' "
                                                                              "referenced before assignment"))

    def test_send_deal_with_unexpected_response(self):
        joe = self.create_contact("Joe", "+250788383383")
        msg = joe.send("événement", self.admin, trigger_send=False)

        settings.SEND_MESSAGES = True

        with patch('requests.post') as mock:
            mock.return_value = MockResponse(200, json.dumps({
                'result': {
                    'unexpected': 'unpleasant surprise',
                }
            }))

            # manually send it off
            Channel.send_message(dict_to_struct('MsgStruct', msg.as_task_json()))
            self.assertTrue(ChannelLog.objects.filter(description__icontains="Unable to read external message_id"))


class JunebugUSSDTest(JunebugTestMixin, TembaTest):

    def setUp(self):
        super(JunebugUSSDTest, self).setUp()

        flow = self.get_flow('ussd_example')
        self.starcode = "*113#"

        self.channel.delete()
        self.channel = Channel.create(
            self.org, self.user, 'RW', Channel.TYPE_JUNEBUG_USSD, None, '1234',
            config=dict(username='junebug-user', password='junebug-pass', send_url='http://example.org/'),
            uuid='00000000-0000-0000-0000-000000001234', role=Channel.ROLE_USSD)

        self.trigger, _ = Trigger.objects.get_or_create(
            channel=self.channel, keyword=self.starcode, flow=flow,
            created_by=self.user, modified_by=self.user, org=self.org,
            trigger_type=Trigger.TYPE_USSD_PULL)

    def tearDown(self):
        super(JunebugUSSDTest, self).tearDown()
        settings.SEND_MESSAGES = False

    def test_status(self):
        joe = self.create_contact("Joe Biden", "+254788383383")
        msg = joe.send("Hey Joe, it's Obama, pick up!", self.admin, msg_type=USSD)

        data = self.mk_event()
        msg.external_id = data['message_id']
        msg.save(update_fields=('external_id',))

        def assertStatus(sms, event_type, assert_status):
            data['event_type'] = event_type
            response = self.client.post(
                reverse('handlers.junebug_handler',
                        args=['event', self.channel.uuid]),
                data=json.dumps(data),
                content_type='application/json')
            self.assertEquals(200, response.status_code)
            sms = Msg.objects.get(pk=sms.id)
            self.assertEquals(assert_status, sms.status)

        assertStatus(msg, 'submitted', SENT)
        assertStatus(msg, 'delivery_succeeded', DELIVERED)
        assertStatus(msg, 'delivery_failed', FAILED)
        assertStatus(msg, 'rejected', FAILED)

    def test_receive_ussd(self):
        from temba.ussd.models import USSDSession
        from temba.channels.handlers import JunebugHandler

        data = self.mk_ussd_msg(content="événement", to=self.starcode)
        callback_url = reverse('handlers.junebug_handler',
                               args=['inbound', self.channel.uuid])
        response = self.client.post(callback_url, json.dumps(data),
                                    content_type='application/json')

        self.assertEqual(response.status_code, 200)
        self.assertEqual(response.json()['status'], JunebugHandler.ACK)

        # load our message
        inbound_msg, outbound_msg = Msg.objects.all().order_by('pk')
        self.assertEquals(data["from"], outbound_msg.contact.get_urn(TEL_SCHEME).path)
        self.assertEquals(outbound_msg.response_to, inbound_msg)
        self.assertEquals(outbound_msg.session.status, USSDSession.TRIGGERED)
        self.assertEquals(inbound_msg.direction, INCOMING)

    def test_receive_ussd_no_sesion(self):
        from temba.channels.handlers import JunebugHandler

        # Delete the trigger to prevent the sesion from being created
        self.trigger.delete()

        data = self.mk_ussd_msg(content="événement", to=self.starcode)
        callback_url = reverse('handlers.junebug_handler',
                               args=['inbound', self.channel.uuid])
        response = self.client.post(callback_url, json.dumps(data),
                                    content_type='application/json')

        self.assertEqual(response.status_code, 400)
        self.assertEqual(response.json()['status'], JunebugHandler.NACK)

    def test_send_ussd_continue_session(self):
        joe = self.create_contact("Joe", "+250788383383")
        self.create_group("Reporters", [joe])

        inbound = Msg.create_incoming(self.channel, "tel:+250788383383", "Send an inbound message",
                                      external_id='vumi-message-id', msg_type=USSD)
        msg = inbound.reply("Test message", self.admin, trigger_send=False)

        # our outgoing message
        msg.refresh_from_db()
        r = get_redis_connection()

        try:
            settings.SEND_MESSAGES = True

            with patch('requests.post') as mock:
                mock.return_value = MockResponse(200, json.dumps({
                    'result': {
                        'message_id': '07033084-5cfd-4812-90a4-e4d24ffb6e3d',
                    }
                }))

                # manually send it off
                Channel.send_message(dict_to_struct('MsgStruct', msg.as_task_json()))

                # check the status of the message is now sent
                msg.refresh_from_db()
                self.assertEquals(WIRED, msg.status)
                self.assertTrue(msg.sent_on)
                self.assertEquals("07033084-5cfd-4812-90a4-e4d24ffb6e3d", msg.external_id)
                self.assertEquals(1, mock.call_count)

                # should have a failsafe that it was sent
                self.assertTrue(r.sismember(timezone.now().strftime(MSG_SENT_KEY), str(msg.id)))

                # try sending again, our failsafe should kick in
                Channel.send_message(dict_to_struct('MsgStruct', msg.as_task_json()))

                # we shouldn't have been called again
                self.assertEquals(1, mock.call_count)
                [call] = mock.call_args_list
                (args, kwargs) = call
                payload = kwargs['json']
                self.assertFalse('from' in payload.keys())
                self.assertFalse('to' in payload.keys())
                self.assertEquals(payload['reply_to'], 'vumi-message-id')
                self.assertEquals(payload['channel_data'], {
                    'continue_session': True
                })
                self.clear_cache()
        finally:
            settings.SEND_MESSAGES = False

    def test_send_ussd_end_session(self):
        from temba.ussd.models import USSDSession

        joe = self.create_contact("Joe", "+250788383383")
        self.create_group("Reporters", [joe])

        inbound = Msg.create_incoming(self.channel, "tel:+250788383383", "Send an inbound message",
                                      msg_type=USSD, external_id='vumi-message-id')
        session = USSDSession.objects.create(channel=self.channel, org=self.channel.org, contact=joe, contact_urn=joe.urn_objects[URN.from_tel('+250788383383')],
                                             external_id=inbound.external_id, status=USSDSession.COMPLETED)
        msg = inbound.reply("Test message", self.admin, trigger_send=False, session=session)

        # our outgoing message
        msg.refresh_from_db()
        self.clear_cache()

        try:
            settings.SEND_MESSAGES = True

            with patch('requests.post') as mock:
                mock.return_value = MockResponse(200, json.dumps({
                    'result': {
                        'message_id': '07033084-5cfd-4812-90a4-e4d24ffb6e3d',
                    }
                }))

                # manually send it off
                Channel.send_message(dict_to_struct('MsgStruct', msg.as_task_json()))
                self.assertEquals(1, mock.call_count)
                [call] = mock.call_args_list
                (args, kwargs) = call
                payload = kwargs['json']
                self.assertFalse('from' in payload.keys())
                self.assertFalse('to' in payload.keys())
                self.assertEquals(payload['reply_to'], 'vumi-message-id')
                self.assertEquals(payload['channel_data'], {
                    'continue_session': False
                })
                self.clear_cache()
        finally:
            settings.SEND_MESSAGES = False


class MbloxTest(TembaTest):

    def setUp(self):
        super(MbloxTest, self).setUp()

        self.channel.delete()
        self.channel = Channel.create(self.org, self.user, 'RW', 'MB', None, '1234',
                                      config=dict(username='mbox-user', password='mblox-pass'),
                                      uuid='00000000-0000-0000-0000-000000001234')

    def tearDown(self):
        super(MbloxTest, self).tearDown()
        settings.SEND_MESSAGES = False

    def test_dlr(self):
        # invalid uuid
        data = dict(batch_id="-1", status="Failed", type="recipient_delivery_report_sms")
        response = self.client.post(reverse('handlers.mblox_handler', args=['not-real-uuid']), json.dumps(data),
                                    content_type="application/json")
        self.assertEquals(400, response.status_code)

        delivery_url = reverse('handlers.mblox_handler', args=[self.channel.uuid])

        # missing batch_id param
        data = dict(status="Failed", type="recipient_delivery_report_sms")
        response = self.client.post(delivery_url, json.dumps(data), content_type="application/json")
        self.assertEquals(400, response.status_code)

        # missing type params
        data = dict(status="Failed")
        response = self.client.post(delivery_url, json.dumps(data), content_type="application/json")
        self.assertEquals(400, response.status_code)

        # valid uuid, invalid batch_id
        data = dict(batch_id="-1", status="Failed", type="recipient_delivery_report_sms")
        response = self.client.post(delivery_url, json.dumps(data), content_type="application/json")
        self.assertEquals(400, response.status_code)

        # create test message to update
        joe = self.create_contact("Joe Biden", "+254788383383")
        msg = joe.send("Hey Joe, it's Obama, pick up!", self.admin)
        msg.external_id = "mblox-id"
        msg.save(update_fields=('external_id',))

        data['batch_id'] = msg.external_id

        def assertStatus(msg, status, assert_status):
            Msg.objects.filter(id=msg.id).update(status=WIRED)
            data['status'] = status
            response = self.client.post(delivery_url, json.dumps(data), content_type="application/json")
            self.assertEquals(200, response.status_code)
            self.assertEqual(response.content, "SMS Updated: %d" % msg.id)
            msg = Msg.objects.get(pk=msg.id)
            self.assertEquals(assert_status, msg.status)

        assertStatus(msg, "Delivered", DELIVERED)
        assertStatus(msg, "Dispatched", SENT)
        assertStatus(msg, "Aborted", FAILED)
        assertStatus(msg, "Rejected", FAILED)
        assertStatus(msg, "Failed", FAILED)
        assertStatus(msg, "Expired", FAILED)

    def test_receive(self):
        data = {
            "id": "OzQ5UqIOdoY8",
            "from": "12067799294",
            "to": "18444651185",
            "body": "MO",
            "type": "mo_text",
            "received_at": "2016-03-30T19:33:06.643Z"
        }
        callback_url = reverse('handlers.mblox_handler', args=[self.channel.uuid])
        response = self.client.post(callback_url, json.dumps(data), content_type="application/json")

        msg = Msg.objects.get()

        self.assertEqual(response.status_code, 200)
        self.assertEqual(response.content, "SMS Accepted: %d" % msg.id)

        # load our message
        self.assertEqual(msg.contact.get_urn(TEL_SCHEME).path, "+12067799294")
        self.assertEqual(msg.direction, INCOMING)
        self.assertEqual(msg.org, self.org)
        self.assertEqual(msg.channel, self.channel)
        self.assertEqual(msg.text, "MO")
        self.assertEqual(msg.sent_on.date(), date(day=30, month=3, year=2016))

    def test_send(self):
        joe = self.create_contact("Joe", "+250788383383")
        msg = joe.send("MT", self.admin, trigger_send=False)

        settings.SEND_MESSAGES = True

        with patch('requests.post') as mock:
            mock.return_value = MockResponse(200, '{ "id":"OzYDlvf3SQVc" }')

            # manually send it off
            Channel.send_message(dict_to_struct('MsgStruct', msg.as_task_json()))

            # check the status of the message is now sent
            msg.refresh_from_db()
            self.assertEqual(msg.status, WIRED)
            self.assertTrue(msg.sent_on)
            self.assertEqual(msg.external_id, 'OzYDlvf3SQVc')
            self.clear_cache()

        with patch('requests.post') as mock:
            mock.return_value = MockResponse(412, 'Error')

            # manually send it off
            Channel.send_message(dict_to_struct('MsgStruct', msg.as_task_json()))

            self.assertTrue(mock.called)
            # check the status of the message now errored
            msg.refresh_from_db()
            self.assertEquals(ERRORED, msg.status)

        with patch('requests.post') as mock:
            mock.side_effect = Exception('Kaboom!')

            # manually send it off
            Channel.send_message(dict_to_struct('MsgStruct', msg.as_task_json()))

            self.assertTrue(mock.called)
            # check the status of the message now errored
            msg.refresh_from_db()
            self.assertEquals(ERRORED, msg.status)

            self.assertFalse(ChannelLog.objects.filter(description__icontains="local variable 'response' "
                                                                              "referenced before assignment"))

    def test_send_media(self):
        joe = self.create_contact("Joe", "+250788383383")
        msg = joe.send("MT", self.admin, trigger_send=False, media='image/jpeg:https://example.com/attachments/pic.jpg')

        settings.SEND_MESSAGES = True

        with patch('requests.post') as mock:
            mock.return_value = MockResponse(200, '{ "id":"OzYDlvf3SQVc" }')

            # manually send it off
            Channel.send_message(dict_to_struct('MsgStruct', msg.as_task_json()))

            # check the status of the message is now sent
            msg.refresh_from_db()
            self.assertEqual(msg.status, WIRED)
            self.assertTrue(msg.sent_on)
            self.assertEqual(msg.external_id, 'OzYDlvf3SQVc')
            self.clear_cache()

            self.assertEqual(json.loads(mock.call_args[0][1])['body'], "MT\nhttps://example.com/attachments/pic.jpg")


class FacebookWhitelistTest(TembaTest):

    def setUp(self):
        super(FacebookWhitelistTest, self).setUp()

        self.channel.delete()
        self.channel = Channel.create(self.org, self.user, None, 'FB', None, '1234',
                                      config={Channel.CONFIG_AUTH_TOKEN: 'auth'},
                                      uuid='00000000-0000-0000-0000-000000001234')

    def test_whitelist(self):
        whitelist_url = reverse('channels.channel_facebook_whitelist', args=[self.channel.uuid])
        response = self.client.get(whitelist_url)
        self.assertLoginRedirect(response)

        self.login(self.admin)
        response = self.client.get(reverse('channels.channel_read', args=[self.channel.uuid]))

        self.assertContains(response, whitelist_url)

        with patch('requests.post') as mock:
            mock.return_value = MockResponse(400, '{"error": { "message": "FB Error" } }')
            response = self.client.post(whitelist_url, dict(whitelisted_domain='https://foo.bar'))
            self.assertFormError(response, 'form', None, 'FB Error')

        with patch('requests.post') as mock:
            mock.return_value = MockResponse(200, '{ "ok": "true" }')
            response = self.client.post(whitelist_url, dict(whitelisted_domain='https://foo.bar'))

            mock.assert_called_once_with('https://graph.facebook.com/v2.6/me/thread_settings?access_token=auth',
                                         json=dict(setting_type='domain_whitelisting',
                                                   whitelisted_domains=['https://foo.bar'],
                                                   domain_action_type='add'))

            self.assertNoFormErrors(response)


class FacebookTest(TembaTest):

    TEST_INCOMING = """
    {
        "entry": [{
          "id": "208685479508187",
          "messaging": [{
            "message": {
              "text": "hello world",
              "mid": "external_id"
            },
            "recipient": {
              "id": "1234"
            },
            "sender": {
              "id": "5678"
            },
            "timestamp": 1459991487970
          }],
          "time": 1459991487970
        }]
    }
    """

    def setUp(self):
        super(FacebookTest, self).setUp()

        self.channel.delete()
        self.channel = Channel.create(self.org, self.user, None, 'FB', None, '1234',
                                      config={Channel.CONFIG_AUTH_TOKEN: 'auth'},
                                      uuid='00000000-0000-0000-0000-000000001234')

    def tearDown(self):
        super(FacebookTest, self).tearDown()
        settings.SEND_MESSAGES = False

    def test_dlr(self):
        # invalid uuid
        body = dict()
        response = self.client.post(reverse('handlers.facebook_handler', args=['invalid']), json.dumps(body),
                                    content_type="application/json")
        self.assertEquals(400, response.status_code)

        # invalid body
        response = self.client.post(reverse('handlers.facebook_handler', args=[self.channel.uuid]), json.dumps(body),
                                    content_type="application/json")
        self.assertEquals(400, response.status_code)

        # no known msgs, gracefully ignore
        body = dict(entry=[dict()])
        response = self.client.post(reverse('handlers.facebook_handler', args=[self.channel.uuid]), json.dumps(body),
                                    content_type="application/json")
        self.assertEquals(200, response.status_code)

        # create test message to update
        joe = self.create_contact("Joe Biden", urn='facebook:1234')
        msg = joe.send("Hey Joe, it's Obama, pick up!", self.admin)
        msg.external_id = "fb-message-id-out"
        msg.save(update_fields=('external_id',))

        body = dict(entry=[dict(messaging=[dict(delivery=dict(mids=[msg.external_id]))])])
        response = self.client.post(reverse('handlers.facebook_handler', args=[self.channel.uuid]), json.dumps(body),
                                    content_type='application/json')

        self.assertEqual(response.status_code, 200)

        msg.refresh_from_db()
        self.assertEqual(msg.status, DELIVERED)

        # ignore incoming messages delivery reports
        msg = self.create_msg(direction=INCOMING, contact=joe, text="Read message")
        msg.external_id = "fb-message-id-in"
        msg.save(update_fields=('external_id',))

        status = msg.status

        body = dict(entry=[dict(messaging=[dict(delivery=dict(mids=[msg.external_id]))])])
        response = self.client.post(reverse('handlers.facebook_handler', args=[self.channel.uuid]), json.dumps(body),
                                    content_type='application/json')

        self.assertEqual(response.status_code, 200)

        msg.refresh_from_db()
        self.assertEqual(msg.status, status)

    def test_affinity(self):
        data = json.loads(FacebookTest.TEST_INCOMING)

        with patch('requests.get') as mock_get:
            mock_get.return_value = MockResponse(200, '{"first_name": "Ben","last_name": "Haggerty"}')

            callback_url = reverse('handlers.facebook_handler', args=[self.channel.uuid])
            response = self.client.post(callback_url, json.dumps(data), content_type="application/json")
            self.assertEqual(response.status_code, 200)

            # check the channel affinity for our URN
            urn = ContactURN.objects.get(urn='facebook:5678')
            self.assertEqual(self.channel, urn.channel)

            # create another facebook channel
            channel2 = Channel.create(self.org, self.user, None, 'FB', None, '1234',
                                      config={Channel.CONFIG_AUTH_TOKEN: 'auth'},
                                      uuid='00000000-0000-0000-0000-000000012345')

            # have to change the message so we don't treat it as a duplicate
            data['entry'][0]['messaging'][0]['message']['text'] = '2nd Message'
            data['entry'][0]['messaging'][0]['message']['mid'] = 'external_id_2'

            callback_url = reverse('handlers.facebook_handler', args=[channel2.uuid])
            response = self.client.post(callback_url, json.dumps(data), content_type="application/json")
            self.assertEqual(response.status_code, 200)

            urn = ContactURN.objects.get(urn='facebook:5678')
            self.assertEqual(channel2, urn.channel)

    def test_ignored_webhooks(self):
        TEST_PAYLOAD = """{
          "object": "page",
          "entry": [{
            "id": "208685479508187",
            "time": 1459991487970,
            "messaging": []
          }]
        }"""

        READ_ENTRY = """
        {
          "sender":{ "id":"1001" },
          "recipient":{ "id":"%s" },
          "timestamp":1458668856463,
          "read":{
            "watermark":1458668856253,
            "seq":38
          }
        }
        """

        ECHO_ENTRY = """{
          "sender": {"id": "1001"},
          "recipient": {"id": "%s"},
          "timestamp": 1467905036620,
          "message": {
            "is_echo": true,
            "app_id": 1077392885670130,
            "mid": "mid.1467905036543:c721a8364e45388954",
            "seq": 4,
            "text": "Echo Test"
          }
        }
        """

        LINK_ENTRY = """{
          "sender":{
            "id":"1001"
          },
          "recipient":{
            "id":"%s"
          },
          "timestamp":1234567890,
          "account_linking":{
            "status":"linked",
            "authorization_code":"PASS_THROUGH_AUTHORIZATION_CODE"
          }
        }
        """

        AUTH_ENTRY = """{
          "sender":{
            "id":"1001"
          },
          "recipient":{
            "id":"%s"
          },
          "timestamp":1234567890,
          "optin":{
            "ref":"PASS_THROUGH_PARAM"
          }
        }
        """

        ATTACHMENT_UNAVAILABLE = """{
          "sender":{
            "id":"1001"
          },
          "recipient":{
            "id":"%s"
          },
          "timestamp":1234567890,
          "message":{
            "mid":"mid.1471652393639:4ecd7f5649c8586032",
            "seq":"77866",
            "attachments":[{
              "title":"Attachment Unavailable",
              "url":null,
              "type":"fallback",
              "payload":null
            }]
          }
        }
        """

        callback_url = reverse('handlers.facebook_handler', args=[self.channel.uuid])
        for entry in (READ_ENTRY, ECHO_ENTRY, LINK_ENTRY, AUTH_ENTRY, ATTACHMENT_UNAVAILABLE):
            payload = json.loads(TEST_PAYLOAD)
            payload['entry'][0]['messaging'].append(json.loads(entry % self.channel.address))

            with patch('requests.get') as mock_get:
                mock_get.return_value = MockResponse(200, '{"first_name": "Ben","last_name": "Haggerty"}')
                response = self.client.post(callback_url, json.dumps(payload), content_type="application/json")

                # ignored but 200
                self.assertEqual(response.status_code, 200)
                self.assertContains(response, "Ignored")

    def test_referrals(self):
        # create two triggers for referrals
        flow = self.get_flow('favorites')
        Trigger.objects.create(org=self.org, trigger_type=Trigger.TYPE_REFERRAL, referrer_id='join',
                               flow=flow, created_by=self.admin, modified_by=self.admin)
        Trigger.objects.create(org=self.org, trigger_type=Trigger.TYPE_REFERRAL, referrer_id='signup',
                               flow=flow, created_by=self.admin, modified_by=self.admin)

        callback_url = reverse('handlers.facebook_handler', args=[self.channel.uuid])

        optin = """
        {
          "sender": { "id": "1122" },
          "recipient": { "id": "PAGE_ID" },
          "timestamp": 1234567890,
          "optin": {
            "ref": "join"
          }
        }
        """
        data = json.loads(FacebookTest.TEST_INCOMING)
        data['entry'][0]['messaging'][0] = json.loads(optin)
        response = self.client.post(callback_url, json.dumps(data), content_type='application/json')
        self.assertEqual(200, response.status_code)
        self.assertEqual('Msg Ignored for recipient id: PAGE_ID', response.content)

        response = self.client.post(callback_url, json.dumps(data).replace('PAGE_ID', '1234'), content_type='application/json')
        self.assertEqual(200, response.status_code)

        # check that the user started the flow
        contact1 = Contact.objects.get(org=self.org, urns__path='1122')
        self.assertEqual("What is your favorite color?", contact1.msgs.all().first().text)

        # try an invalid optin (has fields for neither type)
        del data['entry'][0]['messaging'][0]['sender']
        response = self.client.post(callback_url, json.dumps(data).replace('PAGE_ID', '1234'), content_type='application/json')
        self.assertEqual(200, response.status_code)
        self.assertEqual('{"status": ["Ignored opt-in, no user_ref or sender"]}', response.content)

        # ok, use a user_ref optin instead
        entry = json.loads(optin)
        del entry['sender']
        entry['optin']['user_ref'] = 'user_ref2'
        data = json.loads(FacebookTest.TEST_INCOMING)
        data['entry'][0]['messaging'][0] = entry

        with override_settings(SEND_MESSAGES=True):
            with patch('requests.post') as mock:
                mock.return_value = MockResponse(200, '{"recipient_id":"1133", "message_id":"mid.external"}')

                response = self.client.post(callback_url, json.dumps(data).replace('PAGE_ID', '1234'),
                                            content_type='application/json')
                self.assertEqual(200, response.status_code)

                contact2 = Contact.objects.get(org=self.org, urns__path='1133')
                self.assertEqual("What is your favorite color?", contact2.msgs.all().first().text)

                # contact should have two URNs now
                fb_urn = contact2.urns.get(scheme=FACEBOOK_SCHEME)
                self.assertEqual(fb_urn.path, '1133')
                self.assertEqual(fb_urn.channel, self.channel)

                ext_urn = contact2.urns.get(scheme=EXTERNAL_SCHEME)
                self.assertEqual(ext_urn.path, 'user_ref2')
                self.assertIsNone(ext_urn.channel)

    def test_receive(self):
        data = json.loads(FacebookTest.TEST_INCOMING)
        callback_url = reverse('handlers.facebook_handler', args=[self.channel.uuid])

        with patch('requests.get') as mock_get:
            mock_get.return_value = MockResponse(200, '{"first_name": "Ben","last_name": "Haggerty"}')
            response = self.client.post(callback_url, json.dumps(data), content_type="application/json")

            msg = Msg.objects.get()

            self.assertEqual(response.status_code, 200)

            # load our message
            self.assertEqual(msg.contact.get_urn(FACEBOOK_SCHEME).path, "5678")
            self.assertEqual(msg.direction, INCOMING)
            self.assertEqual(msg.org, self.org)
            self.assertEqual(msg.channel, self.channel)
            self.assertEqual(msg.text, "hello world")
            self.assertEqual(msg.external_id, "external_id")

            # make sure our contact's name was populated
            self.assertEqual(msg.contact.name, 'Ben Haggerty')

            Msg.objects.all().delete()
            Contact.all().delete()

        # simulate a failure to fetch contact data
        with patch('requests.get') as mock_get:
            mock_get.return_value = MockResponse(400, '{"error": "Unable to look up profile data"}')
            response = self.client.post(callback_url, json.dumps(data), content_type="application/json")

            self.assertEqual(response.status_code, 200)

            msg = Msg.objects.get()

            self.assertEqual(msg.contact.get_urn(FACEBOOK_SCHEME).path, "5678")
            self.assertIsNone(msg.contact.name)

            Msg.objects.all().delete()
            Contact.all().delete()

        # simulate an exception
        with patch('requests.get') as mock_get:
            mock_get.return_value = MockResponse(200, 'Invalid JSON')
            response = self.client.post(callback_url, json.dumps(data), content_type="application/json")

            self.assertEqual(response.status_code, 200)

            msg = Msg.objects.get()

            self.assertEqual(msg.contact.get_urn(FACEBOOK_SCHEME).path, "5678")
            self.assertIsNone(msg.contact.name)

            Msg.objects.all().delete()
            Contact.all().delete()

        # now with a anon org, shouldn't try to look things up
        self.org.is_anon = True
        self.org.save()

        with patch('requests.get') as mock_get:
            response = self.client.post(callback_url, json.dumps(data), content_type="application/json")

            self.assertEqual(response.status_code, 200)

            msg = Msg.objects.get()

            self.assertEqual(msg.contact.get_urn(FACEBOOK_SCHEME).path, "5678")
            self.assertIsNone(msg.contact.name)
            self.assertEqual(mock_get.call_count, 0)

            Msg.objects.all().delete()
            self.org.is_anon = False
            self.org.save()

        # rich media
        data = """
        {
        "entry": [{
          "id": 208685479508187,
          "messaging": [{
            "message": {
              "attachments": [{
                "payload": { "url": "http://mediaurl.com/img.gif" }
              }],
              "mid": "external_id"
            },
            "recipient": {
              "id": 1234
            },
            "sender": {
              "id": 5678
            },
            "timestamp": 1459991487970
          }],
          "time": 1459991487970
        }]}
        """
        data = json.loads(data)
        response = self.client.post(callback_url, json.dumps(data), content_type="application/json")

        msg = Msg.objects.get()

        self.assertEqual(response.status_code, 200)
        self.assertEqual(msg.text, "http://mediaurl.com/img.gif")

        # link attachment
        data = """{
          "object":"page",
          "entry":[{
            "id":"32408604530",
            "time":1468418021822,
            "messaging":[{
              "sender":{"id":"5678"},
              "recipient":{"id":"1234"},
              "timestamp":1468417833159,
              "message": {
                "mid":"external_id",
                "seq":11242,
                "attachments":[{
                  "title":"Get in touch with us.",
                  "url": "http:\x5c/\x5c/m.me\x5c/",
                  "type": "fallback",
                  "payload": null
                }]
              }
            }]
          }]
        }
        """
        Msg.objects.all().delete()

        data = json.loads(data)
        response = self.client.post(callback_url, json.dumps(data), content_type="application/json")

        msg = Msg.objects.get()

        self.assertEqual(response.status_code, 200)
        self.assertEqual(msg.text, "Get in touch with us.\nhttp://m.me/")

        # link attachment without title
        data = """{
          "object":"page",
          "entry":[{
            "id":"32408604530",
            "time":1468418021822,
            "messaging":[{
              "sender":{"id":"5678"},
              "recipient":{"id":"1234"},
              "timestamp":1468417833159,
              "message": {
                "mid":"external_id",
                "seq":11242,
                "attachments":[{
                  "title": null,
                  "url": "http:\x5c/\x5c/m.me\x5c/",
                  "type": "fallback",
                  "payload": null
                }]
              }
            }]
          }]
        }
        """
        Msg.objects.all().delete()

        data = json.loads(data)
        response = self.client.post(callback_url, json.dumps(data), content_type="application/json")

        msg = Msg.objects.get()

        self.assertEqual(response.status_code, 200)
        self.assertEqual(msg.text, "http://m.me/")

    def test_send(self):
        joe = self.create_contact("Joe", urn="facebook:1234")
        msg = joe.send("Facebook Msg", self.admin, trigger_send=False)

        settings.SEND_MESSAGES = True

        with patch('requests.post') as mock:
            mock.return_value = MockResponse(200, '{"recipient_id":"1234", '
                                                  '"message_id":"mid.external"}')

            # manually send it off
            Channel.send_message(dict_to_struct('MsgStruct', msg.as_task_json()))

            # check the status of the message is now sent
            msg.refresh_from_db()
            self.assertEqual(msg.status, WIRED)
            self.assertTrue(msg.sent_on)
            self.assertEqual(msg.external_id, 'mid.external')
            self.clear_cache()

            self.assertEqual(mock.call_args[0][0], 'https://graph.facebook.com/v2.5/me/messages')
            self.assertEqual(json.loads(mock.call_args[0][1]),
                             dict(recipient=dict(id="1234"), message=dict(text="Facebook Msg")))

        with patch('requests.get') as mock:
            mock.return_value = MockResponse(412, 'Error')

            # manually send it off
            Channel.send_message(dict_to_struct('MsgStruct', msg.as_task_json()))

            # check the status of the message now errored
            msg.refresh_from_db()
            self.assertEquals(ERRORED, msg.status)

        with patch('requests.post') as mock:
            mock.side_effect = Exception('Kaboom!')

            # manually send it off
            Channel.send_message(dict_to_struct('MsgStruct', msg.as_task_json()))

            # check the status of the message now errored
            msg.refresh_from_db()
            self.assertEquals(ERRORED, msg.status)

            self.assertFalse(ChannelLog.objects.filter(description__icontains="local variable 'response' "
                                                                              "referenced before assignment"))

    def test_send_media(self):
        joe = self.create_contact("Joe", urn="facebook:1234")
        msg = joe.send("Facebook Msg", self.admin, trigger_send=False, media='image/jpeg:https://example.com/attachments/pic.jpg')

        settings.SEND_MESSAGES = True

        with patch('requests.post') as mock:
            mock.return_value = MockResponse(200, '{"recipient_id":"1234", '
                                                  '"message_id":"mid.external"}')

            # manually send it off
            Channel.send_message(dict_to_struct('MsgStruct', msg.as_task_json()))

            # check the status of the message is now sent
            msg.refresh_from_db()
            self.assertEqual(msg.status, WIRED)
            self.assertTrue(msg.sent_on)
            self.assertEqual(msg.external_id, 'mid.external')
            self.clear_cache()

            self.assertEqual(mock.call_count, 2)

            self.assertEqual(mock.call_args_list[0][0][0], 'https://graph.facebook.com/v2.5/me/messages')

            self.assertEqual(json.loads(mock.call_args_list[0][0][1]),
                             dict(recipient=dict(id="1234"),
                                  message=dict(text="Facebook Msg")))

            self.assertEqual(mock.call_args_list[1][0][0], 'https://graph.facebook.com/v2.5/me/messages')

            self.assertEqual(json.loads(mock.call_args_list[1][0][1]),
                             dict(recipient=dict(id="1234"),
                                  message=dict(attachment=dict(type="image",
                                                               payload=dict(
                                                                   url="https://example.com/attachments/pic.jpg")))))

        with patch('requests.get') as mock:
            mock.return_value = [MockResponse(200, '{"recipient_id":"1234", '
                                                   '"message_id":"mid.external"}'),
                                 MockResponse(412, 'Error')]

            # manually send it off
            Channel.send_message(dict_to_struct('MsgStruct', msg.as_task_json()))

            # check the status of the message now errored
            msg.refresh_from_db()
            self.assertEquals(ERRORED, msg.status)

        with patch('requests.post') as mock:
            mock.side_effect = [MockResponse(200, '{"recipient_id":"1234", '
                                                  '"message_id":"mid.external"}'),
                                Exception('Kaboom!')]

            # manually send it off
            Channel.send_message(dict_to_struct('MsgStruct', msg.as_task_json()))

            # check the status of the message now errored
            msg.refresh_from_db()
            self.assertEquals(ERRORED, msg.status)

            self.assertFalse(ChannelLog.objects.filter(description__icontains="local variable 'response' "
                                                                              "referenced before assignment"))


class GlobeTest(TembaTest):

    def setUp(self):
        super(GlobeTest, self).setUp()

        self.channel.delete()
        self.channel = Channel.create(self.org, self.user, 'PH', 'GL', None, '21586380',
                                      config=dict(app_id='AppId', app_secret='AppSecret', passphrase='Passphrase'),
                                      uuid='00000000-0000-0000-0000-000000001234')

    def test_receive(self):
        # invalid UUID
        response = self.client.post(reverse('handlers.globe_handler', args=['receive', '00000000-0000-0000-0000-000000000000']))
        self.assertEqual(response.status_code, 400)

        data = {
            "inboundSMSMessageList": {
                "inboundSMSMessage": [{
                    "dateTime": "Fri Nov 22 2013 12:12:13 GMT+0000 (UTC)",
                    "destinationAddress": "tel:21586380",
                    "messageId": None,
                    "message": "Hello",
                    "resourceURL": None,
                    "senderAddress": "tel:9171234567"
                }]
            }
        }
        callback_url = reverse('handlers.globe_handler', args=['receive', self.channel.uuid])

        # try a GET
        response = self.client.get(callback_url)
        self.assertEqual(response.status_code, 405)

        # POST invalid JSON data
        response = self.client.post(callback_url, "not json", content_type="application/json")
        self.assertEqual(response.status_code, 400)

        # POST missing data
        response = self.client.post(callback_url, json.dumps({}), content_type="application/json")
        self.assertEqual(response.status_code, 400)

        # POST missing fields in msg
        bad_data = copy.deepcopy(data)
        del bad_data['inboundSMSMessageList']['inboundSMSMessage'][0]['message']
        response = self.client.post(callback_url, json.dumps(bad_data), content_type="application/json")
        self.assertEqual(response.status_code, 400)

        # POST, invalid sender address
        bad_data = copy.deepcopy(data)
        bad_data['inboundSMSMessageList']['inboundSMSMessage'][0]['senderAddress'] = '9999'
        response = self.client.post(callback_url, json.dumps(bad_data), content_type="application/json")
        self.assertEqual(response.status_code, 400)

        # POST, invalid destination address
        bad_data = copy.deepcopy(data)
        bad_data['inboundSMSMessageList']['inboundSMSMessage'][0]['destinationAddress'] = '9999'
        response = self.client.post(callback_url, json.dumps(bad_data), content_type="application/json")
        self.assertEqual(response.status_code, 400)

        # POST, different destination address accepted (globe does mapping on their side)
        bad_data = copy.deepcopy(data)
        bad_data['inboundSMSMessageList']['inboundSMSMessage'][0]['destinationAddress'] = 'tel:9999'
        response = self.client.post(callback_url, json.dumps(bad_data), content_type="application/json")
        self.assertEqual(response.status_code, 200)

        msg = Msg.objects.get()
        self.assertEqual(msg.channel, self.channel)
        self.assertEqual(response.content, "Msgs Accepted: %d" % msg.id)
        Msg.objects.all().delete()

        # another valid post on the right address
        response = self.client.post(callback_url, json.dumps(data), content_type="application/json")
        self.assertEqual(response.status_code, 200)

        msg = Msg.objects.get()
        self.assertEqual(response.content, "Msgs Accepted: %d" % msg.id)

        # load our message
        self.assertEqual(msg.contact.get_urn(TEL_SCHEME).path, "+639171234567")
        self.assertEqual(msg.direction, INCOMING)
        self.assertEqual(msg.org, self.org)
        self.assertEqual(msg.channel, self.channel)
        self.assertEqual(msg.text, "Hello")
        self.assertEqual(msg.sent_on.date(), date(day=22, month=11, year=2013))

    def test_send(self):
        joe = self.create_contact("Joe", "+639171234567")
        msg = joe.send("MT", self.admin, trigger_send=False)

        settings.SEND_MESSAGES = True

        with patch('requests.post') as mock:
            mock.return_value = MockResponse(200, '{ "status":"accepted" }')

            # manually send it off
            Channel.send_message(dict_to_struct('MsgStruct', msg.as_task_json()))

            mock.assert_called_once_with('https://devapi.globelabs.com.ph/smsmessaging/v1/outbound/21586380/requests',
                                         headers={'User-agent': 'RapidPro'},
                                         data={'message': 'MT', 'app_secret': 'AppSecret', 'app_id': 'AppId',
                                               'passphrase': 'Passphrase', 'address': '639171234567'},
                                         timeout=5)

            # check the status of the message is now sent
            msg.refresh_from_db()
            self.assertEqual(msg.status, WIRED)
            self.assertTrue(msg.sent_on)
            self.clear_cache()

        with patch('requests.get') as mock:
            mock.return_value = MockResponse(401, 'Error')

            # manually send it off
            Channel.send_message(dict_to_struct('MsgStruct', msg.as_task_json()))

            # check the status of the message now errored
            msg.refresh_from_db()
            self.assertEquals(ERRORED, msg.status)
            self.clear_cache()

        with patch('requests.get') as mock:
            mock.side_effect = Exception("Unable to reach host")

            # manually send it off
            Channel.send_message(dict_to_struct('MsgStruct', msg.as_task_json()))

            # check the status of the message now errored
            msg.refresh_from_db()
            self.assertEquals(ERRORED, msg.status)
            self.clear_cache()

        with patch('requests.post') as mock:
            mock.side_effect = Exception('Kaboom!')

            # manually send it off
            Channel.send_message(dict_to_struct('MsgStruct', msg.as_task_json()))

            # check the status of the message now errored
            msg.refresh_from_db()
            self.assertEquals(FAILED, msg.status)
            self.clear_cache()

            self.assertFalse(ChannelLog.objects.filter(description__icontains="local variable 'response' "
                                                                              "referenced before assignment"))

    def test_send_media(self):
        joe = self.create_contact("Joe", "+639171234567")
        msg = joe.send("MT", self.admin, trigger_send=False, media="image/jpeg:https://example.com/attachments/pic.jpg")

        settings.SEND_MESSAGES = True

        with patch('requests.post') as mock:
            mock.return_value = MockResponse(200, '{ "status":"accepted" }')

            # manually send it off
            Channel.send_message(dict_to_struct('MsgStruct', msg.as_task_json()))

            mock.assert_called_once_with('https://devapi.globelabs.com.ph/smsmessaging/v1/outbound/21586380/requests',
                                         headers={'User-agent': 'RapidPro'},
                                         data={'message': 'MT\nhttps://example.com/attachments/pic.jpg',
                                               'app_secret': 'AppSecret', 'app_id': 'AppId',
                                               'passphrase': 'Passphrase', 'address': '639171234567'},
                                         timeout=5)

            # check the status of the message is now sent
            msg.refresh_from_db()
            self.assertEqual(msg.status, WIRED)
            self.assertTrue(msg.sent_on)
            self.clear_cache()


class ViberTest(TembaTest):

    def setUp(self):
        super(ViberTest, self).setUp()

        self.channel.delete()
        self.channel = Channel.create(self.org, self.user, None, Channel.TYPE_VIBER, None, '1001',
                                      uuid='00000000-0000-0000-0000-000000001234')

    def test_status(self):
        data = {
            "message_token": 99999,
            "message_status": 0
        }
        # ok, what happens with an invalid uuid?
        response = self.client.post(reverse('handlers.viber_handler', args=['status', 'not-real-uuid']), json.dumps(data),
                                    content_type="application/json")
        self.assertEquals(400, response.status_code)

        # ok, try with a valid uuid, but invalid message id (no msg yet)
        status_url = reverse('handlers.viber_handler', args=['status', self.channel.uuid])
        response = self.client.post(status_url, json.dumps(data), content_type="application/json")
        self.assertEquals(200, response.status_code)
        self.assertContains(response, 'not found')

        # ok, lets create an outgoing message to update
        joe = self.create_contact("Joe Biden", "+254788383383")
        msg = joe.send("Hey Joe, it's Obama, pick up!", self.admin)
        msg.external_id = "99999"
        msg.save(update_fields=('external_id',))

        response = self.client.post(status_url, json.dumps(data), content_type="application/json")
        self.assertNotContains(response, 'not found')
        self.assertEquals(200, response.status_code)

        msg = Msg.objects.get(pk=msg.id)
        self.assertEquals(DELIVERED, msg.status)

        # ignore status report from viber for incoming message
        incoming = self.create_msg(direction=INCOMING, contact=joe, text="Read message")
        incoming.external_id = "88888"
        incoming.save(update_fields=('external_id',))

        data['message_token'] = 88888
        response = self.client.post(status_url, json.dumps(data), content_type="application/json")
        self.assertEquals(200, response.status_code)

    def test_receive(self):
        # invalid UUID
        response = self.client.post(reverse('handlers.viber_handler', args=['receive', '00000000-0000-0000-0000-000000000000']))
        self.assertEqual(response.status_code, 400)

        data = {
            "message_token": 44444444444444,
            "phone_number": "972512222222",
            "time": 1471906585,
            "message": {
                "text": "a message to the service",
                "tracking_data": "tracking_id:100035"
            }
        }
        callback_url = reverse('handlers.viber_handler', args=['receive', self.channel.uuid])

        # try a GET
        response = self.client.get(callback_url)
        self.assertEqual(response.status_code, 405)

        # POST invalid JSON data
        response = self.client.post(callback_url, "not json", content_type="application/json")
        self.assertEqual(response.status_code, 400)

        # POST missing data
        response = self.client.post(callback_url, json.dumps({}), content_type="application/json")
        self.assertEqual(response.status_code, 400)

        # ok, valid post
        response = self.client.post(callback_url, json.dumps(data), content_type="application/json")
        self.assertEqual(response.status_code, 200)

        msg = Msg.objects.get()
        self.assertEqual(response.content, "Msg Accepted: %d" % msg.id)

        # load our message
        self.assertEqual(msg.contact.get_urn(TEL_SCHEME).path, "+972512222222")
        self.assertEqual(msg.direction, INCOMING)
        self.assertEqual(msg.org, self.org)
        self.assertEqual(msg.channel, self.channel)
        self.assertEqual(msg.text, "a message to the service")
        self.assertEqual(msg.sent_on.date(), date(day=22, month=8, year=2016))
        self.assertEqual(msg.external_id, "44444444444444")

    def test_send(self):
        joe = self.create_contact("Joe", "+639171234567")
        msg = joe.send("MT", self.admin, trigger_send=False)

        settings.SEND_MESSAGES = True
        with patch('requests.post') as mock:
            mock.return_value = MockResponse(200, '{ "status":0, "seq": 123456, "message_token": "999" }')

            # manually send it off
            Channel.send_message(dict_to_struct('MsgStruct', msg.as_task_json()))

            # check the status of the message is now sent
            msg.refresh_from_db()
            self.assertEqual(msg.status, WIRED)
            self.assertTrue(msg.sent_on)
            self.assertEqual(msg.external_id, "999")
            self.clear_cache()

            self.assertEqual(mock.call_args[1]['json']['message']['#txt'], 'MT')

        with patch('requests.post') as mock:
            mock.return_value = MockResponse(200, '{"status":3}')

            # send it off
            Channel.send_message(dict_to_struct('MsgStruct', msg.as_task_json()))

            # message should have failed permanently
            msg.refresh_from_db()
            self.assertEqual(msg.status, FAILED)
            self.clear_cache()

        with patch('requests.post') as mock:
            mock.return_value = MockResponse(401, '{"status":"error"}')

            # manually send it off
            Channel.send_message(dict_to_struct('MsgStruct', msg.as_task_json()))

            # check the status of the message now errored
            msg.refresh_from_db()
            self.assertEquals(ERRORED, msg.status)
            self.clear_cache()

        with patch('requests.post') as mock:
            mock.side_effect = Exception("Unable to reach host")

            # manually send it off
            Channel.send_message(dict_to_struct('MsgStruct', msg.as_task_json()))

            # check the status of the message now errored
            msg.refresh_from_db()
            self.assertEquals(ERRORED, msg.status)
            self.clear_cache()

    def test_send_media(self):
        joe = self.create_contact("Joe", "+639171234567")
        msg = joe.send("Hello, world!", self.admin, trigger_send=False, media='image/jpeg:https://example.com/attachments/pic.jpg')

        settings.SEND_MESSAGES = True
        with patch('requests.post') as mock:
            mock.return_value = MockResponse(200, '{ "status":0, "seq": 123456, "message_token": "999" }')

            # manually send it off
            Channel.send_message(dict_to_struct('MsgStruct', msg.as_task_json()))

            # check the status of the message is now sent
            msg.refresh_from_db()
            self.assertEqual(msg.status, WIRED)
            self.assertTrue(msg.sent_on)
            self.assertEqual(msg.external_id, "999")
            self.clear_cache()

            self.assertEqual(mock.call_args[1]['json']['message']['#txt'],
                             'Hello, world!\nhttps://example.com/attachments/pic.jpg')


class LineTest(TembaTest):

    def setUp(self):
        super(LineTest, self).setUp()

        self.channel.delete()
        self.channel = Channel.create(self.org, self.user, None, Channel.TYPE_LINE, '123456789', '123456789',
                                      config=dict(channel_id='1234', channel_secret='1234', channel_mid='1234', auth_token='abcdefgij'),
                                      uuid='00000000-0000-0000-0000-000000001234')

    def test_receive(self):

        data = {
            "events": [{
                "replyToken": "abcdefghij",
                "type": "message",
                "timestamp": 1451617200000,
                "source": {
                    "type": "user",
                    "userId": "uabcdefghij"
                },
                "message": {
                    "id": "100001",
                    "type": "text",
                    "text": "Hello, world"
                }
            }, {
                "replyToken": "abcdefghijklm",
                "type": "message",
                "timestamp": 1451617210000,
                "source": {
                    "type": "user",
                    "userId": "uabcdefghij"
                },
                "message": {
                    "id": "100002",
                    "type": "sticker",
                    "packageId": "1",
                    "stickerId": "1"
                }
            }]
        }

        callback_url = reverse('handlers.line_handler', args=[self.channel.uuid])
        response = self.client.post(callback_url, json.dumps(data), content_type="application/json")

        self.assertEquals(200, response.status_code)

        # load our message
        msg = Msg.objects.get()
        self.assertEquals("uabcdefghij", msg.contact.get_urn(LINE_SCHEME).path)
        self.assertEquals(self.org, msg.org)
        self.assertEquals(self.channel, msg.channel)
        self.assertEquals("Hello, world", msg.text)

        response = self.client.get(callback_url)
        self.assertEquals(400, response.status_code)

        data = {
            "events": [{
                "replyToken": "abcdefghij",
                "type": "message",
                "timestamp": 1451617200000,
                "source": {
                    "type": "user",
                    "userId": "uabcdefghij"
                }
            }]
        }

        callback_url = reverse('handlers.line_handler', args=[self.channel.uuid])
        response = self.client.post(callback_url, json.dumps(data), content_type="application/json")

        self.assertEquals(400, response.status_code)

    def test_send(self):
        joe = self.create_contact("Joe", urn="line:uabcdefghijkl")
        msg = joe.send("Hello, world!", self.admin, trigger_send=False)

        with self.settings(SEND_MESSAGES=True):

            with patch('requests.post') as mock:
                mock.return_value = MockResponse(200, '{}')

                # manually send it off
                Channel.send_message(dict_to_struct('MsgStruct', msg.as_task_json()))

                # check the status of the message is now sent
                msg.refresh_from_db()
                self.assertEqual(msg.status, WIRED)
                self.assertTrue(msg.sent_on)
                self.clear_cache()

            with patch('requests.post') as mock:
                mock.return_value = MockResponse(400, "Error", method='POST')

                # manually send it off
                Channel.send_message(dict_to_struct('MsgStruct', msg.as_task_json()))

                # message should be marked as an error
                msg.refresh_from_db()
                self.assertEquals(ERRORED, msg.status)
                self.assertEquals(1, msg.error_count)
                self.assertTrue(msg.next_attempt)

            with patch('requests.post') as mock:
                mock.side_effect = Exception('Kaboom!')

                # manually send it off
                Channel.send_message(dict_to_struct('MsgStruct', msg.as_task_json()))

                # message should be marked as an error
                msg.refresh_from_db()
                self.assertEquals(ERRORED, msg.status)
                self.assertEquals(2, msg.error_count)
                self.assertTrue(msg.next_attempt)

                self.assertFalse(ChannelLog.objects.filter(description__icontains="local variable 'response' "
                                                                                  "referenced before assignment"))

    def test_send_media(self):
        joe = self.create_contact("Joe", urn="line:uabcdefghijkl")
        msg = joe.send("Hello, world!", self.admin, trigger_send=False, media='image/jpeg:https://example.com/attachments/pic.jpg')

        with self.settings(SEND_MESSAGES=True):

            with patch('requests.post') as mock:
                mock.return_value = MockResponse(200, '{}')

                # manually send it off
                Channel.send_message(dict_to_struct('MsgStruct', msg.as_task_json()))

                # check the status of the message is now sent
                msg.refresh_from_db()
                self.assertEqual(msg.status, WIRED)
                self.assertTrue(msg.sent_on)
                self.clear_cache()

                self.assertEqual(json.loads(mock.call_args[1]['data'])['messages'][0]['text'],
                                 "Hello, world!\nhttps://example.com/attachments/pic.jpg")


class ViberPublicTest(TembaTest):

    def setUp(self):
        super(ViberPublicTest, self).setUp()

        self.channel.delete()
        self.channel = Channel.create(self.org, self.user, None, Channel.TYPE_VIBER_PUBLIC, None, '1001',
                                      uuid='00000000-0000-0000-0000-000000001234',
                                      config={Channel.CONFIG_AUTH_TOKEN: "auth_token"})

        self.callback_url = reverse('handlers.viber_public_handler', args=[self.channel.uuid])

    def test_receive_on_anon(self):
        with AnonymousOrg(self.org):
            data = {
                "event": "message",
                "timestamp": 1481142112807,
                "message_token": 4987381189870374000,
                "sender": {
                    "id": "xy5/5y6O81+/kbWHpLhBoA==",
                    "name": "ET3",
                },
                "message": {
                    "text": "incoming msg",
                    "type": "text",
                    "tracking_data": "3055"
                }
            }

            response = self.client.post(self.callback_url, json.dumps(data), content_type="application/json",
                                        HTTP_X_VIBER_CONTENT_SIGNATURE='ab4ea2337c1bb9a49eff53dd182f858817707df97cbc82368769e00c56d38419')
            self.assertEqual(response.status_code, 200)

            msg = Msg.objects.get()
            self.assertEqual(response.content, "Msg Accepted: %d" % msg.id)

            self.assertEqual(msg.contact.get_urn(VIBER_SCHEME).path, "xy5/5y6O81+/kbWHpLhBoA==")
            self.assertEqual(msg.contact.name, None)
            self.assertEqual(msg.direction, INCOMING)
            self.assertEqual(msg.org, self.org)
            self.assertEqual(msg.channel, self.channel)
            self.assertEqual(msg.text, "incoming msg")
            self.assertEqual(msg.sent_on.date(), date(day=7, month=12, year=2016))
            self.assertEqual(msg.external_id, "4987381189870374000")

    def test_receive(self):
        # invalid UUID
        response = self.client.post(reverse('handlers.viber_public_handler', args=['00000000-0000-0000-0000-000000000000']))
        self.assertEqual(response.status_code, 200)

        data = {
            "event": "message",
            "timestamp": 1481142112807,
            "message_token": 4987381189870374000,
            "sender": {
                "id": "xy5/5y6O81+/kbWHpLhBoA==",
                "name": "ET3",
            },
            "message": {
                "text": "incoming msg",
                "type": "text",
                "tracking_data": "3055"
            }
        }

        # try a GET
        response = self.client.get(self.callback_url)
        self.assertEqual(response.status_code, 405)

        # POST invalid JSON data
        response = self.client.post(self.callback_url, "not json", content_type="application/json")
        self.assertEqual(response.status_code, 400)

        # Invalid signature
        response = self.client.post(self.callback_url, json.dumps({}), content_type="application/json",
                                    HTTP_X_VIBER_CONTENT_SIGNATURE='bad_sig')
        self.assertEqual(response.status_code, 400)

        # POST missing data
        response = self.client.post(self.callback_url, json.dumps({}), content_type="application/json",
                                    HTTP_X_VIBER_CONTENT_SIGNATURE='a182e13e58cbe9bb893cc03c055a1218fba31e8efa6f3ab74a54d4f8542ae376')
        self.assertEqual(response.status_code, 400)

        # ok, valid post
        response = self.client.post(self.callback_url, json.dumps(data), content_type="application/json",
                                    HTTP_X_VIBER_CONTENT_SIGNATURE='ab4ea2337c1bb9a49eff53dd182f858817707df97cbc82368769e00c56d38419')
        self.assertEqual(response.status_code, 200)

        msg = Msg.objects.get()
        self.assertEqual(response.content, "Msg Accepted: %d" % msg.id)

        self.assertEqual(msg.contact.get_urn(VIBER_SCHEME).path, "xy5/5y6O81+/kbWHpLhBoA==")
        self.assertEqual(msg.contact.name, "ET3")
        self.assertEqual(msg.direction, INCOMING)
        self.assertEqual(msg.org, self.org)
        self.assertEqual(msg.channel, self.channel)
        self.assertEqual(msg.text, "incoming msg")
        self.assertEqual(msg.sent_on.date(), date(day=7, month=12, year=2016))
        self.assertEqual(msg.external_id, "4987381189870374000")

    def assertSignedRequest(self, payload, expected_status=200):
        from temba.channels.handlers import ViberPublicHandler

        signature = ViberPublicHandler.calculate_sig(payload, "auth_token")
        response = self.client.post(self.callback_url, payload, content_type="application/json",
                                    HTTP_X_VIBER_CONTENT_SIGNATURE=signature)

        self.assertEqual(response.status_code, expected_status, response.content)
        return response

    def assertMessageReceived(self, msg_type, payload_name, payload_value, assert_text, assert_media=None):
        data = {
            "event": "message",
            "timestamp": 1481142112807,
            "message_token": 4987381189870374000,
            "sender": {
                "id": "xy5/5y6O81+/kbWHpLhBoA==",
                "name": "ET3",
            },
            "message": {
                "text": "incoming msg",
                "type": "undefined",
                "tracking_data": "3055",
            }
        }

        data['message']['type'] = msg_type
        data['message'][payload_name] = payload_value

        self.assertSignedRequest(json.dumps(data))

        msg = Msg.objects.get()
        self.assertEqual(msg.text, assert_text)

        if assert_media:
            self.assertEqual(msg.media, assert_media)

    def test_reject_message_missing_text(self):
        for viber_msg_type in ['text', 'picture', 'video']:
            data = {
                "event": "message",
                "timestamp": 1481142112807,
                "message_token": 4987381189870374000,
                "sender": {
                    "id": "xy5/5y6O81+/kbWHpLhBoA==",
                    "name": "ET3",
                },
                "message": {
                    "type": viber_msg_type,
                    "tracking_data": "3055",
                }
            }

            response = self.assertSignedRequest(json.dumps(data), 400)
            self.assertIn("Missing 'text' key in 'message' in request_body.", response.content)
            Msg.objects.all().delete()

    def test_receive_picture_missing_media_key(self):
        self.assertMessageReceived('picture', None, None, 'incoming msg', None)

    def test_receive_video_missing_media_key(self):
        self.assertMessageReceived('video', None, None, 'incoming msg', None)

    def test_receive_contact(self):
        self.assertMessageReceived('contact', 'contact', dict(name="Alex", phone_number="+12067799191"), 'Alex: +12067799191')

    def test_receive_url(self):
        self.assertMessageReceived('url', 'media', 'http://foo.com/', 'http://foo.com/')

    def test_receive_gps(self):
        self.assertMessageReceived('location', 'location', dict(lat='1.2', lon='-1.3'), 'geo:1.2,-1.3')

    def test_webhook_check(self):
        data = {
            "event": "webhook",
            "timestamp": 4987034606158369000,
            "message_token": 1481059480858
        }
        self.assertSignedRequest(json.dumps(data))

    def test_subscribed(self):
        data = {
            "event": "subscribed",
            "timestamp": 1457764197627,
            "user": {
                "id": "01234567890A=",
                "name": "yarden",
                "avatar": "http://avatar_url",
                "country": "IL",
                "language": "en",
                "api_version": 1
            },
            "message_token": 4912661846655238145
        }
        self.assertSignedRequest(json.dumps(data))

        # check that the contact was created
        contact = Contact.objects.get(org=self.org, urns__path='01234567890A=', urns__scheme=VIBER_SCHEME)
        self.assertEqual(contact.name, "yarden")

        data = {
            "event": "unsubscribed",
            "timestamp": 1457764197627,
            "user_id": "01234567890A=",
            "message_token": 4912661846655238145
        }
        self.assertSignedRequest(json.dumps(data))
        contact.refresh_from_db()
        self.assertTrue(contact.is_stopped)

        # use a user id we haven't seen before
        data['user_id'] = "01234567890B="
        self.assertSignedRequest(json.dumps(data))

        # should not create contacts we don't already know about
        self.assertIsNone(Contact.from_urn(self.org, URN.from_viber("01234567890B=")))

    def test_subscribed_on_anon(self):
        with AnonymousOrg(self.org):
            data = {
                "event": "subscribed",
                "timestamp": 1457764197627,
                "user": {
                    "id": "01234567890A=",
                    "name": "yarden",
                    "avatar": "http://avatar_url",
                    "country": "IL",
                    "language": "en",
                    "api_version": 1
                },
                "message_token": 4912661846655238145
            }
            self.assertSignedRequest(json.dumps(data))

            # check that the contact was created
            contact = Contact.objects.get(org=self.org, urns__path='01234567890A=', urns__scheme=VIBER_SCHEME)
            self.assertEqual(contact.name, None)

    def test_conversation_started(self):
        # this is a no-op
        data = {
            "event": "conversation_started",
            "timestamp": 1457764197627,
            "message_token": 4912661846655238145,
            "type": "open",
            "context": "context information",
            "user": {
                "id": "01234567890A=",
                "name": "yarden",
                "avatar": "http://avatar_url",
                "country": "IL",
                "language": "en",
                "api_version": 1
            }
        }
        self.assertSignedRequest(json.dumps(data))

    def test_send(self):
        joe = self.create_contact("Joe", urn="viber:xy5/5y6O81+/kbWHpLhBoA==")
        msg = joe.send("MT", self.admin, trigger_send=False)

        settings.SEND_MESSAGES = True
        with patch('requests.post') as mock:
            mock.return_value = MockResponse(200, '{"status":0,"status_message":"ok","message_token":4987381194038857789}')

            # manually send it off
            Channel.send_message(dict_to_struct('MsgStruct', msg.as_task_json()))

            mock.assert_called_with('https://chatapi.viber.com/pa/send_message',
                                    headers={'Accept': u'application/json', u'User-agent': u'RapidPro'},
                                    json={'text': u'MT',
                                          'auth_token': u'auth_token',
                                          'tracking_data': msg.id,
                                          'type': u'text',
                                          'receiver': u'xy5/5y6O81+/kbWHpLhBoA=='},
                                    timeout=5)

            msg.refresh_from_db()
            self.assertEqual(msg.status, WIRED)
            self.assertTrue(msg.sent_on)
            self.assertEqual(msg.external_id, "4987381194038857789")
            self.clear_cache()

        with patch('requests.post') as mock:
            mock.return_value = MockResponse(200, '{"status":3, "status_message":"invalidAuthToken"}')
            Channel.send_message(dict_to_struct('MsgStruct', msg.as_task_json()))
            msg.refresh_from_db()
            self.assertEqual(msg.status, FAILED)
            self.clear_cache()

        with patch('requests.post') as mock:
            mock.return_value = MockResponse(401, '{"status":"5"}')
            Channel.send_message(dict_to_struct('MsgStruct', msg.as_task_json()))
            msg.refresh_from_db()
            self.assertEquals(ERRORED, msg.status)
            self.clear_cache()

        with patch('requests.post') as mock:
            mock.side_effect = Exception("Unable to reach host")
            Channel.send_message(dict_to_struct('MsgStruct', msg.as_task_json()))
            msg.refresh_from_db()
            self.assertEquals(ERRORED, msg.status)
            self.clear_cache()

    def test_send_media(self):
        joe = self.create_contact("Joe", urn="viber:xy5/5y6O81+/kbWHpLhBoA==")
        msg = joe.send("MT", self.admin, trigger_send=False, media='image/jpeg:https://example.com/attachments/pic.jpg')

        settings.SEND_MESSAGES = True
        with patch('requests.post') as mock:
            mock.return_value = MockResponse(200, '{"status":0,"status_message":"ok","message_token":4987381194038857789}')

            # manually send it off
            Channel.send_message(dict_to_struct('MsgStruct', msg.as_task_json()))

            mock.assert_called_with('https://chatapi.viber.com/pa/send_message',
                                    headers={'Accept': u'application/json', u'User-agent': u'RapidPro'},
                                    json={'text': u'MT\nhttps://example.com/attachments/pic.jpg',
                                          'auth_token': u'auth_token',
                                          'tracking_data': msg.id,
                                          'type': u'text',
                                          'receiver': u'xy5/5y6O81+/kbWHpLhBoA=='},
                                    timeout=5)

            msg.refresh_from_db()
            self.assertEqual(msg.status, WIRED)
            self.assertTrue(msg.sent_on)
            self.assertEqual(msg.external_id, "4987381194038857789")
            self.clear_cache()


class FcmTest(TembaTest):

    def setUp(self):
        super(FcmTest, self).setUp()

        self.channel.delete()
        self.channel = Channel.create(self.org, self.user, None, Channel.TYPE_FCM, 'FCM Channel', 'fcm-channel',
                                      config=dict(FCM_KEY='123456789', FCM_TITLE='FCM Channel',
                                                  FCM_NOTIFICATION=True),
                                      uuid='00000000-0000-0000-0000-000000001234')
        self.receive_url = reverse('handlers.fcm_handler', args=['receive', self.channel.uuid])
        self.register_url = reverse('handlers.fcm_handler', args=['register', self.channel.uuid])

    def test_receive(self):
        # invalid UUID
        response = self.client.post(reverse('handlers.fcm_handler', args=['receive',
                                                                          '00000000-0000-0000-0000-000000000000']))
        self.assertEqual(response.status_code, 404)

        # try GET
        response = self.client.get(self.receive_url)
        self.assertEqual(response.status_code, 405)

        data = {'from': '12345abcde', 'msg': 'Hello World!', 'date': '2017-01-01T08:50:00.000'}
        response = self.client.post(self.receive_url, data)
        self.assertEquals(400, response.status_code)

        data = {'from': '12345abcde', 'msg': 'Hello World!', 'date': '2017-01-01T08:50:00.000',
                'fcm_token': '1234567890qwertyuiop'}
        response = self.client.post(self.receive_url, data)
        self.assertEquals(200, response.status_code)

        data = {'from': '12345abcde', 'msg': 'Hello World!', 'date': '2017-01-01T08:50:00.000',
                'fcm_token': '12345678901qwertyuiopq'}
        response = self.client.post(self.receive_url, data)
        self.assertEquals(200, response.status_code)

        # load our message
        msg = Msg.objects.get()
        self.assertEquals("12345678901qwertyuiopq", msg.contact.get_urn(FCM_SCHEME).auth)
        self.assertEquals("fcm:12345abcde", msg.contact.get_urn(FCM_SCHEME).urn)
        self.assertEquals(self.org, msg.org)
        self.assertEquals(self.channel, msg.channel)
        self.assertEquals("Hello World!", msg.text)

    def test_register(self):
        data = {'urn': '12345abcde'}
        response = self.client.post(self.register_url, data)
        self.assertEquals(400, response.status_code)

        data = {'urn': '12345abcde', 'fcm_token': '1234567890qwertyuiop'}
        response = self.client.post(self.register_url, data)
        self.assertEquals(200, response.status_code)
        contact = json.loads(response.content)

        data = {'urn': '12345abcde', 'fcm_token': 'qwertyuiop1234567890'}
        response = self.client.post(self.register_url, data)
        self.assertEquals(200, response.status_code)
        updated_contact = json.loads(response.content)

        self.assertEquals(contact.get('contact_uuid'), updated_contact.get('contact_uuid'))

    def test_send(self):
        joe = self.create_contact("Joe", urn="fcm:12345abcde", auth="123456abcdef")
        msg = joe.send("Hello, world!", self.admin, trigger_send=False)

        with self.settings(SEND_MESSAGES=True):

            with patch('requests.post') as mock:
                mock.return_value = MockResponse(200, '{ "success": 1, "multicast_id": 123456, "failures": 0 }')

                # manually send it off
                Channel.send_message(dict_to_struct('MsgStruct', msg.as_task_json()))

                # check the status of the message is now sent
                msg.refresh_from_db()
                self.assertEqual(msg.status, WIRED)
                self.assertTrue(msg.sent_on)

                data = json.dumps({
                    'data': {
                        'type': 'rapidpro',
                        'title': 'FCM Channel',
                        'message': 'Hello, world!',
                        'message_id': msg.id
                    },
                    'content_available': True,
                    'to': '123456abcdef',
                    'priority': 'high',
                    'notification': {
                        'title': 'FCM Channel',
                        'body': 'Hello, world!'
                    }
                })

                mock.assert_called_once_with('https://fcm.googleapis.com/fcm/send',
                                             data=data,
                                             headers={
                                                 'Content-Type': 'application/json',
                                                 'Authorization': 'key=123456789',
                                                 'User-agent': 'RapidPro'
                                             },
                                             timeout=5)

                self.clear_cache()

            with patch('requests.post') as mock:
                mock.return_value = MockResponse(400, "Error", method='POST')

                # manually send it off
                Channel.send_message(dict_to_struct('MsgStruct', msg.as_task_json()))

                # message should be marked as an error
                msg.refresh_from_db()
                self.assertEquals(ERRORED, msg.status)
                self.assertEquals(1, msg.error_count)
                self.assertTrue(msg.next_attempt)

    def test_send_media(self):
        joe = self.create_contact("Joe", urn="fcm:12345abcde", auth="123456abcdef")
        msg = joe.send("Hello, world!", self.admin, trigger_send=False, media='image/jpeg:https://example.com/attachments/pic.jpg')

        with self.settings(SEND_MESSAGES=True):

            with patch('requests.post') as mock:
                mock.return_value = MockResponse(200, '{ "success": 1, "multicast_id": 123456, "failures": 0 }')

                # manually send it off
                Channel.send_message(dict_to_struct('MsgStruct', msg.as_task_json()))

                # check the status of the message is now sent
                msg.refresh_from_db()
                self.assertEqual(msg.status, WIRED)
                self.assertTrue(msg.sent_on)

                data = json.dumps({
                    'data': {
                        'type': 'rapidpro',
                        'title': 'FCM Channel',
                        'message': 'Hello, world!\nhttps://example.com/attachments/pic.jpg',
                        'message_id': msg.id
                    },
                    'content_available': True,
                    'to': '123456abcdef',
                    'priority': 'high',
                    'notification': {
                        'title': 'FCM Channel',
                        'body': 'Hello, world!\nhttps://example.com/attachments/pic.jpg'
                    }
                })

                mock.assert_called_once_with('https://fcm.googleapis.com/fcm/send',
                                             data=data,
                                             headers={
                                                 'Content-Type': 'application/json',
                                                 'Authorization': 'key=123456789',
                                                 'User-agent': 'RapidPro'
                                             },
                                             timeout=5)

                self.clear_cache()<|MERGE_RESOLUTION|>--- conflicted
+++ resolved
@@ -125,8 +125,6 @@
         self.assertEqual(context['tel'], '')
         self.assertEqual(context['tel_e164'], '')
 
-<<<<<<< HEAD
-=======
     def test_deactivate(self):
         self.login(self.admin)
         self.tel_channel.is_active = False
@@ -149,7 +147,6 @@
             response = self.client.get(reverse('channels.channel_read', args=[channel.uuid]))
             self.assertContains(response, link_text)
 
->>>>>>> 3cbbdb43
     def test_delegate_channels(self):
 
         self.login(self.admin)
