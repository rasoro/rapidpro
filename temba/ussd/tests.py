--- conflicted
+++ resolved
@@ -697,7 +697,6 @@
         self.assertIsInstance(session.ended_on, datetime)
         self.assertEqual(session.status, USSDSession.INTERRUPTED)
 
-<<<<<<< HEAD
     def test_send_session_close(self):
         flow = self.get_flow('ussd_session_end')
         contact = self.create_contact("Joe", "+250788383383")
@@ -734,7 +733,7 @@
                 self.clear_cache()
         finally:
             settings.SEND_MESSAGES = False
-=======
+
     def test_ussd_trigger_flow(self):
         # start a session
         callback_url = reverse('handlers.vumi_handler', args=['receive', self.channel.uuid])
@@ -770,5 +769,4 @@
 
         # Check the new contact was created
         new_contact = Contact.from_urn(self.org, "tel:+250788123123")
-        self.assertIsNotNone(new_contact)
->>>>>>> 2850cf1b
+        self.assertIsNotNone(new_contact)