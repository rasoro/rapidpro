import django.db.models.deletion
from django.conf import settings
from django.db import migrations, models


class Migration(migrations.Migration):

    initial = True

    dependencies = [
        migrations.swappable_dependency(settings.AUTH_USER_MODEL),
        ("contacts", "0046_reset_1"),
        ("airtime", "0004_reset_2"),
    ]

    operations = [
        migrations.AddField(
<<<<<<< HEAD
            model_name='airtimetransfer',
            name='contact',
            field=models.ForeignKey(help_text='The contact that this airtime is sent to', on_delete=django.db.models.deletion.CASCADE, to='contacts.Contact'),
=======
            model_name="airtimetransfer",
            name="contact",
            field=models.ForeignKey(
                help_text="The contact that this airtime is sent to",
                on_delete=django.db.models.deletion.CASCADE,
                to="contacts.Contact",
            ),
>>>>>>> 81472807
        ),
        migrations.AddField(
            model_name="airtimetransfer",
            name="created_by",
            field=models.ForeignKey(
                help_text="The user which originally created this item",
                on_delete=django.db.models.deletion.CASCADE,
                related_name="airtime_airtimetransfer_creations",
                to=settings.AUTH_USER_MODEL,
            ),
        ),
        migrations.AddField(
            model_name="airtimetransfer",
            name="modified_by",
            field=models.ForeignKey(
                help_text="The user which last modified this item",
                on_delete=django.db.models.deletion.CASCADE,
                related_name="airtime_airtimetransfer_modifications",
                to=settings.AUTH_USER_MODEL,
            ),
        ),
    ]<|MERGE_RESOLUTION|>--- conflicted
+++ resolved
@@ -15,11 +15,6 @@
 
     operations = [
         migrations.AddField(
-<<<<<<< HEAD
-            model_name='airtimetransfer',
-            name='contact',
-            field=models.ForeignKey(help_text='The contact that this airtime is sent to', on_delete=django.db.models.deletion.CASCADE, to='contacts.Contact'),
-=======
             model_name="airtimetransfer",
             name="contact",
             field=models.ForeignKey(
@@ -27,7 +22,6 @@
                 on_delete=django.db.models.deletion.CASCADE,
                 to="contacts.Contact",
             ),
->>>>>>> 81472807
         ),
         migrations.AddField(
             model_name="airtimetransfer",
