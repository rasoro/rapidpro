import django.db.models.deletion
from django.db import migrations, models


class Migration(migrations.Migration):

    initial = True

    dependencies = [("airtime", "0003_reset_1"), ("channels", "0050_reset_1")]

    operations = [
        migrations.AddField(
<<<<<<< HEAD
            model_name='airtimetransfer',
            name='channel',
            field=models.ForeignKey(blank=True, help_text='The channel that this airtime is relating to', null=True, on_delete=django.db.models.deletion.CASCADE, to='channels.Channel'),
        ),
=======
            model_name="airtimetransfer",
            name="channel",
            field=models.ForeignKey(
                blank=True,
                help_text="The channel that this airtime is relating to",
                null=True,
                on_delete=django.db.models.deletion.CASCADE,
                to="channels.Channel",
            ),
        )
>>>>>>> 81472807
    ]<|MERGE_RESOLUTION|>--- conflicted
+++ resolved
@@ -10,12 +10,6 @@
 
     operations = [
         migrations.AddField(
-<<<<<<< HEAD
-            model_name='airtimetransfer',
-            name='channel',
-            field=models.ForeignKey(blank=True, help_text='The channel that this airtime is relating to', null=True, on_delete=django.db.models.deletion.CASCADE, to='channels.Channel'),
-        ),
-=======
             model_name="airtimetransfer",
             name="channel",
             field=models.ForeignKey(
@@ -26,5 +20,4 @@
                 to="channels.Channel",
             ),
         )
->>>>>>> 81472807
     ]