--- conflicted
+++ resolved
@@ -105,15 +105,9 @@
             # if this is an update, just update with those fields
             if boundary:
                 if not parent:
-<<<<<<< HEAD
-                    kwargs['path'] = name
-                else:
-                    kwargs['path'] = parent.path + AdminBoundary.PADDED_PATH_SEPARATOR + name
-=======
                     kwargs["path"] = name
                 else:
                     kwargs["path"] = parent.path + AdminBoundary.PADDED_PATH_SEPARATOR + name
->>>>>>> 81472807
 
                 print(" ** updating %s (%s)" % (name, osm_id))
                 boundary = boundary.first()
