from __future__ import unicode_literals

import logging
import json

from context_processors import GroupPermWrapper
from dateutil.relativedelta import relativedelta
from django.conf import settings
from django.contrib.auth.models import User, Group
from django.core import mail
from django.core.urlresolvers import reverse
from django.test.utils import override_settings
from django.utils import timezone
from mock import patch
from redis_cache import get_redis_connection
from temba.campaigns.models import Campaign, CampaignEvent
from temba.contacts.models import Contact, ContactGroup, TEL_SCHEME, TWITTER_SCHEME
from temba.orgs.models import Org, OrgCache, OrgEvent, OrgFolder, TopUp, Invitation, DAYFIRST, MONTHFIRST
from temba.orgs.models import UNREAD_FLOW_MSGS, UNREAD_INBOX_MSGS
from temba.channels.models import Channel, RECEIVE, SEND, TWILIO, TWITTER, PLIVO_AUTH_ID, PLIVO_AUTH_TOKEN
from temba.flows.models import Flow, ActionSet
from temba.msgs.models import Broadcast, Call, Label, Msg, Schedule, CALL_IN, INCOMING
from temba.tests import TembaTest, MockResponse, MockTwilioClient, MockRequestValidator, FlowFileTest
from temba.triggers.models import Trigger


class OrgContextProcessorTest(TembaTest):

    def test_group_perms_wrapper(self):
        administrators = Group.objects.get(name="Administrators")
        editors = Group.objects.get(name="Editors")
        viewers = Group.objects.get(name="Viewers")

        administrators_wrapper = GroupPermWrapper(administrators)
        self.assertTrue(administrators_wrapper['msgs']['msg_api'])
        self.assertTrue(administrators_wrapper["msgs"]["msg_inbox"])

        editors_wrapper = GroupPermWrapper(editors)
        self.assertFalse(editors_wrapper["msgs"]["org_plan"])
        self.assertTrue(editors_wrapper["msgs"]["msg_inbox"])

        viewers_wrapper = GroupPermWrapper(viewers)
        self.assertFalse(viewers_wrapper["msgs"]["msg_api"])
        self.assertTrue(viewers_wrapper["msgs"]["msg_inbox"])


class OrgTest(TembaTest):

    def test_edit(self):
        # use a manager now
        self.login(self.admin)

        # can we see the edit page
        response = self.client.get(reverse('orgs.org_edit'))
        self.assertEquals(200, response.status_code)

         # update the name and slug of the organization
        data = dict(name="Temba", timezone="Africa/Kigali", date_format=DAYFIRST, slug="nice temba")
        response = self.client.post(reverse('orgs.org_edit'), data)
        self.assertTrue('slug' in response.context['form'].errors)

        data = dict(name="Temba", timezone="Africa/Kigali", date_format=MONTHFIRST, slug="nice-temba")
        response = self.client.post(reverse('orgs.org_edit'), data)
        self.assertEquals(302, response.status_code)

        org = Org.objects.get(pk=self.org.pk)
        self.assertEquals("Temba", org.name)
        self.assertEquals("nice-temba", org.slug)

    def test_recommended_channel(self):
        self.org.timezone = 'Africa/Nairobi'
        self.org.save()
        self.assertEquals(self.org.get_recommended_channel(), 'africastalking')

        self.org.timezone = 'America/Phoenix'
        self.org.save()
        self.assertEquals(self.org.get_recommended_channel(), 'twilio')

        self.org.timezone = 'Asia/Jakarta'
        self.org.save()
        self.assertEquals(self.org.get_recommended_channel(), 'hub9')

        self.org.timezone = 'Africa/Mogadishu'
        self.org.save()
        self.assertEquals(self.org.get_recommended_channel(), 'shaqodoon')

        self.org.timezone = 'Europe/Amsterdam'
        self.org.save()
        self.assertEquals(self.org.get_recommended_channel(), 'nexmo')

        self.org.timezone = 'Africa/Kigali'
        self.org.save()
        self.assertEquals(self.org.get_recommended_channel(), 'android')

    def test_country(self):
        from temba.locations.models import AdminBoundary
        country_url = reverse('orgs.org_country')

        # can't see this page if not logged in
        self.assertLoginRedirect(self.client.get(country_url))

        # login as admin instead
        self.login(self.admin)
        response = self.client.get(country_url)
        self.assertEquals(200, response.status_code)

        # save with Rwanda as a country
        response = self.client.post(country_url, dict(country=AdminBoundary.objects.get(name='Rwanda').pk))

        # assert it has changed
        org = Org.objects.get(pk=self.org.pk)
        self.assertEquals("Rwanda", str(org.country))

        # clear it out
        response = self.client.post(country_url, dict(country=''))

        # assert it has been
        org = Org.objects.get(pk=self.org.pk)
        self.assertFalse(org.country)

    def test_plans(self):
        self.contact = self.create_contact("Joe", "+250788123123")

        self.create_msg(direction=INCOMING, contact=self.contact, text="Orange")

        # check start and end date for this plan
        self.assertEquals(timezone.now().date(), self.org.current_plan_start())
        self.assertEquals(timezone.now().date() + relativedelta(months=1), self.org.current_plan_end())

        # check our credits
        self.login(self.admin)
        response = self.client.get(reverse('orgs.org_home'))
        self.assertContains(response, "999")

        # view our topups
        response = self.client.get(reverse('orgs.topup_list'))

        # should say we have a 1,000 credits too
        self.assertContains(response, "999")

    def test_user_update(self):
        update_url = reverse('orgs.user_edit')
        login_url = reverse('users.user_login')

        # no access if anonymous
        response = self.client.get(update_url)
        self.assertRedirect(response, login_url)

        self.login(self.admin)

        # change the user language
        post_data = dict(language='pt-br', first_name='Admin', last_name='User', email='administrator@temba.com', current_password='Administrator')
        response = self.client.post(update_url, post_data)
        self.assertRedirect(response, reverse('orgs.org_home'))

        # check that our user settings have changed
        settings = self.admin.get_settings()
        self.assertEquals('pt-br', settings.language)

    def test_webhook_headers(self):
        update_url = reverse('orgs.org_webhook')
        login_url = reverse('users.user_login')

        # no access if anonymous
        response = self.client.get(update_url)
        self.assertRedirect(response, login_url)

        self.login(self.admin)

        response = self.client.get(update_url)
        self.assertEquals(200, response.status_code)

        # set a webhook with headers
        post_data = response.context['form'].initial
        post_data['webhook'] = 'http://webhooks.uniceflabs.org'
        post_data['header_1_key'] = 'Authorization'
        post_data['header_1_value'] = 'Authorization: Basic QWxhZGRpbjpvcGVuIHNlc2FtZQ=='

        response = self.client.post(update_url, post_data)
        self.assertEquals(302, response.status_code)
        self.assertRedirect(response, reverse('orgs.org_home'))

        # check that our webhook settings have changed
        org = Org.objects.get(pk=self.org.pk)
        self.assertEquals('http://webhooks.uniceflabs.org/', org.get_webhook_url())
        self.assertDictEqual({'Authorization': 'Authorization: Basic QWxhZGRpbjpvcGVuIHNlc2FtZQ=='}, org.get_webhook_headers())

    def test_org_administration(self):
        manage_url = reverse('orgs.org_manage')
        update_url = reverse('orgs.org_update', args=[self.org.pk])
        login_url = reverse('users.user_login')

        # no access to anon
        response = self.client.get(manage_url)
        self.assertRedirect(response, login_url)

        response = self.client.get(update_url)
        self.assertRedirect(response, login_url)

        # or admins
        self.login(self.admin)

        response = self.client.get(manage_url)
        self.assertRedirect(response, login_url)

        response = self.client.get(update_url)
        self.assertRedirect(response, login_url)

        # only superuser
        self.login(self.superuser)

        response = self.client.get(manage_url)
        self.assertEquals(200, response.status_code)

        # should contain our test org
        self.assertContains(response, "Temba")

        # and can go to that org
        response = self.client.get(update_url)
        self.assertEquals(200, response.status_code)

        post_data = response.context['form'].initial
        post_data['plan'] = 'TRIAL'
        post_data['language'] = ''
        post_data['country'] = ''
        post_data['primary_language'] = ''

        # change to the trial plan
        response = self.client.post(update_url, post_data)
        self.assertEquals(302, response.status_code)

    @override_settings(SEND_EMAILS=True)
    def test_manage_accounts(self):
        manage_accounts_url = reverse('orgs.org_manage_accounts')

        self.login(self.admin)

        response = self.client.get(manage_accounts_url)
        self.assertEquals(200, response.status_code)

        # we have 12 fields in the form including 9 checkboxes for the three users, an email field, a user group field
        # and 'loc' field.
        self.assertEquals(12, len(response.context['form'].fields))
        self.assertTrue('emails' in response.context['form'].fields)
        self.assertTrue('user_group' in response.context['form'].fields)
        for user in [self.user, self.editor, self.admin]:
            self.assertTrue("administrators_%d" % user.pk in response.context['form'].fields)
            self.assertTrue("editors_%d" % user.pk in response.context['form'].fields)
            self.assertTrue("viewers_%d" % user.pk in response.context['form'].fields)

        self.assertFalse(response.context['form'].fields['emails'].initial)
        self.assertEquals('V', response.context['form'].fields['user_group'].initial)

        # keep admin as admin, editor as editor, but make user an editor too
        post_data = {
            'administrators_%d' % self.admin.pk: 'on',
            'editors_%d' % self.editor.pk: 'on',
            'editors_%d' % self.user.pk: 'on',
            'user_group': 'E'
        }
        response = self.client.post(manage_accounts_url, post_data)
        self.assertEquals(302, response.status_code)

        org = Org.objects.get(pk=self.org.pk)
        self.assertEqual(set(org.administrators.all()), {self.admin})
        self.assertEqual(set(org.editors.all()), {self.user, self.editor})
        self.assertFalse(set(org.viewers.all()), set())

        # add to post_data an email to invite as admin
        post_data['emails'] = "norkans7gmail.com"
        post_data['user_group'] = 'A'
        response = self.client.post(manage_accounts_url, post_data)
        self.assertTrue('emails' in response.context['form'].errors)
        self.assertEquals("One of the emails you entered is invalid.", response.context['form'].errors['emails'][0])

        # now post with right email
        post_data['emails'] = "norkans7@gmail.com"
        post_data['user_group'] = 'A'
        response = self.client.post(manage_accounts_url, post_data)

        # an invitation is created and sent by email
        self.assertEquals(1, Invitation.objects.all().count())
        self.assertTrue(len(mail.outbox) == 1)

        invitation = Invitation.objects.get()

        self.assertEquals(invitation.org, self.org)
        self.assertEquals(invitation.email, "norkans7@gmail.com")
        self.assertEquals(invitation.user_group, "A")

        # pretend our invite was acted on
        Invitation.objects.all().update(is_active=False)

        # send another invitation, different group
        post_data['emails'] = "norkans7@gmail.com"
        post_data['user_group'] = 'E'
        self.client.post(manage_accounts_url, post_data)

        # old invite should be updated
        new_invite = Invitation.objects.all().first()
        self.assertEquals(1, Invitation.objects.all().count())
        self.assertEquals(invitation.pk, new_invite.pk)
        self.assertEquals('E', new_invite.user_group)
        self.assertEquals(2, len(mail.outbox))
        self.assertTrue(new_invite.is_active)

        # post many emails to the form
        post_data['emails'] = "norbert@temba.com,code@temba.com"
        post_data['user_group'] = 'A'
        self.client.post(manage_accounts_url, post_data)

        # now 2 new invitations are created and sent
        self.assertEquals(3, Invitation.objects.all().count())
        self.assertEquals(4, len(mail.outbox))

    @patch('temba.temba_email.send_multipart_email')
    def test_join(self, mock_send_multipart_email):
        editor_invitation = Invitation.objects.create(org=self.org,
                                                      user_group="E",
                                                      email="norkans7@gmail.com",
                                                      host='rapidpro.io',
                                                      created_by=self.admin,
                                                      modified_by=self.admin)

        editor_invitation.send_invitation()
        email_args = mock_send_multipart_email.call_args[0]  # all positional args

        self.assertEqual(email_args[0], "RapidPro Invitation")
        self.assertIn('https://rapidpro.io/org/join/%s/' % editor_invitation.secret, email_args[1])
        self.assertNotIn('{{', email_args[1])
        self.assertIn('https://rapidpro.io/org/join/%s/' % editor_invitation.secret, email_args[2])
        self.assertNotIn('{{', email_args[2])

        editor_join_url = reverse('orgs.org_join', args=[editor_invitation.secret])
        self.client.logout()

        # if no user is logged we redirect to the create_login page
        response = self.client.get(editor_join_url)
        self.assertEqual(302, response.status_code)
        response = self.client.get(editor_join_url, follow=True)
        self.assertEqual(response.request['PATH_INFO'], reverse('orgs.org_create_login', args=[editor_invitation.secret]))

        # a user is already logged in
        self.invited_editor = self.create_user("InvitedEditor")
        self.login(self.invited_editor)

        response = self.client.get(editor_join_url)
        self.assertEqual(200, response.status_code)

        self.assertEqual(self.org.pk, response.context['org'].pk)
        # we have a form without field except one 'loc'
        self.assertEqual(1, len(response.context['form'].fields))

        post_data = dict()
        response = self.client.post(editor_join_url, post_data, follow=True)
        self.assertEqual(200, response.status_code)

        self.assertIn(self.invited_editor, self.org.editors.all())
        self.assertFalse(Invitation.objects.get(pk=editor_invitation.pk).is_active)

    def test_create_login(self):
        admin_invitation = Invitation.objects.create(org=self.org,
                                                     user_group="A",
                                                     email="norkans7@gmail.com",
                                                     created_by=self.admin,
                                                     modified_by=self.admin)

        admin_create_login_url = reverse('orgs.org_create_login', args=[admin_invitation.secret])
        self.client.logout()

        response = self.client.get(admin_create_login_url)
        self.assertEquals(200, response.status_code)

        self.assertEquals(self.org.pk, response.context['org'].pk)

        # we have a form with 4 fields and one hidden 'loc'
        self.assertEquals(5, len(response.context['form'].fields))
        self.assertTrue('first_name' in response.context['form'].fields)
        self.assertTrue('last_name' in response.context['form'].fields)
        self.assertTrue('email' in response.context['form'].fields)
        self.assertTrue('password' in response.context['form'].fields)

        post_data = dict()
        post_data['first_name'] = "Norbert"
        post_data['last_name'] = "Kwizera"
        post_data['email'] = "norkans7@gmail.com"
        post_data['password'] = "norbertkwizeranorbert"

        response = self.client.post(admin_create_login_url, post_data, follow=True)
        self.assertEquals(200, response.status_code)

        new_invited_user = User.objects.get(email="norkans7@gmail.com")
        self.assertTrue(new_invited_user in self.org.administrators.all())
        self.assertFalse(Invitation.objects.get(pk=admin_invitation.pk).is_active)

    def test_choose(self):
        self.client.logout()

        choose_url = reverse('orgs.org_choose')

        # have a second org
        self.create_secondary_org()
        self.login(self.admin)

        response = self.client.get(reverse('orgs.org_home'))
        self.assertEquals(response.context['org'], self.org)

        # add self.manager to self.org2 viewers
        self.org2.viewers.add(self.admin)

        response = self.client.get(choose_url)
        self.assertEquals(200, response.status_code)

        self.assertTrue('organization' in response.context['form'].fields)

        post_data = dict()
        post_data['organization'] = self.org2.pk

        response = self.client.post(choose_url, post_data, follow=True)
        self.assertEquals(200, response.status_code)
        response = self.client.get(reverse('orgs.org_home'))
        self.assertEquals(response.context_data['org'], self.org2)

        # a non org user get a message to contact their administrator
        self.login(self.non_org_user)
        response = self.client.get(choose_url)
        self.assertEquals(200, response.status_code)
        self.assertEquals(0, len(response.context['orgs']))
        self.assertContains(response, "Your account is not associated with any organization. Please contact your administrator to receive an invitation to an organization.")

        # superuser gets redirected to user management page
        self.login(self.superuser)
        response = self.client.get(choose_url, follow=True)
        self.assertContains(response, "Organizations")

    def test_topup_admin(self):
        self.login(self.admin)

        topup = TopUp.objects.get()

        # admins shouldn't be able to see the create / manage / update pages
        manage_url = reverse('orgs.topup_manage') + "?org=%d" % self.org.id
        self.assertRedirect(self.client.get(manage_url), '/users/login/')

        create_url = reverse('orgs.topup_create') + "?org=%d" % self.org.id
        self.assertRedirect(self.client.get(create_url), '/users/login/')

        update_url = reverse('orgs.topup_update', args=[topup.pk])
        self.assertRedirect(self.client.get(update_url), '/users/login/')

        # log in as root
        self.login(self.superuser)

        # should list our one topup
        response = self.client.get(manage_url)
        self.assertEquals(1, len(response.context['object_list']))

        # create a new one
        post_data = dict(price='1000', credits='500', comment="")
        response = self.client.post(create_url, post_data)
        self.assertEquals(2, TopUp.objects.filter(org=self.org).count())
        self.assertEquals(1500, self.org.get_credits_remaining())

        # update one of our topups
        post_data = dict(is_active=True, price='0', credits='5000', comment="", expires_on="2025-04-03 13:47:46")
        response = self.client.post(update_url, post_data)

        self.assertEquals(5500, self.org.get_credits_remaining())

    def test_topups(self):
        contact = self.create_contact("Michael Shumaucker", "+250788123123")
        test_contact = Contact.get_test_contact(self.user)
        welcome_topup = TopUp.objects.get()

        def create_msgs(recipient, count):
            for m in range(count):
                self.create_msg(contact=recipient, direction='I', text="Test %d" % m)

        create_msgs(contact, 10)

        # we should have 1000 minus 10 credits for this org
        with self.assertNumQueries(4):
            self.assertEquals(990, self.org.get_credits_remaining())  # from db

        with self.assertNumQueries(0):
            self.assertEquals(1000, self.org.get_credits_total())  # from cache
            self.assertEquals(10, self.org.get_credits_used())
            self.assertEquals(990, self.org.get_credits_remaining())

        self.assertEquals(10, welcome_topup.msgs.count())
        self.assertEquals(10, TopUp.objects.get(pk=welcome_topup.pk).used)

        # reduce our credits on our topup to 15
        TopUp.objects.filter(pk=welcome_topup.pk).update(credits=15)
        self.org.update_caches(OrgEvent.topup_updated, None)  # invalidates our credits remaining cache

        self.assertEquals(15, self.org.get_credits_total())
        self.assertEquals(5, self.org.get_credits_remaining())

        # create 10 more messages, only 5 of which will get a topup
        create_msgs(contact, 10)

        self.assertEquals(15, TopUp.objects.get(pk=welcome_topup.pk).msgs.count())
        self.assertEquals(15, TopUp.objects.get(pk=welcome_topup.pk).used)

        self.assertFalse(self.org._calculate_active_topup())

        with self.assertNumQueries(0):
            self.assertEquals(15, self.org.get_credits_total())
            self.assertEquals(20, self.org.get_credits_used())
            self.assertEquals(-5, self.org.get_credits_remaining())

        # again create 10 more messages, none of which will get a topup
        create_msgs(contact, 10)

        with self.assertNumQueries(0):
            self.assertEquals(15, self.org.get_credits_total())
            self.assertEquals(30, self.org.get_credits_used())
            self.assertEquals(-15, self.org.get_credits_remaining())

        self.assertEquals(15, TopUp.objects.get(pk=welcome_topup.pk).used)

        # raise our topup to take 20 and create another for 5
        TopUp.objects.filter(pk=welcome_topup.pk).update(credits=20)
        new_topup = TopUp.create(self.admin, price=0, credits=5)
        self.org.update_caches(OrgEvent.topup_updated, None)

        # apply topups which will max out both and reduce debt to 5
        self.org.apply_topups()

        self.assertEquals(20, welcome_topup.msgs.count())
        self.assertEquals(20, TopUp.objects.get(pk=welcome_topup.pk).used)
        self.assertEquals(5, new_topup.msgs.count())
        self.assertEquals(5, TopUp.objects.get(pk=new_topup.pk).used)
        self.assertEquals(25, self.org.get_credits_total())
        self.assertEquals(30, self.org.get_credits_used())
        self.assertEquals(-5, self.org.get_credits_remaining())

        # create a message from our test contact, should not count against our totals
        test_msg = self.create_msg(contact=test_contact, direction='I', text="Test")

        self.assertIsNone(test_msg.topup_id)
        self.assertEquals(30, self.org.get_credits_used())

        # test pro user status
        self.assertFalse(self.org.is_pro())

        # add new topup with lots of credits
        mega_topup = TopUp.create(self.admin, price=0, credits=100000)
        self.org.update_caches(OrgEvent.topup_updated, None)

        # after applying this, no non-test messages should be without a topup
        self.org.apply_topups()
        self.assertFalse(Msg.objects.filter(org=self.org, contact__is_test=False, topup=None))
        self.assertFalse(Msg.objects.filter(org=self.org, contact__is_test=True).exclude(topup=None))
        self.assertEquals(5, TopUp.objects.get(pk=mega_topup.pk).used)

        # now we're pro
        self.assertTrue(self.org.is_pro())
        self.assertEquals(100025, self.org.get_credits_total())
        self.assertEquals(100025, self.org.get_purchased_credits())
        self.assertEquals(30, self.org.get_credits_used())
        self.assertEquals(99995, self.org.get_credits_remaining())

        # and new messages use the mega topup
        msg = self.create_msg(contact=contact, direction='I', text="Test")
        self.assertEquals(msg.topup, mega_topup)

        self.assertEquals(6, TopUp.objects.get(pk=mega_topup.pk).used)

        # but now it expires
        yesterday = timezone.now() - relativedelta(days=1)
        mega_topup.expires_on = yesterday
        mega_topup.save(update_fields=['expires_on'])

        # new incoming messages should not be assigned a topup
        msg = self.create_msg(contact=contact, direction='I', text="Test")
        self.assertIsNone(msg.topup)

        # check our totals
        self.org.update_caches(OrgEvent.topup_updated, None)

        # we're still pro though
        self.assertTrue(self.org.is_pro())

        with self.assertNumQueries(2):
            self.assertEquals(100025, self.org.get_purchased_credits())
            self.assertEquals(31, self.org.get_credits_total())
            self.assertEquals(32, self.org.get_credits_used())
            self.assertEquals(-1, self.org.get_credits_remaining())

    @patch('temba.orgs.views.TwilioRestClient', MockTwilioClient)
    @patch('temba.orgs.models.TwilioRestClient', MockTwilioClient)
    @patch('twilio.util.RequestValidator', MockRequestValidator)
    def test_twilio_connect(self):
        connect_url = reverse("orgs.org_twilio_connect")

        self.login(self.admin)
        self.admin.set_org(self.org)

        response = self.client.get(connect_url)
        self.assertEquals(200, response.status_code)
        self.assertTrue(response.context['form'])
        self.assertEquals(len(response.context['form'].fields.keys()), 3)
        self.assertIn('account_sid', response.context['form'].fields.keys())
        self.assertIn('account_token', response.context['form'].fields.keys())

        with patch('temba.tests.MockTwilioClient.MockAccounts.get') as mock_get:
            with patch('temba.tests.MockTwilioClient.MockApplications.list') as mock_apps_list:
                mock_get.return_value = MockTwilioClient.MockAccount('Full')
                mock_apps_list.return_value = [MockTwilioClient.MockApplication("%s/%d" % (settings.TEMBA_HOST.lower(),
                                                                                           self.org.pk))]

                post_data = dict()
                post_data['account_sid'] = "AccountSid"
                post_data['account_token'] = "AccountToken"

                response = self.client.post(connect_url, post_data)

                org = Org.objects.get(pk=self.org.pk)
                self.assertEquals(org.config_json()['ACCOUNT_SID'], "AccountSid")
                self.assertEquals(org.config_json()['ACCOUNT_TOKEN'], "AccountToken")
                self.assertTrue(org.config_json()['APPLICATION_SID'])

                # when the user submit the secondary token, we use it to get the primary one from the rest API
                with patch('temba.tests.MockTwilioClient.MockAccounts.get') as mock_get_primary:
                    mock_get_primary.return_value = MockTwilioClient.MockAccount('Full', 'PrimaryAccountToken')

                    response = self.client.post(connect_url, post_data)

                    org = Org.objects.get(pk=self.org.pk)
                    self.assertEquals(org.config_json()['ACCOUNT_SID'], "AccountSid")
                    self.assertEquals(org.config_json()['ACCOUNT_TOKEN'], "PrimaryAccountToken")
                    self.assertTrue(org.config_json()['APPLICATION_SID'])

        twilio_account_url = reverse('orgs.org_twilio_account')
        response = self.client.get(twilio_account_url)
        self.assertEquals("AccountSid", response.context['config']['ACCOUNT_SID'])

        response = self.client.post(twilio_account_url, dict(), follow=True)
        org = Org.objects.get(pk=self.org.pk)
        self.assertEquals(org.config_json()['ACCOUNT_SID'],"" )
        self.assertEquals(org.config_json()['ACCOUNT_TOKEN'], "")
        self.assertEquals(org.config_json()['APPLICATION_SID'], "")

        # we should not update any other field
        response = self.client.post(twilio_account_url, dict(name="DO NOT CHANGE ME"), follow=True)
        org = Org.objects.get(pk=self.org.pk)
        self.assertEquals(org.name, "Temba")

    def test_connect_nexmo(self):
        self.login(self.admin)

        # connect nexmo
        connect_url = reverse('orgs.org_nexmo_connect')

        # simulate invalid credentials
        with patch('requests.get') as nexmo:
            nexmo.return_value = MockResponse(401, '{"error-code": "401"}')
            response = self.client.post(connect_url, dict(api_key='key', api_secret='secret'))
            self.assertContains(response, "Your Nexmo API key and secret seem invalid.")
            self.assertFalse(self.org.is_connected_to_nexmo())

        # ok, now with a success
        with patch('requests.get') as nexmo_get:
            with patch('requests.post') as nexmo_post:
                # believe it or not nexmo returns 'error-code' 200
                nexmo_get.return_value = MockResponse(200, '{"error-code": "200"}')
                nexmo_post.return_value = MockResponse(200, '{"error-code": "200"}')
                self.client.post(connect_url, dict(api_key='key', api_secret='secret'))

                # nexmo should now be connected
                self.org = Org.objects.get(pk=self.org.pk)
                self.assertTrue(self.org.is_connected_to_nexmo())
                self.assertEquals(self.org.config_json()['NEXMO_KEY'], 'key')
                self.assertEquals(self.org.config_json()['NEXMO_SECRET'], 'secret')

        # and disconnect
        self.org.remove_nexmo_account()
        self.assertFalse(self.org.is_connected_to_nexmo())
        self.assertFalse(self.org.config_json()['NEXMO_KEY'])
        self.assertFalse(self.org.config_json()['NEXMO_SECRET'])

    def test_connect_plivo(self):
        self.login(self.admin)

        # connect plivo
        connect_url = reverse('orgs.org_plivo_connect')

        # simulate invalid credentials
        with patch('requests.get') as plivo_mock:
            plivo_mock.return_value = MockResponse(401,
                                                   'Could not verify your access level for that URL.'
                                                   '\nYou have to login with proper credentials')
            response = self.client.post(connect_url, dict(auth_id='auth-id', auth_token='auth-token'))
            self.assertContains(response,
                                "Your Plivo AUTH ID and AUTH TOKEN seem invalid. Please check them again and retry.")
            self.assertFalse(PLIVO_AUTH_ID in self.client.session)
            self.assertFalse(PLIVO_AUTH_TOKEN in self.client.session)

        # ok, now with a success
        with patch('requests.get') as plivo_mock:
            plivo_mock.return_value = MockResponse(200, json.dumps(dict()))
            self.client.post(connect_url, dict(auth_id='auth-id', auth_token='auth-token'))

            # plivo should be added to the session
            self.assertEquals(self.client.session[PLIVO_AUTH_ID], 'auth-id')
            self.assertEquals(self.client.session[PLIVO_AUTH_TOKEN], 'auth-token')


    def test_patch_folder_queryset(self):
        self.create_contact(name="Bob", number="123")
        self.create_contact(name="Jim", number="234")
        self.create_contact(name="Ann", number="345")

        contact_qs = self.org.get_folder_queryset(OrgFolder.contacts_all)

        with self.assertNumQueries(1):
            self.assertEquals(3, contact_qs.count())

        self.org.patch_folder_queryset(contact_qs, OrgFolder.contacts_all, None)

        with self.assertNumQueries(1):
            self.assertEquals(3, contact_qs.count())

    def test_contact_folder_counts(self):
        folders = (OrgFolder.contacts_all, OrgFolder.contacts_failed, OrgFolder.contacts_blocked)
        get_all_counts = lambda org: {key.name: org.get_folder_count(key) for key in folders}

        with self.assertNumQueries(3):
            self.assertEqual(dict(contacts_all=0, contacts_failed=0, contacts_blocked=0), get_all_counts(self.org))

        with self.assertNumQueries(2):
            self.assertFalse(self.org.has_contacts())

        hannibal = self.create_contact("Hannibal", number="0783835001")
        face = self.create_contact("Face", number="0783835002")
        ba = self.create_contact("B.A.", number="0783835003")
        murdock = self.create_contact("Murdock", number="0783835004")

        with self.assertNumQueries(5):
            self.assertTrue(self.org.has_contacts())
            self.assertEqual(dict(contacts_all=4, contacts_failed=0, contacts_blocked=0), get_all_counts(self.org))

        # call methods twice to check counts don't change twice
        murdock.block()
        murdock.block()
        face.block()
        ba.fail()
        ba.fail()

        with self.assertNumQueries(3):
            self.assertEqual(dict(contacts_all=2, contacts_failed=1, contacts_blocked=2), get_all_counts(self.org))

        murdock.release()
        murdock.release()
        face.unblock()
        face.unblock()
        ba.unfail()
        ba.unfail()

        with self.assertNumQueries(3):
            self.assertEqual(dict(contacts_all=3, contacts_failed=0, contacts_blocked=0), get_all_counts(self.org))

        self.org.clear_caches([OrgCache.display])

        with self.assertNumQueries(3):
            self.assertEqual(dict(contacts_all=3, contacts_failed=0, contacts_blocked=0), get_all_counts(self.org))

    def test_message_folder_counts(self):
        r = get_redis_connection()

        folders = (OrgFolder.msgs_inbox, OrgFolder.msgs_archived, OrgFolder.msgs_outbox, OrgFolder.broadcasts_outbox,
                   OrgFolder.calls_all, OrgFolder.msgs_flows, OrgFolder.broadcasts_scheduled, OrgFolder.msgs_failed)
        get_all_counts = lambda org: {key.name: org.get_folder_count(key) for key in folders}

        with self.assertNumQueries(8):  # from db
            self.assertEqual(dict(msgs_inbox=0, msgs_archived=0, msgs_outbox=0, broadcasts_outbox=0, calls_all=0,
                                  msgs_flows=0, broadcasts_scheduled=0, msgs_failed=0), get_all_counts(self.org))
        with self.assertNumQueries(0):  # from cache
            self.assertEqual(dict(msgs_inbox=0, msgs_archived=0, msgs_outbox=0, broadcasts_outbox=0, calls_all=0,
                                  msgs_flows=0, broadcasts_scheduled=0, msgs_failed=0), get_all_counts(self.org))

        with self.assertNumQueries(0):
            self.assertFalse(self.org.has_messages())

        contact1 = self.create_contact("Bob", number="0783835001")
        contact2 = self.create_contact("Jim", number="0783835002")
        msg1 = Msg.create_incoming(self.channel, (TEL_SCHEME, "0783835001"), text="Message 1")
        msg2 = Msg.create_incoming(self.channel, (TEL_SCHEME, "0783835001"), text="Message 2")
        msg3 = Msg.create_incoming(self.channel, (TEL_SCHEME, "0783835001"), text="Message 3")
        msg4 = Msg.create_incoming(self.channel, (TEL_SCHEME, "0783835001"), text="Message 4")
        Call.create_call(self.channel, "0783835001", timezone.now(), 10, CALL_IN)
        bcast1 = Broadcast.create(self.org, self.user, "Broadcast 1", [contact1, contact2])
        bcast2 = Broadcast.create(self.org, self.user, "Broadcast 2", [contact1, contact2],
                                  schedule=Schedule.create_schedule(timezone.now(), 'D', self.user))

        with self.assertNumQueries(0):
            self.assertTrue(self.org.has_messages())
            self.assertEqual(dict(msgs_inbox=4, msgs_archived=0, msgs_outbox=0, broadcasts_outbox=1, calls_all=1,
                                  msgs_flows=0, broadcasts_scheduled=1, msgs_failed=0), get_all_counts(self.org))

        msg3.archive()
        bcast1.send()
        msg5, msg6 = tuple(Msg.objects.filter(broadcast=bcast1))
        Call.create_call(self.channel, "0783835002", timezone.now(), 10, CALL_IN)
        Broadcast.create(self.org, self.user, "Broadcast 3", [contact1],
                         schedule=Schedule.create_schedule(timezone.now(), 'W', self.user))

        with self.assertNumQueries(0):
            self.assertEqual(dict(msgs_inbox=3, msgs_archived=1, msgs_outbox=2, broadcasts_outbox=1, calls_all=2,
                                  msgs_flows=0, broadcasts_scheduled=2, msgs_failed=0), get_all_counts(self.org))

        msg1.archive()
        msg3.release()  # deleting an archived msg
        msg4.release()  # deleting a visible msg
        msg5.fail()

        with self.assertNumQueries(0):
            self.assertEqual(dict(msgs_inbox=1, msgs_archived=1, msgs_outbox=2, broadcasts_outbox=1, calls_all=2,
                                  msgs_flows=0, broadcasts_scheduled=2, msgs_failed=1), get_all_counts(self.org))

        msg1.restore()
        msg3.release()  # already released
        msg5.fail()  # already failed

        with self.assertNumQueries(0):
            self.assertEqual(dict(msgs_inbox=2, msgs_archived=0, msgs_outbox=2, broadcasts_outbox=1, calls_all=2,
                                  msgs_flows=0, broadcasts_scheduled=2, msgs_failed=1), get_all_counts(self.org))

        Msg.mark_error(r, self.channel, msg6)
        Msg.mark_error(r, self.channel, msg6)
        Msg.mark_error(r, self.channel, msg6)
        Msg.mark_error(r, self.channel, msg6)

        with self.assertNumQueries(0):
            self.assertEqual(dict(msgs_inbox=2, msgs_archived=0, msgs_outbox=2, broadcasts_outbox=1, calls_all=2,
                                  msgs_flows=0, broadcasts_scheduled=2, msgs_failed=2), get_all_counts(self.org))

        self.org.clear_caches([OrgCache.display])

        with self.assertNumQueries(8):
            self.assertEqual(dict(msgs_inbox=2, msgs_archived=0, msgs_outbox=2, broadcasts_outbox=1, calls_all=2,
                                  msgs_flows=0, broadcasts_scheduled=2, msgs_failed=2), get_all_counts(self.org))

    def test_download(self):
        response = self.client.get('/org/download/messages/123/')
        self.assertLoginRedirect(response)

        self.login(self.admin)

        response = self.client.get('/org/download/messages/123/')
        self.assertRedirect(response, '/assets/download/message_export/123/')

        response = self.client.get('/org/download/contacts/123/')
        self.assertRedirect(response, '/assets/download/contact_export/123/')

        response = self.client.get('/org/download/flows/123/')
        self.assertRedirect(response, '/assets/download/results_export/123/')


class AnonOrgTest(TembaTest):
    """
    Tests the case where our organization is marked as anonymous, that is the phone numbers are masked
    for users.
    """

    def setUp(self):
        super(AnonOrgTest, self).setUp()

        self.org.is_anon = True
        self.org.save()

    def test_contacts(self):
        # are there real phone numbers on the contact list page?
        contact = self.create_contact(None, "+250788123123")
        self.login(self.admin)

        masked = "%010d" % contact.pk

        response = self.client.get(reverse('contacts.contact_list'))

        # phone not in the list
        self.assertNotContains(response, "788 123 123")

        # but the id is
        self.assertContains(response, masked)

        # can't search for it
        response = self.client.get(reverse('contacts.contact_list') + "?search=788")

        # can't look for 788 as that is in the search box..
        self.assertNotContains(response, "123123")

        # create a flow
        flow = self.create_flow()

        # start the contact down it
        flow.start([], [contact])

        # should have one SMS
        self.assertEquals(1, Msg.objects.all().count())

        # shouldn't show the number on the outgoing page (for now this only shows recipient count)
        response = self.client.get(reverse('msgs.broadcast_outbox'))

        self.assertNotContains(response, "788 123 123")

        # also shouldn't show up on the flow results page
        response = self.client.get(reverse('flows.flow_results', args=[flow.pk]) + "?json=true")
        self.assertNotContains(response, "788 123 123")
        self.assertContains(response, masked)

        # create an incoming SMS, check our flow page
        Msg.create_incoming(self.channel, (TEL_SCHEME, contact.get_urn().path), "Blue")
        response = self.client.get(reverse('msgs.msg_flow'))
        self.assertNotContains(response, "788 123 123")
        self.assertContains(response, masked)

        # send another, this will be in our inbox this time
        Msg.create_incoming(self.channel, (TEL_SCHEME, contact.get_urn().path), "Where's the beef?")
        response = self.client.get(reverse('msgs.msg_flow'))
        self.assertNotContains(response, "788 123 123")
        self.assertContains(response, masked)

        # contact detail page
        response = self.client.get(reverse('contacts.contact_read', args=[contact.uuid]))
        self.assertNotContains(response, "788 123 123")
        self.assertContains(response, masked)


class OrgCRUDLTest(TembaTest):

    def test_org_grant(self):
        grant_url = reverse('orgs.org_grant')
        response = self.client.get(grant_url)
        self.assertRedirect(response, '/users/login/')

        self.user = self.create_user(username="tito")

        self.login(self.user)
        response = self.client.get(grant_url)
        self.assertRedirect(response, '/users/login/')

        granters = Group.objects.get(name='Granters')
        self.user.groups.add(granters)

        response = self.client.get(grant_url)
        self.assertEquals(200, response.status_code)

        # fill out the form
        post_data = dict(email='john@carmack.com', first_name="John", last_name="Carmack",
                         name="Oculus", timezone="Africa/Kigali", credits="100000", password='dukenukem')
        response = self.client.post(grant_url, post_data, follow=True)

        self.assertContains(response, "created")

        org = Org.objects.get(name="Oculus")
        self.assertEquals(100000, org.get_credits_remaining())

        user = User.objects.get(username="john@carmack.com")
        self.assertTrue(org.administrators.filter(username="john@carmack.com"))
        self.assertTrue(org.administrators.filter(username="tito"))

        # try a new org with a user that already exists instead
        del post_data['password']
        post_data['name'] = "id Software"

        response = self.client.post(grant_url, post_data, follow=True)

        self.assertContains(response, "created")

        org = Org.objects.get(name="id Software")
        self.assertEquals(100000, org.get_credits_remaining())

        user = User.objects.get(username="john@carmack.com")
        self.assertTrue(org.administrators.filter(username="john@carmack.com"))
        self.assertTrue(org.administrators.filter(username="tito"))

    def test_org_signup(self):
        signup_url = reverse('orgs.org_signup')
        response = self.client.get(signup_url)
        self.assertEquals(200, response.status_code)
        self.assertTrue('name' in response.context['form'].fields)

        # firstname and lastname are required and bad email
        post_data = dict(email="bad_email", password="HelloWorld1", name="Your Face")
        response = self.client.post(signup_url, post_data)
        self.assertTrue('first_name' in response.context['form'].errors)
        self.assertTrue('last_name' in response.context['form'].errors)
        self.assertTrue('email' in response.context['form'].errors)

        post_data = dict(first_name="Eugene", last_name="Rwagasore", email="myal@relieves.org",
                         password="badpass", name="Your Face")
        response = self.client.post(signup_url, post_data)
        self.assertTrue('password' in response.context['form'].errors)

        post_data = dict(first_name="Eugene", last_name="Rwagasore", email="myal@relieves.org",
                         password="HelloWorld1", name="Relieves World")
        response = self.client.post(signup_url, post_data)
        self.assertTrue('timezone' in response.context['form'].errors)

        post_data = dict(first_name="Eugene", last_name="Rwagasore", email="myal@relieves.org",
                         password="HelloWorld1", name="Relieves World", timezone="Africa/Kigali")
        response = self.client.post(signup_url, post_data)

        # should have a user
        user = User.objects.get(username="myal@relieves.org")
        self.assertTrue(user.check_password("HelloWorld1"))

        # user should be able to get a token
        self.assertTrue(user.api_token())

        # should have an org
        org = Org.objects.get(name="Relieves World")
        self.assertTrue(org.administrators.filter(pk=user.id))
        self.assertEquals("Relieves World", str(org))
        self.assertEquals(org.slug, "relieves-world")

        # should have 1000 credits
        self.assertEquals(1000, org.get_credits_remaining())

        # a single topup
        topup = TopUp.objects.get(org=org)
        self.assertEquals(1000, topup.credits)
        self.assertEquals(0, topup.price)

        # and user should be an administrator on that org
        self.assertTrue(org.get_org_admins().filter(pk=user.pk))

        # fake session set_org to make the test work
        user.set_org(org)

        # should now be able to go to channels page
        response = self.client.get(reverse('channels.channel_claim'))
        self.assertEquals(200, response.status_code)

        # check that we have all the tabs
        self.assertContains(response, reverse('msgs.msg_inbox'))
        self.assertContains(response, reverse('flows.flow_list'))
        self.assertContains(response, reverse('contacts.contact_list'))
        self.assertContains(response, reverse('channels.channel_list'))
        self.assertContains(response, reverse('orgs.org_home'))

        post_data['name'] = "Relieves World Rwanda"
        response = self.client.post(signup_url, post_data)
        self.assertTrue('email' in response.context['form'].errors)

        # if we hit /login we'll be taken back to the channel page
        response = self.client.get(reverse('users.user_check_login'))
        self.assertRedirect(response, reverse('orgs.org_choose'))

        # but if we log out, same thing takes us to the login page
        self.client.logout()

        response = self.client.get(reverse('users.user_check_login'))
        self.assertRedirect(response, reverse('users.user_login'))

        # try going to the org home page, no dice
        response = self.client.get(reverse('orgs.org_home'))
        self.assertRedirect(response, reverse('users.user_login'))

        # log in as the user
        self.client.login(username='myal@relieves.org', password='HelloWorld1')
        response = self.client.get(reverse('orgs.org_home'))

        self.assertEquals(200, response.status_code)

        # try setting our webhook and subscribe to one of the events
        response = self.client.post(reverse('orgs.org_webhook'), dict(webhook='http://fake.com/webhook.php', mt_sms=1))
        self.assertRedirect(response, reverse('orgs.org_home'))

        org = Org.objects.get(name="Relieves World")
        self.assertEquals("http://fake.com/webhook.php", org.get_webhook_url())
        self.assertTrue(org.is_notified_of_mt_sms())
        self.assertFalse(org.is_notified_of_mo_sms())
        self.assertFalse(org.is_notified_of_mt_call())
        self.assertFalse(org.is_notified_of_mo_call())
        self.assertFalse(org.is_notified_of_alarms())

        # try changing our username, wrong password
        post_data = dict(email='myal@wr.org', current_password='HelloWorld')
        response = self.client.post(reverse('orgs.user_edit'), post_data)
        self.assertEquals(200, response.status_code)
        self.assertTrue('current_password' in response.context['form'].errors)

        # bad new password
        post_data = dict(email='myal@wr.org', current_password='HelloWorld1', new_password='passwor')
        response = self.client.post(reverse('orgs.user_edit'), post_data)
        self.assertEquals(200, response.status_code)
        self.assertTrue('new_password' in response.context['form'].errors)

        billg = User.objects.create(username='bill@msn.com', email='bill@msn.com')

        # dupe user
        post_data = dict(email='bill@msn.com', current_password='HelloWorld1')
        response = self.client.post(reverse('orgs.user_edit'), post_data)
        self.assertEquals(200, response.status_code)
        self.assertTrue('email' in response.context['form'].errors)

        post_data = dict(email='myal@wr.org', first_name="Myal", last_name="Greene", language="en-us", current_password='HelloWorld1')
        response = self.client.post(reverse('orgs.user_edit'), post_data)
        self.assertRedirect(response, reverse('orgs.org_home'))

        self.assertTrue(User.objects.get(username='myal@wr.org'))
        self.assertTrue(User.objects.get(email='myal@wr.org'))
        self.assertFalse(User.objects.filter(username='myal@relieves.org'))
        self.assertFalse(User.objects.filter(email='myal@relieves.org'))

        post_data['current_password'] = 'HelloWorld1'
        post_data['new_password'] = 'Password123'
        response = self.client.post(reverse('orgs.user_edit'), post_data)
        self.assertRedirect(response, reverse('orgs.org_home'))

        user = User.objects.get(username='myal@wr.org')
        self.assertTrue(user.check_password('Password123'))

    def test_org_timezone(self):
        self.assertEqual(self.org.timezone, 'Africa/Kigali')

        Msg.create_incoming(self.channel, (TEL_SCHEME, "250788382382"), "My name is Frank")

        self.login(self.admin)
        response = self.client.get(reverse('msgs.msg_inbox'), follow=True)

        # Check the message datetime
        created_on = response.context['object_list'][0].created_on.astimezone(timezone.pytz.timezone(self.org.timezone))
        self.assertIn(created_on.strftime("%I:%M %p").lower().lstrip('0'), response.content)

        # change the org timezone to "Africa/Kenya"
        self.org.timezone = 'Africa/Nairobi'
        self.org.save()

        response = self.client.get(reverse('msgs.msg_inbox'), follow=True)

        # checkout the message should have the datetime changed by timezone
        created_on = response.context['object_list'][0].created_on.astimezone(timezone.pytz.timezone(self.org.timezone))
        self.assertIn(created_on.strftime("%I:%M %p").lower().lstrip('0'), response.content)

    def test_urn_schemes(self):
        # remove existing channels
        Channel.objects.all().update(is_active=False, org=None)

        self.assertEqual(set(), self.org.get_schemes(SEND))
        self.assertEqual(set(), self.org.get_schemes(RECEIVE))

        # add a receive only tel channel
        Channel.objects.create(name="Nexmo", channel_type=TWILIO, address="0785551212", role="R", org=self.org,
                               created_by=self.user, modified_by=self.user, secret="45678", gcm_id="123")
        self.org = Org.objects.get(pk=self.org.id)
        self.assertEqual(set(), self.org.get_schemes(SEND))
        self.assertEqual({TEL_SCHEME}, self.org.get_schemes(RECEIVE))

        # add a send/receive tel channel
        Channel.objects.create(name="Twilio", channel_type=TWILIO, address="0785553434", role="SR", org=self.org,
                               created_by=self.user, modified_by=self.user, secret="56789", gcm_id="456")
        self.org = Org.objects.get(pk=self.org.id)
        self.assertEqual({TEL_SCHEME}, self.org.get_schemes(SEND))
        self.assertEqual({TEL_SCHEME}, self.org.get_schemes(RECEIVE))

        # add a twitter channel
        Channel.objects.create(name="Twitter", channel_type=TWITTER, role="SR", org=self.org,
                               created_by=self.user, modified_by=self.user)
        self.org = Org.objects.get(pk=self.org.id)
        self.assertEqual({TEL_SCHEME, TWITTER_SCHEME}, self.org.get_schemes(SEND))
        self.assertEqual({TEL_SCHEME, TWITTER_SCHEME}, self.org.get_schemes(RECEIVE))

    def test_login_case_not_sensitive(self):
        login_url = reverse('users.user_login')

        User.objects.create_superuser("superuser", "superuser@group.com", "superuser")

        response = self.client.post(login_url, dict(username="superuser", password="superuser"))
        self.assertEquals(response.status_code, 302)

        response = self.client.post(login_url, dict(username="superuser", password="superuser"), follow=True)
        self.assertEquals(response.request['PATH_INFO'], reverse('orgs.org_manage'))

        response = self.client.post(login_url, dict(username="SUPeruser", password="superuser"))
        self.assertEquals(response.status_code, 302)

        response = self.client.post(login_url, dict(username="SUPeruser", password="superuser"), follow=True)
        self.assertEquals(response.request['PATH_INFO'], reverse('orgs.org_manage'))

        User.objects.create_superuser("withCAPS", "with_caps@group.com", "thePASSWORD")

        response = self.client.post(login_url, dict(username="withcaps", password="thePASSWORD"))
        self.assertEquals(response.status_code, 302)

        response = self.client.post(login_url, dict(username="withcaps", password="thePASSWORD"), follow=True)
        self.assertEquals(response.request['PATH_INFO'], reverse('orgs.org_manage'))

        # passwords stay case sensitive
        response = self.client.post(login_url, dict(username="withcaps", password="thepassword"), follow=True)
        self.assertTrue('form' in response.context)
        self.assertTrue(response.context['form'].errors)

    def test_org_service(self):
        # create a customer service user
        self.csrep = self.create_user("csrep")
        self.csrep.groups.add(Group.objects.get(name="Customer Support"))
        self.csrep.is_staff = True
        self.csrep.save()

        service_url = reverse('orgs.org_service')

        # without logging in, try to service our main org
        response = self.client.post(service_url, dict(organization=self.org.id))
        self.assertRedirect(response, '/users/login/')

        # try logging in with a normal user
        self.login(self.admin)

        # same thing, no permission
        response = self.client.post(service_url, dict(organization=self.org.id))
        self.assertRedirect(response, '/users/login/')

        # ok, log in as our cs rep
        self.login(self.csrep)

        # then service our org
        response = self.client.post(service_url, dict(organization=self.org.id))
        self.assertRedirect(response, '/msg/inbox/')

        # create a new contact
        response = self.client.post(reverse('contacts.contact_create'), data=dict(name='Ben Haggerty', __urn__tel='0788123123'))
        self.assertNoFormErrors(response)

        # make sure that contact's created on is our cs rep
        contact = Contact.objects.get(urns__path='+250788123123', org=self.org)
        self.assertEquals(self.csrep, contact.created_by)

        # make sure we can manage topups as well
        response = self.client.get(reverse('orgs.topup_manage') + "?org=%d" % self.org.id)
        self.assertNotRedirect(response, '/users/login/')

        # ok, now end our session
        response = self.client.post(service_url, dict())
        self.assertRedirect(response, '/org/manage/')

        # can no longer go to inbox, asked to log in
        response = self.client.get(reverse('msgs.msg_inbox'))
        self.assertRedirect(response, '/users/login/')

class BulkExportTest(TembaTest):

    def test_trigger_flow(self):

        self.import_file('triggered-flow')

        flow = Flow.objects.filter(name='Trigger a Flow', org=self.org).first()
        definition = flow.as_json()
        actions = definition[Flow.ACTION_SETS][0]['actions']
        self.assertEquals(1, len(actions))
        self.assertEquals('Triggered Flow', actions[0]['name'])

    def test_missing_flows_on_import(self):
        # import a flow that starts a missing flow
        self.import_file('start-missing-flow')

        # the flow that kicks off our missing flow
        flow = Flow.objects.get(name='Start Missing Flow')

        # make sure our missing flow is indeed not there
        self.assertIsNone(Flow.objects.filter(name='Missing Flow').first())

        # these two actionsets only have a single action that starts the missing flow
        # therefore they should not be created on import
        self.assertIsNone(ActionSet.objects.filter(flow=flow, y=160, x=90).first())
        self.assertIsNone(ActionSet.objects.filter(flow=flow, y=233, x=395).first())

        # should have this actionset, but only one action now since one was removed
        other_actionset = ActionSet.objects.filter(flow=flow, y=145, x=731).first()
        self.assertEquals(1, len(other_actionset.get_actions()))


    def test_export_import(self):

        def assert_object_counts():
            self.assertEquals(8, Flow.objects.filter(org=self.org, is_archived=False, flow_type='F').count())
            self.assertEquals(2, Flow.objects.filter(org=self.org, is_archived=False, flow_type='M').count())
            self.assertEquals(1, Campaign.objects.filter(org=self.org, is_archived=False).count())
            self.assertEquals(4, CampaignEvent.objects.filter(campaign__org=self.org, event_type='F').count())
            self.assertEquals(2, CampaignEvent.objects.filter(campaign__org=self.org, event_type='M').count())
            self.assertEquals(2, Trigger.objects.filter(org=self.org, trigger_type='K', is_archived=False).count())
            self.assertEquals(1, Trigger.objects.filter(org=self.org, trigger_type='C', is_archived=False).count())
            self.assertEquals(1, Trigger.objects.filter(org=self.org, trigger_type='M', is_archived=False).count())
            self.assertEquals(3, ContactGroup.user_groups.filter(org=self.org).count())
            self.assertEquals(1, Label.user_labels.filter(org=self.org).count())

        # import all our bits
        self.import_file('the-clinic')

        # check that the right number of objects successfully imported for our app
        assert_object_counts()

        # let's update some stuff
        confirm_appointment = Flow.objects.get(name='Confirm Appointment')
        confirm_appointment.expires_after_minutes = 60
        confirm_appointment.save()

        action_set = confirm_appointment.action_sets.order_by('-y').first()
        actions = action_set.get_actions_dict()
        actions[0]['msg'] = 'Thanks for nothing'
        action_set.set_actions_dict(actions)
        action_set.save()

        trigger = Trigger.objects.filter(keyword='patient').first()
        trigger.flow = confirm_appointment
        trigger.save()

        message_flow = Flow.objects.filter(flow_type='M').order_by('pk').first()
        action_set = message_flow.action_sets.order_by('-y').first()
        actions = action_set.get_actions_dict()
        self.assertEquals("Hi there, just a quick reminder that you have an appointment at The Clinic at @contact.next_appointment. If you can't make it please call 1-888-THE-CLINIC.", actions[0]['msg'])
        actions[0]['msg'] = 'No reminders for you!'
        action_set.set_actions_dict(actions)
        action_set.save()

        # now reimport
        self.import_file('the-clinic')

        # our flow should get reset from the import
        confirm_appointment = Flow.objects.get(pk=confirm_appointment.pk)
        action_set = confirm_appointment.action_sets.order_by('-y').first()
        actions = action_set.get_actions_dict()
        self.assertEquals("Thanks, your appointment at The Clinic has been confirmed for @contact.next_appointment. See you then!", actions[0]['msg'])

        # same with our trigger
        trigger = Trigger.objects.filter(keyword='patient').first()
        self.assertEquals(Flow.objects.filter(name='Register Patient').first(), trigger.flow)

        # our old campaign message flow should be gone now
        self.assertIsNone(Flow.objects.filter(pk=message_flow.pk).first())

        # find our new message flow, and see that the original message is there
        message_flow = Flow.objects.filter(flow_type='M').order_by('pk').first()
        action_set = Flow.objects.get(pk=message_flow.pk).action_sets.order_by('-y').first()
        actions = action_set.get_actions_dict()
        self.assertEquals("Hi there, just a quick reminder that you have an appointment at The Clinic at @contact.next_appointment. If you can't make it please call 1-888-THE-CLINIC.", actions[0]['msg'])

        # and we should have the same number of items as after the first import
        assert_object_counts()

        # see that everything shows up properly on our export page
        self.login(self.admin)
        response = self.client.get(reverse('orgs.org_export'))
        self.assertContains(response, 'Register Patient')
        self.assertContains(response, 'Catch All')
        self.assertContains(response, 'Missed Call')
        self.assertContains(response, 'Start Notifications')
        self.assertContains(response, 'Stop Notifications')
        self.assertContains(response, 'Confirm Appointment')
        self.assertContains(response, 'Appointment Followup')

        # our campaign
        self.assertContains(response, 'Appointment Schedule')

        # now let's export!
        post_data = dict(flows=[f.pk for f in Flow.objects.filter(flow_type='F')],
                         campaigns=[c.pk for c in Campaign.objects.all()])

        response = self.client.post(reverse('orgs.org_export'), post_data)
        exported = json.loads(response.content)
        self.assertEquals(5, exported.get('version', 0))
        self.assertEquals('https://rapidpro.io', exported.get('site', None))

        self.assertEquals(8, len(exported.get('flows', [])))
        self.assertEquals(4, len(exported.get('triggers', [])))
        self.assertEquals(1, len(exported.get('campaigns', [])))

        # finally let's try importing our exported file
        self.org.import_app(exported, self.admin, site='http://rapidpro.io')
        assert_object_counts()

        # let's rename a flow and import our export again
        flow = Flow.objects.get(name='Confirm Appointment')
        flow.name = "A new flow"
        flow.save()

        campaign = Campaign.objects.all().first()
        campaign.name = "A new campagin"
        campaign.save()

        group = ContactGroup.user_groups.filter(name='Pending Appointments').first()
        group.name = "A new group"
        group.save()

        # it should fall back on ids and not create new objects even though the names changed
        self.org.import_app(exported, self.admin, site='http://rapidpro.io')
        assert_object_counts()

        # and our objets should have the same names as before
        self.assertEquals('Confirm Appointment', Flow.objects.get(pk=flow.pk).name)
        self.assertEquals('Appointment Schedule', Campaign.objects.all().first().name)
        self.assertEquals('Pending Appointments', ContactGroup.user_groups.get(pk=group.pk).name)

        # let's rename our objects again
        flow.name = "A new name"
        flow.save()

        campaign.name = "A new campagin"
        campaign.save()

        group.name = "A new group"
        group.save()

        # now import the same import but pretend its from a different site
        self.org.import_app(exported, self.admin, site='http://temba.io')

        # the newly named objects won't get updated in this case and we'll create new ones instead
        self.assertEquals(9, Flow.objects.filter(org=self.org, is_archived=False, flow_type='F').count())
        self.assertEquals(2, Campaign.objects.filter(org=self.org, is_archived=False).count())
        self.assertEquals(4, ContactGroup.user_groups.filter(org=self.org).count())

        # now archive a flow
        register = Flow.objects.filter(name='Register Patient').first()
        register.is_archived = True
        register.save()

        # default view shouldn't show archived flows
        response = self.client.get(reverse('orgs.org_export'))
        self.assertNotContains(response, 'Register Patient')

        # with the archived flag one, it should be there
        response = self.client.get("%s?archived=1" % reverse('orgs.org_export'))
        self.assertContains(response, 'Register Patient')

        # delete our flow, and reimport
        confirm_appointment.delete()
        self.org.import_app(exported, self.admin, site='https://rapidpro.io')

        # make sure we have the previously exported expiration
        confirm_appointment = Flow.objects.get(name='Confirm Appointment')
<<<<<<< HEAD
        self.assertEquals(60, confirm_appointment.expires_after_minutes)
=======
        self.assertEquals(60, confirm_appointment.expires_after_minutes)


class UnreadCountTest(FlowFileTest):

    def test_unread_count_test(self):
        flow = self.get_flow('favorites')

        # create a trigger for 'favs'
        Trigger.objects.create(org=self.org, flow=flow, keyword='favs', created_by=self.admin, modified_by=self.admin)

        # start our flow by firing an incoming message
        contact = self.create_contact('Anakin Skywalker', '+12067791212')
        msg = self.create_msg(contact=contact, text="favs")

        # process it
        Msg.process_message(msg)

        # our flow unread count should have gone up
        self.assertEquals(1, flow.get_and_clear_unread_responses())

        # cleared by the first call
        self.assertEquals(0, flow.get_and_clear_unread_responses())

        # at this point our flow should have started.. go to our trigger list page to see if our context is correct
        self.login(self.admin)
        trigger_list = reverse('triggers.trigger_list')
        response = self.client.get(trigger_list)

        self.assertEquals(0, response.context['msgs_unread_count'])
        self.assertEquals(1, response.context['flows_unread_count'])

        # answer another question in the flow
        msg = self.create_msg(contact=contact, text="red")
        Msg.process_message(msg)

        response = self.client.get(trigger_list)
        self.assertEquals(0, response.context['msgs_unread_count'])
        self.assertEquals(2, response.context['flows_unread_count'])

        # finish the flow and send a message outside it
        msg = self.create_msg(contact=contact, text="primus")
        Msg.process_message(msg)

        msg = self.create_msg(contact=contact, text="nic")
        Msg.process_message(msg)

        msg = self.create_msg(contact=contact, text="Hello?")
        Msg.process_message(msg)

        response = self.client.get(trigger_list)
        self.assertEquals(4, response.context['flows_unread_count'])
        self.assertEquals(1, response.context['msgs_unread_count'])

        # visit the msg pane
        response = self.client.get(reverse('msgs.msg_inbox'))
        self.assertEquals(4, response.context['flows_unread_count'])
        self.assertEquals(0, response.context['msgs_unread_count'])

        # now the flow list pane
        response = self.client.get(reverse('flows.flow_list'))
        self.assertEquals(0, response.context['flows_unread_count'])
        self.assertEquals(0, response.context['msgs_unread_count'])

        # make sure a test contact doesn't update our counts
        test_contact = self.create_contact("Test Contact", "+12065551214", is_test=True)

        msg = self.create_msg(contact=test_contact, text="favs")
        Msg.process_message(msg)

        # assert our counts weren't updated
        self.assertEquals(0, self.org.get_unread_msg_count(UNREAD_INBOX_MSGS))
        self.assertEquals(0, self.org.get_unread_msg_count(UNREAD_FLOW_MSGS))

        # wasn't counted for the individual flow
        self.assertEquals(0, flow.get_and_clear_unread_responses())
>>>>>>> 0d46d3cd
<|MERGE_RESOLUTION|>--- conflicted
+++ resolved
@@ -1432,9 +1432,6 @@
 
         # make sure we have the previously exported expiration
         confirm_appointment = Flow.objects.get(name='Confirm Appointment')
-<<<<<<< HEAD
-        self.assertEquals(60, confirm_appointment.expires_after_minutes)
-=======
         self.assertEquals(60, confirm_appointment.expires_after_minutes)
 
 
@@ -1510,5 +1507,4 @@
         self.assertEquals(0, self.org.get_unread_msg_count(UNREAD_FLOW_MSGS))
 
         # wasn't counted for the individual flow
-        self.assertEquals(0, flow.get_and_clear_unread_responses())
->>>>>>> 0d46d3cd
+        self.assertEquals(0, flow.get_and_clear_unread_responses())