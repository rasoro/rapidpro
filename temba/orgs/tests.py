from __future__ import unicode_literals

import json

import nexmo
import pytz
import six

from context_processors import GroupPermWrapper
from datetime import timedelta
from dateutil.relativedelta import relativedelta
from decimal import Decimal
from django.conf import settings
from django.contrib.auth.models import User, Group
from django.core import mail
from django.core.exceptions import ValidationError
from django.core.urlresolvers import reverse
from django.http import HttpRequest
from django.test.utils import override_settings
from django.utils import timezone
from mock import patch, Mock
from smartmin.tests import SmartminTest
from temba.airtime.models import AirtimeTransfer
from temba.api.models import APIToken, Resthook
from temba.campaigns.models import Campaign, CampaignEvent
from temba.channels.models import Channel
from temba.contacts.models import Contact, ContactGroup, TEL_SCHEME, TWITTER_SCHEME
from temba.flows.models import Flow, ActionSet
from temba.locations.models import AdminBoundary
from temba.middleware import BrandingMiddleware
from temba.msgs.models import Label, Msg, INCOMING
from temba.orgs.models import UserSettings, NEXMO_SECRET, NEXMO_KEY
from temba.tests import TembaTest, MockResponse, MockTwilioClient, MockRequestValidator, FlowFileTest
from temba.triggers.models import Trigger
from temba.utils.email import link_components
from temba.utils import languages, dict_to_struct
from .models import Org, OrgEvent, TopUp, Invitation, Language, DAYFIRST, MONTHFIRST, CURRENT_EXPORT_VERSION
from .models import CreditAlert, ORG_CREDIT_OVER, ORG_CREDIT_LOW, ORG_CREDIT_EXPIRING
from .models import UNREAD_FLOW_MSGS, UNREAD_INBOX_MSGS, TopUpCredits
from .models import WHITELISTED, SUSPENDED, RESTORED
from .tasks import squash_topupcredits


class OrgContextProcessorTest(TembaTest):

    def test_group_perms_wrapper(self):
        administrators = Group.objects.get(name="Administrators")
        editors = Group.objects.get(name="Editors")
        viewers = Group.objects.get(name="Viewers")

        administrators_wrapper = GroupPermWrapper(administrators)
        self.assertTrue(administrators_wrapper['msgs']['msg_api'])
        self.assertTrue(administrators_wrapper["msgs"]["msg_inbox"])

        editors_wrapper = GroupPermWrapper(editors)
        self.assertFalse(editors_wrapper["msgs"]["org_plan"])
        self.assertTrue(editors_wrapper["msgs"]["msg_inbox"])

        viewers_wrapper = GroupPermWrapper(viewers)
        self.assertFalse(viewers_wrapper["msgs"]["msg_api"])
        self.assertTrue(viewers_wrapper["msgs"]["msg_inbox"])


class OrgTest(TembaTest):

    def test_get_org_users(self):
        org_users = self.org.get_org_users()
        self.assertTrue(self.user in org_users)
        self.assertTrue(self.surveyor in org_users)
        self.assertTrue(self.editor in org_users)
        self.assertTrue(self.admin in org_users)

        # should be ordered by email
        self.assertEqual(self.admin, org_users[0])
        self.assertEqual(self.editor, org_users[1])
        self.assertEqual(self.surveyor, org_users[2])
        self.assertEqual(self.user, org_users[3])

    def test_get_unique_slug(self):
        self.org.slug = 'allo'
        self.org.save()

        self.assertEqual(Org.get_unique_slug('foo'), 'foo')
        self.assertEqual(Org.get_unique_slug('Which part?'), 'which-part')
        self.assertEqual(Org.get_unique_slug('Allo'), 'allo-2')

    def test_languages(self):
        self.assertEqual(self.org.get_language_codes(), set())

        self.org.set_languages(self.admin, ['eng', 'fre'], 'eng')
        self.org.refresh_from_db()

        self.assertEqual({l.name for l in self.org.languages.all()}, {"English", "French"})
        self.assertEqual(self.org.primary_language.name, "English")
        self.assertEqual(self.org.get_language_codes(), {'eng', 'fre'})

        self.org.set_languages(self.admin, ['eng', 'kin'], 'kin')
        self.org.refresh_from_db()

        self.assertEqual({l.name for l in self.org.languages.all()}, {"English", "Kinyarwanda"})
        self.assertEqual(self.org.primary_language.name, "Kinyarwanda")
        self.assertEqual(self.org.get_language_codes(), {'eng', 'kin'})

    def test_get_channel_countries(self):
        self.assertEqual(self.org.get_channel_countries(), [])

        self.org.connect_transferto('mylogin', 'api_token', self.admin)

        self.assertEqual(self.org.get_channel_countries(), [dict(code='RW', name='Rwanda', currency_name='Rwanda Franc',
                                                                 currency_code='RWF')])

        Channel.create(self.org, self.user, 'US', 'A', None, "+12001112222", gcm_id="asdf", secret="asdf")

        self.assertEqual(self.org.get_channel_countries(), [dict(code='RW', name='Rwanda', currency_name='Rwanda Franc',
                                                                 currency_code='RWF'),
                                                            dict(code='US', name='United States',
                                                                 currency_name='US Dollar', currency_code='USD')])

        Channel.create(self.org, self.user, None, 'TT', name="Twitter Channel",
                       address="billy_bob", role="SR", scheme='twitter')

        self.assertEqual(self.org.get_channel_countries(), [dict(code='RW', name='Rwanda', currency_name='Rwanda Franc',
                                                                 currency_code='RWF'),
                                                            dict(code='US', name='United States',
                                                                 currency_name='US Dollar', currency_code='USD')])

    def test_edit(self):
        # use a manager now
        self.login(self.admin)

        # can we see the edit page
        response = self.client.get(reverse('orgs.org_edit'))
        self.assertEquals(200, response.status_code)

        # update the name and slug of the organization
        data = dict(name="Temba", timezone="Africa/Kigali", date_format=DAYFIRST, slug="nice temba")
        response = self.client.post(reverse('orgs.org_edit'), data)
        self.assertTrue('slug' in response.context['form'].errors)

        data = dict(name="Temba", timezone="Africa/Kigali", date_format=MONTHFIRST, slug="nice-temba")
        response = self.client.post(reverse('orgs.org_edit'), data)
        self.assertEquals(302, response.status_code)

        org = Org.objects.get(pk=self.org.pk)
        self.assertEquals("Temba", org.name)
        self.assertEquals("nice-temba", org.slug)

    def test_recommended_channel(self):
        self.org.timezone = pytz.timezone('Africa/Nairobi')
        self.org.save()
        self.assertEquals(self.org.get_recommended_channel(), 'africastalking')

        self.org.timezone = pytz.timezone('America/Phoenix')
        self.org.save()
        self.assertEquals(self.org.get_recommended_channel(), 'twilio')

        self.org.timezone = pytz.timezone('Asia/Jakarta')
        self.org.save()
        self.assertEquals(self.org.get_recommended_channel(), 'hub9')

        self.org.timezone = pytz.timezone('Africa/Mogadishu')
        self.org.save()
        self.assertEquals(self.org.get_recommended_channel(), 'shaqodoon')

        self.org.timezone = pytz.timezone('Europe/Amsterdam')
        self.org.save()
        self.assertEquals(self.org.get_recommended_channel(), 'nexmo')

        self.org.timezone = pytz.timezone('Africa/Kigali')
        self.org.save()
        self.assertEquals(self.org.get_recommended_channel(), 'android')

    def test_country(self):
        country_url = reverse('orgs.org_country')

        # can't see this page if not logged in
        self.assertLoginRedirect(self.client.get(country_url))

        # login as admin instead
        self.login(self.admin)
        response = self.client.get(country_url)
        self.assertEquals(200, response.status_code)

        # save with Rwanda as a country
        response = self.client.post(country_url, dict(country=AdminBoundary.objects.get(name='Rwanda').pk))

        # assert it has changed
        org = Org.objects.get(pk=self.org.pk)
        self.assertEqual("Rwanda", six.text_type(org.country))
        self.assertEqual("RW", org.get_country_code())

        # set our admin boundary name to something invalid
        org.country.name = 'Fantasia'
        org.country.save()

        # getting our country code show now back down to our channel
        self.assertEqual('RW', org.get_country_code())

        # clear it out
        self.client.post(country_url, dict(country=''))

        # assert it has been
        org = Org.objects.get(pk=self.org.pk)
        self.assertFalse(org.country)
        self.assertEquals('RW', org.get_country_code())

        # remove all our channels so we no longer have a backdown
        org.channels.all().delete()
        org = Org.objects.get(pk=self.org.pk)

        # now really don't have a clue of our country code
        self.assertIsNone(org.get_country_code())

    def test_plans(self):
        self.contact = self.create_contact("Joe", "+250788123123")

        self.create_msg(direction=INCOMING, contact=self.contact, text="Orange")

        # check start and end date for this plan
        self.assertEquals(timezone.now().date(), self.org.current_plan_start())
        self.assertEquals(timezone.now().date() + relativedelta(months=1), self.org.current_plan_end())

        # check our credits
        self.login(self.admin)
        response = self.client.get(reverse('orgs.org_home'))
        self.assertContains(response, "999")

        # view our topups
        response = self.client.get(reverse('orgs.topup_list'))

        # should say we have a 1,000 credits too
        self.assertContains(response, "999")

        # and that we have 999 credits left on our topup
        self.assertContains(response, "1 of 1,000 Credits Used")

        # our receipt should show that the topup was free
        with patch('stripe.Charge.retrieve') as stripe:
            stripe.return_value = ''
            response = self.client.get(reverse('orgs.topup_read', args=[TopUp.objects.filter(org=self.org).first().pk]))
            self.assertContains(response, '1000 Credits')

    def test_user_update(self):
        update_url = reverse('orgs.user_edit')
        login_url = reverse('users.user_login')

        # no access if anonymous
        response = self.client.get(update_url)
        self.assertRedirect(response, login_url)

        self.login(self.admin)

        # change the user language
        post_data = dict(language='pt-br', first_name='Admin', last_name='User', email='administrator@temba.com', current_password='Administrator')
        response = self.client.post(update_url, post_data)
        self.assertRedirect(response, reverse('orgs.org_home'))

        # check that our user settings have changed
        settings = self.admin.get_settings()
        self.assertEquals('pt-br', settings.language)

    def test_usersettings(self):
        self.login(self.admin)

        post_data = dict(tel='+250788382382')
        self.client.post(reverse('orgs.usersettings_phone'), post_data)
        self.assertEquals('+250 788 382 382', UserSettings.objects.get(user=self.admin).get_tel_formatted())

        post_data = dict(tel='bad number')
        response = self.client.post(reverse('orgs.usersettings_phone'), post_data)
        self.assertEquals(response.context['form'].errors['tel'][0], 'Invalid phone number, try again.')

    def test_org_suspension(self):
        from temba.flows.models import FlowRun

        self.login(self.admin)
        self.org.set_suspended()
        self.org.refresh_from_db()

        self.assertEqual(True, self.org.is_suspended())

        self.assertEqual(0, Msg.objects.all().count())
        self.assertEqual(0, FlowRun.objects.all().count())

        # while we are suspended, we can't send broadcasts
        send_url = reverse('msgs.broadcast_send')
        mark = self.create_contact('Mark', number='+12065551212')
        post_data = dict(text="send me ur bank account login im ur friend.", omnibox="c-%s" % mark.uuid)
        response = self.client.post(send_url, post_data, follow=True)

        self.assertEquals('Sorry, your account is currently suspended. To enable sending messages, please contact support.',
                          response.context['form'].errors['__all__'][0])

        # we also can't start flows
        flow = self.create_flow()
        post_data = dict(omnibox="c-%s" % mark.uuid, restart_participants='on')
        response = self.client.post(reverse('flows.flow_broadcast', args=[flow.pk]), post_data, follow=True)

        self.assertEquals('Sorry, your account is currently suspended. To enable sending messages, please contact support.',
                          response.context['form'].errors['__all__'][0])

        # or use the api to do either
        def postAPI(url, data):
            response = self.client.post(url + ".json", json.dumps(data), content_type="application/json", HTTP_X_FORWARDED_HTTPS='https')
            if response.content:
                response.json = response.json()
            return response

        url = reverse('api.v1.broadcasts')
        response = postAPI(url, dict(contacts=[mark.uuid], text="You are adistant cousin to a wealthy person."))
        self.assertContains(response, "Sorry, your account is currently suspended. To enable sending messages, please contact support.", status_code=400)

        url = reverse('api.v1.runs')
        response = postAPI(url, dict(flow_uuid=flow.uuid, phone="+250788123123"))
        self.assertContains(response, "Sorry, your account is currently suspended. To enable sending messages, please contact support.", status_code=400)

        # still no messages or runs
        self.assertEqual(0, Msg.objects.all().count())
        self.assertEqual(0, FlowRun.objects.all().count())

        # unsuspend our org and start a flow
        self.org.set_restored()
        post_data = dict(omnibox="c-%s" % mark.uuid, restart_participants='on')
        response = self.client.post(reverse('flows.flow_broadcast', args=[flow.pk]), post_data, follow=True)
        self.assertEqual(1, FlowRun.objects.all().count())

    def test_webhook_headers(self):
        update_url = reverse('orgs.org_webhook')
        login_url = reverse('users.user_login')

        # no access if anonymous
        response = self.client.get(update_url)
        self.assertRedirect(response, login_url)

        self.login(self.admin)

        response = self.client.get(update_url)
        self.assertEquals(200, response.status_code)

        # set a webhook with headers
        post_data = response.context['form'].initial
        post_data['webhook'] = 'http://webhooks.uniceflabs.org'
        post_data['header_1_key'] = 'Authorization'
        post_data['header_1_value'] = 'Authorization: Basic QWxhZGRpbjpvcGVuIHNlc2FtZQ=='

        response = self.client.post(update_url, post_data)
        self.assertEquals(302, response.status_code)
        self.assertRedirect(response, reverse('orgs.org_home'))

        # check that our webhook settings have changed
        org = Org.objects.get(pk=self.org.pk)
        self.assertEquals('http://webhooks.uniceflabs.org', org.get_webhook_url())
        self.assertDictEqual({'Authorization': 'Authorization: Basic QWxhZGRpbjpvcGVuIHNlc2FtZQ=='}, org.get_webhook_headers())

    def test_org_administration(self):
        manage_url = reverse('orgs.org_manage')
        update_url = reverse('orgs.org_update', args=[self.org.pk])
        login_url = reverse('users.user_login')

        # no access to anon
        response = self.client.get(manage_url)
        self.assertRedirect(response, login_url)

        response = self.client.get(update_url)
        self.assertRedirect(response, login_url)

        # or admins
        self.login(self.admin)

        response = self.client.get(manage_url)
        self.assertRedirect(response, login_url)

        response = self.client.get(update_url)
        self.assertRedirect(response, login_url)

        # only superuser
        self.login(self.superuser)

        response = self.client.get(manage_url)
        self.assertEquals(200, response.status_code)
        self.assertNotContains(response, "(Suspended)")

        self.org.set_suspended()
        response = self.client.get(manage_url)
        self.assertContains(response, "(Suspended)")

        # should contain our test org
        self.assertContains(response, "Temba")

        # and can go to that org
        response = self.client.get(update_url)
        self.assertEquals(200, response.status_code)

        # change to the trial plan
        post_data = {
            'name': 'Temba',
            'brand': 'rapidpro.io',
            'plan': 'TRIAL',
            'language': '',
            'country': '',
            'primary_language': '',
            'timezone': pytz.timezone("Africa/Kigali"),
            'config': '{}',
            'date_format': 'D',
            'webhook': None,
            'webhook_events': 0,
            'parent': '',
            'viewers': [self.user.id],
            'editors': [self.editor.id],
            'administrators': [self.admin.id],
            'surveyors': [self.surveyor.id],
            'surveyor_password': None
        }

        response = self.client.post(update_url, post_data)
        self.assertEquals(302, response.status_code)

        # restore
        post_data['status'] = RESTORED
        response = self.client.post(update_url, post_data)
        self.org.refresh_from_db()
        self.assertFalse(self.org.is_suspended())

        # white list
        post_data['status'] = WHITELISTED
        response = self.client.post(update_url, post_data)
        self.org.refresh_from_db()
        self.assertTrue(self.org.is_whitelisted())

        # suspend
        post_data['status'] = SUSPENDED
        response = self.client.post(update_url, post_data)
        self.org.refresh_from_db()
        self.assertTrue(self.org.is_suspended())

    def test_accounts(self):
        url = reverse('orgs.org_accounts')
        self.login(self.admin)
        response = self.client.get(url)
        self.assertEqual(response.status_code, 200)
        self.assertContains(response, 'If you use the RapidPro Surveyor application to run flows offline')

        Org.objects.create(name="Another Org", timezone="Africa/Kigali", country=self.country,
                           brand='rapidpro.io', created_by=self.user, modified_by=self.user,
                           surveyor_password='nyaruka')

        response = self.client.post(url, dict(surveyor_password='nyaruka'))
        self.org.refresh_from_db()
        self.assertContains(response, 'This password is not valid. Choose a new password and try again.')
        self.assertIsNone(self.org.surveyor_password)

        # now try again, but with a unique password
        response = self.client.post(url, dict(surveyor_password='unique password'))
        self.org.refresh_from_db()
        self.assertEqual('unique password', self.org.surveyor_password)

        # add an extra editor
        editor = self.create_user('EditorTwo')
        self.org.editors.add(editor)
        self.surveyor.delete()

        # fetch it as a formax so we can inspect the summary
        response = self.client.get(url, HTTP_X_FORMAX=1, HTTP_X_PJAX=1)
        self.assertContains(response, '1 Administrator')
        self.assertContains(response, '2 Editors')
        self.assertContains(response, '1 Viewer')
        self.assertContains(response, '0 Surveyors')

    def test_refresh_tokens(self):
        self.login(self.admin)
        url = reverse('orgs.org_home')
        response = self.client.get(url)

        # admin should have a token
        token = APIToken.objects.get(user=self.admin)

        # and it should be on the page
        self.assertContains(response, token.key)

        # let's refresh it
        self.client.post(reverse('api.apitoken_refresh'))

        # visit our account page again
        response = self.client.get(url)

        # old token no longer there
        self.assertNotContains(response, token.key)

        # old token now inactive
        token.refresh_from_db()
        self.assertFalse(token.is_active)

        # there is a new token for this user
        new_token = APIToken.objects.get(user=self.admin, is_active=True)
        self.assertNotEqual(new_token.key, token.key)
        self.assertContains(response, new_token.key)

        # can't refresh if logged in as viewer
        self.login(self.user)
        response = self.client.post(reverse('api.apitoken_refresh'))
        self.assertLoginRedirect(response)

        # or just not an org user
        self.login(self.non_org_user)
        response = self.client.post(reverse('api.apitoken_refresh'))
        self.assertLoginRedirect(response)

    @override_settings(SEND_EMAILS=True)
    def test_manage_accounts(self):
        url = reverse('orgs.org_manage_accounts')

        self.login(self.admin)

        response = self.client.get(url)
        self.assertEqual(response.status_code, 200)

        # give users an API token and give admin and editor an additional surveyor-role token
        APIToken.get_or_create(self.org, self.admin)
        APIToken.get_or_create(self.org, self.editor)
        APIToken.get_or_create(self.org, self.surveyor)
        APIToken.get_or_create(self.org, self.admin, role=Group.objects.get(name="Surveyors"))
        APIToken.get_or_create(self.org, self.editor, role=Group.objects.get(name="Surveyors"))

        # we have 19 fields in the form including 16 checkboxes for the four users, an email field, a user group field
        # and 'loc' field.
        expected_fields = {'invite_emails', 'invite_group', 'loc'}
        for user in (self.surveyor, self.user, self.editor, self.admin):
            for group in ('administrators', 'editors', 'viewers', 'surveyors'):
                expected_fields.add(group + '_%d' % user.pk)

        self.assertEqual(set(response.context['form'].fields.keys()), expected_fields)
        self.assertEqual(response.context['form'].initial, {
            'administrators_%d' % self.admin.pk: True,
            'editors_%d' % self.editor.pk: True,
            'viewers_%d' % self.user.pk: True,
            'surveyors_%d' % self.surveyor.pk: True
        })
        self.assertEqual(response.context['form'].fields['invite_emails'].initial, None)
        self.assertEqual(response.context['form'].fields['invite_group'].initial, 'V')

        # keep admin as admin, editor as editor, but make user an editor too, and remove surveyor
        post_data = {
            'administrators_%d' % self.admin.pk: 'on',
            'editors_%d' % self.editor.pk: 'on',
            'editors_%d' % self.user.pk: 'on',
            'invite_emails': "",
            'invite_group': "V"
        }
        response = self.client.post(url, post_data)
        self.assertRedirect(response, reverse('orgs.org_manage_accounts'))

        self.org.refresh_from_db()
        self.assertEqual(set(self.org.administrators.all()), {self.admin})
        self.assertEqual(set(self.org.editors.all()), {self.user, self.editor})
        self.assertFalse(set(self.org.viewers.all()), set())
        self.assertEqual(set(self.org.surveyors.all()), set())

        # our surveyor's API token will have been deleted
        self.assertEqual(self.admin.api_tokens.filter(is_active=True).count(), 2)
        self.assertEqual(self.editor.api_tokens.filter(is_active=True).count(), 2)
        self.assertEqual(self.surveyor.api_tokens.filter(is_active=True).count(), 0)

        # next we leave existing roles unchanged, but try to invite new user to be admin with invalid email address
        post_data['invite_emails'] = "norkans7gmail.com"
        post_data['invite_group'] = 'A'
        response = self.client.post(url, post_data)

        self.assertFormError(response, 'form', 'invite_emails', "One of the emails you entered is invalid.")

        # try again with valid email
        post_data['invite_emails'] = "norkans7@gmail.com"
        response = self.client.post(url, post_data)
        self.assertRedirect(response, reverse('orgs.org_manage_accounts'))

        # an invitation is created
        invitation = Invitation.objects.get()
        self.assertEqual(invitation.org, self.org)
        self.assertEqual(invitation.email, "norkans7@gmail.com")
        self.assertEqual(invitation.user_group, "A")

        # and sent by email
        self.assertTrue(len(mail.outbox) == 1)

        # pretend our invite was acted on
        invitation.is_active = False
        invitation.save()

        # send another invitation, different group
        post_data['invite_emails'] = "norkans7@gmail.com"
        post_data['invite_group'] = 'E'
        self.client.post(url, post_data)

        # old invite should be updated
        invitation.refresh_from_db()
        self.assertEqual(invitation.user_group, 'E')
        self.assertTrue(invitation.is_active)

        # and new email sent
        self.assertEqual(len(mail.outbox), 2)

        # include multiple emails on the form
        post_data['invite_emails'] = "norbert@temba.com,code@temba.com"
        post_data['invite_group'] = 'A'
        self.client.post(url, post_data)

        # now 2 new invitations are created and sent
        self.assertEqual(Invitation.objects.all().count(), 3)
        self.assertEqual(len(mail.outbox), 4)

        response = self.client.get(url)

        # user ordered by email
        self.assertEqual(list(response.context['org_users']), [self.admin, self.editor, self.user])

        # invites ordered by email as well
        self.assertEqual(response.context['invites'][0].email, 'code@temba.com')
        self.assertEqual(response.context['invites'][1].email, 'norbert@temba.com')
        self.assertEqual(response.context['invites'][2].email, 'norkans7@gmail.com')

        # finally downgrade the editor to a surveyor and remove ourselves entirely from this org
        response = self.client.post(url, {
            'editors_%d' % self.user.pk: 'on',
            'surveyors_%d' % self.editor.pk: 'on',
            'invite_emails': "",
            'invite_group': 'V'
        })

        # we should be redirected to chooser page
        self.assertRedirect(response, reverse('orgs.org_choose'))

        # and removed from this org
        self.org.refresh_from_db()
        self.assertEqual(set(self.org.administrators.all()), set())
        self.assertEqual(set(self.org.editors.all()), {self.user})
        self.assertEqual(set(self.org.viewers.all()), set())
        self.assertEqual(set(self.org.surveyors.all()), {self.editor})

        # editor will have lost their editor API token, but not their surveyor token
        self.editor.refresh_from_db()
        self.assertEqual([t.role.name for t in self.editor.api_tokens.filter(is_active=True)], ["Surveyors"])

        # and all our API tokens for the admin are deleted
        self.admin.refresh_from_db()
        self.assertEqual(self.admin.api_tokens.filter(is_active=True).count(), 0)

    @patch('temba.utils.email.send_temba_email')
    def test_join(self, mock_send_temba_email):

        def create_invite(group):
            return Invitation.objects.create(org=self.org,
                                             user_group=group,
                                             email="norkans7@gmail.com",
                                             created_by=self.admin,
                                             modified_by=self.admin)

        editor_invitation = create_invite('E')
        editor_invitation.send_invitation()
        email_args = mock_send_temba_email.call_args[0]  # all positional args

        self.assertEqual(email_args[0], "RapidPro Invitation")
        self.assertIn('https://app.rapidpro.io/org/join/%s/' % editor_invitation.secret, email_args[1])
        self.assertNotIn('{{', email_args[1])
        self.assertIn('https://app.rapidpro.io/org/join/%s/' % editor_invitation.secret, email_args[2])
        self.assertNotIn('{{', email_args[2])

        editor_join_url = reverse('orgs.org_join', args=[editor_invitation.secret])
        self.client.logout()

        # if no user is logged we redirect to the create_login page
        response = self.client.get(editor_join_url)
        self.assertEqual(302, response.status_code)
        response = self.client.get(editor_join_url, follow=True)
        self.assertEqual(response.request['PATH_INFO'], reverse('orgs.org_create_login', args=[editor_invitation.secret]))

        # a user is already logged in
        self.invited_editor = self.create_user("InvitedEditor")
        self.login(self.invited_editor)

        response = self.client.get(editor_join_url)
        self.assertEqual(200, response.status_code)

        self.assertEqual(self.org.pk, response.context['org'].pk)
        # we have a form without field except one 'loc'
        self.assertEqual(1, len(response.context['form'].fields))

        post_data = dict()
        response = self.client.post(editor_join_url, post_data, follow=True)
        self.assertEqual(200, response.status_code)

        self.assertIn(self.invited_editor, self.org.editors.all())
        self.assertFalse(Invitation.objects.get(pk=editor_invitation.pk).is_active)

        roles = (('V', self.org.viewers), ('S', self.org.surveyors),
                 ('A', self.org.administrators), ('E', self.org.editors))

        # test it for each role
        for role in roles:
            invite = create_invite(role[0])
            user = self.create_user('User%s' % role[0])
            self.login(user)
            response = self.client.post(reverse('orgs.org_join', args=[invite.secret]), follow=True)
            self.assertEqual(200, response.status_code)
            self.assertIsNotNone(role[1].filter(pk=user.pk).first())

        # try an expired invite
        invite = create_invite('S')
        invite.is_active = False
        invite.save()
        expired_user = self.create_user("InvitedExpired")
        self.login(expired_user)
        response = self.client.post(reverse('orgs.org_join', args=[invite.secret]), follow=True)
        self.assertEqual(200, response.status_code)
        self.assertIsNone(self.org.surveyors.filter(pk=expired_user.pk).first())

    def test_create_login(self):
        admin_invitation = Invitation.objects.create(org=self.org,
                                                     user_group="A",
                                                     email="norkans7@gmail.com",
                                                     created_by=self.admin,
                                                     modified_by=self.admin)

        admin_create_login_url = reverse('orgs.org_create_login', args=[admin_invitation.secret])
        self.client.logout()

        response = self.client.get(admin_create_login_url)
        self.assertEquals(200, response.status_code)

        self.assertEquals(self.org.pk, response.context['org'].pk)

        # we have a form with 4 fields and one hidden 'loc'
        self.assertEquals(5, len(response.context['form'].fields))
        self.assertTrue('first_name' in response.context['form'].fields)
        self.assertTrue('last_name' in response.context['form'].fields)
        self.assertTrue('email' in response.context['form'].fields)
        self.assertTrue('password' in response.context['form'].fields)

        post_data = dict()
        post_data['first_name'] = "Norbert"
        post_data['last_name'] = "Kwizera"
        post_data['email'] = "norkans7@gmail.com"
        post_data['password'] = "norbertkwizeranorbert"

        response = self.client.post(admin_create_login_url, post_data, follow=True)
        self.assertEquals(200, response.status_code)

        new_invited_user = User.objects.get(email="norkans7@gmail.com")
        self.assertTrue(new_invited_user in self.org.administrators.all())
        self.assertFalse(Invitation.objects.get(pk=admin_invitation.pk).is_active)

    def test_surveyor_invite(self):
        surveyor_invite = Invitation.objects.create(org=self.org,
                                                    user_group="S",
                                                    email="surveyor@gmail.com",
                                                    created_by=self.admin,
                                                    modified_by=self.admin)

        admin_create_login_url = reverse('orgs.org_create_login', args=[surveyor_invite.secret])
        self.client.logout()

        post_data = dict(first_name='Surveyor', last_name='User', email='surveyor@gmail.com', password='password')
        response = self.client.post(admin_create_login_url, post_data, follow=True)
        self.assertEquals(200, response.status_code)

        # as a surveyor we should have been rerourted
        self.assertEquals(reverse('orgs.org_surveyor'), response._request.path)
        self.assertFalse(Invitation.objects.get(pk=surveyor_invite.pk).is_active)

        # make sure we are a surveyor
        new_invited_user = User.objects.get(email="surveyor@gmail.com")
        self.assertTrue(new_invited_user in self.org.surveyors.all())

        # if we login, we should be rerouted too
        self.client.logout()
        response = self.client.post('/users/login/', {'username': 'surveyor@gmail.com', 'password': 'password'}, follow=True)
        self.assertEquals(200, response.status_code)
        self.assertEquals(reverse('orgs.org_surveyor'), response._request.path)

    def test_surveyor(self):
        self.client.logout()
        url = '%s?mobile=true' % reverse('orgs.org_surveyor')

        # try creating a surveyor account with a bogus password
        post_data = dict(surveyor_password='badpassword')
        response = self.client.post(url, post_data)
        self.assertContains(response, 'Invalid surveyor password, please check with your project leader and try again.')

        # save a surveyor password
        self.org.surveyor_password = 'nyaruka'
        self.org.save()

        # now lets try again
        post_data = dict(surveyor_password='nyaruka')
        response = self.client.post(url, post_data)
        self.assertContains(response, 'Enter your details below to create your account.')

        # now try creating an account on the second step without and surveyor_password
        post_data = dict(first_name='Marshawn', last_name='Lynch',
                         password='beastmode24', email='beastmode@seahawks.com')
        response = self.client.post(url, post_data)
        self.assertContains(response, 'Enter your details below to create your account.')

        # now do the same but with a valid surveyor_password
        post_data = dict(first_name='Marshawn', last_name='Lynch',
                         password='beastmode24', email='beastmode@seahawks.com',
                         surveyor_password='nyaruka')
        response = self.client.post(url, post_data)
        self.assertTrue('token' in response.url)
        self.assertTrue('beastmode' in response.url)
        self.assertTrue('Temba' in response.url)

        # try with a login that already exists
        post_data = dict(first_name='Resused', last_name='Email',
                         password='mypassword1', email='beastmode@seahawks.com',
                         surveyor_password='nyaruka')
        response = self.client.post(url, post_data)
        self.assertContains(response, 'That email address is already used')

        # try with a login that already exists
        post_data = dict(first_name='Short', last_name='Password',
                         password='short', email='thomasrawls@seahawks.com',
                         surveyor_password='nyaruka')
        response = self.client.post(url, post_data)
        self.assertContains(response, 'Passwords must contain at least 8 letters')

        # finally make sure our login works
        success = self.client.login(username='beastmode@seahawks.com', password='beastmode24')
        self.assertTrue(success)

        # and that we only have the surveyor role
        self.assertIsNotNone(self.org.surveyors.filter(username='beastmode@seahawks.com').first())
        self.assertIsNone(self.org.administrators.filter(username='beastmode@seahawks.com').first())
        self.assertIsNone(self.org.editors.filter(username='beastmode@seahawks.com').first())
        self.assertIsNone(self.org.viewers.filter(username='beastmode@seahawks.com').first())

    def test_choose(self):
        self.client.logout()

        choose_url = reverse('orgs.org_choose')

        # have a second org
        self.create_secondary_org()
        self.login(self.admin)

        response = self.client.get(reverse('orgs.org_home'))
        self.assertEquals(response.context['org'], self.org)

        # add self.manager to self.org2 viewers
        self.org2.viewers.add(self.admin)

        response = self.client.get(choose_url)
        self.assertEquals(200, response.status_code)

        self.assertTrue('organization' in response.context['form'].fields)

        post_data = dict()
        post_data['organization'] = self.org2.pk

        response = self.client.post(choose_url, post_data, follow=True)
        self.assertEquals(200, response.status_code)
        response = self.client.get(reverse('orgs.org_home'))
        self.assertEquals(response.context_data['org'], self.org2)

        # a non org user get's logged out
        self.login(self.non_org_user)
        response = self.client.get(choose_url)
        self.assertRedirect(response, reverse('users.user_login'))

        # superuser gets redirected to user management page
        self.login(self.superuser)
        response = self.client.get(choose_url, follow=True)
        self.assertContains(response, "Organizations")

    def test_topup_admin(self):
        self.login(self.admin)

        topup = TopUp.objects.get()

        # admins shouldn't be able to see the create / manage / update pages
        manage_url = reverse('orgs.topup_manage') + "?org=%d" % self.org.id
        self.assertRedirect(self.client.get(manage_url), '/users/login/')

        create_url = reverse('orgs.topup_create') + "?org=%d" % self.org.id
        self.assertRedirect(self.client.get(create_url), '/users/login/')

        update_url = reverse('orgs.topup_update', args=[topup.pk])
        self.assertRedirect(self.client.get(update_url), '/users/login/')

        # log in as root
        self.login(self.superuser)

        # should list our one topup
        response = self.client.get(manage_url)
        self.assertEquals(1, len(response.context['object_list']))

        # create a new one
        post_data = dict(price='1000', credits='500', comment="")
        response = self.client.post(create_url, post_data)
        self.assertEquals(2, TopUp.objects.filter(org=self.org).count())
        self.assertEquals(1500, self.org.get_credits_remaining())

        # update one of our topups
        post_data = dict(is_active=True, price='0', credits='5000', comment="", expires_on="2025-04-03 13:47:46")
        response = self.client.post(update_url, post_data)

        self.assertEquals(5500, self.org.get_credits_remaining())

    def test_topup_model(self):
        topup = TopUp.create(self.admin, price=None, credits=1000)

        self.assertEqual(topup.get_price_display(), "")

        topup.price = 0
        topup.save()

        self.assertEqual(topup.get_price_display(), "Free")

        topup.price = 100
        topup.save()

        self.assertEqual(topup.get_price_display(), "$1.00")

    def test_topups(self):

        settings.BRANDING[settings.DEFAULT_BRAND]['tiers'] = dict(multi_user=100000, multi_org=1000000)

        contact = self.create_contact("Michael Shumaucker", "+250788123123")
        test_contact = Contact.get_test_contact(self.user)
        welcome_topup = TopUp.objects.get()

        def create_msgs(recipient, count):
            for m in range(count):
                self.create_msg(contact=recipient, direction='I', text="Test %d" % m)

        create_msgs(contact, 10)

        with self.assertNumQueries(1):
            self.assertEquals(150, self.org.get_low_credits_threshold())

        with self.assertNumQueries(0):
            self.assertEquals(150, self.org.get_low_credits_threshold())

        # we should have 1000 minus 10 credits for this org
        with self.assertNumQueries(4):
            self.assertEquals(990, self.org.get_credits_remaining())  # from db

        with self.assertNumQueries(0):
            self.assertEquals(1000, self.org.get_credits_total())  # from cache
            self.assertEquals(10, self.org.get_credits_used())
            self.assertEquals(990, self.org.get_credits_remaining())

        self.assertEquals(10, welcome_topup.msgs.count())
        self.assertEquals(10, TopUp.objects.get(pk=welcome_topup.pk).get_used())

        # at this point we shouldn't have squashed any topupcredits, so should have the same number as our used
        self.assertEqual(10, TopUpCredits.objects.all().count())

        # now squash
        squash_topupcredits()

        # should only have one remaining
        self.assertEqual(1, TopUpCredits.objects.all().count())

        # reduce our credits on our topup to 15
        TopUp.objects.filter(pk=welcome_topup.pk).update(credits=15)
        self.org.update_caches(OrgEvent.topup_updated, None)  # invalidates our credits remaining cache

        self.assertEquals(15, self.org.get_credits_total())
        self.assertEquals(5, self.org.get_credits_remaining())

        # create 10 more messages, only 5 of which will get a topup
        create_msgs(contact, 10)

        self.assertEquals(15, TopUp.objects.get(pk=welcome_topup.pk).msgs.count())
        self.assertEquals(15, TopUp.objects.get(pk=welcome_topup.pk).get_used())

        self.assertFalse(self.org._calculate_active_topup())

        with self.assertNumQueries(0):
            self.assertEquals(15, self.org.get_credits_total())
            self.assertEquals(20, self.org.get_credits_used())
            self.assertEquals(-5, self.org.get_credits_remaining())

        # again create 10 more messages, none of which will get a topup
        create_msgs(contact, 10)

        with self.assertNumQueries(0):
            self.assertEquals(15, self.org.get_credits_total())
            self.assertEquals(30, self.org.get_credits_used())
            self.assertEquals(-15, self.org.get_credits_remaining())

        self.assertEquals(15, TopUp.objects.get(pk=welcome_topup.pk).get_used())

        # raise our topup to take 20 and create another for 5
        TopUp.objects.filter(pk=welcome_topup.pk).update(credits=20)
        new_topup = TopUp.create(self.admin, price=0, credits=5)
        self.org.update_caches(OrgEvent.topup_updated, None)

        # apply topups which will max out both and reduce debt to 5
        self.org.apply_topups()

        self.assertEquals(20, welcome_topup.msgs.count())
        self.assertEquals(20, TopUp.objects.get(pk=welcome_topup.pk).get_used())
        self.assertEquals(5, new_topup.msgs.count())
        self.assertEquals(5, TopUp.objects.get(pk=new_topup.pk).get_used())
        self.assertEquals(25, self.org.get_credits_total())
        self.assertEquals(30, self.org.get_credits_used())
        self.assertEquals(-5, self.org.get_credits_remaining())

        # create a message from our test contact, should not count against our totals
        test_msg = self.create_msg(contact=test_contact, direction='I', text="Test")

        self.assertIsNone(test_msg.topup_id)
        self.assertEquals(30, self.org.get_credits_used())

        # test special status
        self.assertFalse(self.org.is_multi_user_tier())
        self.assertFalse(self.org.is_multi_org_tier())

        # add new topup with lots of credits
        mega_topup = TopUp.create(self.admin, price=0, credits=100000)
        self.org.update_caches(OrgEvent.topup_updated, None)

        # after applying this, no non-test messages should be without a topup
        self.org.apply_topups()
        self.assertFalse(Msg.objects.filter(org=self.org, contact__is_test=False, topup=None))
        self.assertFalse(Msg.objects.filter(org=self.org, contact__is_test=True).exclude(topup=None))
        self.assertEquals(5, TopUp.objects.get(pk=mega_topup.pk).get_used())

        # we aren't yet multi user since this topup was free
        self.assertEquals(0, self.org.get_purchased_credits())
        self.assertFalse(self.org.is_multi_user_tier())

        self.assertEquals(100025, self.org.get_credits_total())
        self.assertEquals(30, self.org.get_credits_used())
        self.assertEquals(99995, self.org.get_credits_remaining())

        # and new messages use the mega topup
        msg = self.create_msg(contact=contact, direction='I', text="Test")
        self.assertEquals(msg.topup, mega_topup)

        self.assertEquals(6, TopUp.objects.get(pk=mega_topup.pk).get_used())

        # but now it expires
        yesterday = timezone.now() - relativedelta(days=1)
        mega_topup.expires_on = yesterday
        mega_topup.save(update_fields=['expires_on'])
        self.org.update_caches(OrgEvent.topup_updated, None)

        # new incoming messages should not be assigned a topup
        msg = self.create_msg(contact=contact, direction='I', text="Test")
        self.assertIsNone(msg.topup)

        # check our totals
        self.org.update_caches(OrgEvent.topup_updated, None)

        with self.assertNumQueries(3):
            self.assertEquals(0, self.org.get_purchased_credits())
            self.assertEquals(31, self.org.get_credits_total())
            self.assertEquals(32, self.org.get_credits_used())
            self.assertEquals(-1, self.org.get_credits_remaining())

        # all top up expired
        TopUp.objects.all().update(expires_on=yesterday)

        # we have expiring credits, and no more active
        gift_topup = TopUp.create(self.admin, price=0, credits=100)
        next_week = timezone.now() + relativedelta(days=7)
        gift_topup.expires_on = next_week
        gift_topup.save(update_fields=['expires_on'])
        self.org.update_caches(OrgEvent.topup_updated, None)
        self.org.apply_topups()

        with self.assertNumQueries(3):
            self.assertEquals(99, self.org.get_credits_expiring_soon())

        with self.assertNumQueries(1):
            self.assertEquals(15, self.org.get_low_credits_threshold())

        with self.assertNumQueries(0):
            self.assertEquals(99, self.org.get_credits_expiring_soon())
            self.assertEquals(15, self.org.get_low_credits_threshold())

        # some cedits expires but more credits will remain active
        later_active_topup = TopUp.create(self.admin, price=0, credits=200)
        five_week_ahead = timezone.now() + relativedelta(days=35)
        later_active_topup.expires_on = five_week_ahead
        later_active_topup.save(update_fields=['expires_on'])
        self.org.update_caches(OrgEvent.topup_updated, None)
        self.org.apply_topups()

        with self.assertNumQueries(3):
            self.assertEquals(0, self.org.get_credits_expiring_soon())

        with self.assertNumQueries(1):
            self.assertEquals(45, self.org.get_low_credits_threshold())

        with self.assertNumQueries(0):
            self.assertEquals(0, self.org.get_credits_expiring_soon())
            self.assertEquals(45, self.org.get_low_credits_threshold())

        # no expiring credits
        gift_topup.expires_on = five_week_ahead
        gift_topup.save(update_fields=['expires_on'])
        self.org.update_caches(OrgEvent.topup_updated, None)
        self.org.apply_topups()

        with self.assertNumQueries(3):
            self.assertEquals(0, self.org.get_credits_expiring_soon())

        with self.assertNumQueries(1):
            self.assertEquals(45, self.org.get_low_credits_threshold())

        with self.assertNumQueries(0):
            self.assertEquals(0, self.org.get_credits_expiring_soon())
            self.assertEquals(45, self.org.get_low_credits_threshold())

        # do not consider expired topup
        gift_topup.expires_on = yesterday
        gift_topup.save(update_fields=['expires_on'])
        self.org.update_caches(OrgEvent.topup_updated, None)
        self.org.apply_topups()

        with self.assertNumQueries(3):
            self.assertEquals(0, self.org.get_credits_expiring_soon())

        with self.assertNumQueries(1):
            self.assertEquals(30, self.org.get_low_credits_threshold())

        with self.assertNumQueries(0):
            self.assertEquals(0, self.org.get_credits_expiring_soon())
            self.assertEquals(30, self.org.get_low_credits_threshold())

        TopUp.objects.all().update(is_active=False)
        self.org.update_caches(OrgEvent.topup_updated, None)
        self.org.apply_topups()

        with self.assertNumQueries(1):
            self.assertEquals(0, self.org.get_low_credits_threshold())

        with self.assertNumQueries(0):
            self.assertEquals(0, self.org.get_low_credits_threshold())

        # now buy some credits to make us multi user
        TopUp.create(self.admin, price=100, credits=100000)
        self.org.update_caches(OrgEvent.topup_updated, None)
        self.assertTrue(self.org.is_multi_user_tier())
        self.assertFalse(self.org.is_multi_org_tier())

        # good deal!
        TopUp.create(self.admin, price=100, credits=1000000)
        self.org.update_caches(OrgEvent.topup_updated, None)
        self.assertTrue(self.org.is_multi_user_tier())
        self.assertTrue(self.org.is_multi_org_tier())

    @patch('temba.orgs.views.TwilioRestClient', MockTwilioClient)
    @patch('temba.orgs.models.TwilioRestClient', MockTwilioClient)
    @patch('twilio.util.RequestValidator', MockRequestValidator)
    def test_twilio_connect(self):

        with patch('temba.tests.MockTwilioClient.MockAccounts.get') as mock_get:
            with patch('temba.tests.MockTwilioClient.MockApplications.list') as mock_apps_list:

                org = self.org

                connect_url = reverse("orgs.org_twilio_connect")

                self.login(self.admin)
                self.admin.set_org(self.org)

                response = self.client.get(connect_url)
                self.assertEquals(200, response.status_code)
                self.assertTrue(response.context['form'])
                self.assertEquals(len(response.context['form'].fields.keys()), 3)
                self.assertIn('account_sid', response.context['form'].fields.keys())
                self.assertIn('account_token', response.context['form'].fields.keys())

                mock_get.return_value = MockTwilioClient.MockAccount('Full')
                mock_apps_list.return_value = [MockTwilioClient.MockApplication("%s/%d" % (settings.TEMBA_HOST.lower(),
                                                                                           self.org.pk))]

                # try posting without an account token
                post_data = dict()
                post_data['account_sid'] = "AccountSid"
                response = self.client.post(connect_url, post_data)
                self.assertEquals(response.context['form'].errors['account_token'][0], 'This field is required.')

                # now add the account token and try again
                post_data['account_token'] = "AccountToken"

                # but with an unexpected exception
                with patch('temba.tests.MockTwilioClient.__init__') as mock:
                    mock.side_effect = Exception('Unexpected')
                    response = self.client.post(connect_url, post_data)
                    self.assertEquals('The Twilio account SID and Token seem invalid. '
                                      'Please check them again and retry.',
                                      response.context['form'].errors['__all__'][0])

                self.client.post(connect_url, post_data)
                org.refresh_from_db()
                self.assertEquals(org.config_json()['ACCOUNT_SID'], "AccountSid")
                self.assertEquals(org.config_json()['ACCOUNT_TOKEN'], "AccountToken")
                self.assertTrue(org.config_json()['APPLICATION_SID'])

                # when the user submit the secondary token, we use it to get the primary one from the rest API
                with patch('temba.tests.MockTwilioClient.MockAccounts.get') as mock_get_primary:
                    mock_get_primary.return_value = MockTwilioClient.MockAccount('Full', 'PrimaryAccountToken')

                    self.client.post(connect_url, post_data)
                    org.refresh_from_db()
                    self.assertEquals(org.config_json()['ACCOUNT_SID'], "AccountSid")
                    self.assertEquals(org.config_json()['ACCOUNT_TOKEN'], "PrimaryAccountToken")
                    self.assertTrue(org.config_json()['APPLICATION_SID'])

                    twilio_account_url = reverse('orgs.org_twilio_account')
                    response = self.client.get(twilio_account_url)
                    self.assertEquals("AccountSid", response.context['account_sid'])

                    org.refresh_from_db()
                    config = org.config_json()
                    self.assertEquals('AccountSid', config['ACCOUNT_SID'])
                    self.assertEquals('PrimaryAccountToken', config['ACCOUNT_TOKEN'])

                    # post without a sid or token, should get a form validation error
                    response = self.client.post(twilio_account_url, dict(disconnect='false'), follow=True)
                    self.assertEquals('[{"message": "You must enter your Twilio Account SID", "code": ""}]',
                                      response.context['form'].errors['__all__'].as_json())

                    # all our twilio creds should remain the same
                    org.refresh_from_db()
                    config = org.config_json()
                    self.assertEquals(config['ACCOUNT_SID'], "AccountSid")
                    self.assertEquals(config['ACCOUNT_TOKEN'], "PrimaryAccountToken")
                    self.assertEquals(config['APPLICATION_SID'], "TwilioTestSid")

                    # now try with all required fields, and a bonus field we shouldn't change
                    self.client.post(twilio_account_url, dict(account_sid='AccountSid',
                                                              account_token='SecondaryToken',
                                                              disconnect='false',
                                                              name='DO NOT CHANGE ME'), follow=True)
                    # name shouldn't change
                    org.refresh_from_db()
                    self.assertEquals(org.name, "Temba")

                    # now disconnect our twilio connection
                    self.assertTrue(org.is_connected_to_twilio())
                    self.client.post(twilio_account_url, dict(disconnect='true', follow=True))

                    org.refresh_from_db()
                    self.assertFalse(org.is_connected_to_twilio())

    def test_has_airtime_transfers(self):
        AirtimeTransfer.objects.filter(org=self.org).delete()
        self.assertFalse(self.org.has_airtime_transfers())
        contact = self.create_contact('Bob', number='+250788123123')

        AirtimeTransfer.objects.create(org=self.org, recipient='+250788123123', amount='100',
                                       contact=contact, created_by=self.admin, modified_by=self.admin)

        self.assertTrue(self.org.has_airtime_transfers())

    def test_transferto_model_methods(self):
        org = self.org

        org.refresh_from_db()
        self.assertFalse(org.is_connected_to_transferto())

        org.connect_transferto('login', 'token', self.admin)

        org.refresh_from_db()
        self.assertTrue(org.is_connected_to_transferto())
        self.assertEqual(org.modified_by, self.admin)

        org.remove_transferto_account(self.admin)

        org.refresh_from_db()
        self.assertFalse(org.is_connected_to_transferto())
        self.assertEqual(org.modified_by, self.admin)

    def test_transferto_account(self):
        self.login(self.admin)

        # connect transferTo
        transferto_account_url = reverse('orgs.org_transfer_to_account')

        with patch('temba.airtime.models.AirtimeTransfer.post_transferto_api_response') as mock_post_transterto_request:
            mock_post_transterto_request.return_value = MockResponse(200, 'Unexpected content')
            response = self.client.post(transferto_account_url, dict(account_login='login', airtime_api_token='token',
                                                                     disconnect='false'))

            self.assertContains(response, "Your TransferTo API key and secret seem invalid.")
            self.assertFalse(self.org.is_connected_to_transferto())

            mock_post_transterto_request.return_value = MockResponse(200, 'authentication_key=123\r\n'
                                                                          'error_code=400\r\n'
                                                                          'error_txt=Failed Authentication\r\n')

            response = self.client.post(transferto_account_url, dict(account_login='login', airtime_api_token='token',
                                                                     disconnect='false'))

            self.assertContains(response, "Connecting to your TransferTo account failed "
                                          "with error text: Failed Authentication")

            self.assertFalse(self.org.is_connected_to_transferto())

            mock_post_transterto_request.return_value = MockResponse(200, 'info_txt=pong\r\n'
                                                                          'authentication_key=123\r\n'
                                                                          'error_code=0\r\n'
                                                                          'error_txt=Transaction successful\r\n')

            response = self.client.post(transferto_account_url, dict(account_login='login', airtime_api_token='token',
                                                                     disconnect='false'))
            self.assertNoFormErrors(response)
            # transferTo should be connected
            self.org = Org.objects.get(pk=self.org.pk)
            self.assertTrue(self.org.is_connected_to_transferto())
            self.assertEqual(self.org.config_json()['TRANSFERTO_ACCOUNT_LOGIN'], 'login')
            self.assertEqual(self.org.config_json()['TRANSFERTO_AIRTIME_API_TOKEN'], 'token')

            response = self.client.get(transferto_account_url)
            self.assertEqual(response.context['transferto_account_login'], 'login')

            # and disconnect
            response = self.client.post(transferto_account_url, dict(account_login='login', airtime_api_token='token',
                                                                     disconnect='true'))

            self.assertNoFormErrors(response)
            self.org = Org.objects.get(pk=self.org.pk)
            self.assertFalse(self.org.is_connected_to_transferto())
            self.assertFalse(self.org.config_json()['TRANSFERTO_ACCOUNT_LOGIN'])
            self.assertFalse(self.org.config_json()['TRANSFERTO_AIRTIME_API_TOKEN'])

            mock_post_transterto_request.side_effect = Exception('foo')
            response = self.client.post(transferto_account_url, dict(account_login='login', airtime_api_token='token',
                                                                     disconnect='false'))
            self.assertContains(response, "Your TransferTo API key and secret seem invalid.")
            self.assertFalse(self.org.is_connected_to_transferto())

        # No account connected, do not show the button to Transfer logs
        response = self.client.get(transferto_account_url, HTTP_X_FORMAX=True)
        self.assertNotContains(response, reverse('airtime.airtimetransfer_list'))
        self.assertNotContains(response, "%s?disconnect=true" % reverse('orgs.org_transfer_to_account'))

        response = self.client.get(transferto_account_url)
        self.assertNotContains(response, reverse('airtime.airtimetransfer_list'))
        self.assertNotContains(response, "%s?disconnect=true" % reverse('orgs.org_transfer_to_account'))

        self.org.connect_transferto('login', 'token', self.admin)

        # links not show if request is not from formax
        response = self.client.get(transferto_account_url)
        self.assertNotContains(response, reverse('airtime.airtimetransfer_list'))
        self.assertNotContains(response, "%s?disconnect=true" % reverse('orgs.org_transfer_to_account'))

        # link show for formax requests
        response = self.client.get(transferto_account_url, HTTP_X_FORMAX=True)
        self.assertContains(response, reverse('airtime.airtimetransfer_list'))
        self.assertContains(response, "%s?disconnect=true" % reverse('orgs.org_transfer_to_account'))

    def test_resthooks(self):
        # no hitting this page without auth
        resthook_url = reverse('orgs.org_resthooks')
        response = self.client.get(resthook_url)
        self.assertLoginRedirect(response)

        self.login(self.admin)

        # get our resthook management page
        response = self.client.get(resthook_url)

        # shouldn't have any resthooks listed yet
        self.assertFalse(response.context['current_resthooks'])

        # ok, let's create one
        self.client.post(resthook_url, dict(resthook='mother-registration'))

        # should now have a resthook
        resthook = Resthook.objects.get()
        self.assertEqual(resthook.slug, 'mother-registration')
        self.assertEqual(resthook.org, self.org)
        self.assertEqual(resthook.created_by, self.admin)

        # fetch our read page, should have have our resthook
        response = self.client.get(resthook_url)
        self.assertTrue(response.context['current_resthooks'])

        # let's try to create a repeat, should fail due to duplicate slug
        response = self.client.post(resthook_url, dict(resthook='Mother-Registration'))
        self.assertTrue(response.context['form'].errors)

        # hit our list page used by select2, checking it lists our resthook
        response = self.client.get(reverse('api.resthook_list') + "?_format=select2")
        results = response.json()['results']
        self.assertEqual(len(results), 1)
        self.assertEqual(results[0], dict(text='mother-registration', id='mother-registration'))

        # finally, let's remove that resthook
        self.client.post(resthook_url, {'resthook_%d' % resthook.id: 'checked'})
        resthook.refresh_from_db()
        self.assertFalse(resthook.is_active)

        # no more resthooks!
        response = self.client.get(resthook_url)
        self.assertFalse(response.context['current_resthooks'])

<<<<<<< HEAD
    @patch('nexmo.Client.create_application')
    def test_connect_nexmo(self, mock_create_application):
        mock_create_application.return_value = dict(id='app-id', keys=dict(private_key='private-key'))
=======
    def test_smtp_server(self):
        self.login(self.admin)

        smtp_server_url = reverse('orgs.org_smtp_server')

        self.org.refresh_from_db()
        self.assertFalse(self.org.has_smtp_config())

        response = self.client.post(smtp_server_url, dict(disconnect='false'), follow=True)
        self.assertEquals('[{"message": "You must enter a from email", "code": ""}]',
                          response.context['form'].errors['__all__'].as_json())

        response = self.client.post(smtp_server_url, dict(smtp_from_email='foobar.com',
                                                          disconnect='false'), follow=True)
        self.assertEquals('[{"message": "Please enter a valid email address", "code": ""}]',
                          response.context['form'].errors['__all__'].as_json())

        response = self.client.post(smtp_server_url, dict(smtp_from_email='foo@bar.com',
                                                          disconnect='false'), follow=True)
        self.assertEquals('[{"message": "You must enter the SMTP host", "code": ""}]',
                          response.context['form'].errors['__all__'].as_json())

        response = self.client.post(smtp_server_url, dict(smtp_from_email='foo@bar.com',
                                                          smtp_host='smtp.example.com',
                                                          disconnect='false'), follow=True)
        self.assertEquals('[{"message": "You must enter the SMTP username", "code": ""}]',
                          response.context['form'].errors['__all__'].as_json())

        response = self.client.post(smtp_server_url, dict(smtp_from_email='foo@bar.com',
                                                          smtp_host='smtp.example.com',
                                                          smtp_username='support@example.com',
                                                          disconnect='false'), follow=True)
        self.assertEquals('[{"message": "You must enter the SMTP password", "code": ""}]',
                          response.context['form'].errors['__all__'].as_json())

        response = self.client.post(smtp_server_url, dict(smtp_from_email='foo@bar.com',
                                                          smtp_host='smtp.example.com',
                                                          smtp_username='support@example.com',
                                                          smtp_password='secret',
                                                          disconnect='false'), follow=True)
        self.assertEquals('[{"message": "You must enter the SMTP port", "code": ""}]',
                          response.context['form'].errors['__all__'].as_json())

        response = self.client.post(smtp_server_url, dict(smtp_from_email='foo@bar.com',
                                                          smtp_host='smtp.example.com',
                                                          smtp_username='support@example.com',
                                                          smtp_password='secret',
                                                          smtp_port='465',
                                                          smtp_encryption='',
                                                          disconnect='false'), follow=True)

        self.org.refresh_from_db()
        self.assertTrue(self.org.has_smtp_config())
        self.assertEquals(self.org.config_json()['SMTP_FROM_EMAIL'], 'foo@bar.com')
        self.assertEquals(self.org.config_json()['SMTP_HOST'], 'smtp.example.com')
        self.assertEquals(self.org.config_json()['SMTP_USERNAME'], 'support@example.com')
        self.assertEquals(self.org.config_json()['SMTP_PASSWORD'], 'secret')
        self.assertEquals(self.org.config_json()['SMTP_PORT'], '465')
        self.assertEquals(self.org.config_json()['SMTP_ENCRYPTION'], '')

        response = self.client.get(smtp_server_url)
        self.assertEquals('foo@bar.com', response.context['flow_from_email'])

        self.client.post(smtp_server_url, dict(smtp_from_email='support@example.com',
                                               smtp_host='smtp.example.com',
                                               smtp_username='support@example.com',
                                               smtp_password='secret',
                                               smtp_port='465',
                                               smtp_encryption='T',
                                               name="DO NOT CHANGE ME",
                                               disconnect='false'), follow=True)

        # name shouldn't change
        self.org.refresh_from_db()
        self.assertEquals(self.org.name, "Temba")
        self.assertTrue(self.org.has_smtp_config())

        self.client.post(smtp_server_url, dict(disconnect='true'), follow=True)

        self.org.refresh_from_db()
        self.assertFalse(self.org.has_smtp_config())

        response = self.client.post(smtp_server_url, dict(smtp_from_email=' support@example.com',
                                                          smtp_host=' smtp.example.com  ',
                                                          smtp_username=' support@example.com ',
                                                          smtp_password='secret ',
                                                          smtp_port='465 ',
                                                          smtp_encryption='T',
                                                          disconnect='false'), follow=True)

        self.org.refresh_from_db()
        self.assertTrue(self.org.has_smtp_config())
        self.assertEquals(self.org.config_json()['SMTP_FROM_EMAIL'], 'support@example.com')
        self.assertEquals(self.org.config_json()['SMTP_HOST'], 'smtp.example.com')
        self.assertEquals(self.org.config_json()['SMTP_USERNAME'], 'support@example.com')
        self.assertEquals(self.org.config_json()['SMTP_PASSWORD'], 'secret')
        self.assertEquals(self.org.config_json()['SMTP_PORT'], '465')
        self.assertEquals(self.org.config_json()['SMTP_ENCRYPTION'], 'T')

    def test_connect_nexmo(self):
>>>>>>> ae9f999a
        self.login(self.admin)

        # connect nexmo
        connect_url = reverse('orgs.org_nexmo_connect')

        # simulate invalid credentials
        with patch('requests.get') as nexmo:
            nexmo.return_value = MockResponse(401, '{"error-code": "401"}')
            response = self.client.post(connect_url, dict(api_key='key', api_secret='secret'))
            self.assertContains(response, "Your Nexmo API key and secret seem invalid.")
            self.assertFalse(self.org.is_connected_to_nexmo())

        # ok, now with a success
        with patch('requests.get') as nexmo_get:
            with patch('requests.post') as nexmo_post:
                # believe it or not nexmo returns 'error-code' 200
                nexmo_get.return_value = MockResponse(200, '{"error-code": "200"}')
                nexmo_post.return_value = MockResponse(200, '{"error-code": "200"}')
                self.client.post(connect_url, dict(api_key='key', api_secret='secret'))

                # nexmo should now be connected
                self.org = Org.objects.get(pk=self.org.pk)
                self.assertTrue(self.org.is_connected_to_nexmo())
                self.assertEquals(self.org.config_json()['NEXMO_KEY'], 'key')
                self.assertEquals(self.org.config_json()['NEXMO_SECRET'], 'secret')

                nexmo_account_url = reverse('orgs.org_nexmo_account')
                response = self.client.get(nexmo_account_url)
                self.assertEquals("key", response.context['api_key'])

                self.org.refresh_from_db()
                config = self.org.config_json()
                self.assertEquals('key', config[NEXMO_KEY])
                self.assertEquals('secret', config[NEXMO_SECRET])

                # post without api token, should get validation error
                response = self.client.post(nexmo_account_url, dict(disconnect='false'), follow=True)
                self.assertEquals('[{"message": "You must enter your Nexmo Account API Key", "code": ""}]',
                                  response.context['form'].errors['__all__'].as_json())

                # nexmo config should remain the same
                self.org.refresh_from_db()
                config = self.org.config_json()
                self.assertEquals('key', config[NEXMO_KEY])
                self.assertEquals('secret', config[NEXMO_SECRET])

                # now try with all required fields, and a bonus field we shouldn't change
                self.client.post(nexmo_account_url, dict(api_key='other_key',
                                                         api_secret='secret-too',
                                                         disconnect='false',
                                                         name='DO NOT CHNAGE ME'), follow=True)
                # name shouldn't change
                self.org.refresh_from_db()
                self.assertEquals(self.org.name, "Temba")

                # should change nexmo config
                with patch('nexmo.Client.get_balance') as mock_get_balance:
                    mock_get_balance.return_value = 120
                    self.client.post(nexmo_account_url, dict(api_key='other_key',
                                                             api_secret='secret-too',
                                                             disconnect='false'), follow=True)

                    self.org.refresh_from_db()
                    config = self.org.config_json()
                    self.assertEquals('other_key', config[NEXMO_KEY])
                    self.assertEquals('secret-too', config[NEXMO_SECRET])

                self.assertTrue(self.org.is_connected_to_nexmo())
                self.client.post(nexmo_account_url, dict(disconnect='true'), follow=True)

                self.org.refresh_from_db()
                self.assertFalse(self.org.is_connected_to_nexmo())

        # and disconnect
        self.org.remove_nexmo_account(self.admin)
        self.assertFalse(self.org.is_connected_to_nexmo())
        self.assertFalse(self.org.config_json()['NEXMO_KEY'])
        self.assertFalse(self.org.config_json()['NEXMO_SECRET'])

    @patch('nexmo.Client.create_application')
    def test_nexmo_configuration(self, mock_create_application):
        mock_create_application.return_value = dict(id='app-id', keys=dict(private_key='private-key'))

        self.login(self.admin)

        nexmo_configuration_url = reverse('orgs.org_nexmo_configuration')

        # try nexmo not connected
        response = self.client.get(nexmo_configuration_url)

        self.assertEqual(response.status_code, 302)
        response = self.client.get(nexmo_configuration_url, follow=True)

        self.assertEqual(response.request['PATH_INFO'], reverse('orgs.org_nexmo_connect'))

        self.org.connect_nexmo('key', 'secret', self.admin)

        with patch('temba.temba_nexmo.NexmoClient.update_account') as mock_update_account:
            # try automatic nexmo settings update
            mock_update_account.return_value = True

            response = self.client.get(nexmo_configuration_url)
            self.assertEqual(response.status_code, 302)

            response = self.client.get(nexmo_configuration_url, follow=True)
            self.assertEqual(response.request['PATH_INFO'], reverse('channels.channel_claim_nexmo'))

        with patch('temba.temba_nexmo.NexmoClient.update_account') as mock_update_account:
            mock_update_account.side_effect = [nexmo.Error, nexmo.Error]

            response = self.client.get(nexmo_configuration_url)
            self.assertEqual(response.status_code, 200)

            response = self.client.get(nexmo_configuration_url, follow=True)
            self.assertEqual(response.request['PATH_INFO'], reverse('orgs.org_nexmo_configuration'))

    def test_connect_plivo(self):
        self.login(self.admin)

        # connect plivo
        connect_url = reverse('orgs.org_plivo_connect')

        # simulate invalid credentials
        with patch('requests.get') as plivo_mock:
            plivo_mock.return_value = MockResponse(401,
                                                   'Could not verify your access level for that URL.'
                                                   '\nYou have to login with proper credentials')
            response = self.client.post(connect_url, dict(auth_id='auth-id', auth_token='auth-token'))
            self.assertContains(response,
                                "Your Plivo AUTH ID and AUTH TOKEN seem invalid. Please check them again and retry.")
            self.assertFalse(Channel.CONFIG_PLIVO_AUTH_ID in self.client.session)
            self.assertFalse(Channel.CONFIG_PLIVO_AUTH_TOKEN in self.client.session)

        # ok, now with a success
        with patch('requests.get') as plivo_mock:
            plivo_mock.return_value = MockResponse(200, json.dumps(dict()))
            self.client.post(connect_url, dict(auth_id='auth-id', auth_token='auth-token'))

            # plivo should be added to the session
            self.assertEquals(self.client.session[Channel.CONFIG_PLIVO_AUTH_ID], 'auth-id')
            self.assertEquals(self.client.session[Channel.CONFIG_PLIVO_AUTH_TOKEN], 'auth-token')

    def test_download(self):
        response = self.client.get('/org/download/messages/123/')
        self.assertLoginRedirect(response)

        self.login(self.admin)

        response = self.client.get('/org/download/messages/123/')
        self.assertRedirect(response, '/assets/download/message_export/123/')

        response = self.client.get('/org/download/contacts/123/')
        self.assertRedirect(response, '/assets/download/contact_export/123/')

        response = self.client.get('/org/download/flows/123/')
        self.assertRedirect(response, '/assets/download/results_export/123/')

    def test_tiers(self):

        # default is no tiers, everything is allowed, go crazy!
        self.assertTrue(self.org.is_import_flows_tier())
        self.assertTrue(self.org.is_multi_user_tier())
        self.assertTrue(self.org.is_multi_org_tier())

        # same when tiers are missing completely
        del settings.BRANDING[settings.DEFAULT_BRAND]['tiers']
        self.assertTrue(self.org.is_import_flows_tier())
        self.assertTrue(self.org.is_multi_user_tier())
        self.assertTrue(self.org.is_multi_org_tier())

        # not enough credits with tiers enabled
        settings.BRANDING[settings.DEFAULT_BRAND]['tiers'] = dict(import_flows=1, multi_user=100000, multi_org=1000000)
        self.assertIsNone(self.org.create_sub_org('Sub Org A'))
        self.assertFalse(self.org.is_import_flows_tier())
        self.assertFalse(self.org.is_multi_user_tier())
        self.assertFalse(self.org.is_multi_org_tier())

        # not enough credits, but tiers disabled
        settings.BRANDING[settings.DEFAULT_BRAND]['tiers'] = dict(import_flows=0, multi_user=0, multi_org=0)
        self.assertIsNotNone(self.org.create_sub_org('Sub Org A'))
        self.assertTrue(self.org.is_import_flows_tier())
        self.assertTrue(self.org.is_multi_user_tier())
        self.assertTrue(self.org.is_multi_org_tier())

        # tiers enabled, but enough credits
        settings.BRANDING[settings.DEFAULT_BRAND]['tiers'] = dict(import_flows=1, multi_user=100000, multi_org=1000000)
        TopUp.create(self.admin, price=100, credits=1000000)
        self.org.update_caches(OrgEvent.topup_updated, None)
        self.assertIsNotNone(self.org.create_sub_org('Sub Org B'))
        self.assertTrue(self.org.is_import_flows_tier())
        self.assertTrue(self.org.is_multi_user_tier())
        self.assertTrue(self.org.is_multi_org_tier())

    def test_sub_orgs(self):

        from temba.orgs.models import Debit
        settings.BRANDING[settings.DEFAULT_BRAND]['tiers'] = dict(multi_org=1000000)

        # lets start with two topups
        expires = timezone.now() + timedelta(days=400)
        first_topup = TopUp.objects.filter(org=self.org).first()
        second_topup = TopUp.create(self.admin, price=0, credits=1000, org=self.org, expires_on=expires)

        sub_org = self.org.create_sub_org('Sub Org')

        # we won't create sub orgs if the org isn't the proper level
        self.assertIsNone(sub_org)

        # lower the tier and try again
        settings.BRANDING[settings.DEFAULT_BRAND]['tiers'] = dict(multi_org=0)
        sub_org = self.org.create_sub_org('Sub Org')

        # suborgs can't create suborgs
        self.assertIsNone(sub_org.create_sub_org('Grandchild Org'))

        # we should be linked to our parent with the same brand
        self.assertEqual(self.org, sub_org.parent)
        self.assertEqual(self.org.brand, sub_org.brand)

        # our sub account should have zero credits
        self.assertEqual(0, sub_org.get_credits_remaining())

        # default values should be the same as parent
        self.assertEqual(self.org.timezone, sub_org.timezone)
        self.assertEqual(self.org.created_by, sub_org.created_by)

        # now allocate some credits to our sub org
        self.assertTrue(self.org.allocate_credits(self.admin, sub_org, 700))
        self.assertEqual(700, sub_org.get_credits_remaining())
        self.assertEqual(1300, self.org.get_credits_remaining())

        # we should have a debit to track this transaction
        debits = Debit.objects.filter(topup__org=self.org)
        self.assertEqual(1, len(debits))

        debit = debits.first()
        self.assertEqual(700, debit.amount)
        self.assertEqual(Debit.TYPE_ALLOCATION, debit.debit_type)
        self.assertEqual(first_topup.expires_on, debit.beneficiary.expires_on)

        # try allocating more than we have
        self.assertFalse(self.org.allocate_credits(self.admin, sub_org, 1301))
        self.assertEqual(700, sub_org.get_credits_remaining())
        self.assertEqual(1300, self.org.get_credits_remaining())
        self.assertEqual(700, self.org._calculate_credits_used())

        # now allocate across our remaining topups
        self.assertTrue(self.org.allocate_credits(self.admin, sub_org, 1200))
        self.assertEqual(1900, sub_org.get_credits_remaining())
        self.assertEqual(1900, self.org.get_credits_used())
        self.assertEqual(100, self.org.get_credits_remaining())

        # now clear our cache, we ought to have proper amount still
        self.org._calculate_credit_caches()
        sub_org._calculate_credit_caches()

        self.assertEqual(1900, sub_org.get_credits_remaining())
        self.assertEqual(100, self.org.get_credits_remaining())

        # this creates two more debits, for a total of three
        debits = Debit.objects.filter(topup__org=self.org).order_by('id')
        self.assertEqual(3, len(debits))

        # the last two debits should expire at same time as topup they were funded by
        self.assertEqual(first_topup.expires_on, debits[1].topup.expires_on)
        self.assertEqual(second_topup.expires_on, debits[2].topup.expires_on)

        # allocate the exact number of credits remaining
        self.org.allocate_credits(self.admin, sub_org, 100)
        self.assertEqual(2000, sub_org.get_credits_remaining())
        self.assertEqual(0, self.org.get_credits_remaining())

    def test_sub_org_ui(self):

        self.login(self.admin)

        settings.BRANDING[settings.DEFAULT_BRAND]['tiers'] = dict(multi_org=1000000)

        # set our org on the session
        session = self.client.session
        session['org_id'] = self.org.id
        session.save()

        response = self.client.get(reverse('orgs.org_home'))
        self.assertNotContains(response, 'Manage Organizations')

        # attempting to manage orgs should redirect
        response = self.client.get(reverse('orgs.org_sub_orgs'))
        self.assertRedirect(response, reverse('orgs.org_home'))

        # creating a new sub org should also redirect
        response = self.client.get(reverse('orgs.org_create_sub_org'))
        self.assertRedirect(response, reverse('orgs.org_home'))

        # make sure posting is gated too
        new_org = dict(name='Sub Org', timezone=self.org.timezone, date_format=self.org.date_format)
        response = self.client.post(reverse('orgs.org_create_sub_org'), new_org)
        self.assertRedirect(response, reverse('orgs.org_home'))

        # same thing with trying to transfer credits
        response = self.client.get(reverse('orgs.org_transfer_credits'))
        self.assertRedirect(response, reverse('orgs.org_home'))

        # cant manage users either
        response = self.client.get(reverse('orgs.org_manage_accounts_sub_org'))
        self.assertRedirect(response, reverse('orgs.org_home'))

        # zero out our tier
        settings.BRANDING[settings.DEFAULT_BRAND]['tiers'] = dict(multi_org=0)
        self.assertTrue(self.org.is_multi_org_tier())
        response = self.client.get(reverse('orgs.org_home'))
        self.assertContains(response, 'Manage Organizations')

        # now we can manage our orgs
        response = self.client.get(reverse('orgs.org_sub_orgs'))
        self.assertEqual(200, response.status_code)
        self.assertContains(response, 'Organizations')

        # add a sub org
        response = self.client.post(reverse('orgs.org_create_sub_org'), new_org)
        self.assertRedirect(response, reverse('orgs.org_sub_orgs'))
        sub_org = Org.objects.filter(name='Sub Org').first()
        self.assertIsNotNone(sub_org)
        self.assertIn(self.admin, sub_org.administrators.all())

        # load the transfer credit page
        response = self.client.get(reverse('orgs.org_transfer_credits'))
        self.assertEqual(200, response.status_code)

        # try to transfer more than we have
        post_data = dict(from_org=self.org.id, to_org=sub_org.id, amount=1500)
        response = self.client.post(reverse('orgs.org_transfer_credits'), post_data)
        self.assertContains(response, "Pick a different organization to transfer from")

        # now transfer some creditos
        post_data = dict(from_org=self.org.id, to_org=sub_org.id, amount=600)
        response = self.client.post(reverse('orgs.org_transfer_credits'), post_data)

        self.assertEqual(400, self.org.get_credits_remaining())
        self.assertEqual(600, sub_org.get_credits_remaining())

        # we can reach the manage accounts page too now
        response = self.client.get('%s?org=%d' % (reverse('orgs.org_manage_accounts_sub_org'), sub_org.id))
        self.assertEqual(200, response.status_code)

        # edit our sub org's name
        new_org['name'] = 'New Sub Org Name'
        new_org['slug'] = 'new-sub-org-name'
        response = self.client.post('%s?org=%s' % (reverse('orgs.org_edit_sub_org'), sub_org.pk), new_org)
        self.assertIsNotNone(Org.objects.filter(name='New Sub Org Name').first())

        # now we should see new topups on our sub org
        session['org_id'] = sub_org.id
        session.save()

        response = self.client.get(reverse('orgs.topup_list'))
        self.assertContains(response, '600 Credits')


class AnonOrgTest(TembaTest):
    """
    Tests the case where our organization is marked as anonymous, that is the phone numbers are masked
    for users.
    """

    def setUp(self):
        super(AnonOrgTest, self).setUp()

        self.org.is_anon = True
        self.org.save()

    def test_contacts(self):
        # are there real phone numbers on the contact list page?
        contact = self.create_contact(None, "+250788123123")
        self.login(self.admin)

        masked = "%010d" % contact.pk

        response = self.client.get(reverse('contacts.contact_list'))

        # phone not in the list
        self.assertNotContains(response, "788 123 123")

        # but the id is
        self.assertContains(response, masked)

        # can't search for it
        response = self.client.get(reverse('contacts.contact_list') + "?search=788")

        # can't look for 788 as that is in the search box..
        self.assertNotContains(response, "123123")

        # create a flow
        flow = self.create_flow()

        # start the contact down it
        flow.start([], [contact])

        # should have one SMS
        self.assertEquals(1, Msg.objects.all().count())

        # shouldn't show the number on the outgoing page
        response = self.client.get(reverse('msgs.msg_outbox'))

        self.assertNotContains(response, "788 123 123")

        # create an incoming SMS, check our flow page
        Msg.create_incoming(self.channel, contact.get_urn().urn, "Blue")
        response = self.client.get(reverse('msgs.msg_flow'))
        self.assertNotContains(response, "788 123 123")
        self.assertContains(response, masked)

        # send another, this will be in our inbox this time
        Msg.create_incoming(self.channel, contact.get_urn().urn, "Where's the beef?")
        response = self.client.get(reverse('msgs.msg_flow'))
        self.assertNotContains(response, "788 123 123")
        self.assertContains(response, masked)

        # contact detail page
        response = self.client.get(reverse('contacts.contact_read', args=[contact.uuid]))
        self.assertNotContains(response, "788 123 123")
        self.assertContains(response, masked)


class OrgCRUDLTest(TembaTest):

    def test_org_grant(self):
        grant_url = reverse('orgs.org_grant')
        response = self.client.get(grant_url)
        self.assertRedirect(response, '/users/login/')

        self.user = self.create_user(username="tito")

        self.login(self.user)
        response = self.client.get(grant_url)
        self.assertRedirect(response, '/users/login/')

        granters = Group.objects.get(name='Granters')
        self.user.groups.add(granters)

        response = self.client.get(grant_url)
        self.assertEquals(200, response.status_code)

        # fill out the form
        post_data = dict(email='john@carmack.com', first_name="John", last_name="Carmack",
                         name="Oculus", timezone="Africa/Kigali", credits="100000", password='dukenukem')
        response = self.client.post(grant_url, post_data, follow=True)

        self.assertContains(response, "created")

        org = Org.objects.get(name="Oculus")
        self.assertEquals(100000, org.get_credits_remaining())

        # check user exists and is admin
        User.objects.get(username="john@carmack.com")
        self.assertTrue(org.administrators.filter(username="john@carmack.com"))
        self.assertTrue(org.administrators.filter(username="tito"))

        # try a new org with a user that already exists instead
        del post_data['password']
        post_data['name'] = "id Software"

        response = self.client.post(grant_url, post_data, follow=True)

        self.assertContains(response, "created")

        org = Org.objects.get(name="id Software")
        self.assertEquals(100000, org.get_credits_remaining())

        self.assertTrue(org.administrators.filter(username="john@carmack.com"))
        self.assertTrue(org.administrators.filter(username="tito"))

    @patch("temba.orgs.views.OrgCRUDL.Signup.pre_process")
    def test_new_signup_with_user_logged_in(self, mock_pre_process):
        mock_pre_process.return_value = None
        signup_url = reverse('orgs.org_signup')
        self.user = self.create_user(username="tito")

        self.login(self.user)

        response = self.client.get(signup_url)
        self.assertEqual(response.status_code, 200)

        post_data = dict(first_name="Kellan", last_name="Alexander", email="kellan@example.com",
                         password="HeyThere", name="AlexCom", timezone="Africa/Kigali")

        response = self.client.post(signup_url, post_data)
        self.assertEqual(response.status_code, 302)

        # should have a new user
        user = User.objects.get(username="kellan@example.com")
        self.assertEqual(user.first_name, "Kellan")
        self.assertEqual(user.last_name, "Alexander")
        self.assertEqual(user.email, "kellan@example.com")
        self.assertTrue(user.check_password("HeyThere"))
        self.assertTrue(user.api_token)  # should be able to generate an API token

        # should have a new org
        org = Org.objects.get(name="AlexCom")
        self.assertEqual(org.timezone, pytz.timezone("Africa/Kigali"))

        # of which our user is an administrator
        self.assertTrue(org.get_org_admins().filter(pk=user.pk))

        # not the logged in user at the signup time
        self.assertFalse(org.get_org_admins().filter(pk=self.user.pk))

    def test_org_signup(self):
        signup_url = reverse('orgs.org_signup')
        response = self.client.get(signup_url)
        self.assertEqual(response.status_code, 200)
        self.assertIn('name', response.context['form'].fields)

        # submit with missing fields
        response = self.client.post(signup_url, {})
        self.assertFormError(response, 'form', 'name', "This field is required.")
        self.assertFormError(response, 'form', 'first_name', "This field is required.")
        self.assertFormError(response, 'form', 'last_name', "This field is required.")
        self.assertFormError(response, 'form', 'email', "This field is required.")
        self.assertFormError(response, 'form', 'password', "This field is required.")
        self.assertFormError(response, 'form', 'timezone', "This field is required.")

        # submit with invalid password and email
        post_data = dict(first_name="Eugene", last_name="Rwagasore", email="bad_email",
                         password="badpass", name="Your Face", timezone="Africa/Kigali")
        response = self.client.post(signup_url, post_data)
        self.assertFormError(response, 'form', 'email', "Enter a valid email address.")
        self.assertFormError(response, 'form', 'password', "Passwords must contain at least 8 letters.")

        # submit with valid data (long email)
        post_data = dict(first_name="Eugene", last_name="Rwagasore", email="myal12345678901234567890@relieves.org",
                         password="HelloWorld1", name="Relieves World", timezone="Africa/Kigali")
        response = self.client.post(signup_url, post_data)
        self.assertEqual(response.status_code, 302)

        # should have a new user
        user = User.objects.get(username="myal12345678901234567890@relieves.org")
        self.assertEqual(user.first_name, "Eugene")
        self.assertEqual(user.last_name, "Rwagasore")
        self.assertEqual(user.email, "myal12345678901234567890@relieves.org")
        self.assertTrue(user.check_password("HelloWorld1"))
        self.assertTrue(user.api_token)  # should be able to generate an API token

        # should have a new org
        org = Org.objects.get(name="Relieves World")
        self.assertEqual(org.timezone, pytz.timezone("Africa/Kigali"))
        self.assertEqual(str(org), "Relieves World")
        self.assertEqual(org.slug, "relieves-world")

        # of which our user is an administrator
        self.assertTrue(org.get_org_admins().filter(pk=user.pk))

        # org should have 1000 credits
        self.assertEqual(org.get_credits_remaining(), 1000)

        # from a single welcome topup
        topup = TopUp.objects.get(org=org)
        self.assertEqual(topup.credits, 1000)
        self.assertEqual(topup.price, 0)

        # fake session set_org to make the test work
        user.set_org(org)

        # should now be able to go to channels page
        response = self.client.get(reverse('channels.channel_claim'))
        self.assertEquals(200, response.status_code)

        # check that we have all the tabs
        self.assertContains(response, reverse('msgs.msg_inbox'))
        self.assertContains(response, reverse('flows.flow_list'))
        self.assertContains(response, reverse('contacts.contact_list'))
        self.assertContains(response, reverse('channels.channel_list'))
        self.assertContains(response, reverse('orgs.org_home'))

        post_data['name'] = "Relieves World Rwanda"
        response = self.client.post(signup_url, post_data)
        self.assertTrue('email' in response.context['form'].errors)

        # if we hit /login we'll be taken back to the channel page
        response = self.client.get(reverse('users.user_check_login'))
        self.assertRedirect(response, reverse('orgs.org_choose'))

        # but if we log out, same thing takes us to the login page
        self.client.logout()

        response = self.client.get(reverse('users.user_check_login'))
        self.assertRedirect(response, reverse('users.user_login'))

        # try going to the org home page, no dice
        response = self.client.get(reverse('orgs.org_home'))
        self.assertRedirect(response, reverse('users.user_login'))

        # log in as the user
        self.client.login(username="myal12345678901234567890@relieves.org", password="HelloWorld1")
        response = self.client.get(reverse('orgs.org_home'))

        self.assertEquals(200, response.status_code)

        # try setting our webhook and subscribe to one of the events
        response = self.client.post(reverse('orgs.org_webhook'), dict(webhook='http://fake.com/webhook.php', mt_sms=1))
        self.assertRedirect(response, reverse('orgs.org_home'))

        org = Org.objects.get(name="Relieves World")
        self.assertEquals("http://fake.com/webhook.php", org.get_webhook_url())
        self.assertTrue(org.is_notified_of_mt_sms())
        self.assertFalse(org.is_notified_of_mo_sms())
        self.assertFalse(org.is_notified_of_mt_call())
        self.assertFalse(org.is_notified_of_mo_call())
        self.assertFalse(org.is_notified_of_alarms())

        # try changing our username, wrong password
        post_data = dict(email='myal@wr.org', current_password='HelloWorld')
        response = self.client.post(reverse('orgs.user_edit'), post_data)
        self.assertEquals(200, response.status_code)
        self.assertTrue('current_password' in response.context['form'].errors)

        # bad new password
        post_data = dict(email='myal@wr.org', current_password='HelloWorld1', new_password='passwor')
        response = self.client.post(reverse('orgs.user_edit'), post_data)
        self.assertEquals(200, response.status_code)
        self.assertTrue('new_password' in response.context['form'].errors)

        User.objects.create(username='bill@msn.com', email='bill@msn.com')

        # dupe user
        post_data = dict(email='bill@msn.com', current_password='HelloWorld1')
        response = self.client.post(reverse('orgs.user_edit'), post_data)
        self.assertEquals(200, response.status_code)
        self.assertTrue('email' in response.context['form'].errors)

        post_data = dict(email='myal@wr.org', first_name="Myal", last_name="Greene", language="en-us", current_password='HelloWorld1')
        response = self.client.post(reverse('orgs.user_edit'), post_data)
        self.assertRedirect(response, reverse('orgs.org_home'))

        self.assertTrue(User.objects.get(username='myal@wr.org'))
        self.assertTrue(User.objects.get(email='myal@wr.org'))
        self.assertFalse(User.objects.filter(username='myal@relieves.org'))
        self.assertFalse(User.objects.filter(email='myal@relieves.org'))

        post_data['current_password'] = 'HelloWorld1'
        post_data['new_password'] = 'Password123'
        response = self.client.post(reverse('orgs.user_edit'), post_data)
        self.assertRedirect(response, reverse('orgs.org_home'))

        user = User.objects.get(username='myal@wr.org')
        self.assertTrue(user.check_password('Password123'))

    def test_org_timezone(self):
        self.assertEqual(self.org.timezone, pytz.timezone('Africa/Kigali'))

        Msg.create_incoming(self.channel, "tel:250788382382", "My name is Frank")

        self.login(self.admin)
        response = self.client.get(reverse('msgs.msg_inbox'), follow=True)

        # Check the message datetime
        created_on = response.context['object_list'][0].created_on.astimezone(self.org.timezone)
        self.assertIn(created_on.strftime("%I:%M %p").lower().lstrip('0'), response.content)

        # change the org timezone to "Africa/Nairobi"
        self.org.timezone = pytz.timezone('Africa/Nairobi')
        self.org.save()

        response = self.client.get(reverse('msgs.msg_inbox'), follow=True)

        # checkout the message should have the datetime changed by timezone
        created_on = response.context['object_list'][0].created_on.astimezone(self.org.timezone)
        self.assertIn(created_on.strftime("%I:%M %p").lower().lstrip('0'), response.content)

    def test_urn_schemes(self):
        # remove existing channels
        Channel.objects.all().update(is_active=False, org=None)

        self.assertEqual(set(), self.org.get_schemes(Channel.ROLE_SEND))
        self.assertEqual(set(), self.org.get_schemes(Channel.ROLE_RECEIVE))

        # add a receive only tel channel
        Channel.create(self.org, self.user, 'RW', Channel.TYPE_TWILIO, "Nexmo", "0785551212", role="R", secret="45678", gcm_id="123")

        self.org = Org.objects.get(pk=self.org.pk)
        self.assertEqual(set(), self.org.get_schemes(Channel.ROLE_SEND))
        self.assertEqual({TEL_SCHEME}, self.org.get_schemes(Channel.ROLE_RECEIVE))

        # add a send/receive tel channel
        Channel.create(self.org, self.user, 'RW', Channel.TYPE_TWILIO, "Twilio", "0785553434", role="SR", secret="56789", gcm_id="456")
        self.org = Org.objects.get(pk=self.org.id)
        self.assertEqual({TEL_SCHEME}, self.org.get_schemes(Channel.ROLE_SEND))
        self.assertEqual({TEL_SCHEME}, self.org.get_schemes(Channel.ROLE_RECEIVE))

        # add a twitter channel
        Channel.create(self.org, self.user, None, Channel.TYPE_TWITTER, "Twitter")
        self.org = Org.objects.get(pk=self.org.id)
        self.assertEqual({TEL_SCHEME, TWITTER_SCHEME}, self.org.get_schemes(Channel.ROLE_SEND))
        self.assertEqual({TEL_SCHEME, TWITTER_SCHEME}, self.org.get_schemes(Channel.ROLE_RECEIVE))

    def test_login_case_not_sensitive(self):
        login_url = reverse('users.user_login')

        User.objects.create_superuser("superuser", "superuser@group.com", "superuser")

        response = self.client.post(login_url, dict(username="superuser", password="superuser"))
        self.assertEquals(response.status_code, 302)

        response = self.client.post(login_url, dict(username="superuser", password="superuser"), follow=True)
        self.assertEquals(response.request['PATH_INFO'], reverse('orgs.org_manage'))

        response = self.client.post(login_url, dict(username="SUPeruser", password="superuser"))
        self.assertEquals(response.status_code, 302)

        response = self.client.post(login_url, dict(username="SUPeruser", password="superuser"), follow=True)
        self.assertEquals(response.request['PATH_INFO'], reverse('orgs.org_manage'))

        User.objects.create_superuser("withCAPS", "with_caps@group.com", "thePASSWORD")

        response = self.client.post(login_url, dict(username="withcaps", password="thePASSWORD"))
        self.assertEquals(response.status_code, 302)

        response = self.client.post(login_url, dict(username="withcaps", password="thePASSWORD"), follow=True)
        self.assertEquals(response.request['PATH_INFO'], reverse('orgs.org_manage'))

        # passwords stay case sensitive
        response = self.client.post(login_url, dict(username="withcaps", password="thepassword"), follow=True)
        self.assertTrue('form' in response.context)
        self.assertTrue(response.context['form'].errors)

    def test_org_service(self):
        # create a customer service user
        self.csrep = self.create_user("csrep")
        self.csrep.groups.add(Group.objects.get(name="Customer Support"))
        self.csrep.is_staff = True
        self.csrep.save()

        service_url = reverse('orgs.org_service')

        # without logging in, try to service our main org
        response = self.client.post(service_url, dict(organization=self.org.id))
        self.assertRedirect(response, '/users/login/')

        # try logging in with a normal user
        self.login(self.admin)

        # same thing, no permission
        response = self.client.post(service_url, dict(organization=self.org.id))
        self.assertRedirect(response, '/users/login/')

        # ok, log in as our cs rep
        self.login(self.csrep)

        # then service our org
        response = self.client.post(service_url, dict(organization=self.org.id))
        self.assertRedirect(response, '/msg/inbox/')

        # create a new contact
        response = self.client.post(reverse('contacts.contact_create'), data=dict(name='Ben Haggerty',
                                                                                  urn__tel__0='0788123123'))
        self.assertNoFormErrors(response)

        # make sure that contact's created on is our cs rep
        contact = Contact.objects.get(urns__path='+250788123123', org=self.org)
        self.assertEquals(self.csrep, contact.created_by)

        # make sure we can manage topups as well
        TopUp.objects.create(org=self.org, price=100, credits=1000, expires_on=timezone.now() + timedelta(days=30),
                             created_by=self.admin, modified_by=self.admin)

        response = self.client.get(reverse('orgs.topup_manage') + "?org=%d" % self.org.id)

        # i'd buy that for a dollar!
        self.assertContains(response, '$1.00')
        self.assertNotRedirect(response, '/users/login/')

        # ok, now end our session
        response = self.client.post(service_url, dict())
        self.assertRedirect(response, '/org/manage/')

        # can no longer go to inbox, asked to log in
        response = self.client.get(reverse('msgs.msg_inbox'))
        self.assertRedirect(response, '/users/login/')


class LanguageTest(TembaTest):

    def test_languages(self):
        url = reverse('orgs.org_languages')

        self.login(self.admin)

        # update our org with some language settings
        response = self.client.post(url, dict(primary_lang='fre', languages='hat,arc'))
        self.assertEqual(response.status_code, 302)
        self.org.refresh_from_db()

        self.assertEqual(self.org.primary_language.name, 'French')
        self.assertIsNotNone(self.org.languages.filter(name='French'))

        # everything after the paren should be stripped for aramaic
        self.assertIsNotNone(self.org.languages.filter(name='Official Aramaic'))

        # everything after the semi should be stripped for haitian
        self.assertIsNotNone(self.org.languages.filter(name='Haitian'))

        # check that the last load shows our new languages
        response = self.client.get(url)
        self.assertEqual(response.context['languages'], 'Haitian and Official Aramaic')
        self.assertContains(response, 'fre')
        self.assertContains(response, 'hat,arc')

        # three translation languages
        self.client.post(url, dict(primary_lang='fre', languages='hat,arc,spa'))
        response = self.client.get(reverse('orgs.org_languages'))
        self.assertEqual(response.context['languages'], 'Haitian, Official Aramaic and Spanish')

        # one translation language
        self.client.post(url, dict(primary_lang='fre', languages='hat'))
        response = self.client.get(reverse('orgs.org_languages'))
        self.assertEqual(response.context['languages'], 'Haitian')

        # remove all languages
        self.client.post(url, dict())
        self.org.refresh_from_db()
        self.assertIsNone(self.org.primary_language)
        self.assertFalse(self.org.languages.all())

        # search languages
        response = self.client.get('%s?search=fre' % url)
        results = response.json()['results']
        self.assertEqual(len(results), 4)

        # initial should do a match on code only
        response = self.client.get('%s?initial=fre' % url)
        results = response.json()['results']
        self.assertEqual(len(results), 1)

    def test_language_codes(self):
        self.assertEquals('French', languages.get_language_name('fre'))
        self.assertEquals('Creoles and pidgins, English based', languages.get_language_name('cpe'))

        # should strip off anything after an open paren or semicolon
        self.assertEquals('Official Aramaic', languages.get_language_name('arc'))
        self.assertEquals('Haitian', languages.get_language_name('hat'))

        # check that search returns results and in the proper order
        matches = languages.search_language_names('Fre')
        self.assertEquals(4, len(matches))
        self.assertEquals('Creoles and pidgins, French-based', matches[0]['text'])
        self.assertEquals('French', matches[1]['text'])
        self.assertEquals('French, Middle (ca.1400-1600)', matches[2]['text'])
        self.assertEquals('French, Old (842-ca.1400)', matches[3]['text'])

        # try a language that doesn't exist
        self.assertEquals(None, languages.get_language_name('klingon'))

    def test_get_localized_text(self):
        text_translations = dict(eng="Hello", esp="Hola")

        # null case
        self.assertEqual(Language.get_localized_text(None, None, "Hi"), "Hi")

        # simple dictionary case
        self.assertEqual(Language.get_localized_text(text_translations, ['eng'], "Hi"), "Hello")

        # missing language case
        self.assertEqual(Language.get_localized_text(text_translations, ['fre'], "Hi"), "Hi")

        # secondary option
        self.assertEqual(Language.get_localized_text(text_translations, ['fre', 'esp'], "Hi"), "Hola")


class BulkExportTest(TembaTest):

    def test_get_dependencies(self):

        # import a flow that triggers another flow
        contact1 = self.create_contact("Marshawn", "+14255551212")
        substitutions = dict(contact_id=contact1.id)
        flow = self.get_flow('triggered', substitutions)

        # read in the old version 8 raw json
        old_json = json.loads(self.get_import_json('triggered', substitutions))
        old_actions = old_json['flows'][1]['action_sets'][0]['actions']

        # splice our actionset with old bits
        actionset = flow.action_sets.all()[0]
        actionset.actions = json.dumps(old_actions)
        actionset.save()

        # fake our version number back to 8
        flow.version_number = 8
        flow.save()

        # now make sure a call to get dependencies succeeds and shows our flow
        triggeree = Flow.objects.filter(name='Triggeree').first()
        self.assertIn(triggeree, flow.get_dependencies()['flows'])

    def test_trigger_flow(self):
        self.import_file('triggered_flow')

        flow = Flow.objects.filter(name='Trigger a Flow', org=self.org).first()
        definition = flow.as_json()
        actions = definition[Flow.ACTION_SETS][0]['actions']
        self.assertEquals(1, len(actions))
        self.assertEquals('Triggered Flow', actions[0]['flow']['name'])

    def test_trigger_dependency(self):
        # tests the case of us doing an export of only a single flow (despite dependencies) and making sure we
        # don't include the triggers of our dependent flows (which weren't exported)
        self.import_file('parent_child_trigger')

        parent = Flow.objects.filter(name='Parent Flow').first()

        self.login(self.admin)

        # export only the parent
        post_data = dict(flows=[parent.pk], campaigns=[])
        response = self.client.post(reverse('orgs.org_export'), post_data)

        exported = response.json()

        # shouldn't have any triggers
        self.assertFalse(exported['triggers'])

    def test_subflow_dependencies(self):
        self.import_file('subflow')

        parent = Flow.objects.filter(name='Parent Flow').first()
        child = Flow.objects.filter(name='Child Flow').first()
        self.assertIn(child, parent.get_dependencies()['flows'])

        self.login(self.admin)
        response = self.client.get(reverse('orgs.org_export'))

        from bs4 import BeautifulSoup
        soup = BeautifulSoup(response.content)
        group = str(soup.findAll("div", {"class": "exportables bucket"})[0])

        self.assertIn('Parent Flow', group)
        self.assertIn('Child Flow', group)

    def test_flow_export_dynamic_group(self):
        flow = self.get_flow('favorites')

        # get one of our flow actionsets, change it to an AddToGroupAction
        actionset = ActionSet.objects.filter(flow=flow).order_by('y').first()

        # replace the actions
        from temba.flows.models import AddToGroupAction
        actionset.set_actions_dict([AddToGroupAction([dict(uuid='123', name="Other Group"), '@contact.name']).as_json()])
        actionset.save()

        # now let's export!
        self.login(self.admin)
        post_data = dict(flows=[flow.pk], campaigns=[])
        response = self.client.post(reverse('orgs.org_export'), post_data)
        exported = response.json()

        # try to import the flow
        flow.delete()
        response.json()
        Flow.import_flows(exported, self.org, self.admin)

        # make sure the created flow has the same action set
        flow = Flow.objects.filter(name="%s" % flow.name).first()
        actionset = ActionSet.objects.filter(flow=flow).order_by('y').first()
        self.assertTrue('@contact.name' in actionset.get_actions()[0].groups)

    def test_missing_flows_on_import(self):
        # import a flow that starts a missing flow
        self.import_file('start_missing_flow')

        # the flow that kicks off our missing flow
        flow = Flow.objects.get(name='Start Missing Flow')

        # make sure our missing flow is indeed not there
        self.assertIsNone(Flow.objects.filter(name='Missing Flow').first())

        # these two actionsets only have a single action that starts the missing flow
        # therefore they should not be created on import
        self.assertIsNone(ActionSet.objects.filter(flow=flow, y=160, x=90).first())
        self.assertIsNone(ActionSet.objects.filter(flow=flow, y=233, x=395).first())

        # should have this actionset, but only one action now since one was removed
        other_actionset = ActionSet.objects.filter(flow=flow, y=145, x=731).first()
        self.assertEquals(1, len(other_actionset.get_actions()))

        # now make sure it does the same thing from an actionset
        self.import_file('start_missing_flow_from_actionset')
        self.assertIsNotNone(Flow.objects.filter(name='Start Missing Flow').first())
        self.assertIsNone(Flow.objects.filter(name='Missing Flow').first())

    def test_import(self):

        self.login(self.admin)

        # try importing without having purchased credits
        settings.BRANDING[settings.DEFAULT_BRAND]['tiers'] = dict(import_flows=1, multi_user=100000, multi_org=1000000)
        post_data = dict(import_file=open('%s/test_flows/new_mother.json' % settings.MEDIA_ROOT, 'rb'))
        response = self.client.post(reverse('orgs.org_import'), post_data)
        self.assertEquals(response.context['form'].errors['import_file'][0], 'Sorry, import is a premium feature')

        # now purchase some credits and try again
        TopUp.objects.create(org=self.org, price=1, credits=10000,
                             expires_on=timezone.now() + timedelta(days=30),
                             created_by=self.admin, modified_by=self.admin)

        # force our cache to reload
        self.org.get_credits_total(force_dirty=True)
        self.org.update_caches(OrgEvent.topup_updated, None)
        self.assertTrue(self.org.get_purchased_credits() > 0)

        # now try again with purchased credits, but our file is too old
        post_data = dict(import_file=open('%s/test_flows/too_old.json' % settings.MEDIA_ROOT, 'rb'))
        response = self.client.post(reverse('orgs.org_import'), post_data)
        self.assertEquals(response.context['form'].errors['import_file'][0], 'This file is no longer valid. Please export a new version and try again.')

        # simulate an unexpected exception during import
        with patch('temba.triggers.models.Trigger.import_triggers') as validate:
            validate.side_effect = Exception('Unexpected Error')
            post_data = dict(import_file=open('%s/test_flows/new_mother.json' % settings.MEDIA_ROOT, 'rb'))
            response = self.client.post(reverse('orgs.org_import'), post_data)
            self.assertEquals(response.context['form'].errors['import_file'][0], 'Sorry, your import file is invalid.')

            # trigger import failed, new flows that were added should get rolled back
            self.assertIsNone(Flow.objects.filter(org=self.org, name='New Mother').first())

    def test_import_campaign_with_translations(self):

        # import all our bits
        self.import_file('campaign_import_with_translations')

        campaign = Campaign.objects.all().first()
        event = campaign.events.all().first()

        action_set = event.flow.action_sets.order_by('-y').first()
        actions = action_set.get_actions_dict()
        action_msg = actions[0]['msg']

        event_msg = json.loads(event.message)

        self.assertEquals(event_msg['swa'], 'hello')
        self.assertEquals(event_msg['eng'], 'Hey')

        self.assertEquals(action_msg['swa'], 'hello')
        self.assertEquals(action_msg['eng'], 'Hey')

    def test_export_import(self):

        def assert_object_counts():
            self.assertEquals(8, Flow.objects.filter(org=self.org, is_active=True, is_archived=False, flow_type='F').count())
            self.assertEquals(2, Flow.objects.filter(org=self.org, is_active=True, is_archived=False, flow_type='M').count())
            self.assertEquals(1, Campaign.objects.filter(org=self.org, is_archived=False).count())
            self.assertEquals(4, CampaignEvent.objects.filter(campaign__org=self.org, event_type='F').count())
            self.assertEquals(2, CampaignEvent.objects.filter(campaign__org=self.org, event_type='M').count())
            self.assertEquals(2, Trigger.objects.filter(org=self.org, trigger_type='K', is_archived=False).count())
            self.assertEquals(1, Trigger.objects.filter(org=self.org, trigger_type='C', is_archived=False).count())
            self.assertEquals(1, Trigger.objects.filter(org=self.org, trigger_type='M', is_archived=False).count())
            self.assertEquals(3, ContactGroup.user_groups.filter(org=self.org).count())
            self.assertEquals(1, Label.label_objects.filter(org=self.org).count())

        # import all our bits
        self.import_file('the_clinic')

        # check that the right number of objects successfully imported for our app
        assert_object_counts()

        # let's update some stuff
        confirm_appointment = Flow.objects.get(name='Confirm Appointment')
        confirm_appointment.expires_after_minutes = 60
        confirm_appointment.save()

        action_set = confirm_appointment.action_sets.order_by('-y').first()
        actions = action_set.get_actions_dict()
        actions[0]['msg']['base'] = 'Thanks for nothing'
        action_set.set_actions_dict(actions)
        action_set.save()

        trigger = Trigger.objects.filter(keyword='patient').first()
        trigger.flow = confirm_appointment
        trigger.save()

        message_flow = Flow.objects.filter(flow_type='M').order_by('pk').first()
        action_set = message_flow.action_sets.order_by('-y').first()
        actions = action_set.get_actions_dict()
        self.assertEquals("Hi there, just a quick reminder that you have an appointment at The Clinic at @contact.next_appointment. If you can't make it please call 1-888-THE-CLINIC.", actions[0]['msg']['base'])
        actions[0]['msg'] = 'No reminders for you!'
        action_set.set_actions_dict(actions)
        action_set.save()

        # now reimport
        self.import_file('the_clinic')

        # our flow should get reset from the import
        confirm_appointment = Flow.objects.get(pk=confirm_appointment.pk)
        action_set = confirm_appointment.action_sets.order_by('-y').first()
        actions = action_set.get_actions_dict()
        self.assertEquals("Thanks, your appointment at The Clinic has been confirmed for @contact.next_appointment. See you then!", actions[0]['msg']['base'])

        # same with our trigger
        trigger = Trigger.objects.filter(keyword='patient').first()
        self.assertEquals(Flow.objects.filter(name='Register Patient').first(), trigger.flow)

        # our old campaign message flow should be inactive now
        self.assertTrue(Flow.objects.filter(pk=message_flow.pk, is_active=False))

        # find our new message flow, and see that the original message is there
        message_flow = Flow.objects.filter(flow_type='M', is_active=True).order_by('pk').first()
        action_set = Flow.objects.get(pk=message_flow.pk).action_sets.order_by('-y').first()
        actions = action_set.get_actions_dict()
        self.assertEquals("Hi there, just a quick reminder that you have an appointment at The Clinic at @contact.next_appointment. If you can't make it please call 1-888-THE-CLINIC.", actions[0]['msg']['base'])

        # and we should have the same number of items as after the first import
        assert_object_counts()

        # see that everything shows up properly on our export page
        self.login(self.admin)
        response = self.client.get(reverse('orgs.org_export'))
        self.assertContains(response, 'Register Patient')
        self.assertContains(response, 'Catch All')
        self.assertContains(response, 'Missed Call')
        self.assertContains(response, 'Start Notifications')
        self.assertContains(response, 'Stop Notifications')
        self.assertContains(response, 'Confirm Appointment')
        self.assertContains(response, 'Appointment Followup')

        # our campaign
        self.assertContains(response, 'Appointment Schedule')

        # now let's export!
        post_data = dict(flows=[f.pk for f in Flow.objects.filter(flow_type='F')],
                         campaigns=[c.pk for c in Campaign.objects.all()])

        response = self.client.post(reverse('orgs.org_export'), post_data)
        exported = response.json()
        self.assertEquals(CURRENT_EXPORT_VERSION, exported.get('version', 0))
        self.assertEquals('https://app.rapidpro.io', exported.get('site', None))

        self.assertEquals(8, len(exported.get('flows', [])))
        self.assertEquals(4, len(exported.get('triggers', [])))
        self.assertEquals(1, len(exported.get('campaigns', [])))

        # finally let's try importing our exported file
        self.org.import_app(exported, self.admin, site='http://app.rapidpro.io')
        assert_object_counts()

        # let's rename a flow and import our export again
        flow = Flow.objects.get(name='Confirm Appointment')
        flow.name = "A new flow"
        flow.save()

        campaign = Campaign.objects.all().first()
        campaign.name = "A new campagin"
        campaign.save()

        group = ContactGroup.user_groups.filter(name='Pending Appointments').first()
        group.name = "A new group"
        group.save()

        # it should fall back on ids and not create new objects even though the names changed
        self.org.import_app(exported, self.admin, site='http://app.rapidpro.io')
        assert_object_counts()

        # and our objets should have the same names as before
        self.assertEquals('Confirm Appointment', Flow.objects.get(pk=flow.pk).name)
        self.assertEquals('Appointment Schedule', Campaign.objects.all().first().name)
        self.assertEquals('Pending Appointments', ContactGroup.user_groups.get(pk=group.pk).name)

        # let's rename our objects again
        flow.name = "A new name"
        flow.save()

        campaign.name = "A new campagin"
        campaign.save()

        group.name = "A new group"
        group.save()

        # now import the same import but pretend its from a different site
        self.org.import_app(exported, self.admin, site='http://temba.io')

        # the newly named objects won't get updated in this case and we'll create new ones instead
        self.assertEquals(9, Flow.objects.filter(org=self.org, is_archived=False, flow_type='F').count())
        self.assertEquals(2, Campaign.objects.filter(org=self.org, is_archived=False).count())
        self.assertEquals(4, ContactGroup.user_groups.filter(org=self.org).count())

        # now archive a flow
        register = Flow.objects.filter(name='Register Patient').first()
        register.is_archived = True
        register.save()

        # default view shouldn't show archived flows
        response = self.client.get(reverse('orgs.org_export'))
        self.assertNotContains(response, 'Register Patient')

        # with the archived flag one, it should be there
        response = self.client.get("%s?archived=1" % reverse('orgs.org_export'))
        self.assertContains(response, 'Register Patient')

        # delete our flow, and reimport
        confirm_appointment.delete()
        self.org.import_app(exported, self.admin, site='https://app.rapidpro.io')

        # make sure we have the previously exported expiration
        confirm_appointment = Flow.objects.get(name='Confirm Appointment')
        self.assertEquals(60, confirm_appointment.expires_after_minutes)

        # now delete a flow
        register = Flow.objects.filter(name='Register Patient').first()
        register.is_active = False
        register.save()

        # default view shouldn't show deleted flows
        response = self.client.get(reverse('orgs.org_export'))
        self.assertNotContains(response, 'Register Patient')

        # even with the archived flag one deleted flows should not show up
        response = self.client.get("%s?archived=1" % reverse('orgs.org_export'))
        self.assertNotContains(response, 'Register Patient')


class CreditAlertTest(TembaTest):
    def test_check_org_credits(self):
        self.joe = self.create_contact("Joe Blow", "123")
        self.create_msg(contact=self.joe)
        with self.settings(HOSTNAME="rapidpro.io", SEND_EMAILS=True):
            with patch('temba.orgs.models.Org.get_credits_remaining') as mock_get_credits_remaining:
                mock_get_credits_remaining.return_value = -1

                # no alert yet
                self.assertFalse(CreditAlert.objects.all())

                CreditAlert.check_org_credits()

                # one alert created and sent
                self.assertEquals(1, CreditAlert.objects.filter(is_active=True, org=self.org,
                                                                alert_type=ORG_CREDIT_OVER).count())
                self.assertEquals(1, len(mail.outbox))

                # alert email is for out of credits type
                sent_email = mail.outbox[0]
                self.assertEqual(len(sent_email.to), 1)
                self.assertTrue('RapidPro account for Temba' in sent_email.body)
                self.assertTrue('is out of credit.' in sent_email.body)

                # no new alert if one is sent and no new email
                CreditAlert.check_org_credits()
                self.assertEquals(1, CreditAlert.objects.filter(is_active=True, org=self.org,
                                                                alert_type=ORG_CREDIT_OVER).count())
                self.assertEquals(1, len(mail.outbox))

                # reset alerts
                CreditAlert.reset_for_org(self.org)
                self.assertFalse(CreditAlert.objects.filter(org=self.org, is_active=True))

                # can resend a new alert
                CreditAlert.check_org_credits()
                self.assertEquals(1, CreditAlert.objects.filter(is_active=True, org=self.org,
                                                                alert_type=ORG_CREDIT_OVER).count())
                self.assertEquals(2, len(mail.outbox))

                mock_get_credits_remaining.return_value = 10

                with patch('temba.orgs.models.Org.has_low_credits') as mock_has_low_credits:
                    mock_has_low_credits.return_value = True

                    self.assertFalse(CreditAlert.objects.filter(org=self.org, alert_type=ORG_CREDIT_LOW))

                    CreditAlert.check_org_credits()

                    # low credit alert created and email sent
                    self.assertEquals(1, CreditAlert.objects.filter(is_active=True, org=self.org,
                                                                    alert_type=ORG_CREDIT_LOW).count())
                    self.assertEquals(3, len(mail.outbox))

                    # email sent
                    sent_email = mail.outbox[2]
                    self.assertEqual(len(sent_email.to), 1)
                    self.assertTrue('RapidPro account for Temba' in sent_email.body)
                    self.assertTrue('is running low on credits' in sent_email.body)

                    # no new alert if one is sent and no new email
                    CreditAlert.check_org_credits()
                    self.assertEquals(1, CreditAlert.objects.filter(is_active=True, org=self.org,
                                                                    alert_type=ORG_CREDIT_LOW).count())
                    self.assertEquals(3, len(mail.outbox))

                    # reset alerts
                    CreditAlert.reset_for_org(self.org)
                    self.assertFalse(CreditAlert.objects.filter(org=self.org, is_active=True))

                    # can resend a new alert
                    CreditAlert.check_org_credits()
                    self.assertEquals(1, CreditAlert.objects.filter(is_active=True, org=self.org,
                                                                    alert_type=ORG_CREDIT_LOW).count())
                    self.assertEquals(4, len(mail.outbox))

                    mock_has_low_credits.return_value = False

                    with patch('temba.orgs.models.Org.get_credits_expiring_soon') as mock_get_credits_exipiring_soon:
                        mock_get_credits_exipiring_soon.return_value = 0

                        self.assertFalse(CreditAlert.objects.filter(org=self.org, alert_type=ORG_CREDIT_EXPIRING))

                        CreditAlert.check_org_credits()

                        # no alert since no expiring credits
                        self.assertFalse(CreditAlert.objects.filter(org=self.org, alert_type=ORG_CREDIT_EXPIRING))

                        mock_get_credits_exipiring_soon.return_value = 200

                        CreditAlert.check_org_credits()

                        # expiring credit alert created and email sent
                        self.assertEquals(1, CreditAlert.objects.filter(is_active=True, org=self.org,
                                                                        alert_type=ORG_CREDIT_EXPIRING).count())
                        self.assertEquals(5, len(mail.outbox))

                        # email sent
                        sent_email = mail.outbox[4]
                        self.assertEqual(len(sent_email.to), 1)
                        self.assertTrue('RapidPro account for Temba' in sent_email.body)
                        self.assertTrue('expiring credits in less than one month.' in sent_email.body)

                        # no new alert if one is sent and no new email
                        CreditAlert.check_org_credits()
                        self.assertEquals(1, CreditAlert.objects.filter(is_active=True, org=self.org,
                                                                        alert_type=ORG_CREDIT_EXPIRING).count())
                        self.assertEquals(5, len(mail.outbox))

                        # reset alerts
                        CreditAlert.reset_for_org(self.org)
                        self.assertFalse(CreditAlert.objects.filter(org=self.org, is_active=True))

                        # can resend a new alert
                        CreditAlert.check_org_credits()
                        self.assertEquals(1, CreditAlert.objects.filter(is_active=True, org=self.org,
                                                                        alert_type=ORG_CREDIT_EXPIRING).count())
                        self.assertEquals(6, len(mail.outbox))


class UnreadCountTest(FlowFileTest):

    def test_unread_count_test(self):
        flow = self.get_flow('favorites')

        # create a trigger for 'favs'
        Trigger.objects.create(org=self.org, flow=flow, keyword='favs', created_by=self.admin, modified_by=self.admin)

        # start our flow by firing an incoming message
        contact = self.create_contact('Anakin Skywalker', '+12067791212')
        msg = self.create_msg(contact=contact, text="favs")

        # process it
        Msg.process_message(msg)

        # our flow unread count should have gone up
        self.assertEquals(1, flow.get_and_clear_unread_responses())

        # cleared by the first call
        self.assertEquals(0, flow.get_and_clear_unread_responses())

        # at this point our flow should have started.. go to our trigger list page to see if our context is correct
        self.login(self.admin)
        trigger_list = reverse('triggers.trigger_list')
        response = self.client.get(trigger_list)

        self.assertEquals(0, response.context['msgs_unread_count'])
        self.assertEquals(1, response.context['flows_unread_count'])

        # answer another question in the flow
        msg = self.create_msg(contact=contact, text="red")
        Msg.process_message(msg)

        response = self.client.get(trigger_list)
        self.assertEquals(0, response.context['msgs_unread_count'])
        self.assertEquals(2, response.context['flows_unread_count'])

        # finish the flow and send a message outside it
        msg = self.create_msg(contact=contact, text="primus")
        Msg.process_message(msg)

        msg = self.create_msg(contact=contact, text="nic")
        Msg.process_message(msg)

        msg = self.create_msg(contact=contact, text="Hello?")
        Msg.process_message(msg)

        response = self.client.get(trigger_list)
        self.assertEquals(4, response.context['flows_unread_count'])
        self.assertEquals(1, response.context['msgs_unread_count'])

        # visit the msg pane
        response = self.client.get(reverse('msgs.msg_inbox'))
        self.assertEquals(4, response.context['flows_unread_count'])
        self.assertEquals(0, response.context['msgs_unread_count'])

        # now the flow list pane
        response = self.client.get(reverse('flows.flow_list'))
        self.assertEquals(0, response.context['flows_unread_count'])
        self.assertEquals(0, response.context['msgs_unread_count'])

        # make sure a test contact doesn't update our counts
        test_contact = self.create_contact("Test Contact", "+12065551214", is_test=True)

        msg = self.create_msg(contact=test_contact, text="favs")
        Msg.process_message(msg)

        # assert our counts weren't updated
        self.assertEquals(0, self.org.get_unread_msg_count(UNREAD_INBOX_MSGS))
        self.assertEquals(0, self.org.get_unread_msg_count(UNREAD_FLOW_MSGS))

        # wasn't counted for the individual flow
        self.assertEquals(0, flow.get_and_clear_unread_responses())


class EmailContextProcessorsTest(SmartminTest):
    def setUp(self):
        super(EmailContextProcessorsTest, self).setUp()
        self.admin = self.create_user("Administrator")
        self.middleware = BrandingMiddleware()

    def test_link_components(self):
        self.request = Mock(spec=HttpRequest)
        self.request.get_host.return_value = "rapidpro.io"
        response = self.middleware.process_request(self.request)
        self.assertIsNone(response)
        self.assertEquals(link_components(self.request, self.admin), dict(protocol="https", hostname="app.rapidpro.io"))

        with self.settings(HOSTNAME="rapidpro.io"):
            forget_url = reverse('users.user_forget')

            post_data = dict()
            post_data['email'] = 'nouser@nouser.com'

            response = self.client.post(forget_url, post_data, follow=True)
            self.assertEquals(1, len(mail.outbox))
            sent_email = mail.outbox[0]
            self.assertEqual(len(sent_email.to), 1)
            self.assertEqual(sent_email.to[0], 'nouser@nouser.com')

            # we have the domain of rapipro.io brand
            self.assertTrue('app.rapidpro.io' in sent_email.body)


class TestStripeCredits(TembaTest):

    @patch('stripe.Customer.create')
    @patch('stripe.Charge.create')
    @override_settings(SEND_EMAILS=True)
    def test_add_credits(self, charge_create, customer_create):
        customer_create.return_value = dict_to_struct('Customer', dict(id='stripe-cust-1'))
        charge_create.return_value = \
            dict_to_struct('Charge', dict(id='stripe-charge-1',
                                          card=dict_to_struct('Card', dict(last4='1234', type='Visa', name='Rudolph'))))

        settings.BRANDING[settings.DEFAULT_BRAND]['bundles'] = (dict(cents="2000", credits=1000, feature=""),)

        self.org.add_credits('2000', 'stripe-token', self.admin)
        self.assertTrue(2000, self.org.get_credits_total())

        # assert we saved our charge info
        topup = self.org.topups.last()
        self.assertEqual('stripe-charge-1', topup.stripe_charge)

        # and we saved our stripe customer info
        org = Org.objects.get(id=self.org.id)
        self.assertEqual('stripe-cust-1', org.stripe_customer)

        # assert we sent our confirmation emai
        self.assertEqual(1, len(mail.outbox))
        email = mail.outbox[0]
        self.assertEquals("RapidPro Receipt", email.subject)
        self.assertTrue('Rudolph' in email.body)
        self.assertTrue('Visa' in email.body)
        self.assertTrue('$20' in email.body)

    @patch('stripe.Customer.create')
    def test_add_credits_fail(self, customer_create):
        customer_create.side_effect = ValueError("Invalid customer token")

        with self.assertRaises(ValidationError):
            self.org.add_credits('2000', 'stripe-token', self.admin)

        # assert no email was sent
        self.assertEqual(0, len(mail.outbox))

        # and no topups created
        self.assertEqual(1, self.org.topups.all().count())
        self.assertEqual(1000, self.org.get_credits_total())

    def test_add_credits_invalid_bundle(self):

        with self.assertRaises(ValidationError):
            self.org.add_credits('-10', 'stripe-token', self.admin)

        # assert no email was sent
        self.assertEqual(0, len(mail.outbox))

        # and no topups created
        self.assertEqual(1, self.org.topups.all().count())
        self.assertEqual(1000, self.org.get_credits_total())

    @patch('stripe.Customer.retrieve')
    @patch('stripe.Charge.create')
    @override_settings(SEND_EMAILS=True)
    def test_add_credits_existing_customer(self, charge_create, customer_retrieve):
        self.org.stripe_customer = 'stripe-cust-1'
        self.org.save()

        class MockCard(object):
            def __init__(self):
                self.id = 'stripe-card-1'

            def delete(self):
                pass

        class MockCards(object):
            def all(self):
                return dict_to_struct('MockCardData', dict(data=[MockCard(), MockCard()]))

            def create(self, card):
                return MockCard()

        class MockCustomer(object):
            def __init__(self):
                self.id = 'stripe-cust-1'
                self.cards = MockCards()

            def save(self):
                pass

        customer_retrieve.return_value = MockCustomer()
        charge_create.return_value = \
            dict_to_struct('Charge', dict(id='stripe-charge-1',
                                          card=dict_to_struct('Card', dict(last4='1234', type='Visa', name='Rudolph'))))

        settings.BRANDING[settings.DEFAULT_BRAND]['bundles'] = (dict(cents="2000", credits=1000, feature=""),)

        self.org.add_credits('2000', 'stripe-token', self.admin)
        self.assertTrue(2000, self.org.get_credits_total())

        # assert we saved our charge info
        topup = self.org.topups.last()
        self.assertEqual('stripe-charge-1', topup.stripe_charge)

        # and we saved our stripe customer info
        org = Org.objects.get(id=self.org.id)
        self.assertEqual('stripe-cust-1', org.stripe_customer)

        # assert we sent our confirmation emai
        self.assertEqual(1, len(mail.outbox))
        email = mail.outbox[0]
        self.assertEquals("RapidPro Receipt", email.subject)
        self.assertTrue('Rudolph' in email.body)
        self.assertTrue('Visa' in email.body)
        self.assertTrue('$20' in email.body)


class ParsingTest(TembaTest):

    def test_parse_decimal(self):
        self.assertEqual(self.org.parse_decimal("Not num"), None)
        self.assertEqual(self.org.parse_decimal("00.123"), Decimal("0.123"))
        self.assertEqual(self.org.parse_decimal("6e33"), None)
        self.assertEqual(self.org.parse_decimal("6e5"), Decimal("600000"))
        self.assertEqual(self.org.parse_decimal("9999999999999999999999999"), None)
        self.assertEqual(self.org.parse_decimal(""), None)
        self.assertEqual(self.org.parse_decimal("NaN"), None)
        self.assertEqual(self.org.parse_decimal("Infinity"), None)<|MERGE_RESOLUTION|>--- conflicted
+++ resolved
@@ -1402,11 +1402,6 @@
         response = self.client.get(resthook_url)
         self.assertFalse(response.context['current_resthooks'])
 
-<<<<<<< HEAD
-    @patch('nexmo.Client.create_application')
-    def test_connect_nexmo(self, mock_create_application):
-        mock_create_application.return_value = dict(id='app-id', keys=dict(private_key='private-key'))
-=======
     def test_smtp_server(self):
         self.login(self.admin)
 
@@ -1506,8 +1501,9 @@
         self.assertEquals(self.org.config_json()['SMTP_PORT'], '465')
         self.assertEquals(self.org.config_json()['SMTP_ENCRYPTION'], 'T')
 
-    def test_connect_nexmo(self):
->>>>>>> ae9f999a
+    @patch('nexmo.Client.create_application')
+    def test_connect_nexmo(self, mock_create_application):
+        mock_create_application.return_value = dict(id='app-id', keys=dict(private_key='private-key'))
         self.login(self.admin)
 
         # connect nexmo
