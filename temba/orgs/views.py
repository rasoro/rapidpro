from __future__ import absolute_import, unicode_literals

import json
import plivo
import pycountry
import regex

from collections import OrderedDict
from django import forms
from django.conf import settings
from django.contrib import messages
from django.contrib.auth import authenticate, login
from django.contrib.auth.models import User
from django.core.exceptions import ValidationError
from django.core.urlresolvers import reverse
from django.core.validators import validate_email
from django.db import IntegrityError
from django.db.models import Sum
from django.forms import Form
from django.http import HttpResponse, HttpResponseRedirect
from django.utils import timezone
from django.utils.http import urlquote
from django.utils.text import slugify
from django.utils.translation import ugettext_lazy as _
from operator import attrgetter
from smartmin.views import SmartCRUDL, SmartCreateView, SmartFormView, SmartReadView, SmartUpdateView, SmartListView, SmartTemplateView
from temba.assets.models import AssetType
from temba.channels.models import Channel, PLIVO_AUTH_ID, PLIVO_AUTH_TOKEN
from temba.formax import FormaxMixin
from temba.middleware import BrandingMiddleware
from temba.nexmo import NexmoClient
from temba.utils import analytics, build_json_response
from timezones.forms import TimeZoneField
from twilio.rest import TwilioRestClient
from .bundles import WELCOME_TOPUP_SIZE
from .models import Org, OrgCache, OrgEvent, TopUp, Invitation, UserSettings
from .models import MT_SMS_EVENTS, MO_SMS_EVENTS, MT_CALL_EVENTS, MO_CALL_EVENTS, ALARM_EVENTS


def check_login(request):
    """
    Simple view that checks whether we actually need to log in.  This is needed on the live site
    because we serve the main page as http:// but the logged in pages as https:// and only store
    the cookies on the SSL connection.  This view will be called in https:// land where we will
    check whether we are logged in, if so then we will redirect to the LOGIN_URL, otherwise we take
    them to the normal user login page
    """
    if request.user.is_authenticated():
        return HttpResponseRedirect(settings.LOGIN_REDIRECT_URL)
    else:
        return HttpResponseRedirect(settings.LOGIN_URL)


class OrgPermsMixin(object):
    """
    Get the organisation and the user within the inheriting view so that it be come easy to decide
    whether this user has a certain permission for that particular organization to perform the view's actions
    """
    def get_user(self):
        return self.request.user

    def derive_org(self):
        org = None
        if not self.get_user().is_anonymous():
            org = self.get_user().get_org()
        return org

    def pre_process(self, request, *args, **kwargs):
        user = self.get_user()
        org = self.derive_org()

        if not org:
            if user.is_authenticated():
                if user.is_superuser or user.is_staff:
                    return None

                return HttpResponseRedirect(reverse('orgs.org_choose'))
            else:
                return HttpResponseRedirect(settings.LOGIN_URL)

        return None

    def has_org_perm(self, permission):
        if self.org:
            return self.get_user().has_org_perm(self.org, permission)

        return False

    def has_permission(self, request, *args, **kwargs):
        """
        Figures out if the current user has permissions for this view.
        """
        self.kwargs = kwargs
        self.args = args
        self.request = request
        self.org = self.derive_org()

        if self.get_user().is_superuser:
            return True

        if self.get_user().is_anonymous():
            return False

        if self.get_user().has_perm(self.permission):
            return True

        return self.has_org_perm(self.permission)


class OrgObjPermsMixin(OrgPermsMixin):

    def get_object_org(self):
        return self.get_object().org

    def has_org_perm(self, codename):
        has_org_perm = super(OrgObjPermsMixin, self).has_org_perm(codename)

        if has_org_perm:
            user = self.get_user()
            return user.get_org() == self.get_object_org()

        return False

    def has_permission(self, request, *args, **kwargs):
        has_perm = super(OrgObjPermsMixin, self).has_permission(request, *args, **kwargs)

        if has_perm:
            user = self.get_user()

            # user has global permission
            if user.has_perm(self.permission):
                return True

            return user.get_org() == self.get_object_org()

        return False


class ModalMixin(SmartFormView):

    def get_context_data(self, **kwargs):
        context = super(ModalMixin, self).get_context_data(**kwargs)

        if 'HTTP_X_PJAX' in self.request.META and not 'HTTP_X_FORMAX' in self.request.META:  # pragma: no cover
            context['base_template'] = "smartmin/modal.html"
        if 'success_url' in kwargs:  # pragma: no cover
            context['success_url'] = kwargs['success_url']

        context['action_url'] = self.request.path + "?" + \
                                "&".join(urlquote(_) + "=" + urlquote(self.request.REQUEST[_]) for _ in self.request.REQUEST.keys() if _ != '_')

        return context

    def form_valid(self, form):

        self.object = form.save(commit=False)

        try:
            self.object = self.pre_save(self.object)
            self.save(self.object)
            self.object = self.post_save(self.object)

            messages.success(self.request, self.derive_success_message())

            if 'HTTP_X_PJAX' not in self.request.META:
                return HttpResponseRedirect(self.get_success_url())
            else:  # pragma: no cover
                response = self.render_to_response(self.get_context_data(form=form,
                                                                         success_url=self.get_success_url(),
                                                                         success_script=getattr(self, 'success_script', None)))
                response['Temba-Success'] = self.get_success_url()
                return response

        except IntegrityError as e:  # pragma: no cover
            message = str(e).capitalize()
            errors = self.form._errors.setdefault(forms.forms.NON_FIELD_ERRORS, forms.utils.ErrorList())
            errors.append(message)
            return self.render_to_response(self.get_context_data(form=form))


class OrgSignupForm(forms.ModelForm):
    """
    Signup for new organizations
    """
    first_name = forms.CharField(help_text=_("Your first name"))
    last_name = forms.CharField(help_text=_("Your last name"))
    email = forms.EmailField(help_text=_("Your email address"))
    timezone = TimeZoneField(help_text=_("The timezone your organization is in"))
    password = forms.CharField(widget=forms.PasswordInput,
                               help_text=_("Your password, at least eight letters please"))
    name = forms.CharField(label=_("Organization"),
                           help_text=_("The name of your organization"))

    def __init__(self, *args, **kwargs):
        if 'branding' in kwargs:
            del kwargs['branding']

        super(OrgSignupForm, self).__init__(*args, **kwargs)

    def clean_email(self):
        email = self.cleaned_data['email']
        if email:
            if User.objects.filter(username__iexact=email):
                raise forms.ValidationError(_("That email address is already used"))

        return email.lower()

    def clean_password(self):
        password = self.cleaned_data['password']
        if password:
            if not len(password) >= 8:
                raise forms.ValidationError(_("Passwords must contain at least 8 letters."))
        return password

    class Meta:
        model = Org
        fields = '__all__'


class OrgGrantForm(forms.ModelForm):
    first_name = forms.CharField(help_text=_("The first name of the organization administrator"))
    last_name = forms.CharField(help_text=_("Your last name of the organization administrator"))
    email = forms.EmailField(help_text=_("Their email address"))
    timezone = TimeZoneField(help_text=_("The timezone the organization is in"))
    password = forms.CharField(widget=forms.PasswordInput, required=False,
                               help_text=_("Their password, at least eight letters please. (leave blank for existing users)"))
    name = forms.CharField(label=_("Organization"),
                           help_text=_("The name of the new organization"))
    credits = forms.ChoiceField([], help_text=_("The initial number of credits granted to this organization."))

    def __init__(self, *args, **kwargs):
        branding = kwargs['branding']
        del kwargs['branding']

        super(OrgGrantForm, self).__init__(*args, **kwargs)

        welcome_packs = branding['welcome_packs']

        choices = []
        for pack in welcome_packs:
            choices.append((str(pack['size']), "%d - %s" % (pack['size'], pack['name'])))

        self.fields['credits'].choices = choices

    def clean(self):
        data = self.cleaned_data

        email = data.get('email', None)
        password = data.get('password', None)

        # for granting new accounts, either the email maps to an existing user (and their existing password is used)
        # or both email and password must be included
        if email:
            user = User.objects.filter(username__iexact=email).first()
            if user:
                if password:
                    raise ValidationError(_("User already exists, please do not include password."))

            elif not password or len(password) < 8:
                raise ValidationError(_("Password must be at least 8 characters long"))

        return data

    class Meta:
        model = Org
        fields = '__all__'


class UserCRUDL(SmartCRUDL):
    model = User
    actions = ('edit',)

    class Edit(SmartUpdateView):
        class EditForm(forms.ModelForm):
            first_name = forms.CharField(label=_("Your First Name (required)"))
            last_name = forms.CharField(label=_("Your Last Name (required)"))
            email = forms.EmailField(required=True, label=_("Email"))
            current_password = forms.CharField(label=_("Current Password (required)"), widget=forms.PasswordInput)
            new_password = forms.CharField(required=False, label=_("New Password (optional)"), widget=forms.PasswordInput)
            language = forms.ChoiceField(choices=settings.LANGUAGES, required=True, label=_("Website Language"))

            def clean_new_password(self):
                password = self.cleaned_data['new_password']
                if password and not len(password) >= 8:
                    raise forms.ValidationError(_("Passwords must have at least 8 letters."))
                return password

            def clean_current_password(self):
                user = self.instance
                password = self.cleaned_data.get('current_password', None)

                if not user.check_password(password):
                    raise forms.ValidationError(_("Please enter your password to save changes."))

                return password

            def clean_email(self):
                user = self.instance
                email = self.cleaned_data['email'].lower()

                if User.objects.filter(username=email).exclude(pk=user.pk):
                    raise forms.ValidationError(_("Sorry, that email address is already taken."))

                return email

            class Meta:
                model = User
                fields = ('first_name', 'last_name', 'email', 'current_password', 'new_password', 'language')

        form_class = EditForm
        permission = 'orgs.org_profile'
        success_url = '@orgs.org_home'
        success_message = ''

        @classmethod
        def derive_url_pattern(cls, path, action):
            return r'^%s/%s/$' % (path, action)

        def get_object(self, *args, **kwargs):
            return self.request.user

        def derive_initial(self):
            initial = super(UserCRUDL.Edit, self).derive_initial()
            initial['language'] = self.get_object().get_settings().language
            return initial

        def pre_save(self, obj):
            obj = super(UserCRUDL.Edit, self).pre_save(obj)

            # keep our username and email in sync
            obj.username = obj.email

            if self.form.cleaned_data['new_password']:
                obj.set_password(self.form.cleaned_data['new_password'])

            return obj

        def post_save(self, obj):
            # save the user settings as well
            obj = super(UserCRUDL.Edit, self).post_save(obj)
            user_settings = obj.get_settings()
            user_settings.language = self.form.cleaned_data['language']
            user_settings.save()
            return obj

        def has_permission(self, request, *args, **kwargs):
            user = self.request.user

            if user.is_anonymous():
                return False

            org = user.get_org()

            if org:
                org_users = org.administrators.all() | org.editors.all() | org.viewers.all() | org.surveyors.all()

                if not user.is_authenticated():
                    return False

                if user in org_users:
                    return True

            return False


class InferOrgMixin(object):
    @classmethod
    def derive_url_pattern(cls, path, action):
        return r'^%s/%s/$' % (path, action)

    def get_object(self, *args, **kwargs):
        return self.request.user.get_org()


class PhoneRequiredForm(forms.ModelForm):
    tel = forms.CharField(max_length=15, label="Phone Number", required=True)

    def clean_tel(self):
        if 'tel' in self.cleaned_data:
            tel = self.cleaned_data['tel']
            if not tel:
                return tel

            import phonenumbers
            try:
                normalized = phonenumbers.parse(tel, None)
                if not phonenumbers.is_possible_number(normalized):
                    raise forms.ValidationError(_("Invalid phone number, try again."))
            except:  # pragma: no cover
                raise forms.ValidationError(_("Invalid phone number, try again."))
            return phonenumbers.format_number(normalized, phonenumbers.PhoneNumberFormat.E164)
        return None

    class Meta:
        model = UserSettings
        fields = ('tel',)


class UserSettingsCRUDL(SmartCRUDL):
    actions = ('update', 'phone')
    model = UserSettings

    class Phone(ModalMixin, OrgPermsMixin, SmartUpdateView):

        @classmethod
        def derive_url_pattern(cls, path, action):
            return r'^%s/%s/$' % (path, action)

        def get_object(self, *args, **kwargs):
            return self.request.user.get_settings()

        fields = ('tel',)
        form_class = PhoneRequiredForm
        submit_button_name = _("Start Call")
        success_url = '@orgs.usersettings_phone'


class OrgCRUDL(SmartCRUDL):
    actions = ('signup', 'home', 'webhook', 'edit', 'join', 'grant', 'create_login', 'choose',
               'manage_accounts', 'manage', 'update', 'country', 'languages', 'clear_cache', 'download',
               'twilio_connect', 'twilio_account', 'nexmo_account', 'nexmo_connect', 'export', 'import',
               'plivo_connect', 'service', 'surveyor')

    model = Org

    class Import(InferOrgMixin, OrgPermsMixin, SmartFormView):

        success_message = _("Import successful")

        def get_success_url(self):
            return reverse('orgs.org_home')

        class FlowImportForm(Form):
            import_file = forms.FileField(help_text=_('The import file'))
            update = forms.BooleanField(help_text=_('Update all flows and campaigns'), required=False)

        form_class = FlowImportForm

        def form_valid(self, form):
            try:
                # block import based on number of credits
                org = self.request.user.get_org()
                if not org.has_added_credits():
                    form._errors['import_file'] = form.error_class([_("Sorry, import is a premium feature")])
                    return self.form_invalid(form)

                data = json.loads(form['import_file'].value().read())
                org.import_app(data, self.request.user, self.request.branding['link'])
            except ValueError as e:
                form._errors['import_file'] = form.error_class([_("This file is no longer valid. Please export a new version and try again.")])
                return self.form_invalid(form)
            except Exception as e:
                form._errors['import_file'] = form.error_class([_("Sorry, your import file is invalid.")])
                return self.form_invalid(form)

            return super(OrgCRUDL.Import, self).form_valid(form)

    class Export(InferOrgMixin, OrgPermsMixin, SmartTemplateView):

        def post(self, request, *args, **kwargs):

            # get all of the selected flows and campaigns
            from temba.flows.models import Flow
            from temba.campaigns.models import Campaign

            flows = set(Flow.objects.filter(id__in=self.request.REQUEST.getlist('flows'), org=self.get_object()))
            campaigns = Campaign.objects.filter(id__in=self.request.REQUEST.getlist('campaigns'), org=self.get_object())

            # add in all the flows our campaign depends on
            exported_campaigns = []
            for campaign in campaigns:
                # don't export single message flows, those get recreated on each import
                for flow in campaign.get_flows():
                    flows.add(flow)
                exported_campaigns.append(campaign.as_json())

            definition = Flow.export_definitions(flows, fail_on_dependencies=False)
            definition['campaigns'] = exported_campaigns
            definition['site'] = request.branding['link']

            response = HttpResponse(json.dumps(definition, indent=2), content_type='application/javascript')
            response['Content-Disposition'] = 'attachment; filename=%s.json' % slugify(self.get_object().name)
            return response

        def get_context_data(self, **kwargs):
            from collections import defaultdict
            def connected_components(lists):
                neighbors = defaultdict(set)
                seen = set()
                for each in lists:
                    for item in each:
                        neighbors[item].update(each)

                def component(node, neighbors=neighbors, seen=seen, see=seen.add):
                    nodes = set([node])
                    next_node = nodes.pop
                    while nodes:
                        node = next_node()
                        see(node)
                        nodes |= neighbors[node] - seen
                        yield node
                for node in neighbors:
                    if node not in seen:
                        yield sorted(component(node))

            context = super(OrgCRUDL.Export, self).get_context_data(**kwargs)

            include_archived = self.request.REQUEST.get('archived', 0)

            # all of our user facing flows
            flows = self.get_object().get_export_flows(include_archived=include_archived)

            # now add lists of flows with their dependencies
            all_depends = []
            for flow in flows:
                depends = flow.get_dependencies()
                all_depends.append([flow] + list(depends['flows']) + list(depends['campaigns']))

            # add all campaigns
            from temba.campaigns.models import Campaign
            campaigns = Campaign.objects.filter(org=self.get_object())

            if not include_archived:
                campaigns = campaigns.filter(is_archived=False)

            for campaign in campaigns:
                all_depends.append((campaign,))

            buckets = connected_components(all_depends)


            # sort our buckets, campaigns, flows, triggers
            bucket_list = []
            singles = []
            for bucket in buckets:
                if len(bucket) > 1:
                    bucket_list.append(sorted(list(bucket), key=attrgetter('__class__', 'name')))
                else:
                    singles.append(bucket[0])

            # put the buckets with the most items first
            bucket_list = sorted(bucket_list, key=lambda s: len(s), reverse=True)

            # sort our singles by type
            singles = sorted(singles, key=attrgetter('__class__', 'name'))

            context['archived'] = include_archived
            context['buckets'] = bucket_list
            context['singles'] = singles

            return context

    class TwilioAccount(ModalMixin, InferOrgMixin, OrgPermsMixin, SmartUpdateView):
        fields = ()
        success_url = '@channels.channel_claim'
        submit_button_name = "Disconnect Twilio"
        success_message = "Twilio Account successfully disconnected."

        def save(self, obj):
            obj.remove_twilio_account()

        def get_context_data(self, **kwargs):
            context = super(OrgCRUDL.TwilioAccount, self).get_context_data(**kwargs)

            org = self.get_object()
            config = org.config_json()

            context['config'] = config

            return context


    class TwilioConnect(ModalMixin, InferOrgMixin, OrgPermsMixin, SmartFormView):

        class TwilioConnectForm(forms.Form):
            account_sid = forms.CharField(help_text=_("Your Twilio Account SID"))
            account_token = forms.CharField(help_text=_("Your Twilio Account Token"))

            def clean(self):
                account_sid = self.cleaned_data.get('account_sid', None)
                account_token = self.cleaned_data.get('account_token', None)

                if not account_sid:
                    raise ValidationError(_("You must enter your Twilio Account SID"))

                if not account_token:
                    raise ValidationError(_("You must enter your Twilio Account Token"))

                try:
                    client = TwilioRestClient(account_sid, account_token)

                    # get the actual primary auth tokens from twilio and use them
                    account = client.accounts.get(account_sid)
                    self.cleaned_data['account_sid'] = account.sid
                    self.cleaned_data['account_token'] = account.auth_token
                except:
                    raise ValidationError(_("The Twilio account SID and Token seem invalid. Please check them again and retry."))

                return self.cleaned_data

        form_class = TwilioConnectForm
        submit_button_name = "Save"
        success_url = '@channels.channel_claim_twilio'
        field_config = dict(account_sid=dict(label=""), account_token=dict(label=""))
        success_message = "Twilio Account successfully connected."

        def form_valid(self, form):
            account_sid = form.cleaned_data['account_sid']
            account_token = form.cleaned_data['account_token']

            org = self.get_object()
            org.connect_twilio(account_sid, account_token)
            org.save()

            response = self.render_to_response(self.get_context_data(form=form,
                                               success_url=self.get_success_url(),
                                               success_script=getattr(self, 'success_script', None)))

            response['Temba-Success'] = self.get_success_url()
            return response

    class NexmoAccount(ModalMixin, InferOrgMixin, OrgPermsMixin, SmartUpdateView):
        fields = ()
        submit_button_name = "Disconnect Nexmo"
        success_message = "Nexmo Account successfully disconnected."

        def get_success_url(self):
            return reverse("orgs.org_home")

        def save(self, obj):
            obj.remove_nexmo_account()

        def get_context_data(self, **kwargs):
            context = super(OrgCRUDL.NexmoAccount, self).get_context_data(**kwargs)

            org = self.get_object()
            config = org.config_json()
            context['config'] = config

            return context

    class NexmoConnect(ModalMixin, InferOrgMixin, OrgPermsMixin, SmartFormView):

        class NexmoConnectForm(forms.Form):
            api_key = forms.CharField(help_text=_("Your Nexmo API key"))
            api_secret = forms.CharField(help_text=_("Your Nexmo API secret"))

            def clean(self):
                super(OrgCRUDL.NexmoConnect.NexmoConnectForm, self).clean()

                api_key = self.cleaned_data.get('api_key', None)
                api_secret = self.cleaned_data.get('api_secret', None)

                try:
                    client = NexmoClient(api_key, api_secret)
                    client.get_numbers()
                except:
                    raise ValidationError(_("Your Nexmo API key and secret seem invalid. Please check them again and retry."))

                return self.cleaned_data

        form_class = NexmoConnectForm
        submit_button_name = "Save"
        success_url = '@channels.channel_claim_nexmo'
        field_config = dict(api_key=dict(label=""), api_secret=dict(label=""))
        success_message = "Nexmo Account successfully connected."

        def form_valid(self, form):
            api_key = form.cleaned_data['api_key']
            api_secret = form.cleaned_data['api_secret']

            org = self.get_object()
            org.connect_nexmo(api_key, api_secret)
            org.save()

            response = self.render_to_response(self.get_context_data(form=form,
                                               success_url=self.get_success_url(),
                                               success_script=getattr(self, 'success_script', None)))

            response['Temba-Success'] = self.get_success_url()
            return response

    class PlivoConnect(ModalMixin, InferOrgMixin, OrgPermsMixin, SmartFormView):

        class PlivoConnectForm(forms.Form):
            auth_id = forms.CharField(help_text=_("Your Plivo AUTH ID"))
            auth_token = forms.CharField(help_text=_("Your Plivo AUTH TOKEN"))

            def clean(self):
                super(OrgCRUDL.PlivoConnect.PlivoConnectForm, self).clean()

                auth_id = self.cleaned_data.get('auth_id', None)
                auth_token = self.cleaned_data.get('auth_token', None)

                try:
                    client = plivo.RestAPI(auth_id, auth_token)
                    validation_response = client.get_account()
                except:
                    raise ValidationError(_("Your Plivo AUTH ID and AUTH TOKEN seem invalid. Please check them again and retry."))

                if validation_response[0] != 200:
                    raise ValidationError(_("Your Plivo AUTH ID and AUTH TOKEN seem invalid. Please check them again and retry."))

                return self.cleaned_data

        form_class = PlivoConnectForm
        submit_button_name = "Save"
        success_url = '@channels.channel_claim_plivo'
        field_config = dict(auth_id=dict(label=""), auth_token=dict(label=""))
        success_message = "Plivo credentials verified. You can now add a Plivo channel."

        def form_valid(self, form):

            auth_id = form.cleaned_data['auth_id']
            auth_token = form.cleaned_data['auth_token']

            # add the credentials to the session
            self.request.session[PLIVO_AUTH_ID] = auth_id
            self.request.session[PLIVO_AUTH_TOKEN] = auth_token

            response = self.render_to_response(self.get_context_data(form=form,
                                               success_url=self.get_success_url(),
                                               success_script=getattr(self, 'success_script', None)))

            response['Temba-Success'] = self.get_success_url()
            return response


    class Manage(SmartListView):
        fields = ('credits', 'used', 'name', 'owner', 'created_on')
        default_order = ('-credits', '-created_on',)
        search_fields = ('name__icontains', 'created_by__email__iexact')
        link_fields = ('name', 'owner')
        title = "Organizations"

        def get_paid(self, obj):
            return "$%s" % (obj.paid / 100)

        def get_used(self, obj):
            if not obj.credits:
                used_pct = 0
            else:
                used_pct = round(100 * float(obj.get_credits_used()) / float(obj.credits))

            used_class = 'used-normal'
            if used_pct >= 75:
                used_class = 'used-warning'
            if used_pct >= 90:
                used_class = 'used-alert'
            return "<div class='used-pct %s'>%d%%</div>" % (used_class, used_pct)

        def get_credits(self, obj):
            if not obj.credits:
                obj.credits = 0
            return "<div class='num-credits'>%d</div>" % obj.credits

        def get_owner(self, obj):
            owner = obj.latest_admin()

            # default to the created by if there are no admins
            if not owner:
                owner = obj.created_by

            url = reverse('orgs.org_service')
            return "<a href='%s?organization=%d' class='service posterize btn btn-tiny'>Service</a><div class='owner-name'>%s %s</div>" \
                   "<div class='owner-email'>%s</div>" % (url, obj.id, owner.first_name, owner.last_name, owner)

        def get_name(self, obj):
            return "<div class='org-name'>%s</div><div class='org-timezone'>%s</div>" % (obj.name, obj.timezone)

        def derive_queryset(self, **kwargs):
            queryset = super(OrgCRUDL.Manage, self).derive_queryset(**kwargs)
            queryset = queryset.filter(is_active=True)
            queryset = queryset.annotate(credits=Sum('topups__credits'))
            queryset = queryset.annotate(paid=Sum('topups__price'))
            return queryset

        def get_context_data(self, **kwargs):
            context = super(OrgCRUDL.Manage, self).get_context_data(**kwargs)
            context['searches'] = ['Nyaruka', ]
            return context

        def lookup_field_link(self, context, field, obj):
            if field == 'owner':
                return reverse('users.user_update', args=[obj.created_by.pk])
            return super(OrgCRUDL.Manage, self).lookup_field_link(context, field, obj)

        def get_created_by(self, obj):
            return "%s %s - %s" % (obj.created_by.first_name, obj.created_by.last_name, obj.created_by.email)

    class Update(SmartUpdateView):
        class OrgUpdateForm(forms.ModelForm):
            viewers = forms.ModelMultipleChoiceField(User.objects.all(), required=False)
            editors = forms.ModelMultipleChoiceField(User.objects.all(), required=False)
            surveyors = forms.ModelMultipleChoiceField(User.objects.all(), required=False)
            administrators = forms.ModelMultipleChoiceField(User.objects.all(), required=False)

            class Meta:
                model = Org
                fields = '__all__'

        form_class = OrgUpdateForm
        success_url = '@orgs.org_manage'

    class ManageAccounts(InferOrgMixin, OrgPermsMixin, SmartUpdateView):

        class InviteForm(forms.ModelForm):
            emails = forms.CharField(label=_("Invite people to your organization"), required=False)
            user_group = forms.ChoiceField(choices=(('A', _("Administrators")),
                                                    ('E', _("Editors")),
                                                    ('V', _("Viewers")),
                                                    ('S', _("Surveyors"))),
                                           required=True, initial='V', label=_("User group"))

            def clean_emails(self):
                emails = self.cleaned_data['emails'].lower().strip()
                if emails:
                    email_list = emails.split(',')
                    for email in email_list:
                        try:
                            validate_email(email)
                        except ValidationError:
                            raise forms.ValidationError(_("One of the emails you entered is invalid."))
                return emails

            class Meta:
                model = Invitation
                fields = ('emails', 'user_group')

        form_class = InviteForm
        success_url = "@orgs.org_home"
        success_message = ""
        GROUP_LEVELS = ('administrators', 'editors', 'viewers', 'surveyors')

        def derive_title(self):
            return _("Manage %(name)s Accounts") % {'name':self.get_object().name}

        def add_check_fields(self, form, objects, org_id, field_dict):
            for obj in objects:
                fields = []

                field_mapping = []
                for grp_level in self.GROUP_LEVELS:
                    check_field = forms.BooleanField(required=False)
                    field_name = "%s_%d" % (grp_level, obj.id)

                    field_mapping.append((field_name, check_field))
                    fields.append(field_name)

                # as of django 1.7 we can't insert into fields, construct a new OrderedDict
                form.fields = OrderedDict(form.fields.items() + field_mapping)
                field_dict[obj] = fields

        def derive_initial(self):
            self.org_users = self.get_object().get_org_users()

            initial = dict()
            for grp_level in self.GROUP_LEVELS:
                if grp_level == 'administrators':
                    assigned_users = self.get_object().get_org_admins()
                if grp_level == 'editors':
                    assigned_users = self.get_object().get_org_editors()
                if grp_level == 'viewers':
                    assigned_users = self.get_object().get_org_viewers()
                if grp_level == 'surveyors':
                    assigned_users = self.get_object().get_org_surveyors()

                for obj in assigned_users:
                    key = "%s_%d" % (grp_level, obj.id)
                    initial[key] = True

            return initial

        def get_form(self, form_class):
            form = super(OrgCRUDL.ManageAccounts, self).get_form(form_class)
            self.group_fields = dict()
            self.add_check_fields(form, self.org_users, self.get_object().pk, self.group_fields)

            return form

        def post_save(self, obj):
            obj = super(OrgCRUDL.ManageAccounts, self).post_save(obj)

            cleaned_data = self.form.cleaned_data
            user = self.request.user
            org = self.get_object()

            user_group = cleaned_data['user_group']

            emails = cleaned_data['emails'].lower().strip()
            email_list = emails.split(',')

            host = self.request.branding['host']

            if emails:
                for email in email_list:

                    # if they already have an invite, update it
                    invites = Invitation.objects.filter(email=email, org=org).order_by('-pk')
                    invitation = invites.first()

                    if invitation:

                        # remove any old invites
                        invites.exclude(pk=invitation.pk).delete()

                        invitation.user_group = user_group
                        invitation.is_active = True
                        invitation.save()
                    else:
                        invitation = Invitation.objects.create(email=email,
                                                               org=org,
                                                               host=host,
                                                               user_group=user_group,
                                                               created_by=user,
                                                               modified_by=user)

                    invitation.send_invitation()

            # remove all the org users
<<<<<<< HEAD
            for user in self.get_object().get_org_admins():
                if user != self.request.user:
                    self.get_object().administrators.remove(user)
                else:
                    self.get_object().administrators.add(user)
            for user in self.get_object().get_org_editors():
                self.get_object().editors.remove(user)
            for user in self.get_object().get_org_viewers():
                self.get_object().viewers.remove(user)
=======
            org = self.get_object()
            for user in org.get_org_admins():
                org.administrators.remove(user)
            for user in org.get_org_editors():
                org.editors.remove(user)
            for user in org.get_org_viewers():
                org.viewers.remove(user)
            for user in org.get_org_surveyors():
                org.surveyors.remove(user)
>>>>>>> d19e37d1

            # now update the org accounts
            for field in self.form.fields:
                if self.form.cleaned_data[field]:
                    matcher = regex.match("(\w+)_(\d+)", field, regex.V0)
                    if matcher:
                        user_type = matcher.group(1)
                        user_id = matcher.group(2)
                        user = User.objects.get(pk=user_id)
                        if user_type == 'administrators':
                            self.get_object().administrators.add(user)
                        if user_type == 'editors':
                            self.get_object().editors.add(user)
                        if user_type == 'viewers':
                            self.get_object().viewers.add(user)
                        if user_type == 'surveyors':
                            self.get_object().surveyors.add(user)

            # update our org users after we've removed them
            self.org_users = self.get_object().get_org_users()

            return obj

        def get_context_data(self, **kwargs):
            context = super(OrgCRUDL.ManageAccounts, self).get_context_data(**kwargs)
            org = self.get_object()
            context['org'] = org
            context['org_users'] = self.org_users
            context['group_fields'] = self.group_fields
            context['invites'] = Invitation.objects.filter(org=org, is_active=True)

            return context

        def get_success_url(self):
            # if we are no longer part of this form, redirect to the chooser
            if self.request.user not in self.org_users:
                return reverse('orgs.org_choose')

            # otherwise, back to our home page
            else:
                return reverse('orgs.org_home')

    class Service(SmartFormView):
        class ServiceForm(forms.Form):
            organization = forms.ModelChoiceField(queryset=Org.objects.all(), empty_label=None)

        form_class = ServiceForm
        success_url = '@msgs.msg_inbox'
        fields = ('organization',)

        # valid form means we set our org and redirect to their inbox
        def form_valid(self, form):
            org = form.cleaned_data['organization']
            self.request.session['org_id'] = org.pk
            return HttpResponseRedirect(self.get_success_url())

        # invalid form login 'logs out' the user from the org and takes them to the org manage page
        def form_invalid(self, form):
            self.request.session['org_id'] = None
            return HttpResponseRedirect(reverse('orgs.org_manage'))

    class Choose(SmartFormView):
        class ChooseForm(forms.Form):
<<<<<<< HEAD
            organization = forms.ModelChoiceField(queryset=Org.objects.all() ,empty_label=None)
=======
            organization = forms.ModelChoiceField(queryset=Org.objects.all(), empty_label=None)
>>>>>>> d19e37d1

        form_class = ChooseForm
        success_url = '@msgs.msg_inbox'
        fields = ('organization',)
        title = _("Select your Organization")

        def pre_process(self, request, *args, **kwargs):
            if self.request.user.is_authenticated():
                user_orgs = self.request.user.get_user_orgs()

                if self.request.user.is_superuser or self.request.user.is_staff:
                    return HttpResponseRedirect(reverse('orgs.org_manage'))

                elif user_orgs.count() == 1:
                    org = user_orgs[0]
                    self.request.session['org_id'] = org.pk
                    if org.get_org_surveyors().filter(username=self.request.user.username):
                        return HttpResponseRedirect(reverse('orgs.org_surveyor'))

                    return HttpResponseRedirect(self.get_success_url())

            return None

        def get_context_data(self, **kwargs):
            context = super(OrgCRUDL.Choose, self).get_context_data(**kwargs)

            context['orgs'] = self.request.user.get_user_orgs()
            return context

        def has_permission(self, request, *args, **kwargs):
            return self.request.user.is_authenticated()

        def customize_form_field(self, name, field):
            if name == 'organization':
                user_orgs = self.request.user.get_user_orgs()
                field.widget.choices.queryset = user_orgs
            return field

        def form_valid(self, form):
            org = form.cleaned_data['organization']

            if org in self.request.user.get_user_orgs():
                self.request.session['org_id'] = org.pk
            else:
                return HttpResponseRedirect(reverse('orgs.org_choose'))

            if org.get_org_surveyors().filter(username=self.request.user.username):
                print reverse('orgs.org_surveyor')
                return HttpResponseRedirect(reverse('orgs.org_surveyor'))

            return HttpResponseRedirect(self.get_success_url())

    class CreateLogin(SmartUpdateView):
        title = ""
        form_class = OrgSignupForm
        permission = None
        fields = ('first_name', 'last_name', 'email', 'password')
        success_message = ''
        success_url = '@msgs.msg_inbox'
        submit_button_name = _("Create")
        permission = False

        def pre_process(self, request, *args, **kwargs):
            secret = self.kwargs.get('secret')

            org = self.get_object()
            if not org:
                messages.info(request, _("Your invitation link is invalid. Please contact your organization administrator."))
                return HttpResponseRedirect(reverse('public.public_index'))
            return None

        def pre_save(self, obj):
            obj = super(OrgCRUDL.CreateLogin, self).pre_save(obj)

            user = Org.create_user(self.form.cleaned_data['email'],
                                   self.form.cleaned_data['password'])

            user.first_name = self.form.cleaned_data['first_name']
            user.last_name = self.form.cleaned_data['last_name']
            user.save()

<<<<<<< HEAD
            invitation = self.get_invitation()
=======
            self.invitation = self.get_invitation()
>>>>>>> d19e37d1

            # log the user in
            user = authenticate(username=user.username, password=self.form.cleaned_data['password'])
            login(self.request, user)
            if self.invitation.user_group == 'A':
                obj.administrators.add(user)
            elif self.invitation.user_group == 'E':
                obj.editors.add(user)
            elif self.invitation.user_group == 'S':
                obj.surveyors.add(user)
            else:
                obj.viewers.add(user)

            # make the invitation inactive
            self.invitation.is_active = False
            self.invitation.save()

            return obj

        def get_success_url(self):
            if self.invitation.user_group == 'S':
                return reverse('orgs.org_surveyor')
            return super(OrgCRUDL.CreateLogin, self).get_success_url()

        @classmethod
        def derive_url_pattern(cls, path, action):
            return r'^%s/%s/(?P<secret>\w+)/$' % (path, action)

        def get_invitation(self, **kwargs):
            invitation = None
            secret = self.kwargs.get('secret')
            invitations = Invitation.objects.filter(secret=secret, is_active=True)
            if invitations:
                invitation = invitations[0]
            return invitation

        def get_object(self, **kwargs):
            invitation = self.get_invitation()
            if invitation:
                return invitation.org
            return None

        def derive_title(self):
            org = self.get_object()
            return _("Join %(name)s") % {'name':org.name}

        def get_context_data(self, **kwargs):
            context = super(OrgCRUDL.CreateLogin, self).get_context_data(**kwargs)

            context['secret'] = self.kwargs.get('secret')
            context['org'] = self.get_object()

            return context

    class Join(SmartUpdateView):
        class JoinForm(forms.ModelForm):

            class Meta:
                model = Org
                fields = ()

        success_message = ''
        form_class = JoinForm
        success_url = "@msgs.msg_inbox"
        submit_button_name = _("Join")
        permission = False

        def pre_process(self, request, *args, **kwargs):
            secret = self.kwargs.get('secret')

            org = self.get_object()
            if not org:
                messages.info(request, _("Your invitation link has expired. Please contact your organization administrator."))
                return HttpResponseRedirect(reverse('public.public_index'))

            if not request.user.is_authenticated():
                return HttpResponseRedirect(reverse('orgs.org_create_login', args=[secret]))
            return None

        def derive_title(self):
            org = self.get_object()
            return _("Join %(name)s") % {'name':org.name}

        def save(self, org):
            org = self.get_object()
            self.invitation = self.get_invitation()
            if org:
                if self.invitation.user_group == 'A':
                    org.administrators.add(self.request.user)
                elif self.invitation.user_group == 'E':
                    org.editors.add(self.request.user)
                elif self.invitation.user_group == 'S':
                    org.surveyors.add(self.request.user)
                else:
                    org.viewers.add(self.request.user)

                # make the invitation inactive
                self.invitation.is_active = False
                self.invitation.save()

                # set the active org on this user
                self.request.user.set_org(org)
                self.request.session['org_id'] = org.pk

        def get_success_url(self):
            if self.invitation.user_group == 'S':
                return reverse('orgs.org_surveyor')

            return super(OrgCRUDL.Join, self).get_success_url()

        @classmethod
        def derive_url_pattern(cls, path, action):
            return r'^%s/%s/(?P<secret>\w+)/$' % (path, action)

        def get_invitation(self, **kwargs):
            invitation = None
            secret = self.kwargs.get('secret')
            invitations = Invitation.objects.filter(secret=secret, is_active=True)
            if invitations:
                invitation = invitations[0]
            return invitation

        def get_object(self, **kwargs):
            invitation = self.get_invitation()
            if invitation:
                return invitation.org
            return None

        def get_context_data(self, **kwargs):
            context = super(OrgCRUDL.Join, self).get_context_data(**kwargs)

            context['org'] = self.get_object()
            return context

    class Surveyor(InferOrgMixin, OrgPermsMixin, SmartReadView):
        def derive_title(self):
            return _('Welcome!')

    class Grant(SmartCreateView):
        title = _("Create Organization Account")
        form_class = OrgGrantForm
        fields = ('first_name', 'last_name', 'email', 'password', 'name', 'timezone', 'credits')
        success_message = 'Organization successfully created.'
        submit_button_name = _("Create")
        permission = 'orgs.org_grant'
        success_url = '@orgs.org_grant'

        def create_user(self):
            user = User.objects.filter(username__iexact=self.form.cleaned_data['email']).first()
            if not user:
                user = Org.create_user(self.form.cleaned_data['email'],
                                       self.form.cleaned_data['password'])

            user.first_name = self.form.cleaned_data['first_name']
            user.last_name = self.form.cleaned_data['last_name']
            user.save()

            # set our language to the default for the site
            language = self.request.branding.get('language', settings.DEFAULT_LANGUAGE)
            user_settings = user.get_settings()
            user_settings.language = language
            user_settings.save()

            return user

        def get_form_kwargs(self):
            kwargs = super(OrgCRUDL.Grant, self).get_form_kwargs()
            kwargs['branding'] = self.request.branding
            return kwargs

        def pre_save(self, obj):
            obj = super(OrgCRUDL.Grant, self).pre_save(obj)

            self.user = self.create_user()

            obj.created_by = self.user
            obj.modified_by = self.user

            slug = Org.get_unique_slug(self.form.cleaned_data['name'])
            obj.slug = slug

            return obj

        def get_welcome_size(self):
            return self.form.cleaned_data['credits']

        def post_save(self, obj):
            obj = super(OrgCRUDL.Grant, self).post_save(obj)
            obj.administrators.add(self.user)

            if not self.request.user.is_anonymous():
                obj.administrators.add(self.request.user.pk)

            brand = BrandingMiddleware.get_branding_for_host(self.request.get_host())
            obj.initialize(brand=brand, topup_size=self.get_welcome_size())

            return obj

    class Signup(Grant):
        title = _("Sign Up")
        form_class = OrgSignupForm
        permission = None
        success_message = ''
        submit_button_name = _("Save")

        def get_success_url(self):
            return "%s?start" % reverse('public.public_welcome')

        def pre_process(self, request, *args, **kwargs):
            # if our brand doesn't allow signups, then redirect to the homepage
            if not request.branding.get('allow_signups', False):
                return HttpResponseRedirect(reverse('public.public_index'))

            else:
                return super(OrgCRUDL.Signup, self).pre_process(request, *args, **kwargs)

        def derive_initial(self):
            initial = super(OrgCRUDL.Signup, self).get_initial()
            initial['email'] = self.request.REQUEST.get('email', None)
            return initial

        def get_welcome_size(self):
            welcome_topup_size = self.request.branding.get('welcome_topup', WELCOME_TOPUP_SIZE)
            return welcome_topup_size

        def post_save(self, obj):
            obj = super(OrgCRUDL.Signup, self).post_save(obj)
            self.request.session['org_id'] = obj.pk

            user = authenticate(username=self.user.username, password=self.form.cleaned_data['password'])
            login(self.request, user)
            analytics.track(self.request.user.username, 'temba.org_signup', dict(org=obj.name))

            return obj

    class Webhook(InferOrgMixin, OrgPermsMixin, SmartUpdateView):

        class WebhookForm(forms.ModelForm):
            webhook = forms.URLField(required=False, label=_("Webhook URL"), help_text="")
            headers = forms.CharField(required=False)
            mt_sms = forms.BooleanField(required=False, label=_("Incoming SMS"))
            mo_sms = forms.BooleanField(required=False, label=_("Outgoing SMS"))
            mt_call = forms.BooleanField(required=False, label=_("Incoming Calls"))
            mo_call = forms.BooleanField(required=False, label=_("Outgoing Calls"))
            alarm = forms.BooleanField(required=False, label=_("Channel Alarms"))


            class Meta:
                model = Org
                fields = ('webhook', 'headers', 'mt_sms', 'mo_sms', 'mt_call', 'mo_call', 'alarm')

            def clean_headers(self):
                idx = 1
                headers = dict()
                key = 'header_%d_key' % idx
                value = 'header_%d_value' % idx

                while key in self.data:
                    if self.data.get(value, ''):
                        headers[self.data[key]] = self.data[value]

                    idx += 1
                    key = 'header_%d_key' % idx
                    value = 'header_%d_value' % idx

                return headers

            def clean_headers(self):
                idx = 1
                headers = dict()
                key = 'header_%d_key' % idx
                value = 'header_%d_value' % idx

                while key in self.data:
                    if self.data.get(value, ''):
                        headers[self.data[key]] = self.data[value]

                    idx += 1
                    key = 'header_%d_key' % idx
                    value = 'header_%d_value' % idx

                return headers

        form_class = WebhookForm
<<<<<<< HEAD
        fields = ('webhook', 'headers', 'mt_sms', 'mo_sms', 'mt_call', 'mo_call', 'alarm')
=======
>>>>>>> d19e37d1
        success_url = '@orgs.org_home'
        success_message = ''


        def pre_save(self, obj):
            obj = super(OrgCRUDL.Webhook, self).pre_save(obj)

            data = self.form.cleaned_data

            webhook_events = 0
            if data['mt_sms']: webhook_events = MT_SMS_EVENTS
            if data['mo_sms']: webhook_events |= MO_SMS_EVENTS
            if data['mt_call']: webhook_events |= MT_CALL_EVENTS
            if data['mo_call']: webhook_events |= MO_CALL_EVENTS
            if data['alarm']: webhook_events |= ALARM_EVENTS

            analytics.track(self.request.user.username, 'temba.org_configured_webhook')

            obj.webhook_events = webhook_events

            webhook_data = dict()
            if data['webhook']:
                webhook_data.update({'url': data['webhook']})
                webhook_data.update({'method': 'POST'})

            if data['headers']:
                webhook_data.update({'headers': data['headers']})

            obj.webhook = json.dumps(webhook_data)

            return obj

    class Home(FormaxMixin, InferOrgMixin, OrgPermsMixin, SmartReadView):
        title = _("Your Account")

        def get_gear_links(self):
            links = []

            links.append(dict(title=_('Logout'),
                              style='btn-primary',
                              href=reverse("users.user_logout")))

            if self.has_org_perm("channels.channel_claim"):
                links.append(dict(title=_('Add Channel'),
                                  href=reverse('channels.channel_claim')))

            if self.has_org_perm("orgs.org_export"):
                links.append(dict(title=_('Export'), href=reverse('orgs.org_export')))

            if self.has_org_perm("orgs.org_import"):
                links.append(dict(title=_('Import'), href=reverse('orgs.org_import')))

            return links

        def add_channel_section(self, formax, channel):

            if self.has_org_perm('channels.channel_read'):
                from temba.channels.views import get_channel_icon
                icon = get_channel_icon(channel.channel_type)
                formax.add_section('channel', reverse('channels.channel_read', args=[channel.pk]), icon=icon, action='link')

        def derive_formax_sections(self, formax, context):

            if self.has_org_perm('orgs.topup_list'):
                formax.add_section('topups', reverse('orgs.topup_list'), icon='icon-coins', action='link')

            # add the channel option if we have one
            user = self.request.user
            org = user.get_org()

            if self.has_org_perm("channels.channel_update"):
                # get any channel thats not a delegate
                channels = Channel.objects.filter(org=org, is_active=True, parent=None).order_by('-role')
                for channel in channels:
                    self.add_channel_section(formax, channel)

            if self.has_org_perm('orgs.org_profile'):
                formax.add_section('user', reverse('orgs.user_edit'), icon='icon-user', action='redirect')

            if self.has_org_perm('orgs.org_edit'):
                formax.add_section('org', reverse('orgs.org_edit'), icon='icon-office')

            if self.has_org_perm('orgs.org_languages'):
                formax.add_section('languages', reverse('orgs.org_languages'), icon='icon-language')

            if self.has_org_perm('orgs.org_country'):
                formax.add_section('country', reverse('orgs.org_country'), icon='icon-location2')

            if self.has_org_perm('orgs.org_webhook'):
                formax.add_section('webhook', reverse('orgs.org_webhook'), icon='icon-cloud-upload')

            # only pro orgs get multiple users
            if self.has_org_perm("orgs.org_manage_accounts") and org.is_pro():
                formax.add_section('manageaccount', reverse('orgs.org_manage_accounts'), icon='icon-users', action='redirect')

    class Edit(InferOrgMixin, OrgPermsMixin, SmartUpdateView):

        class OrgForm(forms.ModelForm):
            name = forms.CharField(max_length=128, label=_("The name of your organization"), help_text="")
            timezone = TimeZoneField(label=_("Your organization's timezone"), help_text="")
            slug = forms.SlugField(max_length=255, label=_("The slug, or short name for your organization"), help_text="")

            class Meta:
                model = Org
                fields = ('name', 'slug', 'timezone', 'date_format')

        success_message = ''
        form_class = OrgForm

        def has_permission(self, request, *args, **kwargs):
            self.org = self.derive_org()
            return self.has_org_perm('orgs.org_edit')

    class Country(InferOrgMixin, OrgPermsMixin, SmartUpdateView):

        class CountryForm(forms.ModelForm):
            country = forms.ModelChoiceField(Org.get_possible_countries(), required=False,
                                      label=_("The country used for location values. (optional)"),
                                      help_text="State and district names will be searched against this country.")

            class Meta:
                model = Org
                fields = ('country',)

        success_message = ''
        form_class = CountryForm

        def has_permission(self, request, *args, **kwargs):
            self.org = self.derive_org()
            return self.request.user.has_perm('orgs.org_country') or self.has_org_perm('orgs.org_country')

    class Languages(InferOrgMixin, OrgPermsMixin, SmartUpdateView):

        class LanguagesForm(forms.ModelForm):
            primary_lang = forms.CharField(required=False, label=_('Primary Language'), help_text=_('The primary language will be used for contacts with no language preference.'))
            languages = forms.CharField(required=False, label=_('Additional Languages'), help_text=('Add any other languages you would like to provide translations for.'))

            def __init__(self, *args, **kwargs):
                self.org = kwargs['org']
                del kwargs['org']
                super(OrgCRUDL.Languages.LanguagesForm, self).__init__(*args, **kwargs)

            def clean(self):

                # don't allow them to remove languages which are a base_language for a flow
                old_languages = [lang.iso_code for lang in self.org.languages.all()]

                new_languages = set(self.cleaned_data.get('languages', '').split(',') + self.cleaned_data.get('primary_lang', '').split(','))

                for new_lang in new_languages:
                    if new_lang in old_languages:
                        old_languages.remove(new_lang)

                return super(OrgCRUDL.Languages.LanguagesForm, self).clean()

            class Meta:
                model = Org
                fields = ('primary_lang', 'languages')

        success_message = ''
        form_class = LanguagesForm

        def get_form_kwargs(self):
            kwargs = super(OrgCRUDL.Languages, self).get_form_kwargs()
            kwargs['org'] = self.request.user.get_org()
            return kwargs

        def derive_initial(self):

            initial = super(OrgCRUDL.Languages, self).derive_initial()
            langs = ','.join([lang.iso_code for lang in self.get_object().languages.filter(orgs=None).order_by('name')])
            initial['languages'] = langs

            if self.object.primary_language:
                initial['primary_lang'] = self.object.primary_language.iso_code

            return initial

        def get_context_data(self, **kwargs):
            context = super(OrgCRUDL.Languages, self).get_context_data(**kwargs)
            languages = [lang.name for lang in self.request.user.get_org().languages.filter(orgs=None).order_by('name')]
            lang_count = len(languages)

            if lang_count == 2:
                context['languages'] = _(' and ').join(languages)
            elif lang_count > 2:
                context['languages'] = _('%s and %s') % (', '.join(languages[:-1]), languages[-1])
            elif lang_count == 1:
                context['languages'] = languages[0]
            return context

        def get(self, request, *args, **kwargs):
            if 'search' in self.request.REQUEST or 'initial' in self.request.REQUEST:

                initial = self.request.REQUEST.get('initial', '').split(',')
                matches = []

                if len(initial) > 0:
                    for iso_code in initial:
                        if iso_code:
                            lang = pycountry.languages.get(bibliographic=iso_code)
                            name = lang.name.split(';')[0]
                            matches.append(dict(id=lang.bibliographic, text=name))

                if len(matches) == 0:
                    search = self.request.REQUEST.get('search', '').strip().lower()
                    for lang in pycountry.languages:
                        if len(search) == 0 or search in lang.name.lower():
                            matches.append(dict(id=lang.bibliographic, text=lang.name))

                results = dict(results=matches)
                return build_json_response(results)
            return super(OrgCRUDL.Languages, self).get(request, *args, **kwargs)

        def form_valid(self, form):

            user = self.request.user
            org = user.get_org()

            primary = form.cleaned_data['primary_lang']
            iso_codes = form.cleaned_data['languages'].split(',')
            if primary not in iso_codes:
                iso_codes.append(primary)

            # create new languages
            for iso_code in iso_codes:
                if iso_code:
                    lang = pycountry.languages.get(bibliographic=iso_code)
                    language = org.languages.filter(iso_code=iso_code).first()
                    if lang and not language:
                        # store up to the first semicolon as the name
                        name = lang.name.split(';')[0]

                        language = org.languages.create(created_by=user, modified_by=user, iso_code=iso_code, name=name)

                    # store our primary language
                    if iso_code == primary:
                        self.object.primary_language = language
                        self.object.save(update_fields=['primary_language'])

            # remove our primary language if necessary
            if org.primary_language and org.primary_language.iso_code not in iso_codes:
                org.primary_language = None
                org.save()

            # remove any languages that are not in our new list
            org.languages.exclude(iso_code__in=iso_codes).delete()

            return super(OrgCRUDL.Languages, self).form_valid(form)

        def has_permission(self, request, *args, **kwargs):
            self.org = self.derive_org()
            return self.request.user.has_perm('orgs.org_country') or self.has_org_perm('orgs.org_country')

    class ClearCache(SmartUpdateView):
        fields = ('id',)
        success_message = None
        success_url = 'id@orgs.org_update'

        def pre_process(self, request, *args, **kwargs):
            cache = OrgCache(int(request.REQUEST['cache']))
            num_deleted = self.get_object().clear_caches([cache])
            self.success_message = _("Cleared %s cache for this organization (%d keys)") % (cache.name, num_deleted)

    class Download(SmartTemplateView):
        """
        For backwards compatibility, redirect old org/download style requests to the assets app
        """
        @classmethod
        def derive_url_pattern(cls, path, action):
            return r'%s/%s/(?P<task_type>\w+)/(?P<pk>\d+)/$' % (path, action)

        def has_permission(self, request, *args, **kwargs):
            return self.request.user.is_authenticated()

        def get(self, request, *args, **kwargs):
            types_to_assets = {'contacts': AssetType.contact_export,
                               'flows': AssetType.results_export,
                               'messages': AssetType.message_export}

            task_type = self.kwargs.get('task_type')
            asset_type = types_to_assets[task_type]
            identifier = self.kwargs.get('pk')
            return HttpResponseRedirect(reverse('assets.download',
                                                kwargs=dict(type=asset_type.name, pk=identifier)))


class TopUpCRUDL(SmartCRUDL):
    actions = ('list', 'create', 'read', 'manage', 'update')
    model = TopUp

    class Read(OrgPermsMixin, SmartReadView):
        def derive_queryset(self, **kwargs):
            return TopUp.objects.filter(is_active=True, org=self.request.user.get_org()).order_by('-expires_on')

    class List(OrgPermsMixin, SmartListView):
        def derive_queryset(self, **kwargs):
            return TopUp.objects.filter(is_active=True, org=self.request.user.get_org()).order_by('-expires_on')

        def get_context_data(self, **kwargs):
            context = super(TopUpCRUDL.List, self).get_context_data(**kwargs)
            context['org'] = self.request.user.get_org()
            context['now'] = timezone.now()
            return context

        def get_template_names(self):
            if 'HTTP_X_FORMAX' in self.request.META:
                return ['orgs/topup_list_summary.haml']
            else:
                return super(TopUpCRUDL.List, self).get_template_names()

    class Create(SmartCreateView):
        """
        This is only for root to be able to credit accounts.
        """
        fields = ('credits', 'price', 'comment')

        def get_success_url(self):
            return reverse('orgs.topup_manage') + ('?org=%d' % self.object.org.id)

        def save(self, obj):
            obj.org = Org.objects.get(pk=self.request.REQUEST['org'])
            return TopUp.create(self.request.user, price=obj.price, credits=obj.credits, org=obj.org)

        def post_save(self, obj):
            obj = super(TopUpCRUDL.Create, self).post_save(obj)
            obj.org.apply_topups()
            return obj

    class Update(SmartUpdateView):
        fields = ('is_active', 'price', 'credits', 'expires_on')

        def get_success_url(self):
            return reverse('orgs.topup_manage') + ('?org=%d' % self.object.org.id)

        def post_save(self, obj):
            obj = super(TopUpCRUDL.Update, self).post_save(obj)
            obj.org.update_caches(OrgEvent.topup_updated, obj)
            obj.org.apply_topups()
            return obj

    class Manage(SmartListView):
        """
        This is only for root to be able to manage topups on an account
        """
        fields = ('credits', 'price', 'comment', 'created_on', 'expires_on')
        success_url = '@orgs.org_manage'
        default_order = '-expires_on'

        def lookup_field_link(self, context, field, obj):
            return reverse('orgs.topup_update', args=[obj.id])

        def get_price(self, obj):
            if obj.price:
                return "$%.2f" % (obj.price / 100.0)
            else:
                return "-"

        def get_context_data(self, **kwargs):
            context = super(TopUpCRUDL.Manage, self).get_context_data(**kwargs)
            context['org'] = self.org
            return context

        def derive_queryset(self):
            self.org = Org.objects.get(pk=self.request.REQUEST['org'])
            return self.org.topups.all()<|MERGE_RESOLUTION|>--- conflicted
+++ resolved
@@ -918,17 +918,6 @@
                     invitation.send_invitation()
 
             # remove all the org users
-<<<<<<< HEAD
-            for user in self.get_object().get_org_admins():
-                if user != self.request.user:
-                    self.get_object().administrators.remove(user)
-                else:
-                    self.get_object().administrators.add(user)
-            for user in self.get_object().get_org_editors():
-                self.get_object().editors.remove(user)
-            for user in self.get_object().get_org_viewers():
-                self.get_object().viewers.remove(user)
-=======
             org = self.get_object()
             for user in org.get_org_admins():
                 org.administrators.remove(user)
@@ -938,7 +927,6 @@
                 org.viewers.remove(user)
             for user in org.get_org_surveyors():
                 org.surveyors.remove(user)
->>>>>>> d19e37d1
 
             # now update the org accounts
             for field in self.form.fields:
@@ -1002,11 +990,7 @@
 
     class Choose(SmartFormView):
         class ChooseForm(forms.Form):
-<<<<<<< HEAD
-            organization = forms.ModelChoiceField(queryset=Org.objects.all() ,empty_label=None)
-=======
             organization = forms.ModelChoiceField(queryset=Org.objects.all(), empty_label=None)
->>>>>>> d19e37d1
 
         form_class = ChooseForm
         success_url = '@msgs.msg_inbox'
@@ -1088,11 +1072,7 @@
             user.last_name = self.form.cleaned_data['last_name']
             user.save()
 
-<<<<<<< HEAD
-            invitation = self.get_invitation()
-=======
             self.invitation = self.get_invitation()
->>>>>>> d19e37d1
 
             # log the user in
             user = authenticate(username=user.username, password=self.form.cleaned_data['password'])
@@ -1339,7 +1319,6 @@
             mo_call = forms.BooleanField(required=False, label=_("Outgoing Calls"))
             alarm = forms.BooleanField(required=False, label=_("Channel Alarms"))
 
-
             class Meta:
                 model = Org
                 fields = ('webhook', 'headers', 'mt_sms', 'mo_sms', 'mt_call', 'mo_call', 'alarm')
@@ -1360,30 +1339,9 @@
 
                 return headers
 
-            def clean_headers(self):
-                idx = 1
-                headers = dict()
-                key = 'header_%d_key' % idx
-                value = 'header_%d_value' % idx
-
-                while key in self.data:
-                    if self.data.get(value, ''):
-                        headers[self.data[key]] = self.data[value]
-
-                    idx += 1
-                    key = 'header_%d_key' % idx
-                    value = 'header_%d_value' % idx
-
-                return headers
-
         form_class = WebhookForm
-<<<<<<< HEAD
-        fields = ('webhook', 'headers', 'mt_sms', 'mo_sms', 'mt_call', 'mo_call', 'alarm')
-=======
->>>>>>> d19e37d1
         success_url = '@orgs.org_home'
         success_message = ''
-
 
         def pre_save(self, obj):
             obj = super(OrgCRUDL.Webhook, self).pre_save(obj)
