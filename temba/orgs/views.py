--- conflicted
+++ resolved
@@ -426,11 +426,7 @@
     actions = ('signup', 'home', 'webhook', 'edit', 'join', 'grant', 'accounts', 'create_login', 'choose',
                'manage_accounts', 'manage', 'update', 'country', 'languages', 'clear_cache', 'download',
                'twilio_connect', 'twilio_account', 'nexmo_configuration', 'nexmo_account', 'nexmo_connect', 'export',
-<<<<<<< HEAD
-               'import', 'plivo_connect', 'resthooks', 'service', 'surveyor')
-=======
-               'import', 'plivo_connect', 'service', 'surveyor', 'transfer_to_account')
->>>>>>> 5e61b862
+               'import', 'plivo_connect', 'resthooks', 'service', 'surveyor', 'transfer_to_account')
 
     model = Org
 
