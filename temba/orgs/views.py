--- conflicted
+++ resolved
@@ -2870,16 +2870,10 @@
                         "two_factor", reverse("orgs.user_two_factor_enable"), icon="icon-two-factor", action="link"
                     )
 
-<<<<<<< HEAD
-            if self.has_org_perm("orgs.org_edit"):
-                formax.add_section("org", reverse("orgs.org_edit"), icon="icon-office")
-
             # only pro orgs get multiple users
             if self.has_org_perm("orgs.org_manage_accounts") and org.is_multi_user:
                 formax.add_section("accounts", reverse("orgs.org_accounts"), icon="icon-users", action="redirect")
 
-=======
->>>>>>> ee338d90
             if self.has_org_perm("orgs.org_languages"):
                 formax.add_section("languages", reverse("orgs.org_languages"), icon="icon-language")
 
