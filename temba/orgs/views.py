from __future__ import absolute_import, unicode_literals

import json
import logging
import plivo
import six

from collections import OrderedDict
from datetime import datetime
from decimal import Decimal
from django import forms
from django.conf import settings
from django.contrib import messages
from django.contrib.auth import authenticate, login
from django.contrib.auth.models import User, Group
from django.core.exceptions import ValidationError
from django.core.urlresolvers import reverse
from django.core.validators import validate_email
from django.db import IntegrityError
from django.db.models import Sum, Q
from django.forms import Form
from django.http import HttpResponse, HttpResponseRedirect
from django.utils import timezone
from django.utils.http import urlquote
from django.utils.text import slugify
from django.utils.translation import ugettext_lazy as _
from django.views.generic import View
from operator import attrgetter
from smartmin.views import SmartCRUDL, SmartCreateView, SmartFormView, SmartReadView, SmartUpdateView, SmartListView, SmartTemplateView
from datetime import timedelta
from temba.api.models import APIToken
from temba.assets.models import AssetType
from temba.channels.models import Channel, PLIVO_AUTH_ID, PLIVO_AUTH_TOKEN
from temba.formax import FormaxMixin
from temba.middleware import BrandingMiddleware
from temba.nexmo import NexmoClient, NexmoValidationError
from temba.utils import analytics, build_json_response, languages
from temba.utils.middleware import disable_middleware
from timezones.forms import TimeZoneField
from twilio.rest import TwilioRestClient
from .bundles import WELCOME_TOPUP_SIZE
from .models import Org, OrgCache, OrgEvent, TopUp, Invitation, UserSettings, get_stripe_credentials
from .models import MT_SMS_EVENTS, MO_SMS_EVENTS, MT_CALL_EVENTS, MO_CALL_EVENTS, ALARM_EVENTS
from .models import SUSPENDED, WHITELISTED, RESTORED, NEXMO_UUID, NEXMO_SECRET, NEXMO_KEY
from .models import TRANSFERTO_AIRTIME_API_TOKEN, TRANSFERTO_ACCOUNT_LOGIN


def check_login(request):
    """
    Simple view that checks whether we actually need to log in.  This is needed on the live site
    because we serve the main page as http:// but the logged in pages as https:// and only store
    the cookies on the SSL connection.  This view will be called in https:// land where we will
    check whether we are logged in, if so then we will redirect to the LOGIN_URL, otherwise we take
    them to the normal user login page
    """
    if request.user.is_authenticated():
        return HttpResponseRedirect(settings.LOGIN_REDIRECT_URL)
    else:
        return HttpResponseRedirect(settings.LOGIN_URL)


class OrgPermsMixin(object):
    """
    Get the organisation and the user within the inheriting view so that it be come easy to decide
    whether this user has a certain permission for that particular organization to perform the view's actions
    """
    def get_user(self):
        return self.request.user

    def derive_org(self):
        org = None
        if not self.get_user().is_anonymous():
            org = self.get_user().get_org()
        return org

    def pre_process(self, request, *args, **kwargs):
        user = self.get_user()
        org = self.derive_org()

        if not org:
            if user.is_authenticated():
                if user.is_superuser or user.is_staff:
                    return None

                return HttpResponseRedirect(reverse('orgs.org_choose'))
            else:
                return HttpResponseRedirect(settings.LOGIN_URL)

        return None

    def has_org_perm(self, permission):
        if self.org:
            return self.get_user().has_org_perm(self.org, permission)

        return False

    def has_permission(self, request, *args, **kwargs):
        """
        Figures out if the current user has permissions for this view.
        """
        self.kwargs = kwargs
        self.args = args
        self.request = request
        self.org = self.derive_org()

        if self.get_user().is_superuser:
            return True

        if self.get_user().is_anonymous():
            return False

        if self.get_user().has_perm(self.permission):
            return True

        return self.has_org_perm(self.permission)


class OrgObjPermsMixin(OrgPermsMixin):

    def get_object_org(self):
        return self.get_object().org

    def has_org_perm(self, codename):
        has_org_perm = super(OrgObjPermsMixin, self).has_org_perm(codename)

        if has_org_perm:
            user = self.get_user()
            return user.get_org() == self.get_object_org()

        return False

    def has_permission(self, request, *args, **kwargs):
        has_perm = super(OrgObjPermsMixin, self).has_permission(request, *args, **kwargs)

        if has_perm:
            user = self.get_user()

            # user has global permission
            if user.has_perm(self.permission):
                return True

            return user.get_org() == self.get_object_org()

        return False


class ModalMixin(SmartFormView):

    def get_context_data(self, **kwargs):
        context = super(ModalMixin, self).get_context_data(**kwargs)

        if 'HTTP_X_PJAX' in self.request.META and 'HTTP_X_FORMAX' not in self.request.META:  # pragma: no cover
            context['base_template'] = "smartmin/modal.html"
        if 'success_url' in kwargs:  # pragma: no cover
            context['success_url'] = kwargs['success_url']

        pairs = [urlquote(k) + "=" + urlquote(v) for k, v in six.iteritems(self.request.REQUEST) if k != '_']
        context['action_url'] = self.request.path + "?" + ("&".join(pairs))

        return context

    def form_valid(self, form):

        self.object = form.save(commit=False)

        try:
            self.object = self.pre_save(self.object)
            self.save(self.object)
            self.object = self.post_save(self.object)

            messages.success(self.request, self.derive_success_message())

            if 'HTTP_X_PJAX' not in self.request.META:
                return HttpResponseRedirect(self.get_success_url())
            else:  # pragma: no cover
                response = self.render_to_response(self.get_context_data(form=form,
                                                                         success_url=self.get_success_url(),
                                                                         success_script=getattr(self, 'success_script', None)))
                response['Temba-Success'] = self.get_success_url()
                return response

        except IntegrityError as e:  # pragma: no cover
            message = str(e).capitalize()
            errors = self.form._errors.setdefault(forms.forms.NON_FIELD_ERRORS, forms.utils.ErrorList())
            errors.append(message)
            return self.render_to_response(self.get_context_data(form=form))


class OrgSignupForm(forms.ModelForm):
    """
    Signup for new organizations
    """
    first_name = forms.CharField(help_text=_("Your first name"))
    last_name = forms.CharField(help_text=_("Your last name"))
    email = forms.EmailField(help_text=_("Your email address"))
    timezone = TimeZoneField(help_text=_("The timezone your organization is in"))
    password = forms.CharField(widget=forms.PasswordInput,
                               help_text=_("Your password, at least eight letters please"))
    name = forms.CharField(label=_("Organization"),
                           help_text=_("The name of your organization"))

    def __init__(self, *args, **kwargs):
        if 'branding' in kwargs:
            del kwargs['branding']

        super(OrgSignupForm, self).__init__(*args, **kwargs)

    def clean_email(self):
        email = self.cleaned_data['email']
        if email:
            if User.objects.filter(username__iexact=email):
                raise forms.ValidationError(_("That email address is already used"))

        return email.lower()

    def clean_password(self):
        password = self.cleaned_data['password']
        if password:
            if not len(password) >= 8:
                raise forms.ValidationError(_("Passwords must contain at least 8 letters."))
        return password

    class Meta:
        model = Org
        fields = '__all__'


class OrgGrantForm(forms.ModelForm):
    first_name = forms.CharField(help_text=_("The first name of the organization administrator"))
    last_name = forms.CharField(help_text=_("Your last name of the organization administrator"))
    email = forms.EmailField(help_text=_("Their email address"))
    timezone = TimeZoneField(help_text=_("The timezone the organization is in"))
    password = forms.CharField(widget=forms.PasswordInput, required=False,
                               help_text=_("Their password, at least eight letters please. (leave blank for existing users)"))
    name = forms.CharField(label=_("Organization"),
                           help_text=_("The name of the new organization"))
    credits = forms.ChoiceField([], help_text=_("The initial number of credits granted to this organization."))

    def __init__(self, *args, **kwargs):
        branding = kwargs['branding']
        del kwargs['branding']

        super(OrgGrantForm, self).__init__(*args, **kwargs)

        welcome_packs = branding['welcome_packs']

        choices = []
        for pack in welcome_packs:
            choices.append((str(pack['size']), "%d - %s" % (pack['size'], pack['name'])))

        self.fields['credits'].choices = choices

    def clean(self):
        data = self.cleaned_data

        email = data.get('email', None)
        password = data.get('password', None)

        # for granting new accounts, either the email maps to an existing user (and their existing password is used)
        # or both email and password must be included
        if email:
            user = User.objects.filter(username__iexact=email).first()
            if user:
                if password:
                    raise ValidationError(_("User already exists, please do not include password."))

            elif not password or len(password) < 8:
                raise ValidationError(_("Password must be at least 8 characters long"))

        return data

    class Meta:
        model = Org
        fields = '__all__'


class UserCRUDL(SmartCRUDL):
    model = User
    actions = ('edit',)

    class Edit(SmartUpdateView):
        class EditForm(forms.ModelForm):
            first_name = forms.CharField(label=_("Your First Name (required)"))
            last_name = forms.CharField(label=_("Your Last Name (required)"))
            email = forms.EmailField(required=True, label=_("Email"))
            current_password = forms.CharField(label=_("Current Password (required)"), widget=forms.PasswordInput)
            new_password = forms.CharField(required=False, label=_("New Password (optional)"), widget=forms.PasswordInput)
            language = forms.ChoiceField(choices=settings.LANGUAGES, required=True, label=_("Website Language"))

            def clean_new_password(self):
                password = self.cleaned_data['new_password']
                if password and not len(password) >= 8:
                    raise forms.ValidationError(_("Passwords must have at least 8 letters."))
                return password

            def clean_current_password(self):
                user = self.instance
                password = self.cleaned_data.get('current_password', None)

                if not user.check_password(password):
                    raise forms.ValidationError(_("Please enter your password to save changes."))

                return password

            def clean_email(self):
                user = self.instance
                email = self.cleaned_data['email'].lower()

                if User.objects.filter(username=email).exclude(pk=user.pk):
                    raise forms.ValidationError(_("Sorry, that email address is already taken."))

                return email

            class Meta:
                model = User
                fields = ('first_name', 'last_name', 'email', 'current_password', 'new_password', 'language')

        form_class = EditForm
        permission = 'orgs.org_profile'
        success_url = '@orgs.org_home'
        success_message = ''

        @classmethod
        def derive_url_pattern(cls, path, action):
            return r'^%s/%s/$' % (path, action)

        def get_object(self, *args, **kwargs):
            return self.request.user

        def derive_initial(self):
            initial = super(UserCRUDL.Edit, self).derive_initial()
            initial['language'] = self.get_object().get_settings().language
            return initial

        def pre_save(self, obj):
            obj = super(UserCRUDL.Edit, self).pre_save(obj)

            # keep our username and email in sync
            obj.username = obj.email

            if self.form.cleaned_data['new_password']:
                obj.set_password(self.form.cleaned_data['new_password'])

            return obj

        def post_save(self, obj):
            # save the user settings as well
            obj = super(UserCRUDL.Edit, self).post_save(obj)
            user_settings = obj.get_settings()
            user_settings.language = self.form.cleaned_data['language']
            user_settings.save()
            return obj

        def has_permission(self, request, *args, **kwargs):
            user = self.request.user

            if user.is_anonymous():
                return False

            org = user.get_org()

            if org:
                org_users = org.administrators.all() | org.editors.all() | org.viewers.all() | org.surveyors.all()

                if not user.is_authenticated():
                    return False

                if user in org_users:
                    return True

            return False


class InferOrgMixin(object):
    @classmethod
    def derive_url_pattern(cls, path, action):
        return r'^%s/%s/$' % (path, action)

    def get_object(self, *args, **kwargs):
        return self.request.user.get_org()


class PhoneRequiredForm(forms.ModelForm):
    tel = forms.CharField(max_length=15, label="Phone Number", required=True)

    def clean_tel(self):
        if 'tel' in self.cleaned_data:
            tel = self.cleaned_data['tel']
            if not tel:
                return tel

            import phonenumbers
            try:
                normalized = phonenumbers.parse(tel, None)
                if not phonenumbers.is_possible_number(normalized):
                    raise forms.ValidationError(_("Invalid phone number, try again."))
            except Exception:  # pragma: no cover
                raise forms.ValidationError(_("Invalid phone number, try again."))
            return phonenumbers.format_number(normalized, phonenumbers.PhoneNumberFormat.E164)

    class Meta:
        model = UserSettings
        fields = ('tel',)


class UserSettingsCRUDL(SmartCRUDL):
    actions = ('update', 'phone')
    model = UserSettings

    class Phone(ModalMixin, OrgPermsMixin, SmartUpdateView):

        @classmethod
        def derive_url_pattern(cls, path, action):
            return r'^%s/%s/$' % (path, action)

        def get_object(self, *args, **kwargs):
            return self.request.user.get_settings()

        fields = ('tel',)
        form_class = PhoneRequiredForm
        submit_button_name = _("Start Call")
        success_url = '@orgs.usersettings_phone'


class OrgCRUDL(SmartCRUDL):
<<<<<<< HEAD
    actions = ('signup', 'home', 'webhook', 'edit', 'edit_sub_org', 'join', 'grant', 'accounts', 'create_login', 'choose',
               'manage_accounts', 'manage_accounts_sub_org', 'manage', 'update', 'country', 'languages', 'clear_cache', 'download',
               'twilio_connect', 'twilio_account', 'nexmo_configuration', 'nexmo_account', 'nexmo_connect',
               'sub_orgs', 'create_sub_org', 'export', 'import', 'plivo_connect', 'service', 'surveyor', 'transfer_credits')
=======
    actions = ('signup', 'home', 'webhook', 'edit', 'join', 'grant', 'accounts', 'create_login', 'choose',
               'manage_accounts', 'manage', 'update', 'country', 'languages', 'clear_cache', 'download',
               'twilio_connect', 'twilio_account', 'nexmo_configuration', 'nexmo_account', 'nexmo_connect', 'export',
               'import', 'plivo_connect', 'service', 'surveyor', 'transfer_to_account')
>>>>>>> 04eaa757

    model = Org

    class Import(InferOrgMixin, OrgPermsMixin, SmartFormView):

        class FlowImportForm(Form):
            import_file = forms.FileField(help_text=_('The import file'))
            update = forms.BooleanField(help_text=_('Update all flows and campaigns'), required=False)

            def __init__(self, *args, **kwargs):
                self.org = kwargs['org']
                del kwargs['org']
                super(OrgCRUDL.Import.FlowImportForm, self).__init__(*args, **kwargs)

            def clean_import_file(self):
                from temba.orgs.models import EARLIEST_IMPORT_VERSION

                # make sure they have purchased credits
                if not self.org.has_added_credits():
                    raise ValidationError("Sorry, import is a premium feature")

                # check that it isn't too old
                data = self.cleaned_data['import_file'].read()
                json_data = json.loads(data)
                if json_data.get('version', 0) < EARLIEST_IMPORT_VERSION:
                    raise ValidationError('This file is no longer valid. Please export a new version and try again.')

                return data

        success_message = _("Import successful")
        form_class = FlowImportForm

        def get_success_url(self):
            return reverse('orgs.org_home')

        def get_form_kwargs(self):
            kwargs = super(OrgCRUDL.Import, self).get_form_kwargs()
            kwargs['org'] = self.request.user.get_org()
            return kwargs

        def form_valid(self, form):
            try:
                org = self.request.user.get_org()
                data = json.loads(form.cleaned_data['import_file'])
                org.import_app(data, self.request.user, self.request.branding['link'])
            except Exception as e:
                # this is an unexpected error, report it to sentry
                logger = logging.getLogger(__name__)
                logger.error('Exception on app import: %s' % unicode(e), exc_info=True)
                form._errors['import_file'] = form.error_class([_("Sorry, your import file is invalid.")])
                return self.form_invalid(form)

            return super(OrgCRUDL.Import, self).form_valid(form)

    class Export(InferOrgMixin, OrgPermsMixin, SmartTemplateView):

        def post(self, request, *args, **kwargs):

            # get all of the selected flows and campaigns
            from temba.flows.models import Flow
            from temba.campaigns.models import Campaign

            flows = set(Flow.objects.filter(id__in=self.request.REQUEST.getlist('flows'), org=self.get_object(), is_active=True))
            campaigns = Campaign.objects.filter(id__in=self.request.REQUEST.getlist('campaigns'), org=self.get_object())

            # by default we include the triggers for the requested flows
            dependencies = dict(flows=set(), campaigns=set(), groups=set(), triggers=set())
            for flow in flows:
                dependencies = flow.get_dependencies(dependencies)

            triggers = dependencies['triggers']

            export = self.get_object().export_definitions(request.branding['link'], flows, campaigns, triggers)
            response = HttpResponse(json.dumps(export, indent=2), content_type='application/javascript')
            response['Content-Disposition'] = 'attachment; filename=%s.json' % slugify(self.get_object().name)
            return response

        def get_context_data(self, **kwargs):
            from collections import defaultdict

            def connected_components(lists):
                neighbors = defaultdict(set)
                seen = set()
                for each in lists:
                    for item in each:
                        neighbors[item].update(each)

                def component(node, neighbors=neighbors, seen=seen, see=seen.add):
                    nodes = {node}
                    next_node = nodes.pop
                    while nodes:
                        node = next_node()
                        see(node)
                        nodes |= neighbors[node] - seen
                        yield node
                for node in neighbors:
                    if node not in seen:
                        yield sorted(component(node))

            context = super(OrgCRUDL.Export, self).get_context_data(**kwargs)

            include_archived = self.request.REQUEST.get('archived', 0)

            # all of our user facing flows
            flows = self.get_object().get_export_flows(include_archived=include_archived)

            # now add lists of flows with their dependencies
            all_depends = []
            for flow in flows:
                depends = flow.get_dependencies()
                all_depends.append([flow] + list(depends['flows']) + list(depends['campaigns']))

            # add all campaigns
            from temba.campaigns.models import Campaign
            campaigns = Campaign.objects.filter(org=self.get_object())

            if not include_archived:
                campaigns = campaigns.filter(is_archived=False)

            for campaign in campaigns:
                all_depends.append((campaign,))

            buckets = connected_components(all_depends)

            # sort our buckets, campaigns, flows, triggers
            bucket_list = []
            singles = []
            for bucket in buckets:
                if len(bucket) > 1:
                    bucket_list.append(sorted(list(bucket), key=attrgetter('__class__', 'name')))
                else:
                    singles.append(bucket[0])

            # put the buckets with the most items first
            bucket_list = sorted(bucket_list, key=lambda s: len(s), reverse=True)

            # sort our singles by type
            singles = sorted(singles, key=attrgetter('__class__', 'name'))

            context['archived'] = include_archived
            context['buckets'] = bucket_list
            context['singles'] = singles

            return context

    class TwilioConnect(ModalMixin, InferOrgMixin, OrgPermsMixin, SmartFormView):

        class TwilioConnectForm(forms.Form):
            account_sid = forms.CharField(help_text=_("Your Twilio Account SID"))
            account_token = forms.CharField(help_text=_("Your Twilio Account Token"))

            def clean(self):
                account_sid = self.cleaned_data.get('account_sid', None)
                account_token = self.cleaned_data.get('account_token', None)

                if not account_sid:
                    raise ValidationError(_("You must enter your Twilio Account SID"))

                if not account_token:
                    raise ValidationError(_("You must enter your Twilio Account Token"))

                try:
                    client = TwilioRestClient(account_sid, account_token)

                    # get the actual primary auth tokens from twilio and use them
                    account = client.accounts.get(account_sid)
                    self.cleaned_data['account_sid'] = account.sid
                    self.cleaned_data['account_token'] = account.auth_token
                except Exception:
                    raise ValidationError(_("The Twilio account SID and Token seem invalid. Please check them again and retry."))

                return self.cleaned_data

        form_class = TwilioConnectForm
        submit_button_name = "Save"
        success_url = '@channels.channel_claim_twilio'
        field_config = dict(account_sid=dict(label=""), account_token=dict(label=""))
        success_message = "Twilio Account successfully connected."

        def form_valid(self, form):
            account_sid = form.cleaned_data['account_sid']
            account_token = form.cleaned_data['account_token']

            org = self.get_object()
            org.connect_twilio(account_sid, account_token, self.request.user)
            org.save()

            response = self.render_to_response(self.get_context_data(form=form,
                                               success_url=self.get_success_url(),
                                               success_script=getattr(self, 'success_script', None)))

            response['Temba-Success'] = self.get_success_url()
            return response

    class NexmoConfiguration(InferOrgMixin, OrgPermsMixin, SmartReadView):

        def get(self, request, *args, **kwargs):
            org = self.get_object()

            nexmo_client = org.get_nexmo_client()
            if not nexmo_client:
                return HttpResponseRedirect(reverse("orgs.org_nexmo_connect"))

            nexmo_uuid = org.nexmo_uuid()
            mo_path = reverse('handlers.nexmo_handler', args=['receive', nexmo_uuid])
            dl_path = reverse('handlers.nexmo_handler', args=['status', nexmo_uuid])
            try:
                from temba.settings import TEMBA_HOST
                nexmo_client.update_account('http://%s%s' % (TEMBA_HOST, mo_path),
                                            'http://%s%s' % (TEMBA_HOST, dl_path))

                return HttpResponseRedirect(reverse("channels.channel_claim_nexmo"))

            except NexmoValidationError:
                return super(OrgCRUDL.NexmoConfiguration, self).get(request, *args, **kwargs)

        def get_context_data(self, **kwargs):
            context = super(OrgCRUDL.NexmoConfiguration, self).get_context_data(**kwargs)

            from temba.settings import TEMBA_HOST
            org = self.get_object()
            config = org.config_json()
            context['nexmo_api_key'] = config[NEXMO_KEY]
            context['nexmo_api_secret'] = config[NEXMO_SECRET]

            nexmo_uuid = config.get(NEXMO_UUID, None)
            mo_path = reverse('handlers.nexmo_handler', args=['receive', nexmo_uuid])
            dl_path = reverse('handlers.nexmo_handler', args=['status', nexmo_uuid])
            context['mo_path'] = 'https://%s%s' % (TEMBA_HOST, mo_path)
            context['dl_path'] = 'https://%s%s' % (TEMBA_HOST, dl_path)

            return context

    class NexmoAccount(ModalMixin, InferOrgMixin, OrgPermsMixin, SmartUpdateView):
        fields = ()
        submit_button_name = "Disconnect Nexmo"
        success_message = "Nexmo Account successfully disconnected."

        def get_success_url(self):
            return reverse("orgs.org_home")

        def save(self, obj):
            obj.remove_nexmo_account(self.request.user)

        def get_context_data(self, **kwargs):
            context = super(OrgCRUDL.NexmoAccount, self).get_context_data(**kwargs)

            org = self.get_object()
            config = org.config_json()
            context['config'] = config

            return context

    class NexmoConnect(ModalMixin, InferOrgMixin, OrgPermsMixin, SmartFormView):

        class NexmoConnectForm(forms.Form):
            api_key = forms.CharField(help_text=_("Your Nexmo API key"))
            api_secret = forms.CharField(help_text=_("Your Nexmo API secret"))

            def clean(self):
                super(OrgCRUDL.NexmoConnect.NexmoConnectForm, self).clean()

                api_key = self.cleaned_data.get('api_key', None)
                api_secret = self.cleaned_data.get('api_secret', None)

                try:
                    client = NexmoClient(api_key, api_secret)
                    client.get_numbers()
                except Exception:
                    raise ValidationError(_("Your Nexmo API key and secret seem invalid. Please check them again and retry."))

                return self.cleaned_data

        form_class = NexmoConnectForm
        submit_button_name = "Save"
        success_url = '@orgs.org_nexmo_configuration'
        field_config = dict(api_key=dict(label=""), api_secret=dict(label=""))
        success_message = "Nexmo Account successfully connected."

        def form_valid(self, form):
            api_key = form.cleaned_data['api_key']
            api_secret = form.cleaned_data['api_secret']

            org = self.get_object()

            org.connect_nexmo(api_key, api_secret, self.request.user)

            org.save()

            response = self.render_to_response(self.get_context_data(form=form,
                                               success_url=self.get_success_url(),
                                               success_script=getattr(self, 'success_script', None)))

            response['Temba-Success'] = self.get_success_url()
            return response

    class PlivoConnect(ModalMixin, InferOrgMixin, OrgPermsMixin, SmartFormView):

        class PlivoConnectForm(forms.Form):
            auth_id = forms.CharField(help_text=_("Your Plivo AUTH ID"))
            auth_token = forms.CharField(help_text=_("Your Plivo AUTH TOKEN"))

            def clean(self):
                super(OrgCRUDL.PlivoConnect.PlivoConnectForm, self).clean()

                auth_id = self.cleaned_data.get('auth_id', None)
                auth_token = self.cleaned_data.get('auth_token', None)

                try:
                    client = plivo.RestAPI(auth_id, auth_token)
                    validation_response = client.get_account()
                except Exception:
                    raise ValidationError(_("Your Plivo AUTH ID and AUTH TOKEN seem invalid. Please check them again and retry."))

                if validation_response[0] != 200:
                    raise ValidationError(_("Your Plivo AUTH ID and AUTH TOKEN seem invalid. Please check them again and retry."))

                return self.cleaned_data

        form_class = PlivoConnectForm
        submit_button_name = "Save"
        success_url = '@channels.channel_claim_plivo'
        field_config = dict(auth_id=dict(label=""), auth_token=dict(label=""))
        success_message = "Plivo credentials verified. You can now add a Plivo channel."

        def form_valid(self, form):

            auth_id = form.cleaned_data['auth_id']
            auth_token = form.cleaned_data['auth_token']

            # add the credentials to the session
            self.request.session[PLIVO_AUTH_ID] = auth_id
            self.request.session[PLIVO_AUTH_TOKEN] = auth_token

            response = self.render_to_response(self.get_context_data(form=form,
                                               success_url=self.get_success_url(),
                                               success_script=getattr(self, 'success_script', None)))

            response['Temba-Success'] = self.get_success_url()
            return response

    class Manage(SmartListView):
        fields = ('credits', 'used', 'name', 'owner', 'created_on')
        default_order = ('-credits', '-created_on',)
        search_fields = ('name__icontains', 'created_by__email__iexact', 'config__icontains')
        link_fields = ('name', 'owner')
        title = "Organizations"

        def get_used(self, obj):
            if not obj.credits:
                used_pct = 0
            else:
                used_pct = round(100 * float(obj.get_credits_used()) / float(obj.credits))

            used_class = 'used-normal'
            if used_pct >= 75:
                used_class = 'used-warning'
            if used_pct >= 90:
                used_class = 'used-alert'
            return "<div class='used-pct %s'>%d%%</div>" % (used_class, used_pct)

        def get_credits(self, obj):
            if not obj.credits:
                obj.credits = 0
            return "<div class='num-credits'><a href='%s'>%s</a></div>" % (reverse('orgs.topup_manage') + "?org=%d" % obj.id,
                                                                           format(obj.credits, ",d"))

        def get_owner(self, obj):
            owner = obj.latest_admin()

            # default to the created by if there are no admins
            if not owner:
                owner = obj.created_by

            url = reverse('orgs.org_service')
            return "<a href='%s?organization=%d' class='service posterize btn btn-tiny'>Service</a><div class='owner-name'>%s %s</div>" \
                   "<div class='owner-email'>%s</div>" % (url, obj.id, owner.first_name, owner.last_name, owner)

        def get_name(self, obj):
            suspended = ''
            if obj.is_suspended():
                suspended = '<span class="suspended">(Suspended)</span>'

            return "<div class='org-name'>%s %s</div><div class='org-timezone'>%s</div>" % (suspended, obj.name, obj.timezone)

        def derive_queryset(self, **kwargs):
            queryset = super(OrgCRUDL.Manage, self).derive_queryset(**kwargs)
            queryset = queryset.filter(is_active=True)
            queryset = queryset.annotate(credits=Sum('topups__credits'))
            queryset = queryset.annotate(paid=Sum('topups__price'))
            return queryset

        def get_context_data(self, **kwargs):
            context = super(OrgCRUDL.Manage, self).get_context_data(**kwargs)
            context['searches'] = ['Nyaruka', ]
            return context

        def lookup_field_link(self, context, field, obj):
            if field == 'owner':
                return reverse('users.user_update', args=[obj.created_by.pk])
            return super(OrgCRUDL.Manage, self).lookup_field_link(context, field, obj)

        def get_created_by(self, obj):
            return "%s %s - %s" % (obj.created_by.first_name, obj.created_by.last_name, obj.created_by.email)

    class Update(SmartUpdateView):
        class OrgUpdateForm(forms.ModelForm):
            viewers = forms.ModelMultipleChoiceField(User.objects.all(), required=False)
            editors = forms.ModelMultipleChoiceField(User.objects.all(), required=False)
            surveyors = forms.ModelMultipleChoiceField(User.objects.all(), required=False)
            administrators = forms.ModelMultipleChoiceField(User.objects.all(), required=False)

            class Meta:
                model = Org
                fields = '__all__'

        form_class = OrgUpdateForm

        def get_success_url(self):
            return reverse('orgs.org_update', args=[self.get_object().pk])

        def get_gear_links(self):
            links = []

            org = self.get_object()

            links.append(dict(title=_('Topups'),
                              style='btn-primary',
                              href='%s?org=%d' % (reverse("orgs.topup_manage"), org.pk)))

            if org.is_suspended():
                links.append(dict(title=_('Restore'),
                                  style='btn-secondary',
                                  posterize=True,
                                  href='%s?status=restored' % reverse("orgs.org_update", args=[org.pk])))
            else:
                links.append(dict(title=_('Suspend'),
                                  style='btn-secondary',
                                  posterize=True,
                                  href='%s?status=suspended' % reverse("orgs.org_update", args=[org.pk])))

            if not org.is_whitelisted():
                links.append(dict(title=_('Whitelist'),
                                  style='btn-secondary',
                                  posterize=True,
                                  href='%s?status=whitelisted' % reverse("orgs.org_update", args=[org.pk])))

            return links

        def post(self, request, *args, **kwargs):
            if 'status' in request.REQUEST:
                if request.REQUEST.get('status', None) == SUSPENDED:
                    self.get_object().set_suspended()
                elif request.REQUEST.get('status', None) == WHITELISTED:
                    self.get_object().set_whitelisted()
                elif request.REQUEST.get('status', None) == RESTORED:
                    self.get_object().set_restored()
                return HttpResponseRedirect(self.get_success_url())
            return super(OrgCRUDL.Update, self).post(request, *args, **kwargs)

    class Accounts(InferOrgMixin, OrgPermsMixin, SmartUpdateView):

        class PasswordForm(forms.ModelForm):
            surveyor_password = forms.CharField(max_length=128)

            def clean_surveyor_password(self):
                password = self.cleaned_data.get('surveyor_password', '')
                existing = Org.objects.filter(surveyor_password=password).exclude(pk=self.instance.pk).first()
                if existing:
                    raise forms.ValidationError(_('This password is not valid. Choose a new password and try again.'))
                return password

            class Meta:
                model = Org
                fields = ('surveyor_password',)

        form_class = PasswordForm
        success_url = "@orgs.org_home"
        success_message = ""
        submit_button_name = _("Save Changes")
        title = 'User Accounts'
        fields = ('surveyor_password',)

    class ManageAccounts(InferOrgMixin, OrgPermsMixin, SmartUpdateView):

        class AccountsForm(forms.ModelForm):
            invite_emails = forms.CharField(label=_("Invite people to your organization"), required=False)
            invite_group = forms.ChoiceField(choices=(('A', _("Administrators")),
                                                      ('E', _("Editors")),
                                                      ('V', _("Viewers")),
                                                      ('S', _("Surveyors"))),
                                             required=True, initial='V', label=_("User group"))

            def add_user_group_fields(self, groups, users):
                fields_by_user = {}

                for user in users:
                    fields = []
                    field_mapping = []

                    for group in groups:
                        check_field = forms.BooleanField(required=False)
                        field_name = "%s_%d" % (group.lower(), user.pk)

                        field_mapping.append((field_name, check_field))
                        fields.append(field_name)

                    self.fields = OrderedDict(self.fields.items() + field_mapping)
                    fields_by_user[user] = fields
                return fields_by_user

            def clean_invite_emails(self):
                emails = self.cleaned_data['invite_emails'].lower().strip()
                if emails:
                    email_list = emails.split(',')
                    for email in email_list:
                        try:
                            validate_email(email)
                        except ValidationError:
                            raise forms.ValidationError(_("One of the emails you entered is invalid."))
                return emails

            class Meta:
                model = Invitation
                fields = ('invite_emails', 'invite_group')

        form_class = AccountsForm
        success_url = "@orgs.org_manage_accounts"
        success_message = ""
        submit_button_name = _("Save Changes")
        ORG_GROUPS = ('Administrators', 'Editors', 'Viewers', 'Surveyors')
        title = 'Manage User Accounts'

        @staticmethod
        def org_group_set(org, group_name):
            print org
            return getattr(org, group_name.lower())

        def derive_initial(self):
            initial = super(OrgCRUDL.ManageAccounts, self).derive_initial()

            org = self.get_object()
            for group in self.ORG_GROUPS:
                users_in_group = self.org_group_set(org, group).all()

                for user in users_in_group:
                    initial['%s_%d' % (group.lower(), user.pk)] = True

            return initial

        def get_form(self, form_class):
            form = super(OrgCRUDL.ManageAccounts, self).get_form(form_class)

            self.org_users = self.get_object().get_org_users()
            self.fields_by_users = form.add_user_group_fields(self.ORG_GROUPS, self.org_users)

            return form

        def post_save(self, obj):
            obj = super(OrgCRUDL.ManageAccounts, self).post_save(obj)

            cleaned_data = self.form.cleaned_data
            org = self.get_object()

            invite_emails = cleaned_data['invite_emails'].lower().strip()
            invite_group = cleaned_data['invite_group']
            invite_host = self.request.branding['host']

            if invite_emails:
                for email in invite_emails.split(','):
                    # if they already have an invite, update it
                    invites = Invitation.objects.filter(email=email, org=org).order_by('-pk')
                    invitation = invites.first()

                    if invitation:
                        invites.exclude(pk=invitation.pk).delete()  # remove any old invites

                        invitation.user_group = invite_group
                        invitation.is_active = True
                        invitation.save()
                    else:
                        invitation = Invitation.create(org, self.request.user, email, invite_group, invite_host)

                    invitation.send_invitation()

            current_groups = {}
            new_groups = {}

            for group in self.ORG_GROUPS:
                # gather up existing users with their groups
                for user in self.org_group_set(org, group).all():
                    current_groups[user] = group

                # parse form fields to get new roles
                for field in self.form.cleaned_data:
                    if field.startswith(group.lower() + '_') and self.form.cleaned_data[field]:
                        user = User.objects.get(pk=field.split('_')[1])
                        new_groups[user] = group

            for user in current_groups.keys():
                current_group = current_groups.get(user)
                new_group = new_groups.get(user)

                if current_group != new_group:
                    if current_group:
                        self.org_group_set(org, current_group).remove(user)
                    if new_group:
                        self.org_group_set(org, new_group).add(user)

                    # when a user's role changes, delete any API tokens they're no longer allowed to have
                    api_roles = APIToken.get_allowed_roles(org, user)
                    for token in APIToken.objects.filter(org=org, user=user).exclude(role__in=api_roles):
                        token.release()

            return obj

        def get_context_data(self, **kwargs):
            context = super(OrgCRUDL.ManageAccounts, self).get_context_data(**kwargs)
            org = self.get_object()
            context['org'] = org
            context['org_users'] = self.org_users
            context['group_fields'] = self.fields_by_users
            context['invites'] = Invitation.objects.filter(org=org, is_active=True).order_by('email')
            print context['invites']

            return context

        def get_success_url(self):
            still_in_org = self.request.user in self.get_object().get_org_users()

            # if current user no longer belongs to this org, redirect to org chooser
            return reverse('orgs.org_manage_accounts') if still_in_org else reverse('orgs.org_choose')

    class ManageAccountsSubOrg(ManageAccounts):

        def get_context_data(self, **kwargs):
            context = super(OrgCRUDL.ManageAccountsSubOrg, self).get_context_data(**kwargs)
            org_id = self.request.REQUEST.get('org')
            context['parent'] = Org.objects.filter(id=org_id, parent=self.request.user.get_org()).first()
            return context

        def get_object(self, *args, **kwargs):
            org_id = self.request.REQUEST.get('org')
            return Org.objects.filter(id=org_id, parent=self.request.user.get_org()).first()

        def get_success_url(self):
            org_id = self.request.REQUEST.get('org')
            return '%s?org=%s' % (reverse('orgs.org_manage_accounts_sub_org'), org_id)

    class Service(SmartFormView):
        class ServiceForm(forms.Form):
            organization = forms.ModelChoiceField(queryset=Org.objects.all(), empty_label=None)

        form_class = ServiceForm
        success_url = '@msgs.msg_inbox'
        fields = ('organization',)

        # valid form means we set our org and redirect to their inbox
        def form_valid(self, form):
            org = form.cleaned_data['organization']
            self.request.session['org_id'] = org.pk
            return HttpResponseRedirect(self.get_success_url())

        # invalid form login 'logs out' the user from the org and takes them to the org manage page
        def form_invalid(self, form):
            self.request.session['org_id'] = None
            return HttpResponseRedirect(reverse('orgs.org_manage'))

    class SubOrgs(InferOrgMixin, OrgPermsMixin, SmartListView):

        fields = ('credits', 'name', 'manage', 'created_on')
        default_order = ('-credits', '-created_on',)
        link_fields = ()
        title = "Organizations"

        def get_gear_links(self):
            links = []

            if self.has_org_perm("orgs.org_create_sub_org"):
                links.append(dict(title='New',
                                  js_class='add-sub-org',
                                  href='#'))

            if self.has_org_perm("orgs.org_transfer_credits"):
                links.append(dict(title='Transfer Credits',
                                  js_class='transfer-credits',
                                  href='#'))

            if self.has_org_perm("orgs.org_home"):
                links.append(dict(title='Manage Account',
                                  href=reverse('orgs.org_home')))

            return links

        def get_manage(self, obj):
            if obj.parent:
                return '<a href="%s?org=%s"><div class="btn btn-tiny">Manage Accounts</div></a>' % (reverse('orgs.org_manage_accounts_sub_org'), obj.id)
            return ''

        def get_credits(self, obj):
            credits = obj.get_credits_remaining()
            return '<div class="edit-org" data-url="%s?org=%d"><div class="num-credits">%s</div></div>' % (reverse('orgs.org_edit_sub_org'), obj.id, format(credits, ",d"))

        def get_name(self, obj):
            org_type = 'child'
            if not obj.parent:
                org_type = 'parent'

            return "<div class='%s-org-name'>%s</div><div class='org-timezone'>%s</div>" % (org_type, obj.name, obj.timezone)

        def derive_queryset(self, **kwargs):
            queryset = super(OrgCRUDL.SubOrgs, self).derive_queryset(**kwargs)

            # all our children and ourselves
            org = self.get_object()
            ids = [child.id for child in Org.objects.filter(parent=org)]
            ids.append(org.id)

            queryset = queryset.filter(is_active=True)
            queryset = queryset.filter(id__in=ids).order_by('-created_on')
            queryset = queryset.annotate(credits=Sum('topups__credits'))
            queryset = queryset.annotate(paid=Sum('topups__price'))
            return queryset

        def get_context_data(self, **kwargs):
            context = super(OrgCRUDL.SubOrgs, self).get_context_data(**kwargs)
            context['searches'] = ['Nyaruka', ]
            return context

        def get_created_by(self, obj):
            return "%s %s - %s" % (obj.created_by.first_name, obj.created_by.last_name, obj.created_by.email)

    class CreateSubOrg(ModalMixin, SmartCreateView):

        class CreateOrgForm(forms.ModelForm):
            name = forms.CharField(label=_("Organization"),
                                   help_text=_("The name of your organization"))

            timezone = TimeZoneField(help_text=_("The timezone your organization is in"))

            class Meta:
                model = Org
                fields = '__all__'

        fields = ('name', 'date_format', 'timezone')
        form_class = CreateOrgForm
        success_url = '@orgs.org_sub_orgs'

        def derive_initial(self):
            initial = super(OrgCRUDL.CreateSubOrg, self).derive_initial()
            parent = self.request.user.get_org()
            initial['timezone'] = parent.timezone
            initial['date_format'] = parent.date_format
            return initial

        def pre_save(self, obj):
            parent = self.request.user.get_org()
            obj = super(OrgCRUDL.CreateSubOrg, self).pre_save(obj)
            obj.parent = parent
            return obj

        def form_valid(self, form):
            self.object = form.save(commit=False)
            parent = self.request.user.get_org()
            parent.create_sub_org(self.object.name, self.object.timezone, self.request.user)
            if 'HTTP_X_PJAX' not in self.request.META:
                return HttpResponseRedirect(self.get_success_url())
            else:  # pragma: no cover
                response = self.render_to_response(self.get_context_data(form=form,
                                                                         success_url=self.get_success_url(),
                                                                         success_script=getattr(self, 'success_script', None)))
                response['Temba-Success'] = self.get_success_url()
                return response

    class Choose(SmartFormView):
        class ChooseForm(forms.Form):
            organization = forms.ModelChoiceField(queryset=Org.objects.all(), empty_label=None)

        form_class = ChooseForm
        success_url = '@msgs.msg_inbox'
        fields = ('organization',)
        title = _("Select your Organization")

        def pre_process(self, request, *args, **kwargs):
            if self.request.user.is_authenticated():
                user_orgs = self.request.user.get_user_orgs()

                if self.request.user.is_superuser or self.request.user.is_staff:
                    return HttpResponseRedirect(reverse('orgs.org_manage'))

                elif user_orgs.count() == 1:
                    org = user_orgs[0]
                    self.request.session['org_id'] = org.pk
                    if org.get_org_surveyors().filter(username=self.request.user.username):
                        return HttpResponseRedirect(reverse('orgs.org_surveyor'))

                    return HttpResponseRedirect(self.get_success_url())

            return None

        def get_context_data(self, **kwargs):
            context = super(OrgCRUDL.Choose, self).get_context_data(**kwargs)

            context['orgs'] = self.request.user.get_user_orgs()
            return context

        def has_permission(self, request, *args, **kwargs):
            return self.request.user.is_authenticated()

        def customize_form_field(self, name, field):
            if name == 'organization':
                user_orgs = self.request.user.get_user_orgs()
                field.widget.choices.queryset = user_orgs
            return field

        def form_valid(self, form):
            org = form.cleaned_data['organization']

            if org in self.request.user.get_user_orgs():
                self.request.session['org_id'] = org.pk
            else:
                return HttpResponseRedirect(reverse('orgs.org_choose'))

            if org.get_org_surveyors().filter(username=self.request.user.username):
                return HttpResponseRedirect(reverse('orgs.org_surveyor'))

            return HttpResponseRedirect(self.get_success_url())

    class CreateLogin(SmartUpdateView):
        title = ""
        form_class = OrgSignupForm
        permission = None
        fields = ('first_name', 'last_name', 'email', 'password')
        success_message = ''
        success_url = '@msgs.msg_inbox'
        submit_button_name = _("Create")
        permission = False

        def pre_process(self, request, *args, **kwargs):
            org = self.get_object()
            if not org:
                messages.info(request, _("Your invitation link is invalid. Please contact your organization administrator."))
                return HttpResponseRedirect(reverse('public.public_index'))
            return None

        def pre_save(self, obj):
            obj = super(OrgCRUDL.CreateLogin, self).pre_save(obj)

            user = Org.create_user(self.form.cleaned_data['email'],
                                   self.form.cleaned_data['password'])

            user.first_name = self.form.cleaned_data['first_name']
            user.last_name = self.form.cleaned_data['last_name']
            user.save()

            self.invitation = self.get_invitation()

            # log the user in
            user = authenticate(username=user.username, password=self.form.cleaned_data['password'])
            login(self.request, user)
            if self.invitation.user_group == 'A':
                obj.administrators.add(user)
            elif self.invitation.user_group == 'E':
                obj.editors.add(user)
            elif self.invitation.user_group == 'S':
                obj.surveyors.add(user)
            else:
                obj.viewers.add(user)

            # make the invitation inactive
            self.invitation.is_active = False
            self.invitation.save()

            return obj

        def get_success_url(self):
            if self.invitation.user_group == 'S':
                return reverse('orgs.org_surveyor')
            return super(OrgCRUDL.CreateLogin, self).get_success_url()

        @classmethod
        def derive_url_pattern(cls, path, action):
            return r'^%s/%s/(?P<secret>\w+)/$' % (path, action)

        def get_invitation(self, **kwargs):
            invitation = None
            secret = self.kwargs.get('secret')
            invitations = Invitation.objects.filter(secret=secret, is_active=True)
            if invitations:
                invitation = invitations[0]
            return invitation

        def get_object(self, **kwargs):
            invitation = self.get_invitation()
            if invitation:
                return invitation.org
            return None

        def derive_title(self):
            org = self.get_object()
            return _("Join %(name)s") % {'name': org.name}

        def get_context_data(self, **kwargs):
            context = super(OrgCRUDL.CreateLogin, self).get_context_data(**kwargs)

            context['secret'] = self.kwargs.get('secret')
            context['org'] = self.get_object()

            return context

    class Join(SmartUpdateView):
        class JoinForm(forms.ModelForm):

            class Meta:
                model = Org
                fields = ()

        success_message = ''
        form_class = JoinForm
        success_url = "@msgs.msg_inbox"
        submit_button_name = _("Join")
        permission = False

        def pre_process(self, request, *args, **kwargs):
            secret = self.kwargs.get('secret')

            org = self.get_object()
            if not org:
                messages.info(request, _("Your invitation link has expired. Please contact your organization administrator."))
                return HttpResponseRedirect(reverse('public.public_index'))

            if not request.user.is_authenticated():
                return HttpResponseRedirect(reverse('orgs.org_create_login', args=[secret]))
            return None

        def derive_title(self):
            org = self.get_object()
            return _("Join %(name)s") % {'name': org.name}

        def save(self, org):
            org = self.get_object()
            self.invitation = self.get_invitation()
            if org:
                if self.invitation.user_group == 'A':
                    org.administrators.add(self.request.user)
                elif self.invitation.user_group == 'E':
                    org.editors.add(self.request.user)
                elif self.invitation.user_group == 'S':
                    org.surveyors.add(self.request.user)
                else:
                    org.viewers.add(self.request.user)

                # make the invitation inactive
                self.invitation.is_active = False
                self.invitation.save()

                # set the active org on this user
                self.request.user.set_org(org)
                self.request.session['org_id'] = org.pk

        def get_success_url(self):
            if self.invitation.user_group == 'S':
                return reverse('orgs.org_surveyor')

            return super(OrgCRUDL.Join, self).get_success_url()

        @classmethod
        def derive_url_pattern(cls, path, action):
            return r'^%s/%s/(?P<secret>\w+)/$' % (path, action)

        def get_invitation(self, **kwargs):
            invitation = None
            secret = self.kwargs.get('secret')
            invitations = Invitation.objects.filter(secret=secret, is_active=True)
            if invitations:
                invitation = invitations[0]
            return invitation

        def get_object(self, **kwargs):
            invitation = self.get_invitation()
            if invitation:
                return invitation.org

        def get_context_data(self, **kwargs):
            context = super(OrgCRUDL.Join, self).get_context_data(**kwargs)

            context['org'] = self.get_object()
            return context

    class Surveyor(SmartFormView):

        class PasswordForm(forms.Form):
            surveyor_password = forms.CharField(widget=forms.PasswordInput(attrs={'placeholder': 'Password'}))

            def clean_surveyor_password(self):
                password = self.cleaned_data['surveyor_password']
                org = Org.objects.filter(surveyor_password=password).first()
                if not org:
                    raise forms.ValidationError(_("Invalid surveyor password, please check with your project leader and try again."))
                self.cleaned_data['org'] = org
                return password

        class RegisterForm(PasswordForm):
            surveyor_password = forms.CharField(widget=forms.HiddenInput())
            first_name = forms.CharField(help_text=_("Your first name"), widget=forms.TextInput(attrs={'placeholder': 'First Name'}))
            last_name = forms.CharField(help_text=_("Your last name"), widget=forms.TextInput(attrs={'placeholder': 'Last Name'}))
            email = forms.EmailField(help_text=_("Your email address"), widget=forms.TextInput(attrs={'placeholder': 'Email'}))
            password = forms.CharField(widget=forms.PasswordInput(attrs={'placeholder': 'Password'}),
                                       help_text=_("Your password, at least eight letters please"))

            def __init__(self, *args, **kwargs):
                super(OrgCRUDL.Surveyor.RegisterForm, self).__init__(*args, **kwargs)

            def clean_email(self):
                email = self.cleaned_data['email']
                if email:
                    if User.objects.filter(username__iexact=email):
                        raise forms.ValidationError(_("That email address is already used"))

                return email.lower()

            def clean_password(self):
                password = self.cleaned_data['password']
                if password:
                    if not len(password) >= 8:
                        raise forms.ValidationError(_("Passwords must contain at least 8 letters."))
                return password

        permission = None
        form_class = PasswordForm

        def derive_initial(self):
            initial = super(OrgCRUDL.Surveyor, self).derive_initial()
            initial['surveyor_password'] = self.request.REQUEST.get('surveyor_password', '')
            return initial

        def get_context_data(self, **kwargs):
            context = super(OrgCRUDL.Surveyor, self).get_context_data()
            context['form'] = self.form
            context['step'] = self.get_step()

            if hasattr(self.form, 'cleaned_data'):
                context['org'] = self.form.cleaned_data.get('org', None)

            for key, field in self.form.fields.iteritems():
                context[key] = field

            return context

        def get_success_url(self):
            return reverse('orgs.org_surveyor')

        def get_form_class(self):
            if self.get_step() == 2:
                return OrgCRUDL.Surveyor.RegisterForm
            else:
                return OrgCRUDL.Surveyor.PasswordForm

        def get_step(self):
            return 2 if 'first_name' in self.request.REQUEST else 1

        def form_valid(self, form):
            if self.get_step() == 1:

                org = self.form.cleaned_data.get('org', None)

                self.form = OrgCRUDL.Surveyor.RegisterForm(initial=self.derive_initial())
                context = self.get_context_data()
                context['step'] = 2
                context['org'] = org

                return self.render_to_response(context)
            else:

                # create our user
                username = self.form.cleaned_data['email']
                user = Org.create_user(username,
                                       self.form.cleaned_data['password'])

                user.first_name = self.form.cleaned_data['first_name']
                user.last_name = self.form.cleaned_data['last_name']
                user.save()

                # log the user in
                user = authenticate(username=user.username, password=self.form.cleaned_data['password'])
                login(self.request, user)

                org = self.form.cleaned_data['org']
                org.surveyors.add(user)

                surveyors_group = Group.objects.get(name="Surveyors")
                token = APIToken.get_or_create(org, user, role=surveyors_group)
                response = dict(url=self.get_success_url(), token=token, user=username, org=org.name)
                return HttpResponseRedirect('%(url)s?org=%(org)s&token=%(token)s&user=%(user)s' % response)

        def form_invalid(self, form):
            return super(OrgCRUDL.Surveyor, self).form_invalid(form)

        def derive_title(self):
            return _('Welcome!')

        def get_template_names(self):
            if 'android' in self.request.META.get('HTTP_X_REQUESTED_WITH', '') \
                    or 'mobile' in self.request.REQUEST \
                    or 'Android' in self.request.META.get('HTTP_USER_AGENT', ''):
                return ['orgs/org_surveyor_mobile.haml']
            else:
                return super(OrgCRUDL.Surveyor, self).get_template_names()

    class Grant(SmartCreateView):
        title = _("Create Organization Account")
        form_class = OrgGrantForm
        fields = ('first_name', 'last_name', 'email', 'password', 'name', 'timezone', 'credits')
        success_message = 'Organization successfully created.'
        submit_button_name = _("Create")
        permission = 'orgs.org_grant'
        success_url = '@orgs.org_grant'

        def create_user(self):
            user = User.objects.filter(username__iexact=self.form.cleaned_data['email']).first()
            if not user:
                user = Org.create_user(self.form.cleaned_data['email'],
                                       self.form.cleaned_data['password'])

            user.first_name = self.form.cleaned_data['first_name']
            user.last_name = self.form.cleaned_data['last_name']
            user.save()

            # set our language to the default for the site
            language = self.request.branding.get('language', settings.DEFAULT_LANGUAGE)
            user_settings = user.get_settings()
            user_settings.language = language
            user_settings.save()

            return user

        def get_form_kwargs(self):
            kwargs = super(OrgCRUDL.Grant, self).get_form_kwargs()
            kwargs['branding'] = self.request.branding
            return kwargs

        def pre_save(self, obj):
            obj = super(OrgCRUDL.Grant, self).pre_save(obj)

            self.user = self.create_user()

            obj.created_by = self.user
            obj.modified_by = self.user

            slug = Org.get_unique_slug(self.form.cleaned_data['name'])
            obj.slug = slug
            obj.brand = self.request.get_host()

            return obj

        def get_welcome_size(self):
            return self.form.cleaned_data['credits']

        def post_save(self, obj):
            obj = super(OrgCRUDL.Grant, self).post_save(obj)
            obj.administrators.add(self.user)

            if not self.request.user.is_anonymous() and self.request.user.has_perm('orgs.org_grant'):
                obj.administrators.add(self.request.user.pk)

            brand = BrandingMiddleware.get_branding_for_host(obj.brand)
            obj.initialize(brand=brand, topup_size=self.get_welcome_size())

            return obj

    class Signup(Grant):
        title = _("Sign Up")
        form_class = OrgSignupForm
        permission = None
        success_message = ''
        submit_button_name = _("Save")

        def get_success_url(self):
            return "%s?start" % reverse('public.public_welcome')

        def pre_process(self, request, *args, **kwargs):
            # if our brand doesn't allow signups, then redirect to the homepage
            if not request.branding.get('allow_signups', False):
                return HttpResponseRedirect(reverse('public.public_index'))

            else:
                return super(OrgCRUDL.Signup, self).pre_process(request, *args, **kwargs)

        def derive_initial(self):
            initial = super(OrgCRUDL.Signup, self).get_initial()
            initial['email'] = self.request.REQUEST.get('email', None)
            return initial

        def get_welcome_size(self):
            welcome_topup_size = self.request.branding.get('welcome_topup', WELCOME_TOPUP_SIZE)
            return welcome_topup_size

        def post_save(self, obj):
            obj = super(OrgCRUDL.Signup, self).post_save(obj)
            self.request.session['org_id'] = obj.pk

            user = authenticate(username=self.user.username, password=self.form.cleaned_data['password'])
            login(self.request, user)
            analytics.track(self.request.user.username, 'temba.org_signup', dict(org=obj.name))

            return obj

    class Webhook(InferOrgMixin, OrgPermsMixin, SmartUpdateView):

        class WebhookForm(forms.ModelForm):
            webhook = forms.URLField(required=False, label=_("Webhook URL"), help_text="")
            headers = forms.CharField(required=False)
            mt_sms = forms.BooleanField(required=False, label=_("Incoming SMS"))
            mo_sms = forms.BooleanField(required=False, label=_("Outgoing SMS"))
            mt_call = forms.BooleanField(required=False, label=_("Incoming Calls"))
            mo_call = forms.BooleanField(required=False, label=_("Outgoing Calls"))
            alarm = forms.BooleanField(required=False, label=_("Channel Alarms"))

            class Meta:
                model = Org
                fields = ('webhook', 'headers', 'mt_sms', 'mo_sms', 'mt_call', 'mo_call', 'alarm')

            def clean_headers(self):
                idx = 1
                headers = dict()
                key = 'header_%d_key' % idx
                value = 'header_%d_value' % idx

                while key in self.data:
                    if self.data.get(value, ''):
                        headers[self.data[key]] = self.data[value]

                    idx += 1
                    key = 'header_%d_key' % idx
                    value = 'header_%d_value' % idx

                return headers

        form_class = WebhookForm
        success_url = '@orgs.org_home'
        success_message = ''

        def pre_save(self, obj):
            obj = super(OrgCRUDL.Webhook, self).pre_save(obj)

            data = self.form.cleaned_data

            webhook_events = 0
            if data['mt_sms']:
                webhook_events = MT_SMS_EVENTS
            if data['mo_sms']:
                webhook_events |= MO_SMS_EVENTS
            if data['mt_call']:
                webhook_events |= MT_CALL_EVENTS
            if data['mo_call']:
                webhook_events |= MO_CALL_EVENTS
            if data['alarm']:
                webhook_events |= ALARM_EVENTS

            analytics.track(self.request.user.username, 'temba.org_configured_webhook')

            obj.webhook_events = webhook_events

            webhook_data = dict()
            if data['webhook']:
                webhook_data.update({'url': data['webhook']})
                webhook_data.update({'method': 'POST'})

            if data['headers']:
                webhook_data.update({'headers': data['headers']})

            obj.webhook = json.dumps(webhook_data)

            return obj

    class Home(FormaxMixin, InferOrgMixin, OrgPermsMixin, SmartReadView):
        title = _("Your Account")

        def get_gear_links(self):
            links = []

            links.append(dict(title=_('Logout'),
                              style='btn-primary',
                              href=reverse("users.user_logout")))

            if self.has_org_perm("channels.channel_claim"):
                links.append(dict(title=_('Add Channel'),
                                  href=reverse('channels.channel_claim')))

            if self.has_org_perm("orgs.org_export"):
                links.append(dict(title=_('Export'), href=reverse('orgs.org_export')))

            if self.has_org_perm("orgs.org_import"):
                links.append(dict(title=_('Import'), href=reverse('orgs.org_import')))

            return links

        def add_channel_section(self, formax, channel):

            if self.has_org_perm('channels.channel_read'):
                from temba.channels.views import get_channel_icon
                icon = get_channel_icon(channel.channel_type)
                formax.add_section('channel', reverse('channels.channel_read', args=[channel.uuid]), icon=icon, action='link')

        def derive_formax_sections(self, formax, context):

            # add the channel option if we have one
            user = self.request.user
            org = user.get_org()

            if self.has_org_perm('orgs.topup_list'):
                formax.add_section('topups', reverse('orgs.topup_list'), icon='icon-coins', action='link')

            if self.has_org_perm("channels.channel_update"):
                # get any channel thats not a delegate
                channels = Channel.objects.filter(org=org, is_active=True, parent=None).order_by('-role')
                for channel in channels:
                    self.add_channel_section(formax, channel)

                client = org.get_twilio_client()
                if client:
                    formax.add_section('twilio', reverse('orgs.org_twilio_account'), icon='icon-channel-twilio')

            if self.has_org_perm('orgs.org_profile'):
                formax.add_section('user', reverse('orgs.user_edit'), icon='icon-user', action='redirect')

            if self.has_org_perm('orgs.org_edit'):
                formax.add_section('org', reverse('orgs.org_edit'), icon='icon-office')

            if self.has_org_perm('orgs.org_languages'):
                formax.add_section('languages', reverse('orgs.org_languages'), icon='icon-language')

            if self.has_org_perm('orgs.org_country'):
                formax.add_section('country', reverse('orgs.org_country'), icon='icon-location2')

            if self.has_org_perm('orgs.org_transfer_to_account'):
                if not self.object.is_connected_to_transferto():
                    formax.add_section('transferto', reverse('orgs.org_transfer_to_account'), icon='icon-transferto',
                                       action='redirect', button=_("Connect"))
                else:
                    formax.add_section('transferto', reverse('orgs.org_transfer_to_account'), icon='icon-transferto',
                                       action='redirect', nobutton=True)

            if self.has_org_perm('orgs.org_webhook'):
                formax.add_section('webhook', reverse('orgs.org_webhook'), icon='icon-cloud-upload')

            # only pro orgs get multiple users
            if self.has_org_perm("orgs.org_manage_accounts") and org.is_pro():
                formax.add_section('accounts', reverse('orgs.org_accounts'), icon='icon-users', action='redirect')

    class TransferToAccount(InferOrgMixin, OrgPermsMixin, SmartUpdateView):

        success_message = ""

        class TransferToAccountForm(forms.ModelForm):
            account_login = forms.CharField(label=_("Login"), required=False)
            airtime_api_token = forms.CharField(label=_("API Token"), required=False)
            disconnect = forms.CharField(widget=forms.HiddenInput, max_length=6, required=True)

            def clean(self):
                super(OrgCRUDL.TransferToAccount.TransferToAccountForm, self).clean()
                if self.cleaned_data.get('disconnect', 'false') == 'false':
                    account_login = self.cleaned_data.get('account_login', None)
                    airtime_api_token = self.cleaned_data.get('airtime_api_token', None)

                    try:
                        from temba.airtime.models import AirtimeTransfer
                        response = AirtimeTransfer.post_transferto_api_response(account_login, airtime_api_token, action='ping')
                        parsed_response = AirtimeTransfer.parse_transferto_response(response.content)

                        error_code = int(parsed_response.get('error_code', None))
                        info_txt = parsed_response.get('info_txt', None)
                        error_txt = parsed_response.get('error_txt', None)

                    except:
                        raise ValidationError(_("Your TransferTo API key and secret seem invalid. "
                                                "Please check them again and retry."))

                    if error_code != 0 and info_txt != 'pong':
                        raise ValidationError(_("Connecting to your TransferTo account "
                                                "failed with error text: %s") % error_txt)

                return self.cleaned_data

            class Meta:
                model = Org
                fields = ('account_login', 'airtime_api_token', 'disconnect')

        form_class = TransferToAccountForm
        submit_button_name = "Save"
        success_url = '@orgs.org_home'

        def get_context_data(self, **kwargs):
            context = super(OrgCRUDL.TransferToAccount, self).get_context_data(**kwargs)
            if self.object.is_connected_to_transferto():
                config = self.object.config_json()
                account_login = config.get(TRANSFERTO_ACCOUNT_LOGIN, None)
                context['transferto_account_login'] = account_login

            return context

        def derive_initial(self):
            initial = super(OrgCRUDL.TransferToAccount, self).derive_initial()
            config = self.object.config_json()
            initial['account_login'] = config.get(TRANSFERTO_ACCOUNT_LOGIN, None)
            initial['airtime_api_token'] = config.get(TRANSFERTO_AIRTIME_API_TOKEN, None)
            initial['disconnect'] = 'false'
            return initial

        def form_valid(self, form):
            user = self.request.user
            org = user.get_org()
            disconnect = form.cleaned_data.get('disconnect', 'false') == 'true'
            if disconnect:
                org.remove_transferto_account(user)
                return HttpResponseRedirect(reverse('orgs.org_home'))
            else:
                account_login = form.cleaned_data['account_login']
                airtime_api_token = form.cleaned_data['airtime_api_token']

                org.connect_transferto(account_login, airtime_api_token, user)
                return super(OrgCRUDL.TransferToAccount, self).form_valid(form)

    class TwilioAccount(InferOrgMixin, OrgPermsMixin, SmartUpdateView):

        success_message = ''

        class TwilioKeys(forms.ModelForm):
            account_sid = forms.CharField(max_length=128, label=_("Account SID"), required=False)
            account_token = forms.CharField(max_length=128, label=_("Account Token"), required=False)
            disconnect = forms.CharField(widget=forms.HiddenInput, max_length=6, required=True)

            def clean(self):
                super(OrgCRUDL.TwilioAccount.TwilioKeys, self).clean()
                if self.cleaned_data.get('disconnect', 'false') == 'false':
                    account_sid = self.cleaned_data.get('account_sid', None)
                    account_token = self.cleaned_data.get('account_token', None)

                    if not account_sid:
                        raise ValidationError(_("You must enter your Twilio Account SID"))

                    if not account_token:
                        raise ValidationError(_("You must enter your Twilio Account Token"))

                    try:
                        client = TwilioRestClient(account_sid, account_token)

                        # get the actual primary auth tokens from twilio and use them
                        account = client.accounts.get(account_sid)
                        self.cleaned_data['account_sid'] = account.sid
                        self.cleaned_data['account_token'] = account.auth_token
                    except Exception:
                        raise ValidationError(_("The Twilio account SID and Token seem invalid. Please check them again and retry."))

                return self.cleaned_data

            class Meta:
                model = Org
                fields = ('account_sid', 'account_token', 'disconnect')

        form_class = TwilioKeys

        def get_context_data(self, **kwargs):
            context = super(OrgCRUDL.TwilioAccount, self).get_context_data(**kwargs)
            client = self.object.get_twilio_client()
            if client:
                account_sid = client.auth[0]
                sid_length = len(account_sid)
                context['account_sid'] = '%s%s' % ('\u066D' * (sid_length - 16), account_sid[-16:])
            return context

        def derive_initial(self):
            initial = super(OrgCRUDL.TwilioAccount, self).derive_initial()
            config = json.loads(self.object.config)
            initial['account_sid'] = config['ACCOUNT_SID']
            initial['account_token'] = config['ACCOUNT_TOKEN']
            initial['disconnect'] = 'false'
            return initial

        def form_valid(self, form):
            disconnect = form.cleaned_data.get('disconnect', 'false') == 'true'
            user = self.request.user
            org = user.get_org()

            if disconnect:
                org.remove_twilio_account(user)
                return HttpResponseRedirect(reverse('orgs.org_home'))
            else:
<<<<<<< HEAD
                user = self.request.user
                org = user.get_org()
=======
>>>>>>> 04eaa757
                account_sid = form.cleaned_data['account_sid']
                account_token = form.cleaned_data['account_token']

                org.connect_twilio(account_sid, account_token, user)
                return super(OrgCRUDL.TwilioAccount, self).form_valid(form)

    class Edit(InferOrgMixin, OrgPermsMixin, SmartUpdateView):

        class OrgForm(forms.ModelForm):
            name = forms.CharField(max_length=128, label=_("The name of your organization"), help_text="")
            timezone = TimeZoneField(label=_("Your organization's timezone"), help_text="")
            slug = forms.SlugField(max_length=255, label=_("The slug, or short name for your organization"), help_text="")

            class Meta:
                model = Org
                fields = ('name', 'slug', 'timezone', 'date_format')

        success_message = ''
        form_class = OrgForm

        def has_permission(self, request, *args, **kwargs):
            self.org = self.derive_org()
            return self.has_org_perm('orgs.org_edit')

        def get_context_data(self, **kwargs):
            context = super(OrgCRUDL.Edit, self).get_context_data(**kwargs)
            sub_orgs = Org.objects.filter(parent=self.get_object())
            context['sub_orgs'] = sub_orgs
            return context

    class EditSubOrg(ModalMixin, Edit):

        success_url = '@orgs.org_sub_orgs'

        def get_object(self, *args, **kwargs):
            org_id = self.request.REQUEST.get('org')
            return Org.objects.filter(id=org_id, parent=self.request.user.get_org()).first()

    class TransferCredits(ModalMixin, InferOrgMixin, OrgPermsMixin, SmartFormView):

        class TransferForm(forms.Form):

            class OrgChoiceField(forms.ModelChoiceField):
                def label_from_instance(self, org):
                    return '%s (%s)' % (org.name, "{:,}".format(org.get_credits_remaining()))

            from_org = OrgChoiceField(None, required=True, label=_("From Organization"),
                                      help_text=_("Select which organization to take credits from"))

            to_org = OrgChoiceField(None, required=True, label=_("To Organization"),
                                    help_text=_("Select which organization to receive the credits"))

            amount = forms.IntegerField(required=True, label=_('Credits'),
                                        help_text=_("How many credits to transfer"))

            def __init__(self, *args, **kwargs):
                org = kwargs['org']
                del kwargs['org']

                super(OrgCRUDL.TransferCredits.TransferForm, self).__init__(*args, **kwargs)

                self.fields['from_org'].queryset = Org.objects.filter(Q(parent=org) | Q(id=org.id)).order_by('-parent', 'id')
                self.fields['to_org'].queryset = Org.objects.filter(Q(parent=org) | Q(id=org.id)).order_by('-parent', 'id')

            def clean(self):
                cleaned_data = super(OrgCRUDL.TransferCredits.TransferForm, self).clean()

                if 'amount' in cleaned_data and 'from_org' in cleaned_data:
                    from_org = cleaned_data['from_org']

                    if cleaned_data['amount'] > from_org.get_credits_remaining():
                        raise ValidationError(_("Sorry, %(org_name)s doesn't have enough credits for this transfer. Pick a different organization to transfer from or reduce the transfer amount.") % dict(org_name=from_org.name))

        success_url = '@orgs.org_sub_orgs'
        form_class = TransferForm
        fields = ('from_org', 'to_org', 'amount')

        def get_form_kwargs(self):
            form_kwargs = super(OrgCRUDL.TransferCredits, self).get_form_kwargs()
            form_kwargs['org'] = self.get_object()
            return form_kwargs

        def form_valid(self, form):
            from_org = form.cleaned_data['from_org']
            to_org = form.cleaned_data['to_org']
            amount = form.cleaned_data['amount']

            from_org.allocate_credits(from_org.created_by, to_org, amount)

            response = self.render_to_response(self.get_context_data(form=form,
                                               success_url=self.get_success_url(),
                                               success_script=getattr(self, 'success_script', None)))

            response['Temba-Success'] = self.get_success_url()
            return response

    class Country(InferOrgMixin, OrgPermsMixin, SmartUpdateView):

        class CountryForm(forms.ModelForm):
            country = forms.ModelChoiceField(
                Org.get_possible_countries(), required=False,
                label=_("The country used for location values. (optional)"),
                help_text="State and district names will be searched against this country."
            )

            class Meta:
                model = Org
                fields = ('country',)

        success_message = ''
        form_class = CountryForm

        def has_permission(self, request, *args, **kwargs):
            self.org = self.derive_org()
            return self.request.user.has_perm('orgs.org_country') or self.has_org_perm('orgs.org_country')

    class Languages(InferOrgMixin, OrgPermsMixin, SmartUpdateView):

        class LanguagesForm(forms.ModelForm):
            primary_lang = forms.CharField(
                required=False, label=_('Primary Language'),
                help_text=_('The primary language will be used for contacts with no language preference.')
            )
            languages = forms.CharField(
                required=False, label=_('Additional Languages'),
                help_text=_('Add any other languages you would like to provide translations for.')
            )

            def __init__(self, *args, **kwargs):
                self.org = kwargs['org']
                del kwargs['org']
                super(OrgCRUDL.Languages.LanguagesForm, self).__init__(*args, **kwargs)

            class Meta:
                model = Org
                fields = ('primary_lang', 'languages')

        success_message = ''
        form_class = LanguagesForm

        def get_form_kwargs(self):
            kwargs = super(OrgCRUDL.Languages, self).get_form_kwargs()
            kwargs['org'] = self.request.user.get_org()
            return kwargs

        def derive_initial(self):

            initial = super(OrgCRUDL.Languages, self).derive_initial()
            langs = ','.join([lang.iso_code for lang in self.get_object().languages.filter(orgs=None).order_by('name')])
            initial['languages'] = langs

            if self.object.primary_language:
                initial['primary_lang'] = self.object.primary_language.iso_code

            return initial

        def get_context_data(self, **kwargs):
            context = super(OrgCRUDL.Languages, self).get_context_data(**kwargs)
            languages = [lang.name for lang in self.request.user.get_org().languages.filter(orgs=None).order_by('name')]
            lang_count = len(languages)

            if lang_count == 2:
                context['languages'] = _(' and ').join(languages)
            elif lang_count > 2:
                context['languages'] = _('%s and %s') % (', '.join(languages[:-1]), languages[-1])
            elif lang_count == 1:
                context['languages'] = languages[0]
            return context

        def get(self, request, *args, **kwargs):

            if 'search' in self.request.REQUEST or 'initial' in self.request.REQUEST:
                initial = self.request.REQUEST.get('initial', '').split(',')
                matches = []

                if len(initial) > 0:
                    for iso_code in initial:
                        if iso_code:
                            lang = languages.get_language_name(iso_code)
                            matches.append(dict(id=iso_code, text=lang))

                if len(matches) == 0:
                    search = self.request.REQUEST.get('search', '').strip().lower()
                    matches += languages.search_language_names(search)
                return build_json_response(dict(results=matches))

            return super(OrgCRUDL.Languages, self).get(request, *args, **kwargs)

        def form_valid(self, form):

            user = self.request.user
            org = user.get_org()

            primary = form.cleaned_data['primary_lang']
            iso_codes = form.cleaned_data['languages'].split(',')
            if primary not in iso_codes:
                iso_codes.append(primary)

            # create new languages
            for iso_code in iso_codes:
                if iso_code:
                    name = languages.get_language_name(iso_code)
                    language = org.languages.filter(iso_code=iso_code).first()

                    # if it doesn't exist yet, create it
                    if name and not language:
                        language = org.languages.create(created_by=user, modified_by=user, iso_code=iso_code, name=name)

                    # store our primary language
                    if iso_code == primary:
                        self.object.primary_language = language
                        self.object.save(update_fields=['primary_language'])

            # remove our primary language if necessary
            if org.primary_language and org.primary_language.iso_code not in iso_codes:
                org.primary_language = None
                org.save()

            # remove any languages that are not in our new list
            org.languages.exclude(iso_code__in=iso_codes).delete()

            return super(OrgCRUDL.Languages, self).form_valid(form)

        def has_permission(self, request, *args, **kwargs):
            self.org = self.derive_org()
            return self.request.user.has_perm('orgs.org_country') or self.has_org_perm('orgs.org_country')

    class ClearCache(SmartUpdateView):  # pragma: no cover
        fields = ('id',)
        success_message = None
        success_url = 'id@orgs.org_update'

        def pre_process(self, request, *args, **kwargs):
            cache = OrgCache(int(request.REQUEST['cache']))
            num_deleted = self.get_object().clear_caches([cache])
            self.success_message = _("Cleared %s cache for this organization (%d keys)") % (cache.name, num_deleted)

    class Download(SmartTemplateView):
        """
        For backwards compatibility, redirect old org/download style requests to the assets app
        """
        @classmethod
        def derive_url_pattern(cls, path, action):
            return r'%s/%s/(?P<task_type>\w+)/(?P<pk>\d+)/$' % (path, action)

        def has_permission(self, request, *args, **kwargs):
            return self.request.user.is_authenticated()

        def get(self, request, *args, **kwargs):
            types_to_assets = {'contacts': AssetType.contact_export,
                               'flows': AssetType.results_export,
                               'messages': AssetType.message_export}

            task_type = self.kwargs.get('task_type')
            asset_type = types_to_assets[task_type]
            identifier = self.kwargs.get('pk')
            return HttpResponseRedirect(reverse('assets.download',
                                                kwargs=dict(type=asset_type.name, pk=identifier)))


class TopUpCRUDL(SmartCRUDL):
    actions = ('list', 'create', 'read', 'manage', 'update')
    model = TopUp

    class Read(OrgPermsMixin, SmartReadView):
        def derive_queryset(self, **kwargs):
            return TopUp.objects.filter(is_active=True, org=self.request.user.get_org()).order_by('-expires_on')

    class List(OrgPermsMixin, SmartListView):
        def derive_queryset(self, **kwargs):
            from django.db.models import F
            queryset = TopUp.objects.filter(is_active=True, org=self.request.user.get_org())
            queryset = queryset.annotate(credits_remaining=F('credits') - Sum(F('topupcredits__used')))
            queryset = queryset.order_by('-credits_remaining', '-expires_on')
            return queryset

        def get_context_data(self, **kwargs):
            context = super(TopUpCRUDL.List, self).get_context_data(**kwargs)
            context['org'] = self.request.user.get_org()

            now = timezone.now()
            context['now'] = now
            context['expiration_period'] = now + timedelta(days=30)
            return context

        def get_template_names(self):
            if 'HTTP_X_FORMAX' in self.request.META:
                return ['orgs/topup_list_summary.haml']
            else:
                return super(TopUpCRUDL.List, self).get_template_names()

    class Create(SmartCreateView):
        """
        This is only for root to be able to credit accounts.
        """
        fields = ('credits', 'price', 'comment')

        def get_success_url(self):
            return reverse('orgs.topup_manage') + ('?org=%d' % self.object.org.id)

        def save(self, obj):
            obj.org = Org.objects.get(pk=self.request.REQUEST['org'])
            return TopUp.create(self.request.user, price=obj.price, credits=obj.credits, org=obj.org)

        def post_save(self, obj):
            obj = super(TopUpCRUDL.Create, self).post_save(obj)
            obj.org.apply_topups()
            return obj

    class Update(SmartUpdateView):
        fields = ('is_active', 'price', 'credits', 'expires_on')

        def get_success_url(self):
            return reverse('orgs.topup_manage') + ('?org=%d' % self.object.org.id)

        def post_save(self, obj):
            obj = super(TopUpCRUDL.Update, self).post_save(obj)
            obj.org.update_caches(OrgEvent.topup_updated, obj)
            obj.org.apply_topups()
            return obj

    class Manage(SmartListView):
        """
        This is only for root to be able to manage topups on an account
        """
        fields = ('credits', 'price', 'comment', 'created_on', 'expires_on')
        success_url = '@orgs.org_manage'
        default_order = '-expires_on'

        def lookup_field_link(self, context, field, obj):
            return reverse('orgs.topup_update', args=[obj.id])

        def get_price(self, obj):
            if obj.price:
                return "$%.2f" % (obj.price / 100.0)
            else:
                return "-"

        def get_credits(self, obj):
            return format(obj.credits, ",d")

        def get_context_data(self, **kwargs):
            context = super(TopUpCRUDL.Manage, self).get_context_data(**kwargs)
            context['org'] = self.org
            return context

        def derive_queryset(self):
            self.org = Org.objects.get(pk=self.request.REQUEST['org'])
            return self.org.topups.all()


class StripeHandler(View):  # pragma: no cover
    """
    Handles WebHook events from Stripe.  We are interested as to when invoices are
    charged by Stripe so we can send the user an invoice email.
    """
    @disable_middleware
    def dispatch(self, *args, **kwargs):
        return super(StripeHandler, self).dispatch(*args, **kwargs)

    def get(self, request, *args, **kwargs):
        return HttpResponse("ILLEGAL METHOD")

    def post(self, request, *args, **kwargs):
        import stripe
        from temba.orgs.models import Org, TopUp

        # stripe delivers a JSON payload
        stripe_data = json.loads(request.body)

        # but we can't trust just any response, so lets go look up this event
        stripe.api_key = get_stripe_credentials()[1]
        event = stripe.Event.retrieve(stripe_data['id'])

        if not event:
            return HttpResponse("Ignored, no event")

        if not event.livemode:
            return HttpResponse("Ignored, test event")

        # we only care about invoices being paid or failing
        if event.type == 'charge.succeeded' or event.type == 'charge.failed':
            charge = event.data.object
            charge_date = datetime.fromtimestamp(charge.created)
            description = charge.description
            amount = "$%s" % (Decimal(charge.amount) / Decimal(100)).quantize(Decimal(".01"))

            # look up our customer
            customer = stripe.Customer.retrieve(charge.customer)

            # and our org
            org = Org.objects.filter(stripe_customer=customer.id).first()
            if not org:
                return HttpResponse("Ignored, no org for customer")

            # look up the topup that matches this charge
            topup = TopUp.objects.filter(stripe_charge=charge.id).first()
            if topup and event.type == 'charge.failed':
                topup.rollback()
                topup.save()

            # we know this org, trigger an event for a payment succeeding
            if org.administrators.all():
                if event.type == 'charge_succeeded':
                    track = "temba.charge_succeeded"
                else:
                    track = "temba.charge_failed"

                context = dict(description=description,
                               invoice_id=charge.id,
                               invoice_date=charge_date.strftime("%b %e, %Y"),
                               amount=amount,
                               org=org.name,
                               cc_last4=charge.card.last4,
                               cc_type=charge.card.type,
                               cc_name=charge.card.name)

                admin_email = org.administrators.all().first().email

                analytics.track(admin_email, track, context)
                return HttpResponse("Event '%s': %s" % (track, context))

        # empty response, 200 lets Stripe know we handled it
        return HttpResponse("Ignored, uninteresting event")<|MERGE_RESOLUTION|>--- conflicted
+++ resolved
@@ -423,17 +423,11 @@
 
 
 class OrgCRUDL(SmartCRUDL):
-<<<<<<< HEAD
     actions = ('signup', 'home', 'webhook', 'edit', 'edit_sub_org', 'join', 'grant', 'accounts', 'create_login', 'choose',
                'manage_accounts', 'manage_accounts_sub_org', 'manage', 'update', 'country', 'languages', 'clear_cache', 'download',
                'twilio_connect', 'twilio_account', 'nexmo_configuration', 'nexmo_account', 'nexmo_connect',
-               'sub_orgs', 'create_sub_org', 'export', 'import', 'plivo_connect', 'service', 'surveyor', 'transfer_credits')
-=======
-    actions = ('signup', 'home', 'webhook', 'edit', 'join', 'grant', 'accounts', 'create_login', 'choose',
-               'manage_accounts', 'manage', 'update', 'country', 'languages', 'clear_cache', 'download',
-               'twilio_connect', 'twilio_account', 'nexmo_configuration', 'nexmo_account', 'nexmo_connect', 'export',
-               'import', 'plivo_connect', 'service', 'surveyor', 'transfer_to_account')
->>>>>>> 04eaa757
+               'sub_orgs', 'create_sub_org', 'export', 'import', 'plivo_connect', 'service', 'surveyor', 'transfer_credits',
+               'transfer_to_account')
 
     model = Org
 
@@ -1922,11 +1916,6 @@
                 org.remove_twilio_account(user)
                 return HttpResponseRedirect(reverse('orgs.org_home'))
             else:
-<<<<<<< HEAD
-                user = self.request.user
-                org = user.get_org()
-=======
->>>>>>> 04eaa757
                 account_sid = form.cleaned_data['account_sid']
                 account_token = form.cleaned_data['account_token']
 
