--- conflicted
+++ resolved
@@ -2839,12 +2839,8 @@
 
                 links.append(dict(title=_("Help"), href=settings.HELP_URL))
 
-<<<<<<< HEAD
             """
-            if len(links) > 0:
-=======
             if len(links) > 1:
->>>>>>> a08c30ee
                 links.append(dict(divider=True))
 
             links.append(
