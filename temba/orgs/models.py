import calendar
import itertools
import logging
import mimetypes
import os
import re
from collections import OrderedDict, defaultdict
from datetime import datetime, timedelta
from decimal import Decimal
from enum import Enum
from urllib.parse import parse_qs, quote, unquote, urlencode, urlparse
from uuid import uuid4

import pycountry
import regex
import stripe
import stripe.error
from dateutil.relativedelta import relativedelta
from django_redis import get_redis_connection
from packaging.version import Version
from requests import Session
from smartmin.models import SmartModel
from timezone_field import TimeZoneField

from django.conf import settings
from django.contrib.auth.models import Group, User
from django.core.exceptions import ValidationError
from django.core.files import File
from django.core.files.temp import NamedTemporaryFile
from django.db import models, transaction
from django.db.models import F, Prefetch, Q, Sum
from django.urls import reverse
from django.utils import timezone
from django.utils.functional import cached_property
from django.utils.text import slugify
from django.utils.translation import ugettext_lazy as _

from temba import mailroom
from temba.archives.models import Archive
from temba.bundles import get_brand_bundles, get_bundle_map
from temba.locations.models import AdminBoundary, BoundaryAlias
from temba.utils import analytics, chunk_list, json, languages
from temba.utils.cache import get_cacheable_attr, get_cacheable_result, incrby_existing
from temba.utils.currencies import currency_for_country
from temba.utils.dates import datetime_to_str, get_datetime_format, str_to_datetime
from temba.utils.email import send_custom_smtp_email, send_simple_email, send_template_email
from temba.utils.models import JSONAsTextField, SquashableModel
from temba.utils.s3 import public_file_storage
from temba.utils.text import random_string
from temba.values.constants import Value

logger = logging.getLogger(__name__)


FREE_PLAN = "FREE"
TRIAL_PLAN = "TRIAL"
TIER1_PLAN = "TIER1"
TIER2_PLAN = "TIER2"
TIER3_PLAN = "TIER3"

TIER_39_PLAN = "TIER_39"
TIER_249_PLAN = "TIER_249"
TIER_449_PLAN = "TIER_449"

DAYFIRST = "D"
MONTHFIRST = "M"

PLANS = (
    (FREE_PLAN, _("Free Plan")),
    (TRIAL_PLAN, _("Trial")),
    (TIER_39_PLAN, _("Bronze")),
    (TIER1_PLAN, _("Silver")),
    (TIER2_PLAN, _("Gold (Legacy)")),
    (TIER3_PLAN, _("Platinum (Legacy)")),
    (TIER_249_PLAN, _("Gold")),
    (TIER_449_PLAN, _("Platinum")),
)

DATE_PARSING = ((DAYFIRST, "DD-MM-YYYY"), (MONTHFIRST, "MM-DD-YYYY"))

APPLICATION_SID = "APPLICATION_SID"
ACCOUNT_SID = "ACCOUNT_SID"
ACCOUNT_TOKEN = "ACCOUNT_TOKEN"

NEXMO_KEY = "NEXMO_KEY"
NEXMO_SECRET = "NEXMO_SECRET"
NEXMO_UUID = "NEXMO_UUID"
NEXMO_APP_ID = "NEXMO_APP_ID"
NEXMO_APP_PRIVATE_KEY = "NEXMO_APP_PRIVATE_KEY"

TRANSFERTO_ACCOUNT_LOGIN = "TRANSFERTO_ACCOUNT_LOGIN"
TRANSFERTO_AIRTIME_API_TOKEN = "TRANSFERTO_AIRTIME_API_TOKEN"
TRANSFERTO_ACCOUNT_CURRENCY = "TRANSFERTO_ACCOUNT_CURRENCY"

SMTP_SERVER = "smtp_server"

CHATBASE_AGENT_NAME = "CHATBASE_AGENT_NAME"
CHATBASE_API_KEY = "CHATBASE_API_KEY"
CHATBASE_TYPE_AGENT = "agent"
CHATBASE_TYPE_USER = "user"
CHATBASE_FEEDBACK = "CHATBASE_FEEDBACK"
CHATBASE_VERSION = "CHATBASE_VERSION"

ORG_STATUS = "STATUS"
SUSPENDED = "suspended"
RESTORED = "restored"
WHITELISTED = "whitelisted"

ORG_LOW_CREDIT_THRESHOLD = 500

ORG_CREDIT_OVER = "O"
ORG_CREDIT_LOW = "L"
ORG_CREDIT_EXPIRING = "E"

# cache keys and TTLs
ORG_LOCK_KEY = "org:%d:lock:%s"
ORG_CREDITS_TOTAL_CACHE_KEY = "org:%d:cache:credits_total"
ORG_CREDITS_PURCHASED_CACHE_KEY = "org:%d:cache:credits_purchased"
ORG_CREDITS_USED_CACHE_KEY = "org:%d:cache:credits_used"
ORG_ACTIVE_TOPUP_KEY = "org:%d:cache:active_topup"
ORG_ACTIVE_TOPUP_REMAINING = "org:%d:cache:credits_remaining:%d"
ORG_CREDIT_EXPIRING_CACHE_KEY = "org:%d:cache:credits_expiring_soon"
ORG_LOW_CREDIT_THRESHOLD_CACHE_KEY = "org:%d:cache:low_credits_threshold"

ORG_LOCK_TTL = 60  # 1 minute
ORG_CREDITS_CACHE_TTL = 7 * 24 * 60 * 60  # 1 week


class OrgLock(Enum):
    """
    Org-level lock types
    """

    contacts = 1
    channels = 2
    credits = 3
    field = 4


class OrgCache(Enum):
    """
    Org-level cache types
    """

    display = 1
    credits = 2


class Org(SmartModel):
    """
    An Org can have several users and is the main component that holds all Flows, Messages, Contacts, etc. Orgs
    know their country so they can deal with locally formatted numbers (numbers provided without a country code). As such,
    each org can only add phone channels from one country.

    Users will create new Org for Flows that should be kept separate (say for distinct projects), or for
    each country where they are deploying messaging applications.
    """

    # items in export JSON
    EXPORT_VERSION = "version"
    EXPORT_SITE = "site"
    EXPORT_FLOWS = "flows"
    EXPORT_CAMPAIGNS = "campaigns"
    EXPORT_TRIGGERS = "triggers"
    EXPORT_FIELDS = "fields"
    EXPORT_GROUPS = "groups"

    EARLIEST_IMPORT_VERSION = "3"
    CURRENT_EXPORT_VERSION = "13"

    uuid = models.UUIDField(unique=True, default=uuid4)

    name = models.CharField(verbose_name=_("Name"), max_length=128)
    plan = models.CharField(
        verbose_name=_("Plan"),
        max_length=16,
        choices=PLANS,
        default=FREE_PLAN,
        help_text=_("What plan your organization is on"),
    )
    plan_start = models.DateTimeField(
        verbose_name=_("Plan Start"), auto_now_add=True, help_text=_("When the user switched to this plan")
    )

    stripe_customer = models.CharField(
        verbose_name=_("Stripe Customer"),
        max_length=32,
        null=True,
        blank=True,
        help_text=_("Our Stripe customer id for your organization"),
    )

    administrators = models.ManyToManyField(
        User,
        verbose_name=_("Administrators"),
        related_name="org_admins",
        help_text=_("The administrators in your organization"),
    )

    viewers = models.ManyToManyField(
        User, verbose_name=_("Viewers"), related_name="org_viewers", help_text=_("The viewers in your organization")
    )

    editors = models.ManyToManyField(
        User, verbose_name=_("Editors"), related_name="org_editors", help_text=_("The editors in your organization")
    )

    surveyors = models.ManyToManyField(
        User,
        verbose_name=_("Surveyors"),
        related_name="org_surveyors",
        help_text=_("The users can login via Android for your organization"),
    )

    language = models.CharField(
        verbose_name=_("Language"),
        max_length=64,
        null=True,
        blank=True,
        choices=settings.LANGUAGES,
        help_text=_("The main language used by this organization"),
    )

    timezone = TimeZoneField(verbose_name=_("Timezone"))

    date_format = models.CharField(
        verbose_name=_("Date Format"),
        max_length=1,
        choices=DATE_PARSING,
        default=DAYFIRST,
        help_text=_("Whether day comes first or month comes first in dates"),
    )

    country = models.ForeignKey(
        "locations.AdminBoundary",
        null=True,
        blank=True,
        on_delete=models.PROTECT,
        help_text="The country this organization should map results for.",
    )

    config = JSONAsTextField(
        null=True,
        default=dict,
        verbose_name=_("Configuration"),
        help_text=_("More Organization specific configuration"),
    )

    slug = models.SlugField(
        verbose_name=_("Slug"),
        max_length=255,
        null=True,
        blank=True,
        unique=True,
        error_messages=dict(unique=_("This slug is not available")),
    )

    is_anon = models.BooleanField(
        default=False, help_text=_("Whether this organization anonymizes the phone numbers of contacts within it")
    )

    primary_language = models.ForeignKey(
        "orgs.Language",
        null=True,
        blank=True,
        related_name="orgs",
        help_text=_("The primary language will be used for contacts with no language preference."),
        on_delete=models.PROTECT,
    )

    brand = models.CharField(
        max_length=128,
        default=settings.DEFAULT_BRAND,
        verbose_name=_("Brand"),
        help_text=_("The brand used in emails"),
    )

    surveyor_password = models.CharField(
        null=True, max_length=128, default=None, help_text=_("A password that allows users to register as surveyors")
    )

    flow_server_enabled = models.BooleanField(
        default=True, help_text=_("Whether flows and messages should be handled by mailroom")
    )

    parent = models.ForeignKey(
        "orgs.Org",
        on_delete=models.PROTECT,
        null=True,
        blank=True,
        help_text=_("The parent org that manages this org"),
    )

    @classmethod
    def get_unique_slug(cls, name):
        slug = slugify(name)

        unique_slug = slug
        if unique_slug:
            existing = Org.objects.filter(slug=unique_slug).exists()
            count = 2
            while existing:
                unique_slug = "%s-%d" % (slug, count)
                existing = Org.objects.filter(slug=unique_slug).exists()
                count += 1

            return unique_slug

    def create_sub_org(self, name, timezone=None, created_by=None):

        if self.is_multi_org_tier() and not self.parent:

            if not timezone:
                timezone = self.timezone

            if not created_by:
                created_by = self.created_by

            # generate a unique slug
            slug = Org.get_unique_slug(name)

            org = Org.objects.create(
                name=name,
                timezone=timezone,
                brand=self.brand,
                parent=self,
                slug=slug,
                created_by=created_by,
                modified_by=created_by,
            )

            org.administrators.add(created_by)

            # initialize our org, but without any credits
            org.initialize(branding=org.get_branding(), topup_size=0)

            return org

    def get_branding(self):
        from temba.middleware import BrandingMiddleware

        return BrandingMiddleware.get_branding_for_host(self.brand)

    def get_brand_domain(self):
        return self.get_branding()["domain"]

    def lock_on(self, lock, qualifier=None):
        """
        Creates the requested type of org-level lock
        """
        r = get_redis_connection()
        lock_key = ORG_LOCK_KEY % (self.pk, lock.name)
        if qualifier:
            lock_key += ":%s" % qualifier

        return r.lock(lock_key, ORG_LOCK_TTL)

    def has_contacts(self):
        """
        Gets whether this org has any contacts
        """
        from temba.contacts.models import ContactGroup

        counts = ContactGroup.get_system_group_counts(self, (ContactGroup.TYPE_ALL, ContactGroup.TYPE_BLOCKED))
        return (counts[ContactGroup.TYPE_ALL] + counts[ContactGroup.TYPE_BLOCKED]) > 0

    def clear_credit_cache(self):
        """
        Clears the given cache types (currently just credits) for this org. Returns number of keys actually deleted
        """
        r = get_redis_connection()
        active_topup_keys = [ORG_ACTIVE_TOPUP_REMAINING % (self.pk, topup.pk) for topup in self.topups.all()]
        return r.delete(
            ORG_CREDITS_TOTAL_CACHE_KEY % self.pk,
            ORG_CREDIT_EXPIRING_CACHE_KEY % self.pk,
            ORG_CREDITS_USED_CACHE_KEY % self.pk,
            ORG_CREDITS_PURCHASED_CACHE_KEY % self.pk,
            ORG_LOW_CREDIT_THRESHOLD_CACHE_KEY % self.pk,
            ORG_ACTIVE_TOPUP_KEY % self.pk,
            *active_topup_keys,
        )

    def set_status(self, status):
        config = self.config
        config[ORG_STATUS] = status
        self.config = config
        self.save(update_fields=["config"])

    def set_suspended(self):
        self.set_status(SUSPENDED)

    def set_whitelisted(self):
        self.set_status(WHITELISTED)

    def set_restored(self):
        self.set_status(RESTORED)

    def is_suspended(self):
        return self.config.get(ORG_STATUS, None) == SUSPENDED

    def is_whitelisted(self):
        return self.config.get(ORG_STATUS, None) == WHITELISTED

    def import_app(self, export_json, user, site=None):
        """
        Imports previously exported JSON
        """

        from temba.campaigns.models import Campaign
        from temba.contacts.models import ContactField, ContactGroup
        from temba.flows.models import Flow, FlowRevision
        from temba.triggers.models import Trigger

        # only required field is version
        if Org.EXPORT_VERSION not in export_json:
            raise ValueError("Export missing version field")

        export_version = Version(str(export_json[Org.EXPORT_VERSION]))
        export_site = export_json.get(Org.EXPORT_SITE)

        # determine if this app is being imported from the same site
        same_site = False
        if export_site and site:
            same_site = urlparse(export_site).netloc == urlparse(site).netloc

        # do we have a supported export version?
        if not (Version(Org.EARLIEST_IMPORT_VERSION) <= export_version <= Version(Org.CURRENT_EXPORT_VERSION)):
            raise ValueError(f"Unsupported export version {export_version}")

        # do we need to migrate the export forward?
        if Flow.is_before_version(export_version, Flow.FINAL_LEGACY_VERSION):
            export_json = FlowRevision.migrate_export(self, export_json, same_site, export_version)

        export_fields = export_json.get(Org.EXPORT_FIELDS, [])
        export_groups = export_json.get(Org.EXPORT_GROUPS, [])
        export_campaigns = export_json.get(Org.EXPORT_CAMPAIGNS, [])
        export_triggers = export_json.get(Org.EXPORT_TRIGGERS, [])

        dependency_mapping = {}  # dependency UUIDs in import => new UUIDs

        with transaction.atomic():
            ContactField.import_fields(self, user, export_fields)
            ContactGroup.import_groups(self, user, export_groups, dependency_mapping)

            new_flows = Flow.import_flows(self, user, export_json, dependency_mapping, same_site)

            # these depend on flows so are imported last
            Campaign.import_campaigns(self, user, export_campaigns, same_site)
            Trigger.import_triggers(self, user, export_triggers, same_site)

        # with all the flows and dependencies committed, we can now have mailroom do full validation
        for flow in new_flows:
            mailroom.get_client().flow_validate(self, flow.as_json())

    @classmethod
    def export_definitions(cls, site_link, components, include_fields=True, include_groups=True):
        from temba.contacts.models import ContactField
        from temba.campaigns.models import Campaign
        from temba.flows.models import Flow
        from temba.triggers.models import Trigger

        exported_flows = []
        exported_campaigns = []
        exported_triggers = []

        # users can't choose which fields/groups to export - we just include all the dependencies
        fields = set()
        groups = set()

        for component in components:
            if isinstance(component, Flow):
                component.ensure_current_version()  # only export current versions
                exported_flows.append(component.as_json(expand_contacts=True))

                if include_groups:
                    groups.update(component.group_dependencies.all())
                if include_fields:
                    fields.update(component.field_dependencies.all())

            elif isinstance(component, Campaign):
                exported_campaigns.append(component.as_export_def())

                if include_groups:
                    groups.add(component.group)
                if include_fields:
                    for event in component.events.all():
                        if event.relative_to.field_type == ContactField.FIELD_TYPE_USER:
                            fields.add(event.relative_to)

            elif isinstance(component, Trigger):
                exported_triggers.append(component.as_export_def())

                if include_groups:
                    groups.update(component.groups.all())

        return {
            Org.EXPORT_VERSION: Org.CURRENT_EXPORT_VERSION,
            Org.EXPORT_SITE: site_link,
            Org.EXPORT_FLOWS: exported_flows,
            Org.EXPORT_CAMPAIGNS: exported_campaigns,
            Org.EXPORT_TRIGGERS: exported_triggers,
            Org.EXPORT_FIELDS: [f.as_export_def() for f in sorted(fields, key=lambda f: f.key)],
            Org.EXPORT_GROUPS: [g.as_export_def() for g in sorted(groups, key=lambda g: g.name)],
        }

    def can_add_sender(self):  # pragma: needs cover
        """
        If an org's telephone send channel is an Android device, let them add a bulk sender
        """
        from temba.contacts.models import TEL_SCHEME
        from temba.channels.models import Channel

        send_channel = self.get_send_channel(TEL_SCHEME)
        return send_channel and send_channel.channel_type == Channel.TYPE_ANDROID

    def can_add_caller(self):  # pragma: needs cover
        return not self.supports_ivr() and self.is_connected_to_twilio()

    def supports_ivr(self):
        return self.get_call_channel() or self.get_answer_channel()

    def get_channel(self, scheme, country_code, role):
        """
        Gets a channel for this org which supports the given scheme and role
        """
        from temba.channels.models import Channel

        channels = self.channels.filter(is_active=True, role__contains=role).order_by("-pk")

        if scheme is not None:
            channels = channels.filter(schemes__contains=[scheme])

        channel = None
        if country_code:
            channel = channels.filter(country=country_code).first()

        # no channel? try without country
        if not channel:
            channel = channels.first()

        if channel and (role == Channel.ROLE_SEND or role == Channel.ROLE_CALL):
            return channel.get_delegate(role)
        else:
            return channel

    @cached_property
    def cached_all_contacts_group(self):
        from temba.contacts.models import ContactGroup

        return ContactGroup.all_groups.get(org=self, group_type=ContactGroup.TYPE_ALL)

    @cached_property
    def cached_channels(self):
        channels = [c for c in self.channels.filter(is_active=True)]
        for ch in channels:
            ch.org = self

        return channels

    def clear_cached_channels(self):
        if "cached_channels" in self.__dict__:
            del self.__dict__["cached_channels"]
        self.clear_cached_schemes()

    def get_channel_for_role(self, role, scheme=None, contact_urn=None, country_code=None):
        from temba.contacts.models import TEL_SCHEME
        from temba.channels.models import Channel
        from temba.contacts.models import ContactURN

        if contact_urn:
            scheme = contact_urn.scheme

            # if URN has a previously used channel that is still active, use that
            if contact_urn.channel and contact_urn.channel.is_active:
                previous_sender = self.get_channel_delegate(contact_urn.channel, role)
                if previous_sender:
                    return previous_sender

            if scheme == TEL_SCHEME:
                path = contact_urn.path

                # we don't have a channel for this contact yet, let's try to pick one from the same carrier
                # we need at least one digit to overlap to infer a channel
                contact_number = path.strip("+")
                prefix = 1
                channel = None

                # try to use only a channel in the same country
                if not country_code:
                    country_code = ContactURN.derive_country_from_tel(path)

                channels = []
                if country_code:
                    for c in self.cached_channels:
                        if c.country == country_code and TEL_SCHEME in c.schemes:
                            channels.append(c)

                # no country specific channel, try to find any channel at all
                if not channels:
                    channels = [c for c in self.cached_channels if TEL_SCHEME in c.schemes]

                # filter based on role and activity (we do this in python as channels can be prefetched so it is quicker in those cases)
                senders = []
                for c in channels:
                    if c.is_active and c.address and role in c.role and not c.parent_id:
                        senders.append(c)
                senders.sort(key=lambda chan: chan.id)

                # if we have more than one match, find the one with the highest overlap
                if len(senders) > 1:
                    for sender in senders:
                        config = sender.config
                        channel_prefixes = config.get(Channel.CONFIG_SHORTCODE_MATCHING_PREFIXES, [])
                        if not channel_prefixes or not isinstance(channel_prefixes, list):
                            channel_prefixes = [sender.address.strip("+")]

                        for chan_prefix in channel_prefixes:
                            for idx in range(prefix, len(chan_prefix) + 1):
                                if idx >= prefix and chan_prefix[0:idx] == contact_number[0:idx]:
                                    prefix = idx
                                    channel = sender
                                else:
                                    break
                elif senders:
                    channel = senders[0]

                if channel:
                    if role == Channel.ROLE_SEND:
                        return self.get_channel_delegate(channel, Channel.ROLE_SEND)
                    else:
                        return channel

        # get any send channel without any country or URN hints
        return self.get_channel(scheme, country_code, role)

    def get_send_channel(self, scheme=None, contact_urn=None, country_code=None):
        from temba.channels.models import Channel

        return self.get_channel_for_role(
            Channel.ROLE_SEND, scheme=scheme, contact_urn=contact_urn, country_code=country_code
        )

    def get_receive_channel(self, scheme, contact_urn=None, country_code=None):
        from temba.channels.models import Channel

        return self.get_channel_for_role(
            Channel.ROLE_RECEIVE, scheme=scheme, contact_urn=contact_urn, country_code=country_code
        )

    def get_call_channel(self, contact_urn=None, country_code=None):
        from temba.contacts.models import TEL_SCHEME
        from temba.channels.models import Channel

        return self.get_channel_for_role(
            Channel.ROLE_CALL, scheme=TEL_SCHEME, contact_urn=contact_urn, country_code=country_code
        )

    def get_answer_channel(self, contact_urn=None, country_code=None):
        from temba.contacts.models import TEL_SCHEME
        from temba.channels.models import Channel

        return self.get_channel_for_role(
            Channel.ROLE_ANSWER, scheme=TEL_SCHEME, contact_urn=contact_urn, country_code=country_code
        )

    def get_channel_delegate(self, channel, role):
        """
        Gets a channel's delegate for the given role with caching on the org object
        """
        cache_attr = "__%d__delegate_%s" % (channel.id, role)
        if hasattr(self, cache_attr):
            return getattr(self, cache_attr)

        delegate = channel.get_delegate(role)
        setattr(self, cache_attr, delegate)
        return delegate

    def get_schemes(self, role):
        """
        Gets all URN schemes which this org has org has channels configured for
        """
        cache_attr = "__schemes__%s" % role
        if hasattr(self, cache_attr):
            return getattr(self, cache_attr)

        schemes = set()
        for channel in self.channels.filter(is_active=True, role__contains=role):
            for scheme in channel.schemes:
                schemes.add(scheme)

        setattr(self, cache_attr, schemes)
        return schemes

    def clear_cached_schemes(self):
        from temba.channels.models import Channel

        for role in [
            Channel.ROLE_SEND,
            Channel.ROLE_RECEIVE,
            Channel.ROLE_ANSWER,
            Channel.ROLE_CALL,
            Channel.ROLE_USSD,
        ]:
            cache_attr = "__schemes__%s" % role
            if hasattr(self, cache_attr):
                delattr(self, cache_attr)

    def normalize_contact_tels(self):
        """
        Attempts to normalize any contacts which don't have full e164 phone numbers
        """
        from temba.contacts.models import ContactURN, TEL_SCHEME

        # do we have an org-level country code? if so, try to normalize any numbers not starting with +
        country_code = self.get_country_code()
        if country_code:
            urns = ContactURN.objects.filter(org=self, scheme=TEL_SCHEME).exclude(path__startswith="+")
            for urn in urns:
                urn.ensure_number_normalization(country_code)

    def get_resthooks(self):
        """
        Returns the resthooks configured on this Org
        """
        return self.resthooks.filter(is_active=True).order_by("slug")

    def get_channel_countries(self):
        channel_countries = []

        if not self.is_connected_to_transferto():
            return channel_countries

        channel_country_codes = self.channels.filter(is_active=True).exclude(country=None)
        channel_country_codes = set(channel_country_codes.values_list("country", flat=True))

        for country_code in channel_country_codes:
            country_obj = pycountry.countries.get(alpha_2=country_code)
            country_name = country_obj.name
            currency = currency_for_country(country_code)
            channel_countries.append(
                dict(code=country_code, name=country_name, currency_code=currency.alpha_3, currency_name=currency.name)
            )

        return sorted(channel_countries, key=lambda k: k["name"])

    @classmethod
    def get_possible_countries(cls):
        return AdminBoundary.objects.filter(level=0).order_by("name")

    def trigger_send(self, msgs=None):
        """
        Triggers either our Android channels to sync, or for all our pending messages to be queued
        to send.
        """
        from temba.msgs.models import Msg
        from temba.channels.models import Channel

        # if we have msgs, then send just those
        if msgs is not None:
            ids = [m.id for m in msgs]

            # trigger syncs for our android channels
            for channel in self.channels.filter(is_active=True, channel_type=Channel.TYPE_ANDROID, msgs__id__in=ids):
                channel.trigger_sync()

            # and send those messages
            Msg.send_messages(msgs)

        # otherwise, sync all pending messages and channels
        else:
            for channel in self.channels.filter(
                is_active=True, channel_type=Channel.TYPE_ANDROID
            ):  # pragma: needs cover
                channel.trigger_sync()

            # otherwise, send any pending messages on our channels
            r = get_redis_connection()

            key = "trigger_send_%d" % self.pk

            # only try to send all pending messages if nobody is doing so already
            if not r.get(key):
                with r.lock(key, timeout=900):
                    pending = Channel.get_pending_messages(self)
                    Msg.send_messages(pending)

    def add_smtp_config(self, from_email, host, username, password, port, user):
        query = urlencode({"from": f"{from_email.strip()}", "tls": "true"})

        config = self.config
        config.update({SMTP_SERVER: f"smtp://{quote(username)}:{quote(password, safe='')}@{host}:{port}/?{query}"})
        self.config = config
        self.modified_by = user
        self.save()

    def remove_smtp_config(self, user):
        if self.config:
            self.config.pop(SMTP_SERVER)
            self.modified_by = user
            self.save()

    def has_smtp_config(self):
        if self.config:
            smtp_server = self.config.get(SMTP_SERVER, None)
            return bool(smtp_server)
        else:
            return False

    def email_action_send(self, recipients, subject, body):
        if self.has_smtp_config():
            smtp_server = self.config.get(SMTP_SERVER, None)
            parsed_smtp_server = urlparse(smtp_server)
            smtp_from_email = parse_qs(parsed_smtp_server.query).get("from", [None])[0] or ""
            use_tls = parse_qs(parsed_smtp_server.query).get("tls", ["true"])[0].lower() == "true"

            smtp_host = parsed_smtp_server.hostname
            smtp_port = parsed_smtp_server.port
            smtp_username = unquote(parsed_smtp_server.username)
            smtp_password = unquote(parsed_smtp_server.password)

            send_custom_smtp_email(
                recipients, subject, body, smtp_from_email, smtp_host, smtp_port, smtp_username, smtp_password, use_tls
            )
        else:
            from_email = self.get_branding().get("flow_email", settings.FLOW_FROM_EMAIL)
            send_simple_email(recipients, subject, body, from_email=from_email)

    def has_airtime_transfers(self):
        from temba.airtime.models import AirtimeTransfer

        return AirtimeTransfer.objects.filter(org=self).exists()

    def connect_transferto(self, account_login, airtime_api_token, user):
        transferto_config = {
            TRANSFERTO_ACCOUNT_LOGIN: account_login.strip(),
            TRANSFERTO_AIRTIME_API_TOKEN: airtime_api_token.strip(),
        }

        config = self.config
        config.update(transferto_config)
        self.config = config
        self.modified_by = user
        self.save()

    def refresh_transferto_account_currency(self):
        config = self.config
        account_login = config.get(TRANSFERTO_ACCOUNT_LOGIN, None)
        airtime_api_token = config.get(TRANSFERTO_AIRTIME_API_TOKEN, None)

        from temba.airtime.models import AirtimeTransfer

        response = AirtimeTransfer.post_transferto_api_response(
            account_login, airtime_api_token, action="check_wallet"
        )
        parsed_response = AirtimeTransfer.parse_transferto_response(response.text)
        account_currency = parsed_response.get("currency", "")
        config.update({TRANSFERTO_ACCOUNT_CURRENCY: account_currency})
        self.config = config
        self.save()

    def is_connected_to_transferto(self):
        if self.config:
            transferto_account_login = self.config.get(TRANSFERTO_ACCOUNT_LOGIN, None)
            transferto_airtime_api_token = self.config.get(TRANSFERTO_AIRTIME_API_TOKEN, None)

            return transferto_account_login and transferto_airtime_api_token
        else:
            return False

    def remove_transferto_account(self, user):
        if self.config:
            self.config[TRANSFERTO_ACCOUNT_LOGIN] = ""
            self.config[TRANSFERTO_AIRTIME_API_TOKEN] = ""
            self.config[TRANSFERTO_ACCOUNT_CURRENCY] = ""
            self.modified_by = user
            self.save()

    def connect_nexmo(self, api_key, api_secret, user):
        from nexmo import Client as NexmoClient

        nexmo_uuid = str(uuid4())
        nexmo_config = {NEXMO_KEY: api_key.strip(), NEXMO_SECRET: api_secret.strip(), NEXMO_UUID: nexmo_uuid}
        client = NexmoClient(key=nexmo_config[NEXMO_KEY], secret=nexmo_config[NEXMO_SECRET])
        domain = self.get_brand_domain()

        app_name = "%s/%s" % (domain, nexmo_uuid)

        answer_url = "https://%s%s" % (domain, reverse("handlers.nexmo_call_handler", args=["answer", nexmo_uuid]))

        event_url = "https://%s%s" % (domain, reverse("handlers.nexmo_call_handler", args=["event", nexmo_uuid]))

        params = dict(
            name=app_name,
            type="voice",
            answer_url=answer_url,
            answer_method="POST",
            event_url=event_url,
            event_method="POST",
        )

        response = client.create_application(params=params)
        app_id = response.get("id", None)
        private_key = response.get("keys", dict()).get("private_key", None)

        nexmo_config[NEXMO_APP_ID] = app_id
        nexmo_config[NEXMO_APP_PRIVATE_KEY] = private_key

        config = self.config
        config.update(nexmo_config)
        self.config = config
        self.modified_by = user
        self.save()

    def nexmo_uuid(self):
        config = self.config
        return config.get(NEXMO_UUID, None)

    def connect_twilio(self, account_sid, account_token, user):
        twilio_config = {ACCOUNT_SID: account_sid, ACCOUNT_TOKEN: account_token}

        config = self.config
        config.update(twilio_config)
        self.config = config
        self.modified_by = user
        self.save()

    def is_connected_to_nexmo(self):
        if self.config:
            nexmo_key = self.config.get(NEXMO_KEY, None)
            nexmo_secret = self.config.get(NEXMO_SECRET, None)
            nexmo_uuid = self.config.get(NEXMO_UUID, None)

            return nexmo_key and nexmo_secret and nexmo_uuid
        else:
            return False

    def is_connected_to_twilio(self):
        if self.config:
            account_sid = self.config.get(ACCOUNT_SID, None)
            account_token = self.config.get(ACCOUNT_TOKEN, None)
            if account_sid and account_token:
                return True
        return False

    def remove_nexmo_account(self, user):
        if self.config:
            # release any nexmo channels
            for channel in self.channels.filter(is_active=True, channel_type="NX"):  # pragma: needs cover
                channel.release()

            self.config[NEXMO_KEY] = ""
            self.config[NEXMO_SECRET] = ""
            self.modified_by = user
            self.save()

    def remove_twilio_account(self, user):
        if self.config:
            # release any twilio and twilio messaging sevice channels
            for channel in self.channels.filter(is_active=True, channel_type__in=["T", "TMS"]):
                channel.release()

            self.config[ACCOUNT_SID] = ""
            self.config[ACCOUNT_TOKEN] = ""
            self.config[APPLICATION_SID] = ""
            self.modified_by = user
            self.save()

    def connect_chatbase(self, agent_name, api_key, version, user):
        chatbase_config = {CHATBASE_AGENT_NAME: agent_name, CHATBASE_API_KEY: api_key, CHATBASE_VERSION: version}

        config = self.config
        config.update(chatbase_config)
        self.config = config
        self.modified_by = user
        self.save()

    def remove_chatbase_account(self, user):
        config = self.config

        if CHATBASE_AGENT_NAME in config:
            del config[CHATBASE_AGENT_NAME]

        if CHATBASE_API_KEY in config:
            del config[CHATBASE_API_KEY]

        if CHATBASE_VERSION in config:
            del config[CHATBASE_VERSION]

        self.config = config
        self.modified_by = user
        self.save()

    def get_chatbase_credentials(self):
        if self.config:
            chatbase_api_key = self.config.get(CHATBASE_API_KEY, None)
            chatbase_version = self.config.get(CHATBASE_VERSION, None)
            return chatbase_api_key, chatbase_version
        else:
            return None, None

    def get_verboice_client(self):  # pragma: needs cover
        from temba.ivr.clients import VerboiceClient

        channel = self.get_call_channel()
        if channel.channel_type == "VB":
            return VerboiceClient(channel)
        return None

    def get_twilio_client(self):
        from temba.ivr.clients import TwilioClient

        if self.config:
            account_sid = self.config.get(ACCOUNT_SID, None)
            auth_token = self.config.get(ACCOUNT_TOKEN, None)
            if account_sid and auth_token:
                return TwilioClient(account_sid, auth_token, org=self)
        return None

    def get_nexmo_client(self):
        from temba.ivr.clients import NexmoClient

        if self.config:
            api_key = self.config.get(NEXMO_KEY, None)
            api_secret = self.config.get(NEXMO_SECRET, None)
            app_id = self.config.get(NEXMO_APP_ID, None)
            app_private_key = self.config.get(NEXMO_APP_PRIVATE_KEY, None)
            if api_key and api_secret:
                return NexmoClient(api_key, api_secret, app_id, app_private_key, org=self)

        return None

<<<<<<< HEAD
    def get_imimobile_client(self):  # pragma: no cover
        from temba.ivr.clients import ImiMobileClient

        channel = self.get_call_channel()
        if channel.channel_type == "IMI":
            return ImiMobileClient(channel, org=self)
        return None

    def clear_channel_caches(self):
        """
        Clears any cached configurations we have for any of our channels.
        """
        from temba.channels.models import Channel

        for channel in self.channels.exclude(channel_type="A"):
            Channel.clear_cached_channel(channel.pk)

=======
>>>>>>> 38a125be
    def get_country_code(self):
        """
        Gets the 2-digit country code, e.g. RW, US
        """
        return get_cacheable_attr(self, "_country_code", lambda: self.calculate_country_code())

    def calculate_country_code(self):
        # first try the actual country field
        if self.country:
            try:
                country = pycountry.countries.get(name=self.country.name)
                if country:
                    return country.alpha_2
            except KeyError:  # pragma: no cover
                # pycountry blows up if we pass it a country name it doesn't know
                pass

        # if that isn't set and we only have have one country set for our channels, use that
        countries = self.channels.filter(is_active=True).exclude(country=None).order_by("country")
        countries = countries.distinct("country").values_list("country", flat=True)
        if len(countries) == 1:
            return countries[0]

        return None

    def get_language_codes(self):
        return get_cacheable_attr(self, "_language_codes", lambda: {l.iso_code for l in self.languages.all()})

    def set_languages(self, user, iso_codes, primary):
        """
        Sets languages for this org, creating and deleting language objects as necessary
        """
        for iso_code in iso_codes:
            name = languages.get_language_name(iso_code)
            language = self.languages.filter(iso_code=iso_code).first()

            # if it's valid and doesn't exist yet, create it
            if name and not language:
                language = self.languages.create(iso_code=iso_code, name=name, created_by=user, modified_by=user)

            if iso_code == primary:
                self.primary_language = language
                self.save(update_fields=("primary_language",))

        # unset the primary language if not in the new list of codes
        if self.primary_language and self.primary_language.iso_code not in iso_codes:
            self.primary_language = None
            self.save(update_fields=("primary_language",))

        # remove any languages that are not in the new list
        self.languages.exclude(iso_code__in=iso_codes).delete()

        if hasattr(self, "_language_codes"):  # invalidate language cache if set
            delattr(self, "_language_codes")

    def get_dayfirst(self):
        return self.date_format == DAYFIRST

    def format_datetime(self, datetime, show_time=True):
        """
        Formats a datetime with or without time using this org's date format
        """
        formats = get_datetime_format(self.get_dayfirst())
        format = formats[1] if show_time else formats[0]
        return datetime_to_str(datetime, format, self.timezone)

    def parse_datetime(self, datetime_string):
        if not (isinstance(datetime_string, str)):
            raise ValueError(f"parse_datetime called with param of type: {type(datetime_string)}, expected string")

        return str_to_datetime(datetime_string, self.timezone, self.get_dayfirst())

    def parse_number(self, decimal_string):
        if not (isinstance(decimal_string, str)):
            raise ValueError(f"parse_number called with param of type: {type(decimal_string)}, expected string")

        parsed = None
        try:
            parsed = Decimal(decimal_string)

            if not parsed.is_finite() or parsed > Decimal("999999999999999999999999"):
                parsed = None
        except Exception:
            pass

        return parsed

    def generate_location_query(self, name, level, is_alias=False):
        if is_alias:
            query = dict(name__iexact=name, boundary__level=level)
            query["__".join(["boundary"] + ["parent"] * level)] = self.country
        else:
            query = dict(name__iexact=name, level=level)
            query["__".join(["parent"] * level)] = self.country

        return query

    def find_boundary_by_name(self, name, level, parent):
        """
        Finds the boundary with the passed in name or alias on this organization at the stated level.

        @returns Iterable of matching boundaries
        """
        # first check if we have a direct name match
        if parent:
            boundary = parent.children.filter(name__iexact=name, level=level)
        else:
            query = self.generate_location_query(name, level)
            boundary = AdminBoundary.objects.filter(**query)

        # not found by name, try looking up by alias
        if not boundary:
            if parent:
                alias = BoundaryAlias.objects.filter(
                    name__iexact=name, boundary__level=level, boundary__parent=parent
                ).first()
            else:
                query = self.generate_location_query(name, level, True)
                alias = BoundaryAlias.objects.filter(**query).first()

            if alias:
                boundary = [alias.boundary]

        return boundary

    def parse_location_path(self, location_string):
        """
        Parses a location path into a single location, returning None if not found
        """
        # while technically we could resolve a full boundary path without a country, our policy is that
        # if you don't have a country set then you don't have locations
        return (
            AdminBoundary.objects.filter(path__iexact=location_string.strip()).first()
            if self.country_id and isinstance(location_string, str)
            else None
        )

    def parse_location(self, location_string, level, parent=None):
        """
        Attempts to parse the passed in location string at the passed in level. This does various tokenizing
        of the string to try to find the best possible match.

        @returns Iterable of matching boundaries
        """
        # no country? bail
        if not self.country_id or not isinstance(location_string, str):
            return []

        boundary = None

        # try it as a path first if it looks possible
        if level == AdminBoundary.LEVEL_COUNTRY or AdminBoundary.PATH_SEPARATOR in location_string:
            boundary = self.parse_location_path(location_string)
            if boundary:
                boundary = [boundary]

        # try to look up it by full name
        if not boundary:
            boundary = self.find_boundary_by_name(location_string, level, parent)

        # try removing punctuation and try that
        if not boundary:
            bare_name = regex.sub(r"\W+", " ", location_string, flags=regex.UNICODE | regex.V0).strip()
            boundary = self.find_boundary_by_name(bare_name, level, parent)

        # if we didn't find it, tokenize it
        if not boundary:
            words = regex.split(r"\W+", location_string.lower(), flags=regex.UNICODE | regex.V0)
            if len(words) > 1:
                for word in words:
                    boundary = self.find_boundary_by_name(word, level, parent)
                    if boundary:
                        break

                if not boundary:
                    # still no boundary? try n-gram of 2
                    for i in range(0, len(words) - 1):
                        bigram = " ".join(words[i : i + 2])
                        boundary = self.find_boundary_by_name(bigram, level, parent)
                        if boundary:  # pragma: needs cover
                            break

        return boundary

    def get_org_admins(self):
        return self.administrators.all()

    def get_org_editors(self):
        return self.editors.all()

    def get_org_viewers(self):
        return self.viewers.all()

    def get_org_surveyors(self):
        return self.surveyors.all()

    def get_org_users(self):
        org_users = self.get_org_admins() | self.get_org_editors() | self.get_org_viewers() | self.get_org_surveyors()
        return org_users.distinct().order_by("email")

    def latest_admin(self):
        admin = self.get_org_admins().last()

        # no admins? try editors
        if not admin:  # pragma: needs cover
            admin = self.get_org_editors().last()

        # no editors? try viewers
        if not admin:  # pragma: needs cover
            admin = self.get_org_viewers().last()

        return admin

    def is_free_plan(self):  # pragma: needs cover
        return self.plan == FREE_PLAN or self.plan == TRIAL_PLAN

    def is_import_flows_tier(self):
        return self.get_purchased_credits() >= self.get_branding().get("tiers", {}).get("import_flows", 0)

    def is_multi_user_tier(self):
        return self.get_purchased_credits() >= self.get_branding().get("tiers", {}).get("multi_user", 0)

    def is_multi_org_tier(self):
        return not self.parent and self.get_purchased_credits() >= self.get_branding().get("tiers", {}).get(
            "multi_org", 0
        )

    def get_user_org_group(self, user):
        if user in self.get_org_admins():
            user._org_group = Group.objects.get(name="Administrators")
        elif user in self.get_org_editors():
            user._org_group = Group.objects.get(name="Editors")
        elif user in self.get_org_viewers():
            user._org_group = Group.objects.get(name="Viewers")
        elif user in self.get_org_surveyors():
            user._org_group = Group.objects.get(name="Surveyors")
        elif user.is_staff:
            user._org_group = Group.objects.get(name="Administrators")
        else:
            user._org_group = None

        return getattr(user, "_org_group", None)

    def has_twilio_number(self):  # pragma: needs cover
        return self.channels.filter(channel_type="T")

    def has_nexmo_number(self):  # pragma: needs cover
        return self.channels.filter(channel_type="NX")

    def create_welcome_topup(self, topup_size=None):
        if topup_size:
            return TopUp.create(self.created_by, price=0, credits=topup_size, org=self)
        return None

    def create_system_groups(self):
        """
        Creates our system groups for this organization so that we can keep track of counts etc..
        """
        from temba.contacts.models import ContactGroup

        self.all_groups.create(
            name="All Contacts",
            group_type=ContactGroup.TYPE_ALL,
            created_by=self.created_by,
            modified_by=self.modified_by,
        )
        self.all_groups.create(
            name="Blocked Contacts",
            group_type=ContactGroup.TYPE_BLOCKED,
            created_by=self.created_by,
            modified_by=self.modified_by,
        )
        self.all_groups.create(
            name="Stopped Contacts",
            group_type=ContactGroup.TYPE_STOPPED,
            created_by=self.created_by,
            modified_by=self.modified_by,
        )

    def create_system_contact_fields(self):
        from temba.contacts.models import ContactField

        ContactField.system_fields.create(
            org_id=self.id,
            label=_("ID"),
            key="id",
            value_type=Value.TYPE_NUMBER,
            show_in_table=False,
            created_by=self.created_by,
            modified_by=self.modified_by,
        )
        ContactField.system_fields.create(
            org_id=self.id,
            label=_("Created On"),
            key="created_on",
            value_type=Value.TYPE_DATETIME,
            show_in_table=False,
            created_by=self.created_by,
            modified_by=self.modified_by,
        )
        ContactField.system_fields.create(
            org_id=self.id,
            label=_("Contact Name"),
            key="name",
            value_type=Value.TYPE_TEXT,
            show_in_table=False,
            created_by=self.created_by,
            modified_by=self.modified_by,
        )
        ContactField.system_fields.create(
            org_id=self.id,
            label=_("Language"),
            key="language",
            value_type=Value.TYPE_TEXT,
            show_in_table=False,
            created_by=self.created_by,
            modified_by=self.modified_by,
        )

    def create_sample_flows(self, api_url):
        # get our sample dir
        filename = os.path.join(settings.STATICFILES_DIRS[0], "examples", "sample_flows.json")

        # for each of our samples
        with open(filename, "r") as example_file:
            samples = example_file.read()

        user = self.get_user()
        if user:
            # some some substitutions
            samples = samples.replace("{{EMAIL}}", user.username).replace("{{API_URL}}", api_url)

            try:
                self.import_app(json.loads(samples), user)
            except Exception as e:  # pragma: needs cover
                logger.error(
                    f"Failed creating sample flows: {str(e)}",
                    exc_info=True,
                    extra=dict(definition=json.loads(samples)),
                )

    def get_user(self):
        return self.administrators.filter(is_active=True).first()

    def is_nearing_expiration(self):
        """
        Determines if the org is nearing expiration
        """
        newest_topup = TopUp.objects.filter(org=self, is_active=True).order_by("-created_on").first()
        if newest_topup:
            if timezone.now() + timedelta(days=30) > newest_topup.expires_on:
                return newest_topup.get_remaining() > 0
        return False

    def has_low_credits(self):
        return self.get_credits_remaining() <= self.get_low_credits_threshold()

    def get_low_credits_threshold(self):
        """
        Get the credits number to consider as low threshold to this org
        """
        return get_cacheable_result(
            ORG_LOW_CREDIT_THRESHOLD_CACHE_KEY % self.pk, self._calculate_low_credits_threshold
        )

    def _calculate_low_credits_threshold(self):
        now = timezone.now()
        unexpired_topups = self.topups.filter(is_active=True, expires_on__gte=now)

        active_topup_credits = [topup.credits for topup in unexpired_topups if topup.get_remaining() > 0]
        last_topup_credits = sum(active_topup_credits)

        return int(last_topup_credits * 0.15), self.get_credit_ttl()

    def get_credits_total(self, force_dirty=False):
        """
        Gets the total number of credits purchased or assigned to this org
        """
        return get_cacheable_result(
            ORG_CREDITS_TOTAL_CACHE_KEY % self.pk, self._calculate_credits_total, force_dirty=force_dirty
        )

    def get_purchased_credits(self):
        """
        Returns the total number of credits purchased
        :return:
        """
        return get_cacheable_result(ORG_CREDITS_PURCHASED_CACHE_KEY % self.pk, self._calculate_purchased_credits)

    def _calculate_purchased_credits(self):
        purchased_credits = (
            self.topups.filter(is_active=True, price__gt=0).aggregate(Sum("credits")).get("credits__sum")
        )
        return purchased_credits if purchased_credits else 0, self.get_credit_ttl()

    def _calculate_credits_total(self):
        active_credits = (
            self.topups.filter(is_active=True, expires_on__gte=timezone.now())
            .aggregate(Sum("credits"))
            .get("credits__sum")
        )
        active_credits = active_credits if active_credits else 0

        # these are the credits that have been used in expired topups
        expired_credits = (
            TopUpCredits.objects.filter(topup__org=self, topup__is_active=True, topup__expires_on__lte=timezone.now())
            .aggregate(Sum("used"))
            .get("used__sum")
        )

        expired_credits = expired_credits if expired_credits else 0

        return active_credits + expired_credits, self.get_credit_ttl()

    def get_credits_used(self):
        """
        Gets the number of credits used by this org
        """
        return get_cacheable_result(ORG_CREDITS_USED_CACHE_KEY % self.pk, self._calculate_credits_used)

    def _calculate_credits_used(self):
        used_credits_sum = TopUpCredits.objects.filter(topup__org=self, topup__is_active=True)
        used_credits_sum = used_credits_sum.aggregate(Sum("used")).get("used__sum")
        used_credits_sum = used_credits_sum if used_credits_sum else 0

        # if we don't have an active topup, add up pending messages too
        if not self.get_active_topup_id():
            used_credits_sum += self.msgs.filter(topup=None).count()

            # we don't cache in this case
            return used_credits_sum, 0

        return used_credits_sum, self.get_credit_ttl()

    def get_credits_remaining(self):
        """
        Gets the number of credits remaining for this org
        """
        return self.get_credits_total() - self.get_credits_used()

    def select_most_recent_topup(self, amount):
        """
        Determines the active topup with latest expiry date and returns that
        along with how many credits we will be able to decrement from it. Amount
        decremented is not guaranteed to be the full amount requested.
        """
        # if we have an active topup cache, we need to decrement the amount remaining
        non_expired_topups = self.topups.filter(is_active=True, expires_on__gte=timezone.now()).order_by(
            "-expires_on", "id"
        )
        active_topups = (
            non_expired_topups.annotate(used_credits=Sum("topupcredits__used"))
            .filter(credits__gt=0)
            .filter(Q(used_credits__lt=F("credits")) | Q(used_credits=None))
        )
        active_topup = active_topups.first()

        if active_topup:
            available_credits = active_topup.get_remaining()

            if amount > available_credits:
                # use only what is available
                return active_topup.id, available_credits
            else:
                # use the full amount
                return active_topup.id, amount
        else:  # pragma: no cover
            return None, 0

    def allocate_credits(self, user, org, amount):
        """
        Allocates credits to a sub org of the current org, but only if it
        belongs to us and we have enough credits to do so.
        """
        if org.parent == self or self.parent == org.parent or self.parent == org:
            if self.get_credits_remaining() >= amount:

                with self.lock_on(OrgLock.credits):

                    # now debit our account
                    debited = None
                    while amount or debited == 0:

                        # remove the credits from ourselves
                        (topup_id, debited) = self.select_most_recent_topup(amount)

                        if topup_id:
                            topup = TopUp.objects.get(id=topup_id)

                            # create the topup for our child, expiring on the same date
                            new_topup = TopUp.create(
                                user, credits=debited, org=org, expires_on=topup.expires_on, price=None
                            )

                            # create a debit for transaction history
                            Debit.objects.create(
                                topup_id=topup_id,
                                amount=debited,
                                beneficiary=new_topup,
                                debit_type=Debit.TYPE_ALLOCATION,
                                created_by=user,
                            )

                            # decrease the amount of credits we need
                            amount -= debited

                        else:  # pragma: needs cover
                            break

                    # apply topups to messages missing them
                    from .tasks import apply_topups_task

                    apply_topups_task.delay(org.id)

                    # the credit cache for our org should be invalidated too
                    self.clear_credit_cache()

                return True

        # couldn't allocate credits
        return False

    def decrement_credit(self):
        """
        Decrements this orgs credit by amount.

        Determines the active topup and returns that along with how many credits we were able
        to decrement it by. Amount decremented is not guaranteed to be the full amount requested.
        """
        # amount is hardcoded to `1` in database triggers that handle TopUpCredits relation when sending messages
        AMOUNT = 1

        r = get_redis_connection()

        # we always consider this a credit 'used' since un-applied msgs are pending
        # credit expenses for the next purchased topup
        incrby_existing(ORG_CREDITS_USED_CACHE_KEY % self.id, AMOUNT)

        # if we have an active topup cache, we need to decrement the amount remaining
        active_topup_id = self.get_active_topup_id()
        if active_topup_id:

            remaining = r.decr(ORG_ACTIVE_TOPUP_REMAINING % (self.id, active_topup_id), AMOUNT)

            # near the edge, clear out our cache and calculate from the db
            if not remaining or int(remaining) < 100:
                active_topup_id = None
                self.clear_credit_cache()

        # calculate our active topup if we need to
        if not active_topup_id:
            active_topup = self.get_active_topup(force_dirty=True)
            if active_topup:
                active_topup_id = active_topup.id

                r.decr(ORG_ACTIVE_TOPUP_REMAINING % (self.id, active_topup.id), AMOUNT)

        if active_topup_id:
            return (active_topup_id, AMOUNT)

        return None, 0

    def get_active_topup(self, force_dirty=False):
        topup_id = self.get_active_topup_id(force_dirty=force_dirty)
        if topup_id:
            return TopUp.objects.get(id=topup_id)
        return None

    def get_active_topup_id(self, force_dirty=False):
        return get_cacheable_result(
            ORG_ACTIVE_TOPUP_KEY % self.pk, self._calculate_active_topup, force_dirty=force_dirty
        )

    def get_credit_ttl(self):
        """
        Credit TTL should be smallest of active topup expiration and ORG_CREDITS_CACHE_TTL
        :return:
        """
        return self.get_topup_ttl(self.get_active_topup())

    def get_topup_ttl(self, topup):
        """
        Gets how long metrics based on the given topup should live. Returns the shorter ttl of
        either ORG_CREDITS_CACHE_TTL or time remaining on the expiration
        """
        if not topup:
            return 10

        return max(10, min((ORG_CREDITS_CACHE_TTL, int((topup.expires_on - timezone.now()).total_seconds()))))

    def _calculate_active_topup(self):
        """
        Calculates the oldest non-expired topup that still has credits
        """
        non_expired_topups = self.topups.filter(is_active=True, expires_on__gte=timezone.now()).order_by(
            "expires_on", "id"
        )
        active_topups = (
            non_expired_topups.annotate(used_credits=Sum("topupcredits__used"))
            .filter(credits__gt=0)
            .filter(Q(used_credits__lt=F("credits")) | Q(used_credits=None))
        )

        topup = active_topups.first()
        if topup:
            # initialize our active topup metrics
            r = get_redis_connection()
            ttl = self.get_topup_ttl(topup)
            r.set(ORG_ACTIVE_TOPUP_REMAINING % (self.id, topup.id), topup.get_remaining(), ttl)
            return topup.id, ttl

        return 0, 0

    def apply_topups(self):
        """
        We allow users to receive messages even if they're out of credit. Once they re-add credit, this function
        retro-actively applies topups to any messages or IVR actions that don't have a topup
        """
        from temba.msgs.models import Msg

        with self.lock_on(OrgLock.credits):
            # get all items that haven't been credited
            msg_uncredited = self.msgs.filter(topup=None).order_by("created_on")
            all_uncredited = list(msg_uncredited)

            # get all topups that haven't expired
            unexpired_topups = list(
                self.topups.filter(is_active=True, expires_on__gte=timezone.now()).order_by("-expires_on")
            )

            # dict of topups to lists of their newly assigned items
            new_topup_items = {topup: [] for topup in unexpired_topups}

            # assign topup with credits to items...
            current_topup = None
            current_topup_remaining = 0

            for item in all_uncredited:
                # find a topup with remaining credit
                while current_topup_remaining <= 0:
                    if not unexpired_topups:
                        break

                    current_topup = unexpired_topups.pop()
                    current_topup_remaining = current_topup.credits - current_topup.get_used()

                if current_topup_remaining:
                    # if we found some credit, assign the item to the current topup
                    new_topup_items[current_topup].append(item)
                    current_topup_remaining -= 1
                else:
                    # if not, then stop processing items
                    break

            # update items in the database with their new topups
            for topup, items in new_topup_items.items():
                msg_ids = [item.id for item in items if isinstance(item, Msg)]
                Msg.objects.filter(id__in=msg_ids).update(topup=topup)

        # deactive all our credit alerts
        CreditAlert.reset_for_org(self)

        # any time we've reapplied topups, lets invalidate our credit cache too
        self.clear_credit_cache()

    def current_plan_start(self):
        today = timezone.now().date()

        # move it to the same day our plan started (taking into account short months)
        plan_start = today.replace(day=min(self.plan_start.day, calendar.monthrange(today.year, today.month)[1]))

        if plan_start > today:  # pragma: needs cover
            plan_start -= relativedelta(months=1)

        return plan_start

    def current_plan_end(self):
        plan_start = self.current_plan_start()
        plan_end = plan_start + relativedelta(months=1)
        return plan_end

    def get_stripe_customer(self):  # pragma: no cover
        # We can't test stripe in unit tests since it requires javascript tokens to be generated
        if not self.stripe_customer:
            return None

        try:
            stripe.api_key = get_stripe_credentials()[1]
            customer = stripe.Customer.retrieve(self.stripe_customer)
            return customer
        except Exception as e:
            logger.error(f"Could not get Stripe customer: {str(e)}", exc_info=True)
            return None

    def get_bundles(self):
        return get_brand_bundles(self.get_branding())

    @cached_property
    def cached_contact_fields(self):
        from temba.contacts.models import ContactField

        # build an ordered dictionary of key->contact field
        fields = OrderedDict()
        for cf in ContactField.user_fields.active_for_org(org=self).order_by("key"):
            cf.org = self
            fields[cf.key] = cf

        return fields

    def clear_cached_groups(self):
        if "__cached_groups" in self.__dict__:
            del self.__dict__["__cached_groups"]

    def get_group(self, uuid):
        cached_groups = self.__dict__.get("__cached_groups", {})
        existing = cached_groups.get(uuid, None)

        if existing:
            return existing

        from temba.contacts.models import ContactGroup

        existing = ContactGroup.user_groups.filter(org=self, uuid=uuid).first()
        if existing:
            cached_groups[uuid] = existing
            self.__dict__["__cached_groups"] = cached_groups
        return existing

    def add_credits(self, bundle, token, user):
        # look up our bundle
        bundle_map = get_bundle_map(self.get_bundles())
        if bundle not in bundle_map:
            raise ValidationError(_("Invalid bundle: %s, cannot upgrade.") % bundle)
        bundle = bundle_map[bundle]

        # adds credits to this org
        stripe.api_key = get_stripe_credentials()[1]

        # our actual customer object
        customer = self.get_stripe_customer()

        # 3 possible cases
        # 1. we already have a stripe customer and the token matches it
        # 2. we already have a stripe customer, but they have just added a new card, we need to use that one
        # 3. we don't have a customer, so we need to create a new customer and use that card

        validation_error = None

        # for our purposes, #1 and #2 are treated the same, we just always update the default card
        try:

            if not customer or customer.email != user.email:
                # then go create a customer object for this user
                customer = stripe.Customer.create(card=token, email=user.email, description="{ org: %d }" % self.pk)

                stripe_customer = customer.id
                self.stripe_customer = stripe_customer
                self.save()

            # update the stripe card to the one they just entered
            else:
                # remove existing cards
                # TODO: this is all a bit wonky because we are using the Stripe JS widget..
                # if we instead used on our mechanism to display / edit cards we could be a bit smarter
                existing_cards = [c for c in customer.cards.list().data]
                for card in existing_cards:
                    card.delete()

                card = customer.cards.create(card=token)

                customer.default_card = card.id
                customer.save()

                stripe_customer = customer.id

            charge = stripe.Charge.create(
                amount=bundle["cents"], currency="usd", customer=stripe_customer, description=bundle["description"]
            )

            remaining = self.get_credits_remaining()

            # create our top up
            topup = TopUp.create(
                user, price=bundle["cents"], credits=bundle["credits"], stripe_charge=charge.id, org=self
            )

            context = dict(
                description=bundle["description"],
                charge_id=charge.id,
                charge_date=timezone.now().strftime("%b %e, %Y"),
                amount=bundle["dollars"],
                credits=bundle["credits"],
                remaining=remaining,
                org=self.name,
            )

            # card
            if getattr(charge, "card", None):
                context["cc_last4"] = charge.card.last4
                context["cc_type"] = charge.card.type
                context["cc_name"] = charge.card.name

            # bitcoin
            else:
                context["cc_type"] = "bitcoin"
                context["cc_name"] = charge.source.bitcoin.address

            branding = self.get_branding()

            subject = _("%(name)s Receipt") % branding
            template = "orgs/email/receipt_email"
            to_email = user.email

            context["customer"] = user
            context["branding"] = branding
            context["subject"] = subject

            send_template_email(to_email, subject, template, context, branding)

            # apply our new topups
            from .tasks import apply_topups_task

            apply_topups_task.delay(self.id)

            return topup

        except stripe.error.CardError as e:
            logger.warning(f"Error adding credits to org: {str(e)}", exc_info=True)
            validation_error = _("Sorry, your card was declined, please contact your provider or try another card.")

        except Exception as e:
            logger.error(f"Error adding credits to org: {str(e)}", exc_info=True)

            validation_error = _(
                "Sorry, we were unable to process your payment, please try again later or contact us."
            )

        if validation_error is not None:
            raise ValidationError(validation_error)

    def account_value(self):
        """
        How much has this org paid to date in dollars?
        """
        paid = TopUp.objects.filter(org=self).aggregate(paid=Sum("price"))["paid"]
        if not paid:
            paid = 0
        return paid / 100

    def update_plan(self, new_plan, token, user):  # pragma: no cover
        # We can't test stripe in unit tests since it requires javascript tokens to be generated
        stripe.api_key = get_stripe_credentials()[1]

        # no plan change?  do nothing
        if new_plan == self.plan:
            return None

        # this is our stripe customer id
        stripe_customer = None

        # our actual customer object
        customer = self.get_stripe_customer()
        if customer:
            stripe_customer = customer.id

        # cancel our plan on our stripe customer
        if new_plan == FREE_PLAN:
            if customer:
                analytics.track(user.username, "temba.plan_cancelled", dict(cancelledPlan=self.plan))

                try:
                    subscription = customer.cancel_subscription(at_period_end=True)
                except Exception as e:
                    logger.error(f"Unable to cancel customer plan: {str(e)}", exc_info=True)
                    raise ValidationError(
                        _("Sorry, we are unable to cancel your plan at this time.  Please contact us.")
                    )
            else:
                raise ValidationError(_("Sorry, we are unable to cancel your plan at this time.  Please contact us."))

        else:
            # we have a customer, try to upgrade them
            if customer:
                try:
                    subscription = customer.update_subscription(plan=new_plan)

                    analytics.track(user.username, "temba.plan_upgraded", dict(previousPlan=self.plan, plan=new_plan))

                except Exception as e:
                    # can't load it, oh well, we'll try to create one dynamically below
                    logger.error(f"Unable to update Stripe customer subscription: {str(e)}", exc_info=True)
                    customer = None

            # if we don't have a customer, go create one
            if not customer:
                try:
                    # then go create a customer object for this user
                    customer = stripe.Customer.create(
                        card=token, plan=new_plan, email=user, description="{ org: %d }" % self.pk
                    )

                    stripe_customer = customer.id
                    subscription = customer["subscription"]

                    analytics.track(user.username, "temba.plan_upgraded", dict(previousPlan=self.plan, plan=new_plan))

                except Exception as e:
                    logger.error(f"Unable to create Stripe customer: {str(e)}", exc_info=True)
                    raise ValidationError(
                        _("Sorry, we were unable to charge your card, please try again later or contact us.")
                    )

        # update our org
        self.stripe_customer = stripe_customer

        if subscription["status"] != "active":
            self.plan = FREE_PLAN
        else:
            self.plan = new_plan

        self.plan_start = datetime.fromtimestamp(subscription["start"])
        self.save()

        return subscription

    def generate_dependency_graph(self, include_campaigns=True, include_triggers=False, include_archived=False):
        """
        Generates a dict of all exportable flows and campaigns for this org with each object's immediate dependencies
        """
        from temba.campaigns.models import Campaign, CampaignEvent
        from temba.contacts.models import ContactGroup, ContactField
        from temba.flows.models import Flow

        flow_prefetches = ("action_sets", "rule_sets")
        campaign_prefetches = (
            Prefetch(
                "events",
                queryset=CampaignEvent.objects.filter(is_active=True).exclude(flow__is_system=True),
                to_attr="flow_events",
            ),
            "flow_events__flow",
        )

        all_flows = self.flows.filter(is_active=True).exclude(is_system=True).prefetch_related(*flow_prefetches)

        if include_campaigns:
            all_campaigns = (
                self.campaign_set.filter(is_active=True).select_related("group").prefetch_related(*campaign_prefetches)
            )
        else:
            all_campaigns = Campaign.objects.none()

        if not include_archived:
            all_flows = all_flows.filter(is_archived=False)
            all_campaigns = all_campaigns.filter(is_archived=False)

        # build dependency graph for all flows and campaigns
        dependencies = defaultdict(set)
        for flow in all_flows:
            dependencies[flow] = flow.get_dependencies()
        for campaign in all_campaigns:
            dependencies[campaign] = set([e.flow for e in campaign.flow_events])

        # replace any dependency on a group with that group's associated campaigns - we're not actually interested
        # in flow-group-flow relationships - only relationships that go through a campaign
        campaigns_by_group = defaultdict(list)
        if include_campaigns:
            for campaign in self.campaign_set.filter(is_active=True).select_related("group"):
                campaigns_by_group[campaign.group].append(campaign)

        for c, deps in dependencies.items():
            if isinstance(c, Flow):
                for d in list(deps):
                    # not interested in groups or fields for now
                    if isinstance(d, ContactField):
                        deps.remove(d)
                    if isinstance(d, ContactGroup):
                        deps.remove(d)
                        deps.update(campaigns_by_group[d])

        if include_triggers:
            all_triggers = self.trigger_set.filter(is_archived=False, is_active=True).select_related("flow")
            for trigger in all_triggers:
                dependencies[trigger] = {trigger.flow}

        # make dependencies symmetric, i.e. if A depends on B, B depends on A
        for c, deps in dependencies.copy().items():
            for d in deps:
                dependencies[d].add(c)

        return dependencies

    def resolve_dependencies(
        self, flows, campaigns, include_campaigns=True, include_triggers=False, include_archived=False
    ):
        """
        Given a set of flows and and a set of campaigns, returns a new set including all dependencies
        """
        dependencies = self.generate_dependency_graph(
            include_campaigns=include_campaigns, include_triggers=include_triggers, include_archived=include_archived
        )

        primary_components = set(itertools.chain(flows, campaigns))
        all_components = set()

        def add_component(c):
            if c in all_components:
                return

            all_components.add(c)
            if c in primary_components:
                primary_components.remove(c)

            for d in dependencies[c]:
                add_component(d)

        while primary_components:
            component = next(iter(primary_components))
            add_component(component)

        return all_components

    def initialize(self, branding=None, topup_size=None):
        """
        Initializes an organization, creating all the dependent objects we need for it to work properly.
        """
        from temba.middleware import BrandingMiddleware

        with transaction.atomic():
            if not branding:
                branding = BrandingMiddleware.get_branding_for_host("")

            self.create_system_groups()
            self.create_system_contact_fields()
            self.create_welcome_topup(topup_size)

        # outside of the transaction as it's going to call out to mailroom for flow validation
        self.create_sample_flows(branding.get("api_link", ""))

    def download_and_save_media(self, request, extension=None):  # pragma: needs cover
        """
        Given an HTTP Request object, downloads the file then saves it as media for the current org. If no extension
        is passed it we attempt to extract it from the filename
        """
        s = Session()
        prepped = s.prepare_request(request)
        response = s.send(prepped)

        if response.status_code == 200:
            # download the content to a temp file
            temp = NamedTemporaryFile(delete=True)
            temp.write(response.content)
            temp.flush()

            # try to derive our extension from the filename if it wasn't passed in
            if not extension:
                url_parts = urlparse(request.url)
                if url_parts.path:
                    path_pieces = url_parts.path.rsplit(".")
                    if len(path_pieces) > 1:
                        extension = path_pieces[-1]

        else:
            raise Exception(
                "Received non-200 response (%s) for request: %s" % (response.status_code, response.content)
            )

        return self.save_media(File(temp), extension)

    def get_delete_date(self, *, archive_type=Archive.TYPE_MSG):
        """
        Gets the most recent date for which data hasn't been deleted yet or None if no deletion has been done
        :return:
        """
        archive = self.archives.filter(needs_deletion=False, archive_type=archive_type).order_by("-start_date").first()
        if archive:
            return archive.get_end_date()

    def save_response_media(self, response):
        disposition = response.headers.get("Content-Disposition", None)
        content_type = response.headers.get("Content-Type", None)

        downloaded = None

        if content_type:
            extension = None
            if disposition == "inline":
                extension = mimetypes.guess_extension(content_type)
                extension = extension.strip(".")
            elif disposition:
                filename = re.findall('filename="(.+)"', disposition)[0]
                extension = filename.rpartition(".")[2]
            elif content_type == "audio/x-wav":
                extension = "wav"

            temp = NamedTemporaryFile(delete=True)
            temp.write(response.content)
            temp.flush()

            # save our file off
            downloaded = self.save_media(File(temp), extension)

        return content_type, downloaded

    def save_media(self, file, extension):
        """
        Saves the given file data with the extension and returns an absolute url to the result
        """
        random_file = str(uuid4())
        random_dir = random_file[0:4]

        filename = "%s/%s" % (random_dir, random_file)
        if extension:
            filename = "%s.%s" % (filename, extension)

        path = "%s/%d/media/%s" % (settings.STORAGE_ROOT_DIR, self.pk, filename)
        location = public_file_storage.save(path, file)

        return f"{settings.STORAGE_URL}/{location}"

    def release(self, *, release_users=True, immediately=False):

        # free our children
        Org.objects.filter(parent=self).update(parent=None)

        # deactivate ourselves
        self.is_active = False
        self.save(update_fields=("is_active", "modified_on"))

        # immediately release our channels
        from temba.channels.models import Channel

        for channel in Channel.objects.filter(org=self, is_active=True):
            channel.release()

        # release any user that belongs only to us
        if release_users:
            for user in self.get_org_users():
                # check if this user is a member of any org on any brand
                other_orgs = user.get_user_orgs().exclude(id=self.id)
                if not other_orgs:
                    user.release(self.brand)

        # clear out all of our users
        self.administrators.clear()
        self.editors.clear()
        self.viewers.clear()
        self.surveyors.clear()

        if immediately:
            self._full_release()

    def _full_release(self):
        """
        Do the dirty work of deleting this org
        """
        msg_ids = self.msgs.all().values_list("id", flat=True)

        # might be a lot of messages, batch this
        for id_batch in chunk_list(msg_ids, 1000):
            for msg in self.msgs.filter(id__in=msg_ids):
                msg.release()

        # our system label counts
        self.system_labels.all().delete()

        for channel in self.channels.all():
            channel.release()
            channel.delete()

        # any airtime transfers associate with us go away
        self.airtime_transfers.all().delete()

        # delete our contacts
        for contact in self.contacts.all():
            contact.release(contact.modified_by)
            contact.delete()

        # delete our contacts
        for contactfield in self.contactfields(manager="all_fields").all():
            contactfield.release(contactfield.modified_by)
            contactfield.delete()

        # and all of the groups
        for group in self.all_groups.all():
            group.release()
            group.delete()

        # delete everything associated with our flows
        for flow in self.flows.all():

            # we want to manually release runs so we dont fire a task to do it
            flow.release()
            flow.release_runs()

            for rev in flow.revisions.all():
                rev.release()

            flow.rule_sets.all().delete()
            flow.action_sets.all().delete()
            flow.counts.all().delete()

            flow.delete()

        # release all archives objects and files for this org
        Archive.release_org_archives(self)

        # return any unused credits to our parent
        if self.parent:
            self.allocate_credits(self.modified_by, self.parent, self.get_credits_remaining())

        for topup in self.topups.all():
            topup.release()

        for result in self.webhook_results.all():
            result.release()

        for event in self.webhookevent_set.all():
            event.release()

        for resthook in self.resthooks.all():
            resthook.release(self.modified_by)
            resthook.delete()

        # now what we've all been waiting for
        self.delete()

    @classmethod
    def create_user(cls, email, password):
        user = User.objects.create_user(username=email, email=email, password=password)
        return user

    @classmethod
    def get_org(cls, user):
        if not user:  # pragma: needs cover
            return None

        if not hasattr(user, "_org"):
            org = Org.objects.filter(administrators=user, is_active=True).first()
            if org:
                user._org = org

        return getattr(user, "_org", None)

    def __str__(self):
        return self.name


# ===================== monkey patch User class with a few extra functions ========================


def release(user, brand):

    # if our user exists across brands don't muck with the user
    if user.get_user_orgs().order_by("brand").distinct("brand").count() < 2:
        user_uuid = str(uuid4())
        user.first_name = ""
        user.last_name = ""
        user.email = f"{user_uuid}@rapidpro.io"
        user.username = f"{user_uuid}@rapidpro.io"
        user.password = ""
        user.is_active = False
        user.save()

    # release any orgs we own on this brand
    for org in user.get_owned_orgs(brand):
        org.release(release_users=False)

    # remove us as a user on any org for our brand
    for org in user.get_user_orgs(brand):
        org.administrators.remove(user)
        org.editors.remove(user)
        org.viewers.remove(user)
        org.surveyors.remove(user)


def get_user_orgs(user, brand=None):

    if user.is_superuser:
        return Org.objects.all()

    user_orgs = user.org_admins.all() | user.org_editors.all() | user.org_viewers.all() | user.org_surveyors.all()

    if brand:
        user_orgs = user_orgs.filter(brand=brand)

    return user_orgs.filter(is_active=True).distinct().order_by("name")


def get_owned_orgs(user, brand=None):
    """
    Gets all the orgs where this is the only user for the currend brand
    """
    owned_orgs = []
    for org in user.get_user_orgs(brand=brand):
        if not org.get_org_users().exclude(id=user.id).exists():
            owned_orgs.append(org)
    return owned_orgs


def get_org(obj):
    return getattr(obj, "_org", None)


def is_alpha_user(user):  # pragma: needs cover
    return user.groups.filter(name="Alpha")


def is_beta_user(user):  # pragma: needs cover
    return user.groups.filter(name="Beta")


def get_settings(user):
    if not user:  # pragma: needs cover
        return None

    settings = UserSettings.objects.filter(user=user).first()

    if not settings:
        settings = UserSettings.objects.create(user=user)

    return settings


def set_org(obj, org):
    obj._org = org


def get_org_group(obj):
    org_group = None
    org = obj.get_org()
    if org:
        org_group = org.get_user_org_group(obj)
    return org_group


def _user_has_org_perm(user, org, permission):
    """
    Determines if a user has the given permission in this org
    """
    if user.is_superuser:  # pragma: needs cover
        return True

    if user.is_anonymous:  # pragma: needs cover
        return False

    # has it innately? (customer support)
    if user.has_perm(permission):  # pragma: needs cover
        return True

    org_group = org.get_user_org_group(user)

    if not org_group:  # pragma: needs cover
        return False

    (app_label, codename) = permission.split(".")

    return org_group.permissions.filter(content_type__app_label=app_label, codename=codename).exists()


User.release = release
User.get_org = get_org
User.set_org = set_org
User.is_alpha = is_alpha_user
User.is_beta = is_beta_user
User.get_settings = get_settings
User.get_user_orgs = get_user_orgs
User.get_org_group = get_org_group
User.get_owned_orgs = get_owned_orgs
User.has_org_perm = _user_has_org_perm

USER_GROUPS = (("A", _("Administrator")), ("E", _("Editor")), ("V", _("Viewer")), ("S", _("Surveyor")))


def get_stripe_credentials():
    public_key = os.environ.get(
        "STRIPE_PUBLIC_KEY", getattr(settings, "STRIPE_PUBLIC_KEY", "MISSING_STRIPE_PUBLIC_KEY")
    )
    private_key = os.environ.get(
        "STRIPE_PRIVATE_KEY", getattr(settings, "STRIPE_PRIVATE_KEY", "MISSING_STRIPE_PRIVATE_KEY")
    )
    return (public_key, private_key)


class Language(SmartModel):
    """
    A Language that has been added to the org. In the end and language is just an iso_code and name
    and it is not really restricted to real-world languages at this level. Instead we restrict the
    language selection options to real-world languages.
    """

    name = models.CharField(max_length=128)

    iso_code = models.CharField(max_length=4)

    org = models.ForeignKey(Org, on_delete=models.PROTECT, verbose_name=_("Org"), related_name="languages")

    @classmethod
    def create(cls, org, user, name, iso_code):
        return cls.objects.create(org=org, name=name, iso_code=iso_code, created_by=user, modified_by=user)

    def as_json(self):  # pragma: needs cover
        return dict(name=self.name, iso_code=self.iso_code)

    @classmethod
    def get_localized_text(cls, text_translations, preferred_languages, default_text=""):
        """
        Returns the appropriate translation to use.
        :param text_translations: A dictionary (or plain text) which contains our message indexed by language iso code
        :param preferred_languages: The prioritized list of language preferences (list of iso codes)
        :param default_text: default text to use if no match is found
        """
        # No translations, return our default text
        if not text_translations:
            return default_text

        # If we are handed raw text without translations, just return that
        if not isinstance(text_translations, dict):
            return text_translations

        # otherwise, find the first preferred language
        for lang in preferred_languages:
            localized = text_translations.get(lang)
            if localized is not None:
                return localized

        return default_text

    def __str__(self):  # pragma: needs cover
        return "%s" % self.name


class Invitation(SmartModel):
    """
    An Invitation to an e-mail address to join an Org with specific roles.
    """

    org = models.ForeignKey(
        Org,
        on_delete=models.PROTECT,
        verbose_name=_("Org"),
        related_name="invitations",
        help_text=_("The organization to which the account is invited to view"),
    )

    email = models.EmailField(
        verbose_name=_("Email"), help_text=_("The email to which we send the invitation of the viewer")
    )

    secret = models.CharField(
        verbose_name=_("Secret"),
        max_length=64,
        unique=True,
        help_text=_("a unique code associated with this invitation"),
    )

    user_group = models.CharField(max_length=1, choices=USER_GROUPS, default="V", verbose_name=_("User Role"))

    @classmethod
    def create(cls, org, user, email, user_group):
        return cls.objects.create(org=org, email=email, user_group=user_group, created_by=user, modified_by=user)

    def save(self, *args, **kwargs):
        if not self.secret:
            secret = random_string(64)

            while Invitation.objects.filter(secret=secret):  # pragma: needs cover
                secret = random_string(64)

            self.secret = secret

        return super().save(*args, **kwargs)

    def send_invitation(self):
        from .tasks import send_invitation_email_task

        send_invitation_email_task(self.id)

    def send_email(self):
        # no=op if we do not know the email
        if not self.email:  # pragma: needs cover
            return

        branding = self.org.get_branding()
        subject = _("%(name)s Invitation") % branding
        template = "orgs/email/invitation_email"
        to_email = self.email

        context = dict(org=self.org, now=timezone.now(), branding=branding, invitation=self)
        context["subject"] = subject

        send_template_email(to_email, subject, template, context, branding)


class UserSettings(models.Model):
    """
    User specific configuration
    """

    user = models.ForeignKey(User, on_delete=models.PROTECT, related_name="settings")
    language = models.CharField(
        max_length=8, choices=settings.LANGUAGES, default="en-us", help_text=_("Your preferred language")
    )
    tel = models.CharField(
        verbose_name=_("Phone Number"),
        max_length=16,
        null=True,
        blank=True,
        help_text=_("Phone number for testing and recording voice flows"),
    )

    def get_tel_formatted(self):
        if self.tel:
            import phonenumbers

            normalized = phonenumbers.parse(self.tel, None)
            return phonenumbers.format_number(normalized, phonenumbers.PhoneNumberFormat.INTERNATIONAL)


class TopUp(SmartModel):
    """
    TopUps are used to track usage across the platform. Each TopUp represents a certain number of
    credits that can be consumed by messages.
    """

    org = models.ForeignKey(
        Org, on_delete=models.PROTECT, related_name="topups", help_text="The organization that was toppped up"
    )
    price = models.IntegerField(
        null=True,
        blank=True,
        verbose_name=_("Price Paid"),
        help_text=_("The price paid for the messages in this top up (in cents)"),
    )
    credits = models.IntegerField(
        verbose_name=_("Number of Credits"), help_text=_("The number of credits bought in this top up")
    )
    expires_on = models.DateTimeField(
        verbose_name=_("Expiration Date"), help_text=_("The date that this top up will expire")
    )
    stripe_charge = models.CharField(
        verbose_name=_("Stripe Charge Id"),
        max_length=32,
        null=True,
        blank=True,
        help_text=_("The Stripe charge id for this charge"),
    )
    comment = models.CharField(
        max_length=255,
        null=True,
        blank=True,
        help_text="Any comment associated with this topup, used when we credit accounts",
    )

    @classmethod
    def create(cls, user, price, credits, stripe_charge=None, org=None, expires_on=None):
        """
        Creates a new topup
        """
        if not org:
            org = user.get_org()

        if not expires_on:
            expires_on = timezone.now() + timedelta(days=365)  # credits last 1 year

        topup = TopUp.objects.create(
            org=org,
            price=price,
            credits=credits,
            expires_on=expires_on,
            stripe_charge=stripe_charge,
            created_by=user,
            modified_by=user,
        )

        org.clear_credit_cache()
        return topup

    def release(self):

        # clear us off any debits we are connected to
        Debit.objects.filter(topup=self).update(topup=None)

        # any debits benefitting us are deleted
        Debit.objects.filter(beneficiary=self).delete()

        # remove any credits associated with us
        TopUpCredits.objects.filter(topup=self)

        for used in TopUpCredits.objects.filter(topup=self):
            used.release()

        self.delete()

    def get_ledger(self):  # pragma: needs cover
        debits = self.debits.filter(debit_type=Debit.TYPE_ALLOCATION).order_by("-created_by")
        balance = self.credits
        ledger = []

        active = self.get_remaining() < balance

        if active:
            transfer = self.allocations.all().first()

            if transfer:
                comment = _("Transfer from %s" % transfer.topup.org.name)
            else:
                price = -1 if self.price is None else self.price

                if price > 0:
                    comment = _("Purchased Credits")
                elif price == 0:
                    comment = _("Complimentary Credits")
                else:
                    comment = _("Credits")

            ledger.append(dict(date=self.created_on, comment=comment, amount=self.credits, balance=self.credits))

        for debit in debits:  # pragma: needs cover
            balance -= debit.amount
            ledger.append(
                dict(
                    date=debit.created_on,
                    comment=_("Transfer to %(org)s") % dict(org=debit.beneficiary.org.name),
                    amount=-debit.amount,
                    balance=balance,
                )
            )

        now = timezone.now()
        expired = self.expires_on < now

        # add a line for used message credits
        if active:
            ledger.append(
                dict(
                    date=self.expires_on if expired else now,
                    comment=_("Messaging credits used"),
                    amount=self.get_remaining() - balance,
                    balance=self.get_remaining(),
                )
            )

        # add a line for expired credits
        if expired and self.get_remaining() > 0:
            ledger.append(
                dict(date=self.expires_on, comment=_("Expired credits"), amount=-self.get_remaining(), balance=0)
            )
        return ledger

    def get_price_display(self):
        if self.price is None:
            return ""
        elif self.price == 0:
            return _("Free")

        return "$%.2f" % self.dollars()

    def dollars(self):
        if self.price == 0:  # pragma: needs cover
            return 0
        else:
            return Decimal(self.price) / Decimal(100)

    def revert_topup(self):  # pragma: needs cover
        # unwind any items that were assigned to this topup
        self.msgs.update(topup=None)

        # mark this topup as inactive
        self.is_active = False
        self.save()

    def get_stripe_charge(self):  # pragma: needs cover
        try:
            stripe.api_key = get_stripe_credentials()[1]
            return stripe.Charge.retrieve(self.stripe_charge)
        except Exception as e:
            logger.error(f"Could not get Stripe charge: {str(e)}", exc_info=True)
            return None

    def get_used(self):
        """
        Calculates how many topups have actually been used
        """
        used = TopUpCredits.objects.filter(topup=self).aggregate(used=Sum("used"))
        return 0 if not used["used"] else used["used"]

    def get_remaining(self):
        """
        Returns how many credits remain on this topup
        """
        return self.credits - self.get_used()

    def __str__(self):  # pragma: needs cover
        return f"{self.credits} Credits"


class Debit(models.Model):
    """
    Transactional history of credits allocated to other topups or chunks of archived messages
    """

    TYPE_ALLOCATION = "A"

    DEBIT_TYPES = ((TYPE_ALLOCATION, "Allocation"),)

    id = models.BigAutoField(auto_created=True, primary_key=True, verbose_name="ID")

    topup = models.ForeignKey(
        TopUp,
        on_delete=models.PROTECT,
        null=True,
        related_name="debits",
        help_text=_("The topup these credits are applied against"),
    )

    amount = models.IntegerField(help_text=_("How many credits were debited"))

    beneficiary = models.ForeignKey(
        TopUp,
        on_delete=models.PROTECT,
        null=True,
        related_name="allocations",
        help_text=_("Optional topup that was allocated with these credits"),
    )

    debit_type = models.CharField(max_length=1, choices=DEBIT_TYPES, null=False, help_text=_("What caused this debit"))

    created_by = models.ForeignKey(
        settings.AUTH_USER_MODEL,
        on_delete=models.PROTECT,
        null=True,
        related_name="debits_created",
        help_text="The user which originally created this item",
    )
    created_on = models.DateTimeField(default=timezone.now, help_text="When this item was originally created")


class TopUpCredits(SquashableModel):
    """
    Used to track number of credits used on a topup, mostly maintained by triggers on Msg insertion.
    """

    SQUASH_OVER = ("topup_id",)

    topup = models.ForeignKey(
        TopUp, on_delete=models.PROTECT, help_text=_("The topup these credits are being used against")
    )
    used = models.IntegerField(help_text=_("How many credits were used, can be negative"))

    def release(self):
        self.delete()

    def __str__(self):  # pragma: no cover
        return f"{self.topup} (Used: {self.used})"

    @classmethod
    def get_squash_query(cls, distinct_set):
        sql = """
        WITH deleted as (
            DELETE FROM %(table)s WHERE "topup_id" = %%s RETURNING "used"
        )
        INSERT INTO %(table)s("topup_id", "used", "is_squashed")
        VALUES (%%s, GREATEST(0, (SELECT SUM("used") FROM deleted)), TRUE);
        """ % {
            "table": cls._meta.db_table
        }

        return sql, (distinct_set.topup_id,) * 2


class CreditAlert(SmartModel):
    """
    Tracks when we have sent alerts to organization admins about low credits.
    """

    ALERT_TYPES_CHOICES = (
        (ORG_CREDIT_OVER, _("Credits Over")),
        (ORG_CREDIT_LOW, _("Low Credits")),
        (ORG_CREDIT_EXPIRING, _("Credits expiring soon")),
    )

    org = models.ForeignKey(Org, on_delete=models.PROTECT, help_text="The organization this alert was triggered for")
    alert_type = models.CharField(max_length=1, choices=ALERT_TYPES_CHOICES, help_text="The type of this alert")

    @classmethod
    def trigger_credit_alert(cls, org, alert_type):
        # is there already an active alert at this threshold? if so, exit
        if CreditAlert.objects.filter(is_active=True, org=org, alert_type=alert_type):  # pragma: needs cover
            return None

        print("triggering %s credits alert type for %s" % (alert_type, org.name))

        admin = org.get_org_admins().first()

        if admin:
            # Otherwise, create our alert objects and trigger our event
            alert = CreditAlert.objects.create(org=org, alert_type=alert_type, created_by=admin, modified_by=admin)

            alert.send_alert()

    def send_alert(self):
        from .tasks import send_alert_email_task

        send_alert_email_task(self.id)

    def send_email(self):
        email = self.created_by.email
        if not email:  # pragma: needs cover
            return

        branding = self.org.get_branding()
        subject = _("%(name)s Credits Alert") % branding
        template = "orgs/email/alert_email"
        to_email = email

        context = dict(org=self.org, now=timezone.now(), branding=branding, alert=self, customer=self.created_by)
        context["subject"] = subject

        send_template_email(to_email, subject, template, context, branding)

    @classmethod
    def reset_for_org(cls, org):
        CreditAlert.objects.filter(org=org).update(is_active=False)

    @classmethod
    def check_org_credits(cls):
        from temba.msgs.models import Msg

        # all active orgs in the last hour
        active_orgs = Msg.objects.filter(created_on__gte=timezone.now() - timedelta(hours=1))
        active_orgs = active_orgs.order_by("org").distinct("org")

        for msg in active_orgs:
            org = msg.org

            # does this org have less than 0 messages?
            org_remaining_credits = org.get_credits_remaining()
            org_low_credits = org.has_low_credits()

            if org_remaining_credits <= 0:
                CreditAlert.trigger_credit_alert(org, ORG_CREDIT_OVER)
            elif org_low_credits:  # pragma: needs cover
                CreditAlert.trigger_credit_alert(org, ORG_CREDIT_LOW)
            elif org.is_nearing_expiration():  # pragma: needs cover
                CreditAlert.trigger_credit_alert(org, ORG_CREDIT_EXPIRING)<|MERGE_RESOLUTION|>--- conflicted
+++ resolved
@@ -1029,7 +1029,6 @@
 
         return None
 
-<<<<<<< HEAD
     def get_imimobile_client(self):  # pragma: no cover
         from temba.ivr.clients import ImiMobileClient
 
@@ -1047,8 +1046,6 @@
         for channel in self.channels.exclude(channel_type="A"):
             Channel.clear_cached_channel(channel.pk)
 
-=======
->>>>>>> 38a125be
     def get_country_code(self):
         """
         Gets the 2-digit country code, e.g. RW, US
