import functools
import itertools
import logging
import operator
import os
from abc import ABCMeta
from collections import defaultdict
from datetime import timedelta
from decimal import Decimal
from enum import Enum
from urllib.parse import quote, urlencode, urlparse

import pycountry
import pyotp
import pytz
import stripe
import stripe.error
from django_redis import get_redis_connection
from packaging.version import Version
from requests import Session
from smartmin.models import SmartModel
from timezone_field import TimeZoneField
from twilio.rest import Client as TwilioClient

from django.conf import settings
from django.contrib.auth.models import Group, Permission, User
from django.contrib.postgres.fields import ArrayField
from django.core.exceptions import ValidationError
from django.core.files import File
from django.core.files.temp import NamedTemporaryFile
from django.db import models, transaction
from django.db.models import Count, F, Prefetch, Q, Sum
from django.utils import timezone
from django.utils.functional import cached_property
from django.utils.text import slugify
from django.utils.translation import ugettext_lazy as _

from temba import mailroom
from temba.archives.models import Archive
from temba.bundles import get_brand_bundles, get_bundle_map
from temba.locations.models import AdminBoundary
from temba.utils import chunk_list, json, languages
from temba.utils.cache import get_cacheable_result
from temba.utils.dates import datetime_to_str
from temba.utils.email import send_template_email
from temba.utils.models import JSONAsTextField, JSONField, SquashableModel
from temba.utils.s3 import public_file_storage
from temba.utils.text import generate_token, random_string
from temba.utils.timezones import timezone_to_country_code
from temba.utils.uuid import uuid4

logger = logging.getLogger(__name__)

# cache keys and TTLs
ORG_LOCK_KEY = "org:%d:lock:%s"
ORG_CREDITS_TOTAL_CACHE_KEY = "org:%d:cache:credits_total"
ORG_CREDITS_PURCHASED_CACHE_KEY = "org:%d:cache:credits_purchased"
ORG_CREDITS_USED_CACHE_KEY = "org:%d:cache:credits_used"
ORG_ACTIVE_TOPUP_KEY = "org:%d:cache:active_topup"
ORG_ACTIVE_TOPUP_REMAINING = "org:%d:cache:credits_remaining:%d"
ORG_CREDIT_EXPIRING_CACHE_KEY = "org:%d:cache:credits_expiring_soon"
ORG_LOW_CREDIT_THRESHOLD_CACHE_KEY = "org:%d:cache:low_credits_threshold"

ORG_LOCK_TTL = 60  # 1 minute
ORG_CREDITS_CACHE_TTL = 7 * 24 * 60 * 60  # 1 week


class DependencyMixin:
    """
    Utility mixin for models which can be flow dependencies
    """

    def release(self, user):
        """
        Mark this dependency's flows as having issues, and then remove the dependencies
        """

        self.dependent_flows.update(has_issues=True)
        self.dependent_flows.clear()


class IntegrationType(metaclass=ABCMeta):
    """
    IntegrationType is our abstract base type for third party integrations.
    """

    class Category(Enum):
        CHANNELS = 1
        EMAIL = 2
        AIRTIME = 3
        MONITORING = 4

    # the verbose name for this type
    name = None

    # the short code for this type (< 16 chars, lowercase)
    slug = None

    # the icon to show for this type
    icon = "icon-plug"

    # the category of features this integration provides
    category = None

    def is_available_to(self, user) -> bool:
        """
        Determines whether this integration type is available to the given user
        """
        return True

    def is_connected(self, org) -> bool:
        """
        Returns whether the given org is connected to this integration
        """

    def disconnect(self, org, user):
        """
        Disconnects this integration on the given org
        """

    def management_ui(self, org, formax):
        """
        Adds formax sections to provide a UI to manage this integration
        """

    def get_urls(self) -> list:
        """
        Returns the urls and views for this integration
        """

    @classmethod
    def get_all(cls, category: Category = None) -> list:
        """
        Returns all possible types with the given category
        """
        from .integrations import TYPES

        return [t for t in TYPES.values() if not category or t.category == category]


class OrgRole(Enum):
    ADMINISTRATOR = ("A", _("Administrator"), _("Administrators"), "Administrators", "administrators", "org_admins")
    EDITOR = ("E", _("Editor"), _("Editors"), "Editors", "editors", "org_editors")
    VIEWER = ("V", _("Viewer"), _("Viewers"), "Viewers", "viewers", "org_viewers")
    AGENT = ("T", _("Agent"), _("Agents"), "Agents", "agents", "org_agents")
    SURVEYOR = ("S", _("Surveyor"), _("Surveyors"), "Surveyors", "surveyors", "org_surveyors")

    def __init__(self, code: str, display: str, display_plural: str, group_name: str, m2m_name: str, rel_name: str):
        self.code = code
        self.display = display
        self.display_plural = display_plural
        self.group_name = group_name
        self.m2m_name = m2m_name
        self.rel_name = rel_name

    @classmethod
    def from_code(cls, code: str):
        for role in cls:
            if role.code == code:
                return role
        return None

    @classmethod
    def from_group(cls, group: Group):
        for role in cls:
            if role.group == group:
                return role
        return None

    @cached_property
    def group(self):
        """
        Gets the auth group which defines the permissions for this role
        """
        return Group.objects.get(name=self.group_name)

    def get_users(self, org):
        """
        The users with this role in the given org
        """
        return getattr(org, self.m2m_name).all()

    def get_orgs(self, user):
        """
        The orgs which the given user belongs to with this role
        """
        return getattr(user, self.rel_name).all()


class OrgLock(Enum):
    """
    Org-level lock types
    """

    contacts = 1
    channels = 2
    credits = 3
    field = 4


class OrgCache(Enum):
    """
    Org-level cache types
    """

    display = 1
    credits = 2


class Org(SmartModel):
    """
    An Org can have several users and is the main component that holds all Flows, Messages, Contacts, etc. Orgs
    know their country so they can deal with locally formatted numbers (numbers provided without a country code).
    As such, each org can only add phone channels from one country.

    Users will create new Org for Flows that should be kept separate (say for distinct projects), or for
    each country where they are deploying messaging applications.
    """

    DATE_FORMAT_DAY_FIRST = "D"
    DATE_FORMAT_MONTH_FIRST = "M"
    DATE_FORMAT_YEAR_FIRST = "Y"
    DATE_FORMAT_CHOICES = (
        (DATE_FORMAT_DAY_FIRST, "DD-MM-YYYY"),
        (DATE_FORMAT_MONTH_FIRST, "MM-DD-YYYY"),
        (DATE_FORMAT_YEAR_FIRST, "YYYY-MM-DD"),
    )

    DATE_FORMATS_PYTHON = {
        DATE_FORMAT_DAY_FIRST: "%d-%m-%Y",
        DATE_FORMAT_MONTH_FIRST: "%m-%d-%Y",
        DATE_FORMAT_YEAR_FIRST: "%Y-%m-%d",
    }

    DATE_FORMATS_ENGINE = {
        DATE_FORMAT_DAY_FIRST: "DD-MM-YYYY",
        DATE_FORMAT_MONTH_FIRST: "MM-DD-YYYY",
        DATE_FORMAT_YEAR_FIRST: "YYYY-MM-DD",
    }

    CONFIG_VERIFIED = "verified"
    CONFIG_SMTP_SERVER = "smtp_server"
    CONFIG_TWILIO_SID = "ACCOUNT_SID"
    CONFIG_TWILIO_TOKEN = "ACCOUNT_TOKEN"
    CONFIG_VONAGE_KEY = "NEXMO_KEY"
    CONFIG_VONAGE_SECRET = "NEXMO_SECRET"

    EARLIEST_IMPORT_VERSION = "3"
    CURRENT_EXPORT_VERSION = "13"

    LIMIT_FIELDS = "fields"
    LIMIT_GLOBALS = "globals"
    LIMIT_GROUPS = "groups"

    LIMIT_DEFAULTS = {
        LIMIT_FIELDS: settings.MAX_ACTIVE_CONTACTFIELDS_PER_ORG,
        LIMIT_GLOBALS: settings.MAX_ACTIVE_GLOBALS_PER_ORG,
        LIMIT_GROUPS: settings.MAX_ACTIVE_CONTACTGROUPS_PER_ORG,
    }

    DELETE_DELAY_DAYS = 7  # how many days after releasing that an org is deleted

    uuid = models.UUIDField(unique=True, default=uuid4)

    name = models.CharField(verbose_name=_("Name"), max_length=128)
    plan = models.CharField(
        verbose_name=_("Plan"),
        max_length=16,
        default=settings.DEFAULT_PLAN,
        help_text=_("What plan your organization is on"),
    )
    plan_start = models.DateTimeField(null=True)
    plan_end = models.DateTimeField(null=True)

    stripe_customer = models.CharField(
        verbose_name=_("Stripe Customer"),
        max_length=32,
        null=True,
        blank=True,
        help_text=_("Our Stripe customer id for your organization"),
    )

    # user role m2ms
    administrators = models.ManyToManyField(User, related_name=OrgRole.ADMINISTRATOR.rel_name)
    editors = models.ManyToManyField(User, related_name=OrgRole.EDITOR.rel_name)
    viewers = models.ManyToManyField(User, related_name=OrgRole.VIEWER.rel_name)
    agents = models.ManyToManyField(User, related_name=OrgRole.AGENT.rel_name)
    surveyors = models.ManyToManyField(User, related_name=OrgRole.SURVEYOR.rel_name)

    language = models.CharField(
        verbose_name=_("Default Language"),
        max_length=64,
        null=True,
        choices=settings.LANGUAGES,
        default=settings.DEFAULT_LANGUAGE,
        help_text=_("The default website language for new users."),
    )

    timezone = TimeZoneField(verbose_name=_("Timezone"))

    date_format = models.CharField(
        verbose_name=_("Date Format"),
        max_length=1,
        choices=DATE_FORMAT_CHOICES,
        default=DATE_FORMAT_DAY_FIRST,
        help_text=_("Whether day comes first or month comes first in dates"),
    )

    country = models.ForeignKey(
        "locations.AdminBoundary",
        null=True,
        blank=True,
        on_delete=models.PROTECT,
        help_text="The country this organization should map results for.",
    )

    config = JSONAsTextField(
        null=True,
        default=dict,
        verbose_name=_("Configuration"),
        help_text=_("More Organization specific configuration"),
    )

    slug = models.SlugField(
        verbose_name=_("Slug"),
        max_length=255,
        null=True,
        blank=True,
        unique=True,
        error_messages=dict(unique=_("This slug is not available")),
    )

    limits = JSONField(default=dict)

    is_anon = models.BooleanField(
        default=False, help_text=_("Whether this organization anonymizes the phone numbers of contacts within it")
    )

    is_flagged = models.BooleanField(default=False, help_text=_("Whether this organization is currently flagged."))

    is_suspended = models.BooleanField(default=False, help_text=_("Whether this organization is currently suspended."))

    uses_topups = models.BooleanField(default=True, help_text=_("Whether this organization uses topups."))

    is_multi_org = models.BooleanField(
        default=False, help_text=_("Whether this organization can have child workspaces")
    )

    is_multi_user = models.BooleanField(
        default=False, help_text=_("Whether this organization can have multiple logins")
    )

    flow_languages = ArrayField(models.CharField(max_length=3), default=list)

    brand = models.CharField(
        max_length=128,
        default=settings.DEFAULT_BRAND,
        verbose_name=_("Brand"),
        help_text=_("The brand used in emails"),
    )

    surveyor_password = models.CharField(
        null=True, max_length=128, default=None, help_text=_("A password that allows users to register as surveyors")
    )

    parent = models.ForeignKey(
        "orgs.Org",
        on_delete=models.PROTECT,
        null=True,
        blank=True,
        help_text=_("The parent org that manages this org"),
    )

    # when this org was released and when it was actually deleted
    released_on = models.DateTimeField(null=True)
    deleted_on = models.DateTimeField(null=True)

    @classmethod
    def get_unique_slug(cls, name):
        slug = slugify(name)

        unique_slug = slug
        if unique_slug:
            existing = Org.objects.filter(slug=unique_slug).exists()
            count = 2
            while existing:
                unique_slug = "%s-%d" % (slug, count)
                existing = Org.objects.filter(slug=unique_slug).exists()
                count += 1

            return unique_slug

    def create_sub_org(self, name, timezone=None, created_by=None):
        if self.is_multi_org:
            if not timezone:
                timezone = self.timezone

            if not created_by:
                created_by = self.created_by

            # generate a unique slug
            slug = Org.get_unique_slug(name)

            brand = settings.BRANDING[self.brand]
            plan = brand.get("default_plan", settings.DEFAULT_PLAN)

            # if parent are on topups keep using those
            if self.plan == settings.TOPUP_PLAN:
                plan = settings.TOPUP_PLAN

            org = Org.objects.create(
                name=name,
                timezone=timezone,
                language=self.language,
                flow_languages=self.flow_languages,
                brand=self.brand,
                parent=self,
                slug=slug,
                created_by=created_by,
                modified_by=created_by,
                plan=plan,
                is_multi_user=self.is_multi_user,
                is_multi_org=self.is_multi_org,
            )

            org.add_user(created_by, OrgRole.ADMINISTRATOR)

            # initialize our org, but without any credits
            org.initialize(branding=org.get_branding(), topup_size=0)

            return org

    def get_branding(self):
        from temba.middleware import BrandingMiddleware

        return BrandingMiddleware.get_branding_for_host(self.brand)

    def get_brand_domain(self):
        return self.get_branding()["domain"]

    def lock_on(self, lock, qualifier=None):
        """
        Creates the requested type of org-level lock
        """
        r = get_redis_connection()
        lock_key = ORG_LOCK_KEY % (self.pk, lock.name)
        if qualifier:
            lock_key += ":%s" % qualifier

        return r.lock(lock_key, ORG_LOCK_TTL)

    def has_contacts(self):
        """
        Gets whether this org has any contacts
        """
        from temba.contacts.models import ContactGroup

        counts = ContactGroup.get_system_group_counts(self, (ContactGroup.TYPE_ACTIVE, ContactGroup.TYPE_BLOCKED))
        return (counts[ContactGroup.TYPE_ACTIVE] + counts[ContactGroup.TYPE_BLOCKED]) > 0

<<<<<<< HEAD
=======
    @cached_property
    def has_ticketer(self) -> bool:
        """
        Gets whether this org has an active ticketer configured
        """
        return self.ticketers.filter(is_active=True).exists()

>>>>>>> b1235520
    def get_integrations(self, category: IntegrationType.Category) -> list:
        """
        Returns the connected integrations on this org of the given category
        """

        return [t for t in IntegrationType.get_all(category) if t.is_connected(self)]

    def clear_credit_cache(self):
        """
        Clears the given cache types (currently just credits) for this org. Returns number of keys actually deleted
        """
        r = get_redis_connection()
        active_topup_keys = [ORG_ACTIVE_TOPUP_REMAINING % (self.pk, topup.pk) for topup in self.topups.all()]
        return r.delete(
            ORG_CREDITS_TOTAL_CACHE_KEY % self.pk,
            ORG_CREDIT_EXPIRING_CACHE_KEY % self.pk,
            ORG_CREDITS_USED_CACHE_KEY % self.pk,
            ORG_CREDITS_PURCHASED_CACHE_KEY % self.pk,
            ORG_LOW_CREDIT_THRESHOLD_CACHE_KEY % self.pk,
            ORG_ACTIVE_TOPUP_KEY % self.pk,
            *active_topup_keys,
        )

    def get_limit(self, limit_type):
        return int(self.limits.get(limit_type, self.LIMIT_DEFAULTS.get(limit_type)))

    def flag(self):
        self.is_flagged = True
        self.save(update_fields=("is_flagged", "modified_on"))

    def unflag(self):
        self.is_flagged = False
        self.save(update_fields=("is_flagged", "modified_on"))

    def verify(self):
        """
        Unflags org and marks as verified so it won't be flagged automatically in future
        """
        self.is_flagged = False
        self.config[Org.CONFIG_VERIFIED] = True
        self.save(update_fields=("is_flagged", "config", "modified_on"))

    def is_verified(self):
        """
        A verified org is not subject to automatic flagging for suspicious activity
        """
        return self.config.get(Org.CONFIG_VERIFIED, False)

    def import_app(self, export_json, user, site=None):
        """
        Imports previously exported JSON
        """

        from temba.campaigns.models import Campaign
        from temba.contacts.models import ContactField, ContactGroup
        from temba.flows.models import Flow
        from temba.triggers.models import Trigger

        # only required field is version
        if "version" not in export_json:
            raise ValueError("Export missing version field")

        export_version = Version(str(export_json["version"]))
        export_site = export_json.get("site")

        # determine if this app is being imported from the same site
        same_site = False
        if export_site and site:
            same_site = urlparse(export_site).netloc == urlparse(site).netloc

        # do we have a supported export version?
        if not (Version(Org.EARLIEST_IMPORT_VERSION) <= export_version <= Version(Org.CURRENT_EXPORT_VERSION)):
            raise ValueError(f"Unsupported export version {export_version}")

        # do we need to migrate the export forward?
        if export_version < Version(Flow.CURRENT_SPEC_VERSION):
            export_json = Flow.migrate_export(self, export_json, same_site, export_version)

        self.validate_import(export_json)

        export_fields = export_json.get("fields", [])
        export_groups = export_json.get("groups", [])
        export_campaigns = export_json.get("campaigns", [])
        export_triggers = export_json.get("triggers", [])

        dependency_mapping = {}  # dependency UUIDs in import => new UUIDs

        with transaction.atomic():
            ContactField.import_fields(self, user, export_fields)
            ContactGroup.import_groups(self, user, export_groups, dependency_mapping)

            new_flows = Flow.import_flows(self, user, export_json, dependency_mapping, same_site)

            # these depend on flows so are imported last
            new_campaigns = Campaign.import_campaigns(self, user, export_campaigns, same_site)
            Trigger.import_triggers(self, user, export_triggers, same_site)

        # queue mailroom tasks to schedule campaign events
        for campaign in new_campaigns:
            campaign.schedule_events_async()

        # with all the flows and dependencies committed, we can now have mailroom do full validation
        for flow in new_flows:
            mailroom.get_client().flow_inspect(self.id, flow.get_definition())

    def validate_import(self, import_def):
        from temba.triggers.models import Trigger

        for trigger_def in import_def.get("triggers", []):
            Trigger.validate_import_def(trigger_def)

    @classmethod
    def export_definitions(cls, site_link, components, include_fields=True, include_groups=True):
        from temba.contacts.models import ContactField
        from temba.campaigns.models import Campaign
        from temba.flows.models import Flow
        from temba.triggers.models import Trigger

        exported_flows = []
        exported_campaigns = []
        exported_triggers = []

        # users can't choose which fields/groups to export - we just include all the dependencies
        fields = set()
        groups = set()

        for component in components:
            if isinstance(component, Flow):
                component.ensure_current_version()  # only export current versions
                exported_flows.append(component.get_definition())

                if include_groups:
                    groups.update(component.group_dependencies.all())
                if include_fields:
                    fields.update(component.field_dependencies.all())

            elif isinstance(component, Campaign):
                exported_campaigns.append(component.as_export_def())

                if include_groups:
                    groups.add(component.group)
                if include_fields:
                    for event in component.events.all():
                        if event.relative_to.field_type == ContactField.FIELD_TYPE_USER:
                            fields.add(event.relative_to)

            elif isinstance(component, Trigger):
                if component.type.exportable:
                    exported_triggers.append(component.as_export_def())
                    if include_groups:
                        groups.update(component.groups.all())

        return {
            "version": Org.CURRENT_EXPORT_VERSION,
            "site": site_link,
            "flows": exported_flows,
            "campaigns": exported_campaigns,
            "triggers": exported_triggers,
            "fields": [f.as_export_def() for f in sorted(fields, key=lambda f: f.key)],
            "groups": [g.as_export_def() for g in sorted(groups, key=lambda g: g.name)],
        }

    def can_add_sender(self):  # pragma: needs cover
        """
        If an org's telephone send channel is an Android device, let them add a bulk sender
        """
        from temba.contacts.models import URN

        send_channel = self.get_send_channel(URN.TEL_SCHEME)
        return send_channel and send_channel.is_android()

    def can_add_caller(self):  # pragma: needs cover
        return not self.supports_ivr() and self.is_connected_to_twilio()

    def supports_ivr(self):
        return self.get_call_channel() or self.get_answer_channel()

    def get_channel(self, role: str, scheme: str):
        """
        Gets a channel for this org which supports the given role and scheme
        """
        from temba.channels.models import Channel

        channels = self.channels.filter(is_active=True, role__contains=role).order_by("-id")

        if scheme is not None:
            channels = channels.filter(schemes__contains=[scheme])

        channel = channels.first()

        if channel and (role == Channel.ROLE_SEND or role == Channel.ROLE_CALL):
            return channel.get_delegate(role)
        else:
            return channel

    def get_send_channel(self, scheme=None):
        from temba.channels.models import Channel

        return self.get_channel(Channel.ROLE_SEND, scheme=scheme)

    def get_receive_channel(self, scheme=None):
        from temba.channels.models import Channel

        return self.get_channel(Channel.ROLE_RECEIVE, scheme=scheme)

    def get_call_channel(self):
        from temba.contacts.models import URN
        from temba.channels.models import Channel

        return self.get_channel(Channel.ROLE_CALL, scheme=URN.TEL_SCHEME)

    def get_answer_channel(self):
        from temba.contacts.models import URN
        from temba.channels.models import Channel

        return self.get_channel(Channel.ROLE_ANSWER, scheme=URN.TEL_SCHEME)

    def get_schemes(self, role):
        """
        Gets all URN schemes which this org has org has channels configured for
        """
        cache_attr = "__schemes__%s" % role
        if hasattr(self, cache_attr):
            return getattr(self, cache_attr)

        schemes = set()
        for channel in self.channels.filter(is_active=True, role__contains=role):
            for scheme in channel.schemes:
                schemes.add(scheme)

        setattr(self, cache_attr, schemes)
        return schemes

    def normalize_contact_tels(self):
        """
        Attempts to normalize any contacts which don't have full e164 phone numbers
        """
        from .tasks import normalize_contact_tels_task

        normalize_contact_tels_task.delay(self.pk)

    @cached_property
    def cached_active_contacts_group(self):
        from temba.contacts.models import ContactGroup

        return ContactGroup.all_groups.get(org=self, group_type=ContactGroup.TYPE_ACTIVE)

    def get_resthooks(self):
        """
        Returns the resthooks configured on this Org
        """
        return self.resthooks.filter(is_active=True).order_by("slug")

    @classmethod
    def get_possible_countries(cls):
        return AdminBoundary.objects.filter(level=0).order_by("name")

    def trigger_send(self):
        """
        Triggers either our Android channels to sync, or for all our pending messages to be queued
        to send.
        """

        from temba.channels.models import Channel
        from temba.channels.types.android import AndroidType
        from temba.msgs.models import Msg

        # sync all pending channels
        for channel in self.channels.filter(is_active=True, channel_type=AndroidType.code):  # pragma: needs cover
            channel.trigger_sync()

        # otherwise, send any pending messages on our channels
        r = get_redis_connection()

        key = "trigger_send_%d" % self.pk

        # only try to send all pending messages if nobody is doing so already
        if not r.get(key):
            with r.lock(key, timeout=900):
                pending = Channel.get_pending_messages(self)
                Msg.send_messages(pending)

    def add_smtp_config(self, from_email, host, username, password, port, user):
        username = quote(username)
        password = quote(password, safe="")
        query = urlencode({"from": f"{from_email.strip()}", "tls": "true"})

        self.config.update({Org.CONFIG_SMTP_SERVER: f"smtp://{username}:{password}@{host}:{port}/?{query}"})
        self.modified_by = user
        self.save(update_fields=("config", "modified_by", "modified_on"))

    def remove_smtp_config(self, user):
        if self.config:
            self.config.pop(Org.CONFIG_SMTP_SERVER, None)
            self.modified_by = user
            self.save(update_fields=("config", "modified_by", "modified_on"))

    def has_smtp_config(self):
        if self.config:
            return bool(self.config.get(Org.CONFIG_SMTP_SERVER))
        return False

    def has_airtime_transfers(self):
        from temba.airtime.models import AirtimeTransfer

        return AirtimeTransfer.objects.filter(org=self).exists()

    def connect_vonage(self, api_key, api_secret, user):
        self.config.update({Org.CONFIG_VONAGE_KEY: api_key.strip(), Org.CONFIG_VONAGE_SECRET: api_secret.strip()})
        self.modified_by = user
        self.save(update_fields=("config", "modified_by", "modified_on"))

    def connect_twilio(self, account_sid, account_token, user):
        self.config.update({Org.CONFIG_TWILIO_SID: account_sid, Org.CONFIG_TWILIO_TOKEN: account_token})
        self.modified_by = user
        self.save(update_fields=("config", "modified_by", "modified_on"))

    def is_connected_to_vonage(self):
        if self.config:
            return self.config.get(Org.CONFIG_VONAGE_KEY) and self.config.get(Org.CONFIG_VONAGE_SECRET)
        return False

    def is_connected_to_twilio(self):
        if self.config:
            return self.config.get(Org.CONFIG_TWILIO_SID) and self.config.get(Org.CONFIG_TWILIO_TOKEN)
        return False

    def remove_vonage_account(self, user):
        if self.config:
            # release any vonage channels
            for channel in self.channels.filter(is_active=True, channel_type="NX"):  # pragma: needs cover
                channel.release(user)

            self.config.pop(Org.CONFIG_VONAGE_KEY, None)
            self.config.pop(Org.CONFIG_VONAGE_SECRET, None)
            self.modified_by = user
            self.save(update_fields=("config", "modified_by", "modified_on"))

    def remove_twilio_account(self, user):
        if self.config:
            # release any Twilio and Twilio Messaging Service channels
            for channel in self.channels.filter(is_active=True, channel_type__in=["T", "TMS"]):
                channel.release(user)

            self.config.pop(Org.CONFIG_TWILIO_SID, None)
            self.config.pop(Org.CONFIG_TWILIO_TOKEN, None)
            self.modified_by = user
            self.save(update_fields=("config", "modified_by", "modified_on"))

    def get_twilio_client(self):
        account_sid = self.config.get(Org.CONFIG_TWILIO_SID)
        auth_token = self.config.get(Org.CONFIG_TWILIO_TOKEN)
        if account_sid and auth_token:
            return TwilioClient(account_sid, auth_token)
        return None

    def get_vonage_client(self):
        from temba.channels.types.vonage.client import VonageClient

        api_key = self.config.get(Org.CONFIG_VONAGE_KEY)
        api_secret = self.config.get(Org.CONFIG_VONAGE_SECRET)
        if api_key and api_secret:
            return VonageClient(api_key, api_secret)
        return None

    @property
    def default_country_code(self) -> str:
        """
        Gets the default country as a 2-digit country code, e.g. RW, US
        """

        return self.default_country.alpha_2 if self.default_country else ""

    @cached_property
    def default_country(self):
        """
        Gets the default country as a pycountry country for this org
        """

        # first try the country boundary field
        if self.country:
            country = pycountry.countries.get(name=self.country.name)
            if country:
                return country

        # next up try timezone
        code = timezone_to_country_code(self.timezone)
        if code:
            country = pycountry.countries.get(alpha_2=code)
            if country:
                return country

        # if that didn't work (not all timezones have a country) look for channels with countries
        codes = (
            self.channels.filter(is_active=True)
            .exclude(country=None)
            .order_by("country")
            .distinct("country")
            .values_list("country", flat=True)
        )
        if len(codes) == 1:
            country = pycountry.countries.get(alpha_2=codes[0])
            if country:
                return country

        return None

    def set_flow_languages(self, user, codes):
        """
        Sets languages used in flows for this org, creating and deleting language objects as necessary
        """

        assert all([languages.get_name(c) for c in codes]), "not a valid or allowed language"
        assert len(set(codes)) == len(codes), "language code list contains duplicates"

        self.flow_languages = codes
        self.modified_by = user
        self.save(update_fields=("flow_languages", "modified_by", "modified_on"))

    def get_datetime_formats(self):
        format_date = Org.DATE_FORMATS_PYTHON.get(self.date_format)
        format_datetime = format_date + " %H:%M"
        return format_date, format_datetime

    def format_datetime(self, d, show_time=True):
        """
        Formats a datetime with or without time using this org's date format
        """
        formats = self.get_datetime_formats()
        format = formats[1] if show_time else formats[0]
        return datetime_to_str(d, format, self.timezone)

    def get_users_with_role(self, role: OrgRole):
        """
        Gets the users who have the given role in this org
        """
        return role.get_users(self)

    def get_admins(self):
        """
        Convenience method for getting all org administrators
        """
        return self.get_users_with_role(OrgRole.ADMINISTRATOR)

    def get_users(self, *, roles=None):
        """
        Gets all of the users across all roles for this org
        """
        user_sets = [role.get_users(self) for role in roles or OrgRole]
        all_users = functools.reduce(operator.or_, user_sets)
        return all_users.distinct()

    def get_users_with_perm(self, perm: str):
        """
        Gets all of the users with the given permission for this org
        """

        app_label, codename = perm.split(".")
        permission = Permission.objects.get(content_type__app_label=app_label, codename=codename)
        groups = Group.objects.filter(permissions=permission)

        return self.get_users(roles=[OrgRole.from_group(g) for g in groups])

    def has_user(self, user: User) -> bool:
        """
        Returns whether the given user has a role in this org (only explicit roles, so doesn't include customer support)
        """
        return self.get_users().filter(id=user.id).exists()

    def add_user(self, user: User, role: OrgRole):
        """
        Adds the given user to this org with the given role
        """

        # remove user from any existing roles
        if self.has_user(user):
            self.remove_user(user)

        getattr(self, role.m2m_name).add(user)

    def remove_user(self, user: User):
        """
        Removes the given user from this org by removing them from any roles
        """
        for role in OrgRole:
            getattr(self, role.m2m_name).remove(user)

    def get_owner(self) -> User:
        # look thru roles in order for the first added user
        for role in OrgRole:
            user = self.get_users_with_role(role).order_by("id").first()
            if user:
                return user

        # default to user that created this org
        return self.created_by

    def get_user_role(self, user: User):
        if user.is_staff:
            return OrgRole.ADMINISTRATOR

        for role in OrgRole:
            if self.get_users_with_role(role).filter(id=user.id).exists():
                return role

        return None

    def get_user_org_group(self, user: User):
        role = self.get_user_role(user)

        user._org_group = role.group if role else None

        return user._org_group

    def has_twilio_number(self):  # pragma: needs cover
        return self.channels.filter(channel_type="T")

    def has_vonage_number(self):  # pragma: needs cover
        return self.channels.filter(channel_type="NX")

    def init_topups(self, topup_size=None):
        if topup_size:
            return TopUp.create(self.created_by, price=0, credits=topup_size, org=self)

        # set whether we use topups based on our plan
        self.uses_topups = self.plan == settings.TOPUP_PLAN
        self.save(update_fields=["uses_topups"])

        return None

    def create_sample_flows(self, api_url):
        # get our sample dir
        filename = os.path.join(settings.STATICFILES_DIRS[0], "examples", "sample_flows.json")

        # for each of our samples
        with open(filename, "r") as example_file:
            samples = example_file.read()

        user = self.get_admins().first()
        if user:
            # some some substitutions
            samples = samples.replace("{{EMAIL}}", user.username).replace("{{API_URL}}", api_url)

            try:
                self.import_app(json.loads(samples), user)
            except Exception as e:  # pragma: needs cover
                logger.error(
                    f"Failed creating sample flows: {str(e)}",
                    exc_info=True,
                    extra=dict(definition=json.loads(samples)),
                )

    def has_low_credits(self):
        return self.get_credits_remaining() <= self.get_low_credits_threshold()

    def get_low_credits_threshold(self):
        """
        Get the credits number to consider as low threshold to this org
        """
        return get_cacheable_result(
            ORG_LOW_CREDIT_THRESHOLD_CACHE_KEY % self.pk, self._calculate_low_credits_threshold
        )

    def _calculate_low_credits_threshold(self):
        now = timezone.now()
        unexpired_topups = self.topups.filter(is_active=True, expires_on__gte=now)

        active_topup_credits = [topup.credits for topup in unexpired_topups if topup.get_remaining() > 0]
        last_topup_credits = sum(active_topup_credits)

        return int(last_topup_credits * 0.15), self.get_credit_ttl()

    def get_credits_total(self, force_dirty=False):
        """
        Gets the total number of credits purchased or assigned to this org
        """
        return get_cacheable_result(
            ORG_CREDITS_TOTAL_CACHE_KEY % self.pk, self._calculate_credits_total, force_dirty=force_dirty
        )

    def get_purchased_credits(self):
        """
        Returns the total number of credits purchased
        :return:
        """
        return get_cacheable_result(ORG_CREDITS_PURCHASED_CACHE_KEY % self.pk, self._calculate_purchased_credits)

    def _calculate_purchased_credits(self):
        purchased_credits = (
            self.topups.filter(is_active=True, price__gt=0).aggregate(Sum("credits")).get("credits__sum")
        )
        return purchased_credits if purchased_credits else 0, self.get_credit_ttl()

    def _calculate_credits_total(self):
        active_credits = (
            self.topups.filter(is_active=True, expires_on__gte=timezone.now())
            .aggregate(Sum("credits"))
            .get("credits__sum")
        )
        active_credits = active_credits if active_credits else 0

        # these are the credits that have been used in expired topups
        expired_credits = (
            TopUpCredits.objects.filter(topup__org=self, topup__is_active=True, topup__expires_on__lte=timezone.now())
            .aggregate(Sum("used"))
            .get("used__sum")
        )

        expired_credits = expired_credits if expired_credits else 0

        return active_credits + expired_credits, self.get_credit_ttl()

    def get_credits_used(self):
        """
        Gets the number of credits used by this org
        """
        return get_cacheable_result(ORG_CREDITS_USED_CACHE_KEY % self.pk, self._calculate_credits_used)

    def _calculate_credits_used(self):
        used_credits_sum = TopUpCredits.objects.filter(topup__org=self, topup__is_active=True)
        used_credits_sum = used_credits_sum.aggregate(Sum("used")).get("used__sum")
        used_credits_sum = used_credits_sum if used_credits_sum else 0

        # if we don't have an active topup, add up pending messages too
        if not self.get_active_topup_id():
            used_credits_sum += self.msgs.filter(topup=None).count()

            # we don't cache in this case
            return used_credits_sum, 0

        return used_credits_sum, self.get_credit_ttl()

    def get_credits_remaining(self):
        """
        Gets the number of credits remaining for this org
        """
        return self.get_credits_total() - self.get_credits_used()

    def select_most_recent_topup(self, amount):
        """
        Determines the active topup with latest expiry date and returns that
        along with how many credits we will be able to decrement from it. Amount
        decremented is not guaranteed to be the full amount requested.
        """
        # if we have an active topup cache, we need to decrement the amount remaining
        non_expired_topups = self.topups.filter(is_active=True, expires_on__gte=timezone.now()).order_by(
            "-expires_on", "id"
        )
        active_topups = (
            non_expired_topups.annotate(used_credits=Sum("topupcredits__used"))
            .filter(credits__gt=0)
            .filter(Q(used_credits__lt=F("credits")) | Q(used_credits=None))
        )
        active_topup = active_topups.first()

        if active_topup:
            available_credits = active_topup.get_remaining()

            if amount > available_credits:
                # use only what is available
                return active_topup.id, available_credits
            else:
                # use the full amount
                return active_topup.id, amount
        else:  # pragma: no cover
            return None, 0

    def allocate_credits(self, user, org, amount):
        """
        Allocates credits to a sub org of the current org, but only if it
        belongs to us and we have enough credits to do so.
        """
        if org.parent == self or self.parent == org.parent or self.parent == org:
            if self.get_credits_remaining() >= amount:

                with self.lock_on(OrgLock.credits):

                    # now debit our account
                    debited = None
                    while amount or debited == 0:

                        # remove the credits from ourselves
                        (topup_id, debited) = self.select_most_recent_topup(amount)

                        if topup_id:
                            topup = TopUp.objects.get(id=topup_id)

                            # create the topup for our child, expiring on the same date
                            new_topup = TopUp.create(
                                user, credits=debited, org=org, expires_on=topup.expires_on, price=None
                            )

                            # create a debit for transaction history
                            Debit.objects.create(
                                topup_id=topup_id,
                                amount=debited,
                                beneficiary=new_topup,
                                debit_type=Debit.TYPE_ALLOCATION,
                                created_by=user,
                            )

                            # decrease the amount of credits we need
                            amount -= debited

                        else:  # pragma: needs cover
                            break

                    # apply topups to messages missing them
                    from .tasks import apply_topups_task

                    apply_topups_task.delay(org.id)

                    # the credit cache for our org should be invalidated too
                    self.clear_credit_cache()

                return True

        # couldn't allocate credits
        return False

    def get_active_topup(self, force_dirty=False):
        topup_id = self.get_active_topup_id(force_dirty=force_dirty)
        if topup_id:
            return TopUp.objects.get(id=topup_id)
        return None

    def get_active_topup_id(self, force_dirty=False):
        return get_cacheable_result(
            ORG_ACTIVE_TOPUP_KEY % self.pk, self._calculate_active_topup, force_dirty=force_dirty
        )

    def get_credit_ttl(self):
        """
        Credit TTL should be smallest of active topup expiration and ORG_CREDITS_CACHE_TTL
        :return:
        """
        return self.get_topup_ttl(self.get_active_topup())

    def get_topup_ttl(self, topup):
        """
        Gets how long metrics based on the given topup should live. Returns the shorter ttl of
        either ORG_CREDITS_CACHE_TTL or time remaining on the expiration
        """
        if not topup:
            return 10

        return max(10, min((ORG_CREDITS_CACHE_TTL, int((topup.expires_on - timezone.now()).total_seconds()))))

    def _calculate_active_topup(self):
        """
        Calculates the oldest non-expired topup that still has credits
        """
        non_expired_topups = self.topups.filter(is_active=True, expires_on__gte=timezone.now()).order_by(
            "expires_on", "id"
        )
        active_topups = (
            non_expired_topups.annotate(used_credits=Sum("topupcredits__used"))
            .filter(credits__gt=0)
            .filter(Q(used_credits__lt=F("credits")) | Q(used_credits=None))
        )

        topup = active_topups.first()
        if topup:
            # initialize our active topup metrics
            r = get_redis_connection()
            ttl = self.get_topup_ttl(topup)
            r.set(ORG_ACTIVE_TOPUP_REMAINING % (self.id, topup.id), topup.get_remaining(), ttl)
            return topup.id, ttl

        return 0, 0

    def apply_topups(self):
        """
        We allow users to receive messages even if they're out of credit. Once they re-add credit, this function
        retro-actively applies topups to any messages or IVR actions that don't have a topup
        """
        from temba.msgs.models import Msg

        with self.lock_on(OrgLock.credits):
            # get all items that haven't been credited
            msg_uncredited = self.msgs.filter(topup=None).order_by("created_on")
            all_uncredited = list(msg_uncredited)

            # get all topups that haven't expired
            unexpired_topups = list(
                self.topups.filter(is_active=True, expires_on__gte=timezone.now()).order_by("-expires_on")
            )

            # dict of topups to lists of their newly assigned items
            new_topup_items = {topup: [] for topup in unexpired_topups}

            # assign topup with credits to items...
            current_topup = None
            current_topup_remaining = 0

            for item in all_uncredited:
                # find a topup with remaining credit
                while current_topup_remaining <= 0:
                    if not unexpired_topups:
                        break

                    current_topup = unexpired_topups.pop()
                    current_topup_remaining = current_topup.credits - current_topup.get_used()

                if current_topup_remaining:
                    # if we found some credit, assign the item to the current topup
                    new_topup_items[current_topup].append(item)
                    current_topup_remaining -= 1
                else:
                    # if not, then stop processing items
                    break

            # update items in the database with their new topups
            for topup, items in new_topup_items.items():
                msg_ids = [item.id for item in items if isinstance(item, Msg)]
                Msg.objects.filter(id__in=msg_ids).update(topup=topup)

        # deactive all our credit alerts
        CreditAlert.reset_for_org(self)

        # any time we've reapplied topups, lets invalidate our credit cache too
        self.clear_credit_cache()

        # if we our suspended and have credits now, unsuspend ourselves
        if self.is_suspended and self.get_credits_remaining() > 0:
            self.is_suspended = False
            self.save(update_fields=["is_suspended"])

        # update our capabilities based on topups
        self.update_capabilities()

    def reset_capabilities(self):
        """
        Resets our capabilities based on the current tiers, mostly used in unit tests
        """
        self.is_multi_user = False
        self.is_multi_org = False
        self.update_capabilities()

    def update_capabilities(self):
        """
        Using our topups and brand settings, figures out whether this org should be multi-user and multi-org. We never
        disable one of these capabilities, but will turn it on for those that qualify via credits
        """
        if self.get_purchased_credits() >= self.get_branding().get("tiers", {}).get("multi_org", 0):
            self.is_multi_org = True

        if self.get_purchased_credits() >= self.get_branding().get("tiers", {}).get("multi_user", 0):
            self.is_multi_user = True

        self.save(update_fields=("is_multi_user", "is_multi_org"))

    def get_stripe_customer(self):  # pragma: no cover
        # We can't test stripe in unit tests since it requires javascript tokens to be generated
        if not self.stripe_customer:
            return None

        try:
            stripe.api_key = get_stripe_credentials()[1]
            customer = stripe.Customer.retrieve(self.stripe_customer)
            return customer
        except Exception as e:
            logger.error(f"Could not get Stripe customer: {str(e)}", exc_info=True)
            return None

    def get_bundles(self):
        return get_brand_bundles(self.get_branding())

    def add_credits(self, bundle, token, user):
        # look up our bundle
        bundle_map = get_bundle_map(self.get_bundles())
        if bundle not in bundle_map:
            raise ValidationError(_("Invalid bundle: %s, cannot upgrade.") % bundle)
        bundle = bundle_map[bundle]

        # adds credits to this org
        stripe.api_key = get_stripe_credentials()[1]

        # our actual customer object
        customer = self.get_stripe_customer()

        # 3 possible cases
        # 1. we already have a stripe customer and the token matches it
        # 2. we already have a stripe customer, but they have just added a new card, we need to use that one
        # 3. we don't have a customer, so we need to create a new customer and use that card

        validation_error = None

        # for our purposes, #1 and #2 are treated the same, we just always update the default card
        try:

            if not customer or customer.email != user.email:
                # then go create a customer object for this user
                customer = stripe.Customer.create(card=token, email=user.email, description="{ org: %d }" % self.pk)

                stripe_customer = customer.id
                self.stripe_customer = stripe_customer
                self.save()

            # update the stripe card to the one they just entered
            else:
                # remove existing cards
                # TODO: this is all a bit wonky because we are using the Stripe JS widget..
                # if we instead used on our mechanism to display / edit cards we could be a bit smarter
                existing_cards = [c for c in customer.cards.list().data]
                for card in existing_cards:
                    card.delete()

                card = customer.cards.create(card=token)

                customer.default_card = card.id
                customer.save()

                stripe_customer = customer.id

            charge = stripe.Charge.create(
                amount=bundle["cents"], currency="usd", customer=stripe_customer, description=bundle["description"]
            )

            remaining = self.get_credits_remaining()

            # create our top up
            topup = TopUp.create(
                user, price=bundle["cents"], credits=bundle["credits"], stripe_charge=charge.id, org=self
            )

            context = dict(
                description=bundle["description"],
                charge_id=charge.id,
                charge_date=timezone.now().strftime("%b %e, %Y"),
                amount=bundle["dollars"],
                credits=bundle["credits"],
                remaining=remaining,
                org=self.name,
            )

            # card
            if getattr(charge, "card", None):
                context["cc_last4"] = charge.card.last4
                context["cc_type"] = charge.card.type
                context["cc_name"] = charge.card.name

            # bitcoin
            else:
                context["cc_type"] = "bitcoin"
                context["cc_name"] = charge.source.bitcoin.address

            branding = self.get_branding()

            subject = _("%(name)s Receipt") % branding
            template = "orgs/email/receipt_email"
            to_email = user.email

            context["customer"] = user
            context["branding"] = branding
            context["subject"] = subject

            if settings.SEND_RECEIPTS:
                send_template_email(to_email, subject, template, context, branding)

            # apply our new topups
            from .tasks import apply_topups_task

            apply_topups_task.delay(self.id)

            return topup

        except stripe.error.CardError as e:
            logger.warning(f"Error adding credits to org: {str(e)}", exc_info=True)
            validation_error = _("Sorry, your card was declined, please contact your provider or try another card.")

        except Exception as e:
            logger.error(f"Error adding credits to org: {str(e)}", exc_info=True)

            validation_error = _(
                "Sorry, we were unable to process your payment, please try again later or contact us."
            )

        if validation_error is not None:
            raise ValidationError(validation_error)

    def account_value(self):
        """
        How much has this org paid to date in dollars?
        """
        paid = TopUp.objects.filter(org=self).aggregate(paid=Sum("price"))["paid"]
        if not paid:
            paid = 0
        return paid / 100

    def generate_dependency_graph(self, include_campaigns=True, include_triggers=False, include_archived=False):
        """
        Generates a dict of all exportable flows and campaigns for this org with each object's immediate dependencies
        """
        from temba.campaigns.models import Campaign, CampaignEvent
        from temba.contacts.models import ContactGroup, ContactField
        from temba.flows.models import Flow

        campaign_prefetches = (
            Prefetch(
                "events",
                queryset=CampaignEvent.objects.filter(is_active=True).exclude(flow__is_system=True),
                to_attr="flow_events",
            ),
            "flow_events__flow",
        )

        all_flows = self.flows.filter(is_active=True).exclude(is_system=True)

        if include_campaigns:
            all_campaigns = (
                self.campaigns.filter(is_active=True).select_related("group").prefetch_related(*campaign_prefetches)
            )
        else:
            all_campaigns = Campaign.objects.none()

        if not include_archived:
            all_flows = all_flows.filter(is_archived=False)
            all_campaigns = all_campaigns.filter(is_archived=False)

        # build dependency graph for all flows and campaigns
        dependencies = defaultdict(set)
        for flow in all_flows:
            dependencies[flow] = flow.get_export_dependencies()
        for campaign in all_campaigns:
            dependencies[campaign] = set([e.flow for e in campaign.flow_events])

        # replace any dependency on a group with that group's associated campaigns - we're not actually interested
        # in flow-group-flow relationships - only relationships that go through a campaign
        campaigns_by_group = defaultdict(list)
        if include_campaigns:
            for campaign in self.campaigns.filter(is_active=True).select_related("group"):
                campaigns_by_group[campaign.group].append(campaign)

        for c, deps in dependencies.items():
            if isinstance(c, Flow):
                for d in list(deps):
                    # not interested in groups or fields for now
                    if isinstance(d, ContactField):
                        deps.remove(d)
                    if isinstance(d, ContactGroup):
                        deps.remove(d)
                        deps.update(campaigns_by_group[d])

        if include_triggers:
            all_triggers = self.triggers.filter(is_archived=False, is_active=True).select_related("flow")
            for trigger in all_triggers:
                dependencies[trigger] = {trigger.flow}

        # make dependencies symmetric, i.e. if A depends on B, B depends on A
        for c, deps in dependencies.copy().items():
            for d in deps:
                dependencies[d].add(c)

        return dependencies

    def resolve_dependencies(
        self, flows, campaigns, include_campaigns=True, include_triggers=False, include_archived=False
    ):
        """
        Given a set of flows and and a set of campaigns, returns a new set including all dependencies
        """
        dependencies = self.generate_dependency_graph(
            include_campaigns=include_campaigns, include_triggers=include_triggers, include_archived=include_archived
        )

        primary_components = set(itertools.chain(flows, campaigns))
        all_components = set()

        def add_component(c):
            if c in all_components:
                return

            all_components.add(c)
            if c in primary_components:
                primary_components.remove(c)

            for d in dependencies[c]:
                add_component(d)

        while primary_components:
            component = next(iter(primary_components))
            add_component(component)

        return all_components

    def initialize(self, branding=None, topup_size=None):
        """
        Initializes an organization, creating all the dependent objects we need for it to work properly.
        """
        from temba.middleware import BrandingMiddleware
        from temba.contacts.models import ContactField, ContactGroup
        from temba.tickets.models import Ticketer

        with transaction.atomic():
            if not branding:
                branding = BrandingMiddleware.get_branding_for_host("")

            ContactGroup.create_system_groups(self)
            ContactField.create_system_fields(self)
            Ticketer.create_internal_ticketer(self, branding)

            self.init_topups(topup_size)
            self.update_capabilities()

        # outside of the transaction as it's going to call out to mailroom for flow validation
        self.create_sample_flows(branding.get("api_link", ""))

    def download_and_save_media(self, request, extension=None):  # pragma: needs cover
        """
        Given an HTTP Request object, downloads the file then saves it as media for the current org. If no extension
        is passed it we attempt to extract it from the filename
        """
        s = Session()
        prepped = s.prepare_request(request)
        response = s.send(prepped)

        if response.status_code == 200:
            # download the content to a temp file
            temp = NamedTemporaryFile(delete=True)
            temp.write(response.content)
            temp.flush()

            # try to derive our extension from the filename if it wasn't passed in
            if not extension:
                url_parts = urlparse(request.url)
                if url_parts.path:
                    path_pieces = url_parts.path.rsplit(".")
                    if len(path_pieces) > 1:
                        extension = path_pieces[-1]

        else:
            raise Exception(
                "Received non-200 response (%s) for request: %s" % (response.status_code, response.content)
            )

        return self.save_media(File(temp), extension)

    def get_delete_date(self, *, archive_type=Archive.TYPE_MSG):
        """
        Gets the most recent date for which data hasn't been deleted yet or None if no deletion has been done
        :return:
        """
        archive = self.archives.filter(needs_deletion=False, archive_type=archive_type).order_by("-start_date").first()
        if archive:
            return archive.get_end_date()

    def save_media(self, file, extension):
        """
        Saves the given file data with the extension and returns an absolute url to the result
        """
        random_file = str(uuid4())
        random_dir = random_file[0:4]

        filename = "%s/%s" % (random_dir, random_file)
        if extension:
            filename = "%s.%s" % (filename, extension)

        path = "%s/%d/media/%s" % (settings.STORAGE_ROOT_DIR, self.pk, filename)
        location = public_file_storage.save(path, file)

        return f"{settings.STORAGE_URL}/{location}"

    def release(self, user, *, release_users=True):
        """
        Releases this org, marking it as inactive. Actual deletion of org data won't happen until after 7 days unless
        delete is True.
        """

        # free our children
        Org.objects.filter(parent=self).update(parent=None)

        # deactivate ourselves
        self.is_active = False
        self.modified_by = user
        self.released_on = timezone.now()
        self.save(update_fields=("is_active", "released_on", "modified_by", "modified_on"))

        # and immediately release our channels to halt messaging
        for channel in self.channels.filter(is_active=True):
            channel.release(user)

        # release any user that belongs only to us
        if release_users:
            for org_user in self.get_users():
                # check if this user is a member of any org on any brand
                other_orgs = org_user.get_user_orgs().exclude(id=self.id)
                if not other_orgs:
                    org_user.release(user, brand=self.brand)

        # remove all the org users
        for org_user in self.get_users():
            self.remove_user(org_user)

    def delete(self):
        """
        Does an actual delete of this org
        """

        assert not self.is_active and self.released_on, "can't delete an org which hasn't been released"
        assert not self.deleted_on, "can't delete an org twice"

        user = self.modified_by

        # delete exports
        self.exportcontactstasks.all().delete()
        self.exportmessagestasks.all().delete()
        self.exportflowresultstasks.all().delete()

        for label in self.msgs_labels(manager="all_objects").all():
            label.release(user)
            label.delete()

        msg_ids = self.msgs.all().values_list("id", flat=True)

        # might be a lot of messages, batch this
        for id_batch in chunk_list(msg_ids, 1000):
            for msg in self.msgs.filter(id__in=id_batch):
                msg.release()

        # our system label counts
        self.system_labels.all().delete()

        # delete all our campaigns and associated events
        for c in self.campaigns.all():
            c.delete()

        # delete everything associated with our flows
        for flow in self.flows.all():
            # we want to manually release runs so we don't fire a mailroom task to do it
            flow.release(user, interrupt_sessions=False)
            flow.delete()

        # delete our flow labels (deleting a label deletes its children)
        for flow_label in self.flow_labels.filter(parent=None):
            flow_label.delete()

        # delete contact-related data
        self.sessions.all().delete()
        self.ticket_events.all().delete()
        self.tickets.all().delete()
        self.airtime_transfers.all().delete()

        for result in self.webhook_results.all():
            result.release()

        # delete our contacts
        for contact in self.contacts.all():
            contact.release(user, full=True, immediately=True)
            contact.delete()

        # delete all our URNs
        self.urns.all().delete()

        # delete our fields
        for contactfield in self.contactfields(manager="all_fields").all():
            contactfield.release(user)
            contactfield.delete()

        # delete our groups
        for group in self.all_groups.all():
            group.release()
            group.delete()

        # delete our channels
        for channel in self.channels.all():
            channel.counts.all().delete()
            channel.logs.all().delete()
            channel.template_translations.all().delete()

            channel.delete()

        for log in self.http_logs.all():
            log.release()

        for g in self.globals.all():
            g.release(user)

        # delete our classifiers
        for classifier in self.classifiers.all():
            classifier.release(user)
            classifier.delete()

        # delete our ticketers
        for ticketer in self.ticketers.all():
            ticketer.release(user)
            ticketer.delete()

        # release all archives objects and files for this org
        Archive.release_org_archives(self)

        # return any unused credits to our parent
        if self.parent:
            self.allocate_credits(user, self.parent, self.get_credits_remaining())

        for topup in self.topups.all():
            topup.release()

        for event in self.webhookevent_set.all():
            event.release()

        for resthook in self.resthooks.all():
            resthook.release(user)
            for sub in resthook.subscribers.all():
                sub.delete()
            resthook.delete()

        # release our broadcasts
        for bcast in self.broadcast_set.filter(parent=None):
            bcast.release()

        # delete other related objects
        self.api_tokens.all().delete()
        self.invitations.all().delete()
        self.credit_alerts.all().delete()
        self.schedules.all().delete()
        self.boundaryalias_set.all().delete()
        self.templates.all().delete()

        # needs to come after deletion of msgs and broadcasts as those insert new counts
        self.system_labels.all().delete()

        # save when we were actually deleted
        self.modified_on = timezone.now()
        self.deleted_on = timezone.now()
        self.config = {}
        self.surveyor_password = None
        self.save()

    @classmethod
    def create_user(cls, email: str, password: str, language: str = None) -> User:
        user = User.objects.create_user(username=email, email=email, password=password)
        if language:
            user_settings = user.get_settings()
            user_settings.language = language
            user_settings.save(update_fields=("language",))
        return user

    @classmethod
    def get_org(cls, user):
        if not user:  # pragma: needs cover
            return None

        if not hasattr(user, "_org"):
            org = Org.objects.filter(administrators=user, is_active=True).first()
            if org:
                user._org = org

        return getattr(user, "_org", None)

    def as_environment_def(self):
        """
        Returns this org as an environment definition as used by the flow engine
        """

        return {
            "date_format": Org.DATE_FORMATS_ENGINE.get(self.date_format),
            "time_format": "tt:mm",
            "timezone": str(self.timezone),
            "default_language": self.flow_languages[0] if self.flow_languages else None,
            "allowed_languages": self.flow_languages,
            "default_country": self.default_country_code,
            "redaction_policy": "urns" if self.is_anon else "none",
        }

    def __str__(self):
        return self.name


# ===================== monkey patch User class with a few extra functions ========================


def release(user, releasing_user, *, brand):
    """
    Releases this user, and any orgs of which they are the sole owner
    """

    # if our user exists across brands don't muck with the user
    if user.get_user_orgs().order_by("brand").distinct("brand").count() < 2:
        user_uuid = str(uuid4())
        user.first_name = ""
        user.last_name = ""
        user.email = f"{user_uuid}@rapidpro.io"
        user.username = f"{user_uuid}@rapidpro.io"
        user.password = ""
        user.is_active = False
        user.save()

    # release any orgs we own on this brand
    for org in user.get_owned_orgs([brand]):
        org.release(releasing_user, release_users=False)

    # remove user from all roles on any org for our brand
    for org in user.get_user_orgs([brand]):
        org.remove_user(user)


def get_user_orgs(user, brands=None):
    if user.is_superuser:
        return Org.objects.all()

    org_sets = [role.get_orgs(user) for role in OrgRole]
    user_orgs = functools.reduce(operator.or_, org_sets)

    if brands:
        user_orgs = user_orgs.filter(brand__in=brands)

    return user_orgs.filter(is_active=True).distinct().order_by("name")


def get_owned_orgs(user, brands=None):
    """
    Gets all the orgs where this is the only user for the current brand
    """
    owned_orgs = []
    for org in user.get_user_orgs(brands=brands):
        if not org.get_users().exclude(id=user.id).exists():
            owned_orgs.append(org)
    return owned_orgs


def get_org(obj):
    return getattr(obj, "_org", None)


def is_alpha_user(user):  # pragma: needs cover
    return user.groups.filter(name="Alpha").exists()


def is_beta_user(user):  # pragma: needs cover
    return user.groups.filter(name="Beta").exists()


def is_support_user(user):
    return user.groups.filter(name="Customer Support").exists()


def set_org(obj, org):
    obj._org = org


def get_org_group(obj):
    org_group = None
    org = obj.get_org()
    if org:
        org_group = org.get_user_org_group(obj)
    return org_group


def _user_has_org_perm(user, org, permission):
    """
    Determines if a user has the given permission in this org
    """
    if user.is_superuser:  # pragma: needs cover
        return True

    if user.is_anonymous:  # pragma: needs cover
        return False

    # has it innately? (customer support)
    if user.has_perm(permission):  # pragma: needs cover
        return True

    org_group = org.get_user_org_group(user)

    if not org_group:  # pragma: needs cover
        return False

    (app_label, codename) = permission.split(".")

    return org_group.permissions.filter(content_type__app_label=app_label, codename=codename).exists()


def _user_get_settings(user):
    """
    Gets or creates user settings for this user
    """
    assert user and user.is_authenticated, "can't fetch user settings for anonymous users"

    return UserSettings.get_or_create(user)


def _user_record_auth(user):
    user_settings = user.get_settings()
    user_settings.last_auth_on = timezone.now()
    user_settings.save(update_fields=("last_auth_on",))


def _user_enable_2fa(user):
    """
    Enables 2FA for this user
    """
    user_settings = user.get_settings()
    user_settings.two_factor_enabled = True
    user_settings.save(update_fields=("two_factor_enabled",))

    BackupToken.generate_for_user(user)


def _user_disable_2fa(user):
    """
    Disables 2FA for this user
    """
    user_settings = user.get_settings()
    user_settings.two_factor_enabled = False
    user_settings.save(update_fields=("two_factor_enabled",))

    user.backup_tokens.all().delete()


def _user_verify_2fa(user, *, otp: str = None, backup_token: str = None) -> bool:
    """
    Verifies a user using a 2FA mechanism (OTP or backup token)
    """
    if otp:
        secret = user.get_settings().otp_secret
        return pyotp.TOTP(secret).verify(otp, valid_window=2)
    elif backup_token:
        token = user.backup_tokens.filter(token=backup_token, is_used=False).first()
        if token:
            token.is_used = True
            token.save(update_fields=("is_used",))
            return True

    return False


def _user_name(user: User) -> str:
    return " ".join([n for n in (user.first_name, user.last_name) if n])


def _user_as_engine_ref(user: User) -> dict:
    return {"email": user.email, "name": user.name}


def _user_str(user):
    as_str = _user_name(user)
    if not as_str:
        as_str = user.username
    return as_str


User.release = release
User.get_org = get_org
User.set_org = set_org
User.is_alpha = is_alpha_user
User.is_beta = is_beta_user
User.is_support = is_support_user
User.get_user_orgs = get_user_orgs
User.get_org_group = get_org_group
User.get_owned_orgs = get_owned_orgs
User.has_org_perm = _user_has_org_perm
User.get_settings = _user_get_settings
User.record_auth = _user_record_auth
User.enable_2fa = _user_enable_2fa
User.disable_2fa = _user_disable_2fa
User.verify_2fa = _user_verify_2fa
User.name = property(_user_name)
User.as_engine_ref = _user_as_engine_ref
User.__str__ = _user_str


def get_stripe_credentials():
    public_key = os.environ.get(
        "STRIPE_PUBLIC_KEY", getattr(settings, "STRIPE_PUBLIC_KEY", "MISSING_STRIPE_PUBLIC_KEY")
    )
    private_key = os.environ.get(
        "STRIPE_PRIVATE_KEY", getattr(settings, "STRIPE_PRIVATE_KEY", "MISSING_STRIPE_PRIVATE_KEY")
    )
    return (public_key, private_key)


class Invitation(SmartModel):
    """
    An Invitation to an e-mail address to join an Org with specific roles.
    """

    ROLE_CHOICES = [(r.code, r.display) for r in OrgRole]

    org = models.ForeignKey(Org, on_delete=models.PROTECT, related_name="invitations")

    email = models.EmailField()

    secret = models.CharField(max_length=64, unique=True)

    user_group = models.CharField(max_length=1, choices=ROLE_CHOICES, default=OrgRole.VIEWER.code)

    @classmethod
    def create(cls, org, user, email, role: OrgRole):
        return cls.objects.create(org=org, email=email, user_group=role.code, created_by=user, modified_by=user)

    @classmethod
    def bulk_create_or_update(cls, org, user, emails: list, role: OrgRole):
        for email in emails:
            invitation = cls.create(org, user, email, role)
            invitation.send()

    def save(self, *args, **kwargs):
        if not self.secret:
            secret = random_string(64)

            while Invitation.objects.filter(secret=secret):  # pragma: needs cover
                secret = random_string(64)

            self.secret = secret

        return super().save(*args, **kwargs)

    @property
    def role(self):
        return OrgRole.from_code(self.user_group)

    def send(self):
        """
        Sends this invitation as an email to the user
        """
        from .tasks import send_invitation_email_task

        send_invitation_email_task(self.id)

    def send_email(self):
        # no=op if we do not know the email
        if not self.email:  # pragma: needs cover
            return

        branding = self.org.get_branding()
        subject = _("%(name)s Invitation") % branding
        template = "orgs/email/invitation_email"
        to_email = self.email

        context = dict(org=self.org, now=timezone.now(), branding=branding, invitation=self)
        context["subject"] = subject

        send_template_email(to_email, subject, template, context, branding)


class UserSettings(models.Model):
    """
    User specific configuration
    """

    user = models.ForeignKey(User, on_delete=models.PROTECT, related_name="settings")
    language = models.CharField(max_length=8, choices=settings.LANGUAGES, default=settings.DEFAULT_LANGUAGE)
    otp_secret = models.CharField(max_length=16, default=pyotp.random_base32)
    two_factor_enabled = models.BooleanField(default=False)
    last_auth_on = models.DateTimeField(null=True)

    @classmethod
    def get_or_create(cls, user):
        existing = UserSettings.objects.filter(user=user).first()
        if existing:
            return existing

        return cls.objects.create(user=user)


class TopUp(SmartModel):
    """
    TopUps are used to track usage across the platform. Each TopUp represents a certain number of
    credits that can be consumed by messages.
    """

    org = models.ForeignKey(
        Org, on_delete=models.PROTECT, related_name="topups", help_text="The organization that was toppped up"
    )
    price = models.IntegerField(
        null=True,
        blank=True,
        verbose_name=_("Price Paid"),
        help_text=_("The price paid for the messages in this top up (in cents)"),
    )
    credits = models.IntegerField(
        verbose_name=_("Number of Credits"), help_text=_("The number of credits bought in this top up")
    )
    expires_on = models.DateTimeField(
        verbose_name=_("Expiration Date"), help_text=_("The date that this top up will expire")
    )
    stripe_charge = models.CharField(
        verbose_name=_("Stripe Charge Id"),
        max_length=32,
        null=True,
        blank=True,
        help_text=_("The Stripe charge id for this charge"),
    )
    comment = models.CharField(
        max_length=255,
        null=True,
        blank=True,
        help_text="Any comment associated with this topup, used when we credit accounts",
    )

    @classmethod
    def create(cls, user, price, credits, stripe_charge=None, org=None, expires_on=None):
        """
        Creates a new topup
        """
        if not org:
            org = user.get_org()

        if not expires_on:
            expires_on = timezone.now() + timedelta(days=365)  # credits last 1 year

        topup = TopUp.objects.create(
            org=org,
            price=price,
            credits=credits,
            expires_on=expires_on,
            stripe_charge=stripe_charge,
            created_by=user,
            modified_by=user,
        )

        org.clear_credit_cache()
        return topup

    def release(self):

        # clear us off any debits we are connected to
        Debit.objects.filter(topup=self).update(topup=None)

        # any debits benefitting us are deleted
        Debit.objects.filter(beneficiary=self).delete()

        # remove any credits associated with us
        TopUpCredits.objects.filter(topup=self)

        for used in TopUpCredits.objects.filter(topup=self):
            used.release()

        self.delete()

    def get_ledger(self):  # pragma: needs cover
        debits = self.debits.filter(debit_type=Debit.TYPE_ALLOCATION).order_by("-created_by")
        balance = self.credits
        ledger = []

        active = self.get_remaining() < balance

        if active:
            transfer = self.allocations.all().first()

            if transfer:
                comment = _("Transfer from %s" % transfer.topup.org.name)
            else:
                price = -1 if self.price is None else self.price

                if price > 0:
                    comment = _("Purchased Credits")
                elif price == 0:
                    comment = _("Complimentary Credits")
                else:
                    comment = _("Credits")

            ledger.append(dict(date=self.created_on, comment=comment, amount=self.credits, balance=self.credits))

        for debit in debits:  # pragma: needs cover
            balance -= debit.amount
            ledger.append(
                dict(
                    date=debit.created_on,
                    comment=_("Transfer to %(org)s") % dict(org=debit.beneficiary.org.name),
                    amount=-debit.amount,
                    balance=balance,
                )
            )

        now = timezone.now()
        expired = self.expires_on < now

        # add a line for used message credits
        if active:
            ledger.append(
                dict(
                    date=self.expires_on if expired else now,
                    comment=_("Messaging credits used"),
                    amount=self.get_remaining() - balance,
                    balance=self.get_remaining(),
                )
            )

        # add a line for expired credits
        if expired and self.get_remaining() > 0:
            ledger.append(
                dict(date=self.expires_on, comment=_("Expired credits"), amount=-self.get_remaining(), balance=0)
            )
        return ledger

    def get_price_display(self):
        if self.price is None:
            return ""
        elif self.price == 0:
            return _("Free")

        return "$%.2f" % self.dollars()

    def dollars(self):
        if self.price == 0:  # pragma: needs cover
            return 0
        else:
            return Decimal(self.price) / Decimal(100)

    def revert_topup(self):  # pragma: needs cover
        # unwind any items that were assigned to this topup
        self.msgs.update(topup=None)

        # mark this topup as inactive
        self.is_active = False
        self.save()

    def get_stripe_charge(self):  # pragma: needs cover
        try:
            stripe.api_key = get_stripe_credentials()[1]
            return stripe.Charge.retrieve(self.stripe_charge)
        except Exception as e:
            logger.error(f"Could not get Stripe charge: {str(e)}", exc_info=True)
            return None

    def get_used(self):
        """
        Calculates how many topups have actually been used
        """
        used = TopUpCredits.objects.filter(topup=self).aggregate(used=Sum("used"))
        return 0 if not used["used"] else used["used"]

    def get_remaining(self):
        """
        Returns how many credits remain on this topup
        """
        return self.credits - self.get_used()

    def __str__(self):  # pragma: needs cover
        return f"{self.credits} Credits"


class Debit(models.Model):
    """
    Transactional history of credits allocated to other topups or chunks of archived messages
    """

    TYPE_ALLOCATION = "A"

    DEBIT_TYPES = ((TYPE_ALLOCATION, "Allocation"),)

    id = models.BigAutoField(auto_created=True, primary_key=True, verbose_name="ID")

    topup = models.ForeignKey(
        TopUp,
        on_delete=models.PROTECT,
        null=True,
        related_name="debits",
        help_text=_("The topup these credits are applied against"),
    )

    amount = models.IntegerField(help_text=_("How many credits were debited"))

    beneficiary = models.ForeignKey(
        TopUp,
        on_delete=models.PROTECT,
        null=True,
        related_name="allocations",
        help_text=_("Optional topup that was allocated with these credits"),
    )

    debit_type = models.CharField(max_length=1, choices=DEBIT_TYPES, null=False, help_text=_("What caused this debit"))

    created_by = models.ForeignKey(
        settings.AUTH_USER_MODEL,
        on_delete=models.PROTECT,
        null=True,
        related_name="debits_created",
        help_text="The user which originally created this item",
    )
    created_on = models.DateTimeField(default=timezone.now, help_text="When this item was originally created")


class TopUpCredits(SquashableModel):
    """
    Used to track number of credits used on a topup, mostly maintained by triggers on Msg insertion.
    """

    SQUASH_OVER = ("topup_id",)

    topup = models.ForeignKey(
        TopUp, on_delete=models.PROTECT, help_text=_("The topup these credits are being used against")
    )
    used = models.IntegerField(help_text=_("How many credits were used, can be negative"))

    def release(self):
        self.delete()

    def __str__(self):  # pragma: no cover
        return f"{self.topup} (Used: {self.used})"

    @classmethod
    def get_squash_query(cls, distinct_set):
        sql = """
        WITH deleted as (
            DELETE FROM %(table)s WHERE "topup_id" = %%s RETURNING "used"
        )
        INSERT INTO %(table)s("topup_id", "used", "is_squashed")
        VALUES (%%s, GREATEST(0, (SELECT SUM("used") FROM deleted)), TRUE);
        """ % {
            "table": cls._meta.db_table
        }

        return sql, (distinct_set.topup_id,) * 2


class CreditAlert(SmartModel):
    """
    Tracks when we have sent alerts to organization admins about low credits.
    """

    TYPE_OVER = "O"
    TYPE_LOW = "L"
    TYPE_EXPIRING = "E"
    TYPES = ((TYPE_OVER, _("Credits Over")), (TYPE_LOW, _("Low Credits")), (TYPE_EXPIRING, _("Credits expiring soon")))

    org = models.ForeignKey(Org, on_delete=models.PROTECT, related_name="credit_alerts")

    alert_type = models.CharField(max_length=1, choices=TYPES)

    @classmethod
    def trigger_credit_alert(cls, org, alert_type):
        # don't create a new alert if there is already an alert of this type for the org
        if org.credit_alerts.filter(is_active=True, alert_type=alert_type).exists():
            return

        logging.info(f"triggering {alert_type} credits alert type for {org.name}")

        admin = org.get_admins().first()

        if admin:
            # Otherwise, create our alert objects and trigger our event
            alert = CreditAlert.objects.create(org=org, alert_type=alert_type, created_by=admin, modified_by=admin)

            alert.send_alert()

    def send_alert(self):
        from .tasks import send_alert_email_task

        send_alert_email_task(self.id)

    def send_email(self):
        admin_emails = [admin.email for admin in self.org.get_admins().order_by("email")]

        if len(admin_emails) == 0:
            return

        branding = self.org.get_branding()
        subject = _("%(name)s Credits Alert") % branding
        template = "orgs/email/alert_email"
        to_email = admin_emails

        context = dict(org=self.org, now=timezone.now(), branding=branding, alert=self, customer=self.created_by)
        context["subject"] = subject

        send_template_email(to_email, subject, template, context, branding)

    @classmethod
    def reset_for_org(cls, org):
        org.credit_alerts.filter(is_active=True).update(is_active=False)

    @classmethod
    def check_org_credits(cls):
        from temba.msgs.models import Msg

        # all active orgs in the last hour
        active_orgs = Msg.objects.filter(created_on__gte=timezone.now() - timedelta(hours=1), org__uses_topups=True)
        active_orgs = active_orgs.order_by("org").distinct("org")

        for msg in active_orgs:
            org = msg.org

            # does this org have less than 0 messages?
            org_remaining_credits = org.get_credits_remaining()
            org_low_credits = org.has_low_credits()

            if org_remaining_credits <= 0:
                CreditAlert.trigger_credit_alert(org, CreditAlert.TYPE_OVER)
            elif org_low_credits:  # pragma: needs cover
                CreditAlert.trigger_credit_alert(org, CreditAlert.TYPE_LOW)

    @classmethod
    def check_topup_expiration(cls):
        """
        Triggers an expiring credit alert for any org that has its last
        active topup expiring in the next 30 days and still has available credits
        """

        # get the ids of the last to expire topup, with credits, for each org
        final_topups = (
            TopUp.objects.filter(is_active=True, org__is_active=True, org__uses_topups=True, credits__gt=0)
            .order_by("org_id", "-expires_on")
            .distinct("org_id")
            .values_list("id", flat=True)
        )

        # figure out which of those have credits remaining, and will expire in next 30 days
        expiring_final_topups = (
            TopUp.objects.filter(id__in=final_topups)
            .annotate(used_credits=Sum("topupcredits__used"))
            .filter(expires_on__gt=timezone.now(), expires_on__lte=(timezone.now() + timedelta(days=30)))
            .filter(Q(used_credits__lt=F("credits")) | Q(used_credits=None))
            .select_related("org")
        )

        for topup in expiring_final_topups:
            CreditAlert.trigger_credit_alert(topup.org, CreditAlert.TYPE_EXPIRING)


class BackupToken(models.Model):
    """
    A 2FA backup token for a user
    """

    user = models.ForeignKey(User, related_name="backup_tokens", on_delete=models.PROTECT)
    token = models.CharField(max_length=18, unique=True, default=generate_token)
    is_used = models.BooleanField(default=False)
    created_on = models.DateTimeField(default=timezone.now)

    @classmethod
    def generate_for_user(cls, user, count: int = 10):
        # delete any existing tokens for this user
        user.backup_tokens.all().delete()

        return [cls.objects.create(user=user) for i in range(count)]

    def __str__(self):
        return self.token


class OrgActivity(models.Model):
    """
    Tracks various metrics for an organization on a daily basis:
       * total # of contacts
       * total # of active contacts (that sent or received a message)
       * total # of messages sent
       * total # of message received
       * total # of active contacts in plan period up to that date (if there is one)
    """

    # the org this contact activity is being tracked for
    org = models.ForeignKey("orgs.Org", related_name="contact_activity", on_delete=models.CASCADE)

    # the day this activity was tracked for
    day = models.DateField()

    # the total number of contacts on this day
    contact_count = models.IntegerField(default=0)

    # the number of active contacts on this day
    active_contact_count = models.IntegerField(default=0)

    # the number of messages sent on this day
    outgoing_count = models.IntegerField(default=0)

    # the number of messages received on this day
    incoming_count = models.IntegerField(default=0)

    # the number of active contacts in the plan period (if they are on a plan)
    plan_active_contact_count = models.IntegerField(null=True)

    @classmethod
    def update_day(cls, now):
        """
        Updates our org activity for the passed in day.
        """
        from temba.msgs.models import Msg

        # truncate to midnight the same day in UTC
        end = pytz.utc.normalize(now.astimezone(pytz.utc)).replace(hour=0, minute=0, second=0, microsecond=0)
        start = end - timedelta(days=1)

        # first get all our contact counts
        contact_counts = Org.objects.filter(
            is_active=True, contacts__is_active=True, contacts__created_on__lt=end
        ).annotate(contact_count=Count("contacts"))

        # then get active contacts
        active_counts = Org.objects.filter(
            is_active=True, msgs__created_on__gte=start, msgs__created_on__lt=end
        ).annotate(contact_count=Count("msgs__contact_id", distinct=True))
        active_counts = {o.id: o.contact_count for o in active_counts}

        # number of received msgs
        incoming_count = Org.objects.filter(
            is_active=True, msgs__created_on__gte=start, msgs__created_on__lt=end, msgs__direction="I"
        ).annotate(msg_count=Count("id"))
        incoming_count = {o.id: o.msg_count for o in incoming_count}

        # number of sent messages
        outgoing_count = Org.objects.filter(
            is_active=True, msgs__created_on__gte=start, msgs__created_on__lt=end, msgs__direction="O"
        ).annotate(msg_count=Count("id"))
        outgoing_count = {o.id: o.msg_count for o in outgoing_count}

        # calculate active count in plan period for orgs with an active plan
        plan_active_contact_counts = dict()
        for org in (
            Org.objects.exclude(plan_end=None)
            .exclude(plan_start=None)
            .exclude(plan_end__lt=start)
            .only("plan_start", "plan_end")
        ):
            plan_end = org.plan_end if org.plan_end < end else end
            count = (
                Msg.objects.filter(org=org, created_on__gt=org.plan_start, created_on__lt=plan_end)
                .only("contact")
                .distinct("contact")
                .count()
            )
            plan_active_contact_counts[org.id] = count

        for org in contact_counts:
            OrgActivity.objects.update_or_create(
                org=org,
                day=start,
                contact_count=org.contact_count,
                active_contact_count=active_counts.get(org.id, 0),
                incoming_count=incoming_count.get(org.id, 0),
                outgoing_count=outgoing_count.get(org.id, 0),
                plan_active_contact_count=plan_active_contact_counts.get(org.id),
            )

    class Meta:
        unique_together = ("org", "day")<|MERGE_RESOLUTION|>--- conflicted
+++ resolved
@@ -458,16 +458,6 @@
         counts = ContactGroup.get_system_group_counts(self, (ContactGroup.TYPE_ACTIVE, ContactGroup.TYPE_BLOCKED))
         return (counts[ContactGroup.TYPE_ACTIVE] + counts[ContactGroup.TYPE_BLOCKED]) > 0
 
-<<<<<<< HEAD
-=======
-    @cached_property
-    def has_ticketer(self) -> bool:
-        """
-        Gets whether this org has an active ticketer configured
-        """
-        return self.ticketers.filter(is_active=True).exists()
-
->>>>>>> b1235520
     def get_integrations(self, category: IntegrationType.Category) -> list:
         """
         Returns the connected integrations on this org of the given category
