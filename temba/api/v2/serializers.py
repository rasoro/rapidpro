from __future__ import absolute_import, unicode_literals

import json
import six

from django.forms import ValidationError
from rest_framework import serializers
from temba.api.models import Resthook, ResthookSubscriber, WebHookEvent
from temba.campaigns.models import Campaign, CampaignEvent
from temba.channels.models import Channel, ChannelEvent
from temba.contacts.models import Contact, ContactField, ContactGroup
from temba.flows.models import Flow, FlowRun, FlowStep, FlowStart
from temba.locations.models import AdminBoundary
from temba.msgs.models import Broadcast, Msg, Label, STATUS_CONFIG, INCOMING, OUTGOING, INBOX, FLOW, IVR, PENDING
from temba.msgs.models import QUEUED
from temba.utils import datetime_to_json_date
from temba.values.models import Value

from . import fields


def format_datetime(value):
    """
    Datetime fields are formatted with microsecond accuracy for v2
    """
    return datetime_to_json_date(value, micros=True) if value else None


def extract_constants(config, reverse=False):
    """
    Extracts a mapping between db and API codes from a constant config in a model
    """
    if reverse:
        return {t[2]: t[0] for t in config}
    else:
        return {t[0]: t[2] for t in config}


class ReadSerializer(serializers.ModelSerializer):
    """
    We deviate slightly from regular REST framework usage with distinct serializers for reading and writing
    """
    def save(self, **kwargs):  # pragma: no cover
        raise ValueError("Can't call save on a read serializer")


class WriteSerializer(serializers.Serializer):
    """
    The normal REST framework way is to have the view decide if it's an update on existing instance or a create for a
    new instance. Since our logic for that gets relatively complex, we have the serializer make that call.
    """
    def run_validation(self, data=serializers.empty):
        if not isinstance(data, dict):
            raise serializers.ValidationError(detail={
                'non_field_errors': ["Request body should be a single JSON object"]
            })

        return super(WriteSerializer, self).run_validation(data)


# ============================================================
# Serializers (A-Z)
# ============================================================

class AdminBoundaryReadSerializer(ReadSerializer):
    parent = serializers.SerializerMethodField()
    aliases = serializers.SerializerMethodField()
    geometry = serializers.SerializerMethodField()

    def get_parent(self, obj):
        return {'osm_id': obj.parent.osm_id, 'name': obj.parent.name} if obj.parent else None

    def get_aliases(self, obj):
        return [alias.name for alias in obj.aliases.all()]

    def get_geometry(self, obj):
        if self.context['include_geometry'] and obj.simplified_geometry:
            return json.loads(obj.simplified_geometry.geojson)
        else:
            return None

    class Meta:
        model = AdminBoundary
        fields = ('osm_id', 'name', 'parent', 'level', 'aliases', 'geometry')


class BroadcastReadSerializer(ReadSerializer):
    urns = serializers.SerializerMethodField()
    contacts = fields.ContactField(many=True)
    groups = fields.ContactGroupField(many=True)

    def get_urns(self, obj):
        if self.context['org'].is_anon:
            return None
        else:
            return [urn.urn for urn in obj.urns.all()]

    class Meta:
        model = Broadcast
        fields = ('id', 'urns', 'contacts', 'groups', 'text', 'created_on')


class BroadcastWriteSerializer(WriteSerializer):
    text = serializers.CharField(required=True, max_length=480)
    urns = fields.URNListField(required=False)
    contacts = fields.ContactField(many=True, required=False)
    groups = fields.ContactGroupField(many=True, required=False)
    channel = fields.ChannelField(required=False)

    def validate(self, data):
        if self.context['org'].is_suspended():
            raise serializers.ValidationError("Sorry, your account is currently suspended. "
                                              "To enable sending messages, please contact support.")

        if not (data.get('urns') or data.get('contacts') or data.get('groups')):
            raise serializers.ValidationError("Must provide either urns, contacts or groups")

        return data

    def save(self):
        """
        Create a new broadcast to send out
        """
        from temba.msgs.tasks import send_broadcast_task

        recipients = self.validated_data.get('contacts', []) + self.validated_data.get('groups', [])

        for urn in self.validated_data.get('urns', []):
            # create contacts for URNs if necessary
            contact = Contact.get_or_create(self.context['org'], self.context['user'], urns=[urn])
            contact_urn = contact.urn_objects[urn]
            recipients.append(contact_urn)

        # create the broadcast
        broadcast = Broadcast.create(self.context['org'], self.context['user'], self.validated_data['text'],
                                     recipients=recipients, channel=self.validated_data.get('channel'))

        # send in task
        send_broadcast_task.delay(broadcast.id)
        return broadcast


class ChannelEventReadSerializer(ReadSerializer):
    TYPES = extract_constants(ChannelEvent.TYPE_CONFIG)

    type = serializers.SerializerMethodField()
    contact = fields.ContactField()
    channel = fields.ChannelField()

    def get_type(self, obj):
        return self.TYPES.get(obj.event_type)

    class Meta:
        model = ChannelEvent
        fields = ('id', 'type', 'contact', 'channel', 'time', 'duration', 'created_on')


class CampaignReadSerializer(ReadSerializer):
    group = fields.ContactGroupField()

    class Meta:
        model = Campaign
        fields = ('uuid', 'name', 'group', 'created_on')


class CampaignWriteSerializer(WriteSerializer):
    name = serializers.CharField(required=True, max_length=Campaign.MAX_NAME_LEN)
    group = fields.ContactGroupField(required=True)

    def validate_name(self, value):
        if not self.instance and Campaign.objects.filter(org=self.context['org'], name=value).exists():
            raise serializers.ValidationError("Must be unique")

        return value

    def save(self):
        """
        Create or update our campaign
        """
        name = self.validated_data.get('name')
        group = self.validated_data.get('group')

        if self.instance:
            self.instance.name = name
            self.instance.group = group
            self.instance.save(update_fields=('name', 'group'))
        else:
            self.instance = Campaign.create(self.context['org'], self.context['user'], name, group)

        return self.instance


class CampaignEventReadSerializer(ReadSerializer):
    UNITS = extract_constants(CampaignEvent.UNIT_CONFIG)

    campaign = fields.CampaignField()
    flow = serializers.SerializerMethodField()
    relative_to = fields.ContactFieldField()
    unit = serializers.SerializerMethodField()

    def get_flow(self, obj):
        if obj.event_type == CampaignEvent.TYPE_FLOW:
            return {'uuid': obj.flow.uuid, 'name': obj.flow.name}
        else:
            return None

    def get_unit(self, obj):
        return self.UNITS.get(obj.unit)

    class Meta:
        model = CampaignEvent
        fields = ('uuid', 'campaign', 'relative_to', 'offset', 'unit', 'delivery_hour', 'flow', 'message', 'created_on')


class CampaignEventWriteSerializer(WriteSerializer):
    UNITS = extract_constants(CampaignEvent.UNIT_CONFIG, reverse=True)

    campaign = fields.CampaignField(required=True)
    offset = serializers.IntegerField(required=True)
    unit = serializers.ChoiceField(required=True, choices=UNITS.keys())
    delivery_hour = serializers.IntegerField(required=True, min_value=-1, max_value=23)
    relative_to = fields.ContactFieldField(required=True)
    message = serializers.CharField(required=False, max_length=320)
    flow = fields.FlowField(required=False)

    def validate_unit(self, value):
        return self.UNITS[value]

    def validate_campaign(self, value):
        if self.instance and value and self.instance.campaign != value:
            raise serializers.ValidationError("Cannot change campaign for existing events")

        return value

    def validate(self, data):
        message = data.get('message')
        flow = data.get('flow')

        if (message and flow) or (not message and not flow):
            raise serializers.ValidationError("Flow UUID or a message text required.")

        return data

    def save(self):
        """
        Create or update our campaign event
        """
        campaign = self.validated_data.get('campaign')
        offset = self.validated_data.get('offset')
        unit = self.validated_data.get('unit')
        delivery_hour = self.validated_data.get('delivery_hour')
        relative_to = self.validated_data.get('relative_to')
        message = self.validated_data.get('message')
        flow = self.validated_data.get('flow')

        if self.instance:
            # we are being set to a flow
            if flow:
                self.instance.flow = flow
                self.instance.event_type = CampaignEvent.TYPE_FLOW
                self.instance.message = None

            # we are being set to a message
            else:
                self.instance.message = message

                # if we aren't currently a message event, we need to create our hidden message flow
                if self.instance.event_type != CampaignEvent.TYPE_MESSAGE:
                    self.instance.flow = Flow.create_single_message(self.context['org'], self.context['user'], message)
                    self.instance.event_type = CampaignEvent.TYPE_MESSAGE

                # otherwise, we can just update that flow
                else:
                    # set our single message on our flow
                    self.instance.flow.update_single_message_flow(message=message)

            # update our other attributes
            self.instance.offset = offset
            self.instance.unit = unit
            self.instance.delivery_hour = delivery_hour
            self.instance.relative_to = relative_to
            self.instance.save()
            self.instance.update_flow_name()

        else:
            if flow:
                self.instance = CampaignEvent.create_flow_event(self.context['org'], self.context['user'], campaign,
                                                                relative_to, offset, unit, flow, delivery_hour)
            else:
                self.instance = CampaignEvent.create_message_event(self.context['org'], self.context['user'], campaign,
                                                                   relative_to, offset, unit, message, delivery_hour)
            self.instance.update_flow_name()

        return self.instance


class ChannelReadSerializer(ReadSerializer):
    country = serializers.SerializerMethodField()
    device = serializers.SerializerMethodField()

    def get_country(self, obj):
        return six.text_type(obj.country) if obj.country else None

    def get_device(self, obj):
        if obj.channel_type != Channel.TYPE_ANDROID:
            return None

        return {
            'name': obj.device,
            'power_level': obj.get_last_power(),
            'power_status': obj.get_last_power_status(),
            'power_source': obj.get_last_power_source(),
            'network_type': obj.get_last_network_type()
        }

    class Meta:
        model = Channel
        fields = ('uuid', 'name', 'address', 'country', 'device', 'last_seen', 'created_on')


class ContactReadSerializer(ReadSerializer):
    name = serializers.SerializerMethodField()
    language = serializers.SerializerMethodField()
    urns = serializers.SerializerMethodField()
    groups = serializers.SerializerMethodField()
    fields = serializers.SerializerMethodField('get_contact_fields')
    blocked = serializers.SerializerMethodField()
    stopped = serializers.SerializerMethodField()

    def get_name(self, obj):
        return obj.name if obj.is_active else None

    def get_language(self, obj):
        return obj.language if obj.is_active else None

    def get_urns(self, obj):
        if self.context['org'].is_anon or not obj.is_active:
            return []

        return [urn.urn for urn in obj.get_urns()]

    def get_groups(self, obj):
        if not obj.is_active:
            return []

        groups = obj.prefetched_user_groups if hasattr(obj, 'prefetched_user_groups') else obj.user_groups.all()
        return [{'uuid': g.uuid, 'name': g.name} for g in groups]

    def get_contact_fields(self, obj):
        if not obj.is_active:
            return {}

        fields = {}
        for contact_field in self.context['contact_fields']:
            value = obj.get_field(contact_field.key)
            fields[contact_field.key] = Contact.serialize_field_value(contact_field, value)
        return fields

    def get_blocked(self, obj):
        return obj.is_blocked if obj.is_active else None

    def get_stopped(self, obj):
        return obj.is_stopped if obj.is_active else None

    class Meta:
        model = Contact
        fields = ('uuid', 'name', 'language', 'urns', 'groups', 'fields', 'blocked', 'stopped',
                  'created_on', 'modified_on')


class ContactWriteSerializer(WriteSerializer):
    name = serializers.CharField(required=False, max_length=64, allow_null=True)
    language = serializers.CharField(required=False, min_length=3, max_length=3, allow_null=True)
    urns = fields.URNListField(required=False)
    groups = fields.ContactGroupField(many=True, required=False, allow_dynamic=False)
    fields = serializers.DictField(required=False)

    def __init__(self, *args, **kwargs):
        super(ContactWriteSerializer, self).__init__(*args, **kwargs)

<<<<<<< HEAD
    def validate_uuid(self, value):
        self.instance = Contact.objects.filter(org=self.context['org'], uuid=value, is_active=True).first()
        if not self.instance:
            raise serializers.ValidationError("No such contact with UUID: %s" % value)

    def validate_urn(self, value):
        if self.context['org'].is_anon:
            raise serializers.ValidationError("Referencing by URN not allowed for anonymous organizations")

        self.instance = Contact.from_urn(self.context['org'], value)
=======
    def validate_groups(self, value):
        for group in value:
            if group.is_dynamic:
                raise serializers.ValidationError("Can't add contact to dynamic group with UUID: %s" % group.uuid)

        # if contact is blocked, they can't be added to groups
        if self.instance and (self.instance.is_blocked or self.instance.is_stopped) and value:
            raise serializers.ValidationError("Blocked or stopped contacts can't be added to groups")

>>>>>>> ae27bf98
        return value

    def validate_fields(self, value):
        valid_keys = {f.key for f in self.context['contact_fields']}

        for field_key, field_val in value.items():
            if field_key not in valid_keys:
                raise serializers.ValidationError("Invalid contact field key: %s" % field_key)

        return value

    def validate_urns(self, value):
        org = self.context['org']

        # this field isn't allowed if we are looking up by URN in the URL
        if 'urns__urn' in self.context['lookup_values']:
            raise serializers.ValidationError("Field not allowed when using URN in URL")

        # or for updates by anonymous organizations (we do allow creation of contacts with URNs)
        if org.is_anon and self.instance:
            raise serializers.ValidationError("Updating URNs not allowed for anonymous organizations")

        # if creating a contact, URNs can't belong to other contacts
        if not self.instance:
            for urn in value:
                if Contact.from_urn(org, urn):
                    raise serializers.ValidationError("URN belongs to another contact: %s" % urn)

        return value

    def validate(self, data):
        # we allow creation of contacts by URN used for lookup
        if not data.get('urns') and 'urns__urn' in self.context['lookup_values']:
            url_urn = self.context['lookup_values']['urns__urn']

            data['urns'] = [fields.validate_urn(url_urn)]

        return data

    def save(self):
        """
        Update our contact
        """
        name = self.validated_data.get('name')
        language = self.validated_data.get('language')
        urns = self.validated_data.get('urns')
        groups = self.validated_data.get('groups')
        custom_fields = self.validated_data.get('fields')

        changed = []

        if self.instance:
            # update our name and language
            if 'name' in self.validated_data and name != self.instance.name:
                self.instance.name = name
                changed.append('name')
            if 'language' in self.validated_data and language != self.instance.language:
                self.instance.language = language
                changed.append('language')

            if 'urns' in self.validated_data and urns is not None:
                self.instance.update_urns(self.context['user'], urns)

            if changed:
                self.instance.save(update_fields=changed)
        else:
            self.instance = Contact.get_or_create(self.context['org'], self.context['user'], name,
                                                  urns=urns, language=language)

        # update our fields
        if custom_fields is not None:
            for key, value in six.iteritems(custom_fields):
                self.instance.set_field(self.context['user'], key, value)

        # update our groups
        if groups is not None:
            self.instance.update_static_groups(self.context['user'], groups)

        return self.instance


class ContactFieldReadSerializer(ReadSerializer):
    VALUE_TYPES = extract_constants(Value.TYPE_CONFIG)

    value_type = serializers.SerializerMethodField()

    def get_value_type(self, obj):
        return self.VALUE_TYPES.get(obj.value_type)

    class Meta:
        model = ContactField
        fields = ('key', 'label', 'value_type')


class ContactGroupReadSerializer(ReadSerializer):
    count = serializers.SerializerMethodField()

    def get_count(self, obj):
        return obj.get_member_count()

    class Meta:
        model = ContactGroup
        fields = ('uuid', 'name', 'query', 'count')


class ContactGroupWriteSerializer(WriteSerializer):
    name = serializers.CharField(required=True, max_length=ContactGroup.MAX_NAME_LEN)

    def validate_name(self, value):
        if not ContactGroup.is_valid_name(value):
            raise serializers.ValidationError("Name contains illegal characters or is longer than %d characters"
                                              % ContactGroup.MAX_NAME_LEN)

        if not self.instance and ContactGroup.user_groups.filter(org=self.context['org'], name=value).exists():
            raise serializers.ValidationError("Must be unique")

        return value

    def save(self):
        name = self.validated_data.get('name')

        if self.instance:
            self.instance.name = name
            self.instance.save(update_fields=('name',))
            return self.instance
        else:
            return ContactGroup.get_or_create(self.context['org'], self.context['user'], name)


class ContactBulkActionSerializer(WriteSerializer):
    ADD = 'add'
    REMOVE = 'remove'
    BLOCK = 'block'
    UNBLOCK = 'unblock'
    EXPIRE = 'expire'
    ARCHIVE = 'archive'
    DELETE = 'delete'

    ACTIONS = (ADD, REMOVE, BLOCK, UNBLOCK, EXPIRE, ARCHIVE, DELETE)

    contacts = fields.ContactField(many=True)
    action = serializers.ChoiceField(required=True, choices=ACTIONS)
    group = fields.ContactGroupField(required=False, allow_dynamic=False)

    def validate(self, data):
        contacts = data['contacts']
        action = data['action']
        group = data.get('group')

        if action in (self.ADD, self.REMOVE) and not group:
            raise serializers.ValidationError("For action \"%s\" you should also specify a group" % action)
        elif action in (self.BLOCK, self.UNBLOCK, self.EXPIRE, self.ARCHIVE, self.DELETE) and group:
            raise serializers.ValidationError("For action \"%s\" you should not specify a group" % action)

        if action == self.ADD:
            # if adding to a group, check for blocked contacts
            blocked_uuids = {c.uuid for c in contacts if c.is_blocked}
            if blocked_uuids:
                raise serializers.ValidationError("Blocked cannot be added to groups: %s" % ', '.join(blocked_uuids))

        return data

    def save(self):
        user = self.context['user']
        contacts = self.validated_data['contacts']
        action = self.validated_data['action']
        group = self.validated_data.get('group')

        if action == self.ADD:
            group.update_contacts(user, contacts, add=True)
        elif action == self.REMOVE:
            group.update_contacts(user, contacts, add=False)
        elif action == self.EXPIRE:
            FlowRun.expire_all_for_contacts(contacts)
        elif action == self.ARCHIVE:
            Msg.archive_all_for_contacts(contacts)
        else:
            for contact in contacts:
                if action == self.BLOCK:
                    contact.block(user)
                elif action == self.UNBLOCK:
                    contact.unblock(user)
                elif action == self.DELETE:
                    contact.release(user)


class FlowReadSerializer(ReadSerializer):
    archived = serializers.ReadOnlyField(source='is_archived')
    labels = serializers.SerializerMethodField()
    expires = serializers.ReadOnlyField(source='expires_after_minutes')
    runs = serializers.SerializerMethodField()

    def get_labels(self, obj):
        return [{'uuid': l.uuid, 'name': l.name} for l in obj.labels.all()]

    def get_runs(self, obj):
        return {
            'completed': obj.get_completed_runs(),
            'interrupted': obj.get_interrupted_runs(),
            'expired': obj.get_expired_runs()
        }

    class Meta:
        model = Flow
        fields = ('uuid', 'name', 'archived', 'labels', 'expires', 'runs', 'created_on')


class FlowRunReadSerializer(ReadSerializer):
    NODE_TYPES = {
        FlowStep.TYPE_RULE_SET: 'ruleset',
        FlowStep.TYPE_ACTION_SET: 'actionset'
    }
    EXIT_TYPES = {
        FlowRun.EXIT_TYPE_COMPLETED: 'completed',
        FlowRun.EXIT_TYPE_INTERRUPTED: 'interrupted',
        FlowRun.EXIT_TYPE_EXPIRED: 'expired'
    }

    flow = fields.FlowField()
    contact = fields.ContactField()
    steps = serializers.SerializerMethodField()
    exit_type = serializers.SerializerMethodField()

    def get_steps(self, obj):
        # avoiding fetching org again
        run = obj
        run.org = self.context['org']

        steps = []
        for step in obj.steps.all():
            val = step.rule_decimal_value if step.rule_decimal_value is not None else step.rule_value
            steps.append({'type': self.NODE_TYPES.get(step.step_type),
                          'node': step.step_uuid,
                          'arrived_on': format_datetime(step.arrived_on),
                          'left_on': format_datetime(step.left_on),
                          'messages': self.get_step_messages(run, step),
                          'text': step.get_text(run=run),  # TODO remove
                          'value': val,
                          'category': step.rule_category})
        return steps

    def get_exit_type(self, obj):
        return self.EXIT_TYPES.get(obj.exit_type)

    @staticmethod
    def get_step_messages(run, step):
        messages = []
        for m in step.messages.all():
            messages.append({'id': m.id, 'broadcast': m.broadcast_id, 'text': m.text})

        for b in step.broadcasts.all():
            if b.purged:
                text = b.get_translated_text(run.contact, base_language=run.flow.base_language, org=run.org)
                messages.append({'id': None, 'broadcast': b.id, 'text': text})

        return messages

    class Meta:
        model = FlowRun
        fields = ('id', 'flow', 'contact', 'responded', 'steps',
                  'created_on', 'modified_on', 'exited_on', 'exit_type')


class FlowStartReadSerializer(ReadSerializer):
    STATUSES = {
        FlowStart.STATUS_PENDING: 'pending',
        FlowStart.STATUS_STARTING: 'starting',
        FlowStart.STATUS_COMPLETE: 'complete',
        FlowStart.STATUS_FAILED: 'failed'
    }

    flow = fields.FlowField()
    status = serializers.SerializerMethodField()
    groups = fields.ContactGroupField(many=True)
    contacts = fields.ContactField(many=True)
    extra = serializers.SerializerMethodField()

    def get_status(self, obj):
        return FlowStartReadSerializer.STATUSES.get(obj.status)

    def get_extra(self, obj):
        if not obj.extra:
            return None
        else:
            return json.loads(obj.extra)

    class Meta:
        model = FlowStart
        fields = ('id', 'flow', 'status', 'groups', 'contacts', 'restart_participants', 'extra', 'created_on', 'modified_on')


class FlowStartWriteSerializer(WriteSerializer):
    flow = fields.FlowField()
    contacts = fields.ContactField(many=True, required=False)
    groups = fields.ContactGroupField(many=True, required=False)
    urns = fields.URNListField(required=False)
    restart_participants = serializers.BooleanField(required=False)
    extra = serializers.JSONField(required=False)

    def validate_extra(self, value):
        if not value:
            return None
        else:
            return FlowRun.normalize_fields(value)[0]

    def validate(self, data):
        # need at least one of urns, groups or contacts
        args = data.get('groups', []) + data.get('contacts', []) + data.get('urns', [])
        if not args:
            raise ValidationError("Must specify at least one group, contact or URN")

        return data

    def save(self):
        urns = self.validated_data.get('urns', [])
        contacts = self.validated_data.get('contacts', [])
        groups = self.validated_data.get('groups', [])
        restart_participants = self.validated_data.get('restart_participants', True)
        extra = self.validated_data.get('extra')

        # convert URNs to contacts
        for urn in urns:
            contact = Contact.get_or_create(self.context['org'], self.context['user'], urns=[urn])
            contacts.append(contact)

        # ok, let's go create our flow start, the actual starting will happen in our view
        return FlowStart.create(self.validated_data['flow'], self.context['user'],
                                restart_participants=restart_participants,
                                contacts=contacts, groups=groups, extra=extra)


class LabelReadSerializer(ReadSerializer):
    count = serializers.SerializerMethodField()

    def get_count(self, obj):
        return obj.get_visible_count()

    class Meta:
        model = Label
        fields = ('uuid', 'name', 'count')


class LabelWriteSerializer(WriteSerializer):
    name = serializers.CharField(required=True, max_length=Label.MAX_NAME_LEN)

    def validate_name(self, value):
        if not Label.is_valid_name(value):
            raise serializers.ValidationError("Name contains illegal characters or is longer than %d characters"
                                              % Label.MAX_NAME_LEN)

        if not self.instance and Label.label_objects.filter(org=self.context['org'], name=value).exists():
            raise serializers.ValidationError("Must be unique")

        return value

    def save(self):
        name = self.validated_data.get('name')

        if self.instance:
            self.instance.name = name
            self.instance.save(update_fields=('name',))
            return self.instance
        else:
            return Label.get_or_create(self.context['org'], self.context['user'], name)


class MsgReadSerializer(ReadSerializer):
    STATUSES = extract_constants(STATUS_CONFIG)
    VISIBILITIES = extract_constants(Msg.VISIBILITY_CONFIG)
    DIRECTIONS = {
        INCOMING: 'in',
        OUTGOING: 'out'
    }
    MSG_TYPES = {
        INBOX: 'inbox',
        FLOW: 'flow',
        IVR: 'ivr'
    }

    broadcast = serializers.SerializerMethodField()
    contact = fields.ContactField()
    urn = fields.URNField(source='contact_urn')
    channel = fields.ChannelField()
    direction = serializers.SerializerMethodField()
    type = serializers.SerializerMethodField()
    status = serializers.SerializerMethodField()
    archived = serializers.SerializerMethodField()
    visibility = serializers.SerializerMethodField()
    labels = fields.LabelField(many=True)

    def get_broadcast(self, obj):
        return obj.broadcast_id

    def get_direction(self, obj):
        return self.DIRECTIONS.get(obj.direction)

    def get_type(self, obj):
        return self.MSG_TYPES.get(obj.msg_type)

    def get_status(self, obj):
        # PENDING and QUEUED are same as far as users are concerned
        return self.STATUSES.get(QUEUED if obj.status == PENDING else obj.status)

    def get_archived(self, obj):
        return obj.visibility == Msg.VISIBILITY_ARCHIVED

    def get_visibility(self, obj):
        return self.VISIBILITIES.get(obj.visibility)

    class Meta:
        model = Msg
        fields = ('id', 'broadcast', 'contact', 'urn', 'channel',
                  'direction', 'type', 'status', 'archived', 'visibility', 'text', 'labels',
                  'created_on', 'sent_on', 'modified_on')


class ResthookReadSerializer(ReadSerializer):
    resthook = serializers.SerializerMethodField()

    def get_resthook(self, obj):
        return obj.slug

    class Meta:
        model = Resthook
        fields = ('resthook', 'modified_on', 'created_on')


class ResthookSubscriberReadSerializer(ReadSerializer):
    resthook = serializers.SerializerMethodField()

    def get_resthook(self, obj):
        return obj.resthook.slug

    class Meta:
        model = ResthookSubscriber
        fields = ('id', 'resthook', 'target_url', 'created_on')


class ResthookSubscriberWriteSerializer(WriteSerializer):
    resthook = serializers.CharField(required=True)
    target_url = serializers.URLField(required=True)

    def validate_resthook(self, value):
        resthook = Resthook.objects.filter(is_active=True, org=self.context['org'], slug=value).first()
        if not resthook:
            raise serializers.ValidationError("No resthook with slug: %s" % value)
        return resthook

    def validate(self, data):
        resthook = data['resthook']
        target_url = data['target_url']

        # make sure this combination doesn't already exist
        if ResthookSubscriber.objects.filter(resthook=resthook, target_url=target_url, is_active=True):
            raise serializers.ValidationError("URL is already subscribed to this event.")

        return data

    def save(self):
        resthook = self.validated_data['resthook']
        target_url = self.validated_data['target_url']
        return resthook.add_subscriber(target_url, self.context['user'])


class WebHookEventReadSerializer(ReadSerializer):
    resthook = serializers.SerializerMethodField()
    data = serializers.SerializerMethodField()

    def get_resthook(self, obj):
        return obj.resthook.slug

    def get_data(self, obj):
        decoded = json.loads(obj.data)

        # also decode values and steps
        decoded['values'] = json.loads(decoded['values'])
        decoded['steps'] = json.loads(decoded['steps'])
        return decoded

    class Meta:
        model = WebHookEvent
        fields = ('resthook', 'data', 'created_on')<|MERGE_RESOLUTION|>--- conflicted
+++ resolved
@@ -378,28 +378,11 @@
     def __init__(self, *args, **kwargs):
         super(ContactWriteSerializer, self).__init__(*args, **kwargs)
 
-<<<<<<< HEAD
-    def validate_uuid(self, value):
-        self.instance = Contact.objects.filter(org=self.context['org'], uuid=value, is_active=True).first()
-        if not self.instance:
-            raise serializers.ValidationError("No such contact with UUID: %s" % value)
-
-    def validate_urn(self, value):
-        if self.context['org'].is_anon:
-            raise serializers.ValidationError("Referencing by URN not allowed for anonymous organizations")
-
-        self.instance = Contact.from_urn(self.context['org'], value)
-=======
     def validate_groups(self, value):
-        for group in value:
-            if group.is_dynamic:
-                raise serializers.ValidationError("Can't add contact to dynamic group with UUID: %s" % group.uuid)
-
         # if contact is blocked, they can't be added to groups
         if self.instance and (self.instance.is_blocked or self.instance.is_stopped) and value:
             raise serializers.ValidationError("Blocked or stopped contacts can't be added to groups")
 
->>>>>>> ae27bf98
         return value
 
     def validate_fields(self, value):
@@ -556,9 +539,9 @@
 
         if action == self.ADD:
             # if adding to a group, check for blocked contacts
-            blocked_uuids = {c.uuid for c in contacts if c.is_blocked}
-            if blocked_uuids:
-                raise serializers.ValidationError("Blocked cannot be added to groups: %s" % ', '.join(blocked_uuids))
+            invalid_uuids = {c.uuid for c in contacts if c.is_blocked or c.is_stopped}
+            if invalid_uuids:
+                raise serializers.ValidationError("Blocked or stopped contacts cannot be added to groups: %s" % ', '.join(invalid_uuids))
 
         return data
 
