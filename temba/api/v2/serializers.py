--- conflicted
+++ resolved
@@ -547,12 +547,8 @@
     ARCHIVE = 'archive'
     DELETE = 'delete'
 
-<<<<<<< HEAD
-    ACTIONS = (ADD, REMOVE, BLOCK, UNBLOCK, EXPIRE, ARCHIVE, DELETE)
+    ACTIONS = (ADD, REMOVE, BLOCK, UNBLOCK, INTERRUPT, ARCHIVE, DELETE)
     ACTIONS_WITH_GROUP = (ADD, REMOVE)
-=======
-    ACTIONS = (ADD, REMOVE, BLOCK, UNBLOCK, INTERRUPT, ARCHIVE, DELETE)
->>>>>>> e0b2d950
 
     contacts = fields.ContactField(many=True)
     action = serializers.ChoiceField(required=True, choices=ACTIONS)
@@ -565,11 +561,7 @@
 
         if action in self.ACTIONS_WITH_GROUP and not group:
             raise serializers.ValidationError("For action \"%s\" you should also specify a group" % action)
-<<<<<<< HEAD
         elif action not in self.ACTIONS_WITH_GROUP and group:
-=======
-        elif action in (self.BLOCK, self.UNBLOCK, self.INTERRUPT, self.ARCHIVE, self.DELETE) and group:
->>>>>>> e0b2d950
             raise serializers.ValidationError("For action \"%s\" you should not specify a group" % action)
 
         if action == self.ADD:
