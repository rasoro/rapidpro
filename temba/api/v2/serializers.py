import json

import iso8601
from rest_framework import serializers

from temba.api.models import Resthook, ResthookSubscriber, WebHookEvent
from temba.archives.models import Archive
from temba.campaigns.models import Campaign, CampaignEvent, EventFire
from temba.channels.models import Channel, ChannelEvent
from temba.contacts.models import Contact, ContactField, ContactGroup
from temba.flows.models import Flow, FlowRun, FlowStart
from temba.locations.models import AdminBoundary
from temba.msgs.models import PENDING, QUEUED, Broadcast, Label, Msg
from temba.msgs.tasks import send_broadcast_task
from temba.utils import extract_constants, on_transaction_commit
from temba.utils.dates import datetime_to_json_date
from temba.values.constants import Value

from . import fields
from .validators import UniqueForOrgValidator


def format_datetime(value):
    """
    Datetime fields are formatted with microsecond accuracy for v2
    """
    return datetime_to_json_date(value, micros=True) if value else None


class ReadSerializer(serializers.ModelSerializer):
    """
    We deviate slightly from regular REST framework usage with distinct serializers for reading and writing
    """

    def save(self, **kwargs):  # pragma: no cover
        raise ValueError("Can't call save on a read serializer")


class WriteSerializer(serializers.Serializer):
    """
    The normal REST framework way is to have the view decide if it's an update on existing instance or a create for a
    new instance. Since our logic for that gets relatively complex, we have the serializer make that call.
    """

    def run_validation(self, data=serializers.empty):
        if not isinstance(data, dict):
            raise serializers.ValidationError(
                detail={"non_field_errors": ["Request body should be a single JSON object"]}
            )

        if self.context["org"].is_suspended():
            raise serializers.ValidationError(
                detail={
                    "non_field_errors": [
                        "Sorry, your account is currently suspended. "
                        "To enable sending messages, please contact support."
                    ]
                }
            )

        return super().run_validation(data)


# ============================================================
# Serializers (A-Z)
# ============================================================


class AdminBoundaryReadSerializer(ReadSerializer):
    parent = serializers.SerializerMethodField()
    aliases = serializers.SerializerMethodField()
    geometry = serializers.SerializerMethodField()

    def get_parent(self, obj):
        return {"osm_id": obj.parent.osm_id, "name": obj.parent.name} if obj.parent else None

    def get_aliases(self, obj):
        return [alias.name for alias in obj.aliases.all()]

    def get_geometry(self, obj):
        if self.context["include_geometry"] and obj.simplified_geometry:
            return json.loads(obj.simplified_geometry.geojson)
        else:
            return None

    class Meta:
        model = AdminBoundary
        fields = ("osm_id", "name", "parent", "level", "aliases", "geometry")


class ArchiveReadSerializer(ReadSerializer):
    period = serializers.SerializerMethodField()
    download_url = serializers.SerializerMethodField()

    PERIODS = {Archive.PERIOD_DAILY: "daily", Archive.PERIOD_MONTHLY: "monthly"}

    def get_period(self, obj):
        return self.PERIODS.get(obj.period)

    def get_download_url(self, obj):
        return obj.get_download_link()

    class Meta:
        model = Archive
        fields = ("archive_type", "start_date", "period", "record_count", "size", "hash", "download_url")


class BroadcastReadSerializer(ReadSerializer):
    text = fields.TranslatableField()
    urns = serializers.SerializerMethodField()
    contacts = fields.ContactField(many=True)
    groups = fields.ContactGroupField(many=True)

    def get_urns(self, obj):
        if self.context["org"].is_anon:
            return None
        else:
            return [str(urn) for urn in obj.urns.all()]

    class Meta:
        model = Broadcast
        fields = ("id", "urns", "contacts", "groups", "text", "created_on")


class BroadcastWriteSerializer(WriteSerializer):
    text = fields.TranslatableField(required=True, max_length=Msg.MAX_TEXT_LEN)
    urns = fields.URNListField(required=False)
    contacts = fields.ContactField(many=True, required=False)
    groups = fields.ContactGroupField(many=True, required=False)
    channel = fields.ChannelField(required=False)

    def validate(self, data):
        if not (data.get("urns") or data.get("contacts") or data.get("groups")):
            raise serializers.ValidationError("Must provide either urns, contacts or groups")

        return data

    def save(self):
        """
        Create a new broadcast to send out
        """
        contact_urns = []
        for urn in self.validated_data.get("urns", []):
            # create contacts for URNs if necessary
            __, contact_urn = Contact.get_or_create(self.context["org"], urn, user=self.context["user"])
            contact_urns.append(contact_urn)

        text, base_language = self.validated_data["text"]

        # create the broadcast
        broadcast = Broadcast.create(
            self.context["org"],
            self.context["user"],
            text=text,
            base_language=base_language,
            groups=self.validated_data.get("groups", []),
            contacts=self.validated_data.get("contacts", []),
            urns=contact_urns,
            channel=self.validated_data.get("channel"),
        )

        # send in task
        on_transaction_commit(lambda: send_broadcast_task.delay(broadcast.id))

        return broadcast


class ChannelEventReadSerializer(ReadSerializer):
    TYPES = extract_constants(ChannelEvent.TYPE_CONFIG)

    type = serializers.SerializerMethodField()
    contact = fields.ContactField()
    channel = fields.ChannelField()
    extra = serializers.SerializerMethodField()

    def get_type(self, obj):
        return self.TYPES.get(obj.event_type)

    def get_extra(self, obj):
        return obj.extra

    class Meta:
        model = ChannelEvent
        fields = ("id", "type", "contact", "channel", "extra", "occurred_on", "created_on")


class CampaignReadSerializer(ReadSerializer):
    archived = serializers.ReadOnlyField(source="is_archived")
    group = fields.ContactGroupField()

    class Meta:
        model = Campaign
        fields = ("uuid", "name", "archived", "group", "created_on")


class CampaignWriteSerializer(WriteSerializer):
    name = serializers.CharField(
        required=True,
        max_length=Campaign.MAX_NAME_LEN,
        validators=[UniqueForOrgValidator(queryset=Campaign.objects.filter(is_active=True))],
    )
    group = fields.ContactGroupField(required=True)

    def save(self):
        """
        Create or update our campaign
        """
        name = self.validated_data.get("name")
        group = self.validated_data.get("group")

        if self.instance:
            self.instance.name = name
            self.instance.group = group
            self.instance.save(update_fields=("name", "group"))
        else:
            self.instance = Campaign.create(self.context["org"], self.context["user"], name, group)

        return self.instance


class CampaignEventReadSerializer(ReadSerializer):
    UNITS = extract_constants(CampaignEvent.UNIT_CONFIG)

    campaign = fields.CampaignField()
    flow = serializers.SerializerMethodField()
    relative_to = fields.ContactFieldField()
    unit = serializers.SerializerMethodField()

    def get_flow(self, obj):
        if obj.event_type == CampaignEvent.TYPE_FLOW:
            return {"uuid": obj.flow.uuid, "name": obj.flow.name}
        else:
            return None

    def get_unit(self, obj):
        return self.UNITS.get(obj.unit)

    class Meta:
        model = CampaignEvent
        fields = (
            "uuid",
            "campaign",
            "relative_to",
            "offset",
            "unit",
            "delivery_hour",
            "flow",
            "message",
            "created_on",
        )


class CampaignEventWriteSerializer(WriteSerializer):
    UNITS = extract_constants(CampaignEvent.UNIT_CONFIG, reverse=True)

    campaign = fields.CampaignField(required=True)
    offset = serializers.IntegerField(required=True)
    unit = serializers.ChoiceField(required=True, choices=list(UNITS.keys()))
    delivery_hour = serializers.IntegerField(required=True, min_value=-1, max_value=23)
    relative_to = fields.ContactFieldField(required=True)
    message = fields.TranslatableField(required=False, max_length=Msg.MAX_TEXT_LEN)
    flow = fields.FlowField(required=False)

    def validate_unit(self, value):
        return self.UNITS[value]

    def validate_campaign(self, value):
        if self.instance and value and self.instance.campaign != value:
            raise serializers.ValidationError("Cannot change campaign for existing events")

        return value

    def validate(self, data):
        message = data.get("message")
        flow = data.get("flow")

        if (message and flow) or (not message and not flow):
            raise serializers.ValidationError("Flow UUID or a message text required.")

        return data

    def save(self):
        """
        Create or update our campaign event
        """
        campaign = self.validated_data.get("campaign")
        offset = self.validated_data.get("offset")
        unit = self.validated_data.get("unit")
        delivery_hour = self.validated_data.get("delivery_hour")
        relative_to = self.validated_data.get("relative_to")
        message = self.validated_data.get("message")
        flow = self.validated_data.get("flow")

        if self.instance:
            # we are being set to a flow
            if flow:
                self.instance.flow = flow
                self.instance.event_type = CampaignEvent.TYPE_FLOW
                self.instance.message = None

            # we are being set to a message
            else:
                translations, base_language = message
                self.instance.message = translations

                # if we aren't currently a message event, we need to create our hidden message flow
                if self.instance.event_type != CampaignEvent.TYPE_MESSAGE:
                    self.instance.flow = Flow.create_single_message(
                        self.context["org"], self.context["user"], translations, base_language
                    )
                    self.instance.event_type = CampaignEvent.TYPE_MESSAGE

                # otherwise, we can just update that flow
                else:
                    # set our single message on our flow
                    self.instance.flow.update_single_message_flow(translations, base_language)

            # update our other attributes
            self.instance.offset = offset
            self.instance.unit = unit
            self.instance.delivery_hour = delivery_hour
            self.instance.relative_to = relative_to
            self.instance.save()
            self.instance.update_flow_name()

        else:
            if flow:
                self.instance = CampaignEvent.create_flow_event(
                    self.context["org"], self.context["user"], campaign, relative_to, offset, unit, flow, delivery_hour
                )
            else:
                translations, base_language = message
                self.instance = CampaignEvent.create_message_event(
                    self.context["org"],
                    self.context["user"],
                    campaign,
                    relative_to,
                    offset,
                    unit,
                    translations,
                    delivery_hour,
                    base_language,
                )
            self.instance.update_flow_name()

        # create our event fires for this event in the background
        EventFire.update_eventfires_for_event(self.instance)

        return self.instance


class ChannelReadSerializer(ReadSerializer):
    country = serializers.SerializerMethodField()
    device = serializers.SerializerMethodField()

    def get_country(self, obj):
        return str(obj.country) if obj.country else None

    def get_device(self, obj):
        if obj.channel_type != Channel.TYPE_ANDROID:
            return None

        return {
            "name": obj.device,
            "power_level": obj.get_last_power(),
            "power_status": obj.get_last_power_status(),
            "power_source": obj.get_last_power_source(),
            "network_type": obj.get_last_network_type(),
        }

    class Meta:
        model = Channel
        fields = ("uuid", "name", "address", "country", "device", "last_seen", "created_on")


class ContactReadSerializer(ReadSerializer):
    name = serializers.SerializerMethodField()
    language = serializers.SerializerMethodField()
    urns = serializers.SerializerMethodField()
    groups = serializers.SerializerMethodField()
    fields = serializers.SerializerMethodField("get_contact_fields")
    blocked = serializers.SerializerMethodField()
    stopped = serializers.SerializerMethodField()

    def get_name(self, obj):
        return obj.name if obj.is_active else None

    def get_language(self, obj):
        return obj.language if obj.is_active else None

    def get_urns(self, obj):
        if self.context["org"].is_anon or not obj.is_active:
            return []

        return [str(urn) for urn in obj.get_urns()]

    def get_groups(self, obj):
        if not obj.is_active:
            return []

        groups = obj.prefetched_user_groups if hasattr(obj, "prefetched_user_groups") else obj.user_groups.all()
        return [{"uuid": g.uuid, "name": g.name} for g in groups]

    def get_contact_fields(self, obj):
        if not obj.is_active:
            return {}

        fields = {}
<<<<<<< HEAD
        for contact_field in self.context['contact_fields']:
=======
        for contact_field in self.context["contact_fields"]:
>>>>>>> 81472807
            fields[contact_field.key] = obj.get_field_serialized(contact_field)
        return fields

    def get_blocked(self, obj):
        return obj.is_blocked if obj.is_active else None

    def get_stopped(self, obj):
        return obj.is_stopped if obj.is_active else None

    class Meta:
        model = Contact
        fields = (
            "uuid",
            "name",
            "language",
            "urns",
            "groups",
            "fields",
            "blocked",
            "stopped",
            "created_on",
            "modified_on",
        )


class ContactWriteSerializer(WriteSerializer):
    name = serializers.CharField(required=False, max_length=64, allow_null=True)
    language = serializers.CharField(required=False, min_length=3, max_length=3, allow_null=True)
    urns = fields.URNListField(required=False)
    groups = fields.ContactGroupField(many=True, required=False, allow_dynamic=False)
    fields = fields.LimitedDictField(required=False)

    def __init__(self, *args, **kwargs):
        super().__init__(*args, **kwargs)

    def validate_groups(self, value):
        # if contact is blocked, they can't be added to groups
        if self.instance and (self.instance.is_blocked or self.instance.is_stopped) and value:
            raise serializers.ValidationError("Blocked or stopped contacts can't be added to groups")

        return value

    def validate_fields(self, value):
        valid_keys = {f.key for f in self.context["contact_fields"]}

        for field_key, field_val in value.items():
            if field_key not in valid_keys:
                raise serializers.ValidationError("Invalid contact field key: %s" % field_key)

        return value

    def validate_urns(self, value):
        org = self.context["org"]

        # this field isn't allowed if we are looking up by URN in the URL
        if "urns__identity" in self.context["lookup_values"]:
            raise serializers.ValidationError("Field not allowed when using URN in URL")

        # or for updates by anonymous organizations (we do allow creation of contacts with URNs)
        if org.is_anon and self.instance:
            raise serializers.ValidationError("Updating URNs not allowed for anonymous organizations")

        # if creating a contact, URNs can't belong to other contacts
        if not self.instance:
            for urn in value:
                if Contact.from_urn(org, urn):
                    raise serializers.ValidationError("URN belongs to another contact: %s" % urn)

        return value

    def validate(self, data):
        # we allow creation of contacts by URN used for lookup
        if not data.get("urns") and "urns__identity" in self.context["lookup_values"]:
            url_urn = self.context["lookup_values"]["urns__identity"]

            data["urns"] = [fields.validate_urn(url_urn)]

        return data

    def save(self):
        """
        Update our contact
        """
        name = self.validated_data.get("name")
        language = self.validated_data.get("language")
        urns = self.validated_data.get("urns")
        groups = self.validated_data.get("groups")
        custom_fields = self.validated_data.get("fields")

        changed = []

        if self.instance:
            # update our name and language
            if "name" in self.validated_data and name != self.instance.name:
                self.instance.name = name
                changed.append("name")
            if "language" in self.validated_data and language != self.instance.language:
                self.instance.language = language
                changed.append("language")

            if "urns" in self.validated_data and urns is not None:
                self.instance.update_urns(self.context["user"], urns)

            if changed:
                self.instance.save(update_fields=changed)
        else:
            self.instance = Contact.get_or_create_by_urns(
                self.context["org"], self.context["user"], name, urns=urns, language=language
            )

        # update our fields
        if custom_fields is not None:
            for key, value in custom_fields.items():
                self.instance.set_field(self.context["user"], key, value)

        # update our groups
        if groups is not None:
            self.instance.update_static_groups(self.context["user"], groups)

        return self.instance


class ContactFieldReadSerializer(ReadSerializer):
    VALUE_TYPES = extract_constants(Value.TYPE_CONFIG)

    value_type = serializers.SerializerMethodField()

    def get_value_type(self, obj):
        return self.VALUE_TYPES.get(obj.value_type)

    class Meta:
        model = ContactField
        fields = ("key", "label", "value_type")


class ContactFieldWriteSerializer(WriteSerializer):
    VALUE_TYPES = extract_constants(Value.TYPE_CONFIG, reverse=True)

    label = serializers.CharField(
        required=True,
        max_length=ContactField.MAX_LABEL_LEN,
        validators=[UniqueForOrgValidator(ContactField.objects.filter(is_active=True), ignore_case=True)],
    )
    value_type = serializers.ChoiceField(required=True, choices=list(VALUE_TYPES.keys()))

    def validate_label(self, value):
        if not ContactField.is_valid_label(value):
            raise serializers.ValidationError("Can only contain letters, numbers and hypens.")

        key = ContactField.make_key(value)
        if not ContactField.is_valid_key(key):
            raise serializers.ValidationError('Generated key "%s" is invalid or a reserved name.' % key)

        return value

    def validate_value_type(self, value):
        return self.VALUE_TYPES.get(value)

    def validate(self, data):

        fields_count = ContactField.objects.filter(org=self.context["org"]).count()
        if not self.instance and fields_count >= ContactField.MAX_ORG_CONTACTFIELDS:
            raise serializers.ValidationError(
                "This org has %s contact fields and the limit is %s. "
                "You must delete existing ones before you can "
                "create new ones." % (fields_count, ContactField.MAX_ORG_CONTACTFIELDS)
            )

        return data

    def save(self):
        label = self.validated_data.get("label")
        value_type = self.validated_data.get("value_type")

        if self.instance:
            key = self.instance.key
        else:
            key = ContactField.make_key(label)

        return ContactField.get_or_create(self.context["org"], self.context["user"], key, label, value_type=value_type)


class ContactGroupReadSerializer(ReadSerializer):
    status = serializers.SerializerMethodField()
    count = serializers.SerializerMethodField()

    STATUSES = extract_constants(ContactGroup.STATUS_CONFIG)

    def get_status(self, obj):
        return self.STATUSES[obj.status]

    def get_count(self, obj):
        # count may be cached on the object
        return obj.count if hasattr(obj, "count") else obj.get_member_count()

    class Meta:
        model = ContactGroup
        fields = ("uuid", "name", "query", "status", "count")


class ContactGroupWriteSerializer(WriteSerializer):
    name = serializers.CharField(
        required=True,
        max_length=ContactGroup.MAX_NAME_LEN,
        validators=[UniqueForOrgValidator(queryset=ContactGroup.user_groups.filter(is_active=True), ignore_case=True)],
    )

    def validate_name(self, value):
        if not ContactGroup.is_valid_name(value):
            raise serializers.ValidationError("Name contains illegal characters.")
        return value

    def validate(self, data):
        group_count = ContactGroup.user_groups.filter(org=self.context["org"]).count()
        if group_count >= ContactGroup.MAX_ORG_CONTACTGROUPS:
            raise serializers.ValidationError(
                "This org has %s groups and the limit is %s. "
                "You must delete existing ones before you can "
                "create new ones." % (group_count, ContactGroup.MAX_ORG_CONTACTGROUPS)
            )
        return data

    def save(self):
        name = self.validated_data.get("name")

        if self.instance:
            self.instance.name = name
            self.instance.save(update_fields=("name",))
            return self.instance
        else:
            return ContactGroup.get_or_create(self.context["org"], self.context["user"], name)


class ContactBulkActionSerializer(WriteSerializer):
    ADD = "add"
    REMOVE = "remove"
    BLOCK = "block"
    UNBLOCK = "unblock"
    INTERRUPT = "interrupt"
    ARCHIVE = "archive"
    DELETE = "delete"

    ACTIONS = (ADD, REMOVE, BLOCK, UNBLOCK, INTERRUPT, ARCHIVE, DELETE)
    ACTIONS_WITH_GROUP = (ADD, REMOVE)

    contacts = fields.ContactField(many=True)
    action = serializers.ChoiceField(required=True, choices=ACTIONS)
    group = fields.ContactGroupField(required=False, allow_dynamic=False)

    def validate(self, data):
        contacts = data["contacts"]
        action = data["action"]
        group = data.get("group")

        if action in self.ACTIONS_WITH_GROUP and not group:
            raise serializers.ValidationError('For action "%s" you should also specify a group' % action)
        elif action not in self.ACTIONS_WITH_GROUP and group:
            raise serializers.ValidationError('For action "%s" you should not specify a group' % action)

        if action == self.ADD:
            # if adding to a group, check for blocked contacts
            invalid_uuids = {c.uuid for c in contacts if c.is_blocked or c.is_stopped}
            if invalid_uuids:
                raise serializers.ValidationError(
                    "Blocked or stopped contacts cannot be added to groups: %s" % ", ".join(invalid_uuids)
                )

        return data

    def save(self):
        user = self.context["user"]
        contacts = self.validated_data["contacts"]
        action = self.validated_data["action"]
        group = self.validated_data.get("group")

        if action == self.ADD:
            group.update_contacts(user, contacts, add=True)
        elif action == self.REMOVE:
            group.update_contacts(user, contacts, add=False)
        elif action == self.INTERRUPT:
            FlowRun.exit_all_for_contacts(contacts, FlowRun.EXIT_TYPE_INTERRUPTED)
        elif action == self.ARCHIVE:
            Msg.archive_all_for_contacts(contacts)
        else:
            for contact in contacts:
                if action == self.BLOCK:
                    contact.block(user)
                elif action == self.UNBLOCK:
                    contact.unblock(user)
                elif action == self.DELETE:
                    contact.release(user)


class FlowReadSerializer(ReadSerializer):
    archived = serializers.ReadOnlyField(source="is_archived")
    labels = serializers.SerializerMethodField()
    expires = serializers.ReadOnlyField(source="expires_after_minutes")
    runs = serializers.SerializerMethodField()

    def get_labels(self, obj):
        return [{"uuid": l.uuid, "name": l.name} for l in obj.labels.all()]

    def get_runs(self, obj):
        stats = obj.get_run_stats()
        return {
            "active": stats["active"],
            "completed": stats["completed"],
            "interrupted": stats["interrupted"],
            "expired": stats["expired"],
        }

    class Meta:
        model = Flow
        fields = ("uuid", "name", "archived", "labels", "expires", "runs", "created_on", "modified_on")


class FlowRunReadSerializer(ReadSerializer):
    EXIT_TYPES = {
        FlowRun.EXIT_TYPE_COMPLETED: "completed",
        FlowRun.EXIT_TYPE_INTERRUPTED: "interrupted",
        FlowRun.EXIT_TYPE_EXPIRED: "expired",
    }

    flow = fields.FlowField()
    contact = fields.ContactField()
    start = serializers.SerializerMethodField()
    path = serializers.SerializerMethodField()
    values = serializers.SerializerMethodField()
    exit_type = serializers.SerializerMethodField()

    def get_start(self, obj):
        return {"uuid": str(obj.start.uuid)} if obj.start else None

    def get_path(self, obj):
        def convert_step(step):
            arrived_on = iso8601.parse_date(step[FlowRun.PATH_ARRIVED_ON])
            return {"node": step[FlowRun.PATH_NODE_UUID], "time": format_datetime(arrived_on)}

        return [convert_step(s) for s in obj.path]

    def get_values(self, obj):
        def convert_result(result):
            created_on = iso8601.parse_date(result[FlowRun.RESULT_CREATED_ON])
            return {
                "value": result[FlowRun.RESULT_VALUE],
                "category": result[FlowRun.RESULT_CATEGORY],
                "node": result[FlowRun.RESULT_NODE_UUID],
                "time": format_datetime(created_on),
                "input": result.get(FlowRun.RESULT_INPUT),
                "name": result.get(FlowRun.RESULT_NAME),
            }

        return {k: convert_result(r) for k, r in obj.results.items()}

    def get_exit_type(self, obj):
        return self.EXIT_TYPES.get(obj.exit_type)

    class Meta:
        model = FlowRun
<<<<<<< HEAD
        fields = ('id', 'uuid', 'flow', 'contact', 'start', 'responded', 'path', 'values',
                  'created_on', 'modified_on', 'exited_on', 'exit_type')
=======
        fields = (
            "id",
            "uuid",
            "flow",
            "contact",
            "start",
            "responded",
            "path",
            "values",
            "created_on",
            "modified_on",
            "exited_on",
            "exit_type",
        )
>>>>>>> 81472807


class FlowStartReadSerializer(ReadSerializer):
    STATUSES = {
        FlowStart.STATUS_PENDING: "pending",
        FlowStart.STATUS_STARTING: "starting",
        FlowStart.STATUS_COMPLETE: "complete",
        FlowStart.STATUS_FAILED: "failed",
    }

    flow = fields.FlowField()
    status = serializers.SerializerMethodField()
    groups = fields.ContactGroupField(many=True)
    contacts = fields.ContactField(many=True)
    extra = serializers.JSONField(required=False)

    def get_status(self, obj):
        return FlowStartReadSerializer.STATUSES.get(obj.status)

    class Meta:
        model = FlowStart
        fields = (
            "id",
            "uuid",
            "flow",
            "status",
            "groups",
            "contacts",
            "restart_participants",
            "extra",
            "created_on",
            "modified_on",
        )


class FlowStartWriteSerializer(WriteSerializer):
    flow = fields.FlowField()
    contacts = fields.ContactField(many=True, required=False)
    groups = fields.ContactGroupField(many=True, required=False)
    urns = fields.URNListField(required=False)
    restart_participants = serializers.BooleanField(required=False)
    extra = serializers.JSONField(required=False)

    def validate_extra(self, value):
        if not value:  # pragma: needs cover
            return None
        else:
            return FlowRun.normalize_fields(value)[0]

    def validate(self, data):
        # need at least one of urns, groups or contacts
        args = data.get("groups", []) + data.get("contacts", []) + data.get("urns", [])
        if not args:
            raise serializers.ValidationError("Must specify at least one group, contact or URN")

        return data

    def save(self):
        urns = self.validated_data.get("urns", [])
        contacts = self.validated_data.get("contacts", [])
        groups = self.validated_data.get("groups", [])
        restart_participants = self.validated_data.get("restart_participants", True)
        extra = self.validated_data.get("extra")

        # convert URNs to contacts
        for urn in urns:
            contact, urn_obj = Contact.get_or_create(self.context["org"], urn, user=self.context["user"])
            contacts.append(contact)

        # ok, let's go create our flow start, the actual starting will happen in our view
        return FlowStart.create(
            self.validated_data["flow"],
            self.context["user"],
            restart_participants=restart_participants,
            contacts=contacts,
            groups=groups,
            extra=extra,
        )


class LabelReadSerializer(ReadSerializer):
    count = serializers.SerializerMethodField()

    def get_count(self, obj):
        # count may be cached on the object
        return obj.count if hasattr(obj, "count") else obj.get_visible_count()

    class Meta:
        model = Label
        fields = ("uuid", "name", "count")


class LabelWriteSerializer(WriteSerializer):
    name = serializers.CharField(
        required=True,
        max_length=Label.MAX_NAME_LEN,
        validators=[UniqueForOrgValidator(queryset=Label.label_objects.filter(is_active=True), ignore_case=True)],
    )

    def validate_name(self, value):
        if not Label.is_valid_name(value):
            raise serializers.ValidationError("Name contains illegal characters.")
        return value

    def validate(self, data):
        labels_count = Label.label_objects.filter(org=self.context["org"], is_active=True).count()
        if labels_count >= Label.MAX_ORG_LABELS:
            raise serializers.ValidationError(
                "This org has %s labels and the limit is %s. "
                "You must delete existing ones before you can "
                "create new ones." % (labels_count, Label.MAX_ORG_LABELS)
            )
        return data

    def save(self):
        name = self.validated_data.get("name")

        if self.instance:
            self.instance.name = name
            self.instance.save(update_fields=("name",))
            return self.instance
        else:
            return Label.get_or_create(self.context["org"], self.context["user"], name)


class MsgReadSerializer(ReadSerializer):

    broadcast = serializers.SerializerMethodField()
    contact = fields.ContactField()
    urn = fields.URNField(source="contact_urn")
    channel = fields.ChannelField()
    direction = serializers.SerializerMethodField()
    type = serializers.SerializerMethodField()
    attachments = serializers.SerializerMethodField()
    status = serializers.SerializerMethodField()
    archived = serializers.SerializerMethodField()
    visibility = serializers.SerializerMethodField()
    labels = fields.LabelField(many=True)
    media = serializers.SerializerMethodField()  # deprecated

    def get_broadcast(self, obj):
        return obj.broadcast_id

    def get_direction(self, obj):
        return Msg.DIRECTIONS.get(obj.direction)

    def get_type(self, obj):
        return Msg.MSG_TYPES.get(obj.msg_type)

    def get_status(self, obj):
        # PENDING and QUEUED are same as far as users are concerned
        return Msg.STATUSES.get(QUEUED if obj.status == PENDING else obj.status)

    def get_attachments(self, obj):
        return [a.as_json() for a in obj.get_attachments()]

    def get_media(self, obj):
        return obj.attachments[0] if obj.attachments else None

    def get_archived(self, obj):
        return obj.visibility == Msg.VISIBILITY_ARCHIVED

    def get_visibility(self, obj):
        return Msg.VISIBILITIES.get(obj.visibility)

    class Meta:
        model = Msg
        fields = (
            "id",
            "broadcast",
            "contact",
            "urn",
            "channel",
            "direction",
            "type",
            "status",
            "archived",
            "visibility",
            "text",
            "labels",
            "attachments",
            "created_on",
            "sent_on",
            "modified_on",
            "media",
        )


class MsgBulkActionSerializer(WriteSerializer):
    LABEL = "label"
    UNLABEL = "unlabel"
    ARCHIVE = "archive"
    RESTORE = "restore"
    DELETE = "delete"

    ACTIONS = (LABEL, UNLABEL, ARCHIVE, RESTORE, DELETE)
    ACTIONS_WITH_LABEL = (LABEL, UNLABEL)

    messages = fields.MessageField(many=True)
    action = serializers.ChoiceField(required=True, choices=ACTIONS)
    label = fields.LabelField(required=False)
    label_name = serializers.CharField(required=False, max_length=Label.MAX_NAME_LEN)

    def validate_messages(self, value):
        for msg in value:
            if msg.direction != "I":
                raise serializers.ValidationError("Not an incoming message: %d" % msg.id)

        return value

    def validate_label_name(self, value):
        if not Label.is_valid_name(value):
            raise serializers.ValidationError("Name contains illegal characters.")
        return value

    def validate(self, data):
        action = data["action"]
        label = data.get("label")
        label_name = data.get("label_name")

        if label and label_name:
            raise serializers.ValidationError("Can't specify both label and label_name.")

        if action in self.ACTIONS_WITH_LABEL and not (label or label_name):
            raise serializers.ValidationError('For action "%s" you should also specify a label' % action)
        elif action not in self.ACTIONS_WITH_LABEL and (label or label_name):
            raise serializers.ValidationError('For action "%s" you should not specify a label' % action)

        return data

    def save(self):
        messages = self.validated_data["messages"]
        action = self.validated_data["action"]
        label = self.validated_data.get("label")
        label_name = self.validated_data.get("label_name")

        if action == self.LABEL:
            if not label:
                label = Label.get_or_create(self.context["org"], self.context["user"], label_name)

            label.toggle_label(messages, add=True)
        elif action == self.UNLABEL:
            if not label:
                label = Label.label_objects.filter(org=self.context["org"], is_active=True, name=label_name).first()

            if label:
                label.toggle_label(messages, add=False)
        else:
            for msg in messages:
                if action == self.ARCHIVE:
                    msg.archive()
                elif action == self.RESTORE:
                    msg.restore()
                elif action == self.DELETE:
                    msg.release()


class ResthookReadSerializer(ReadSerializer):
    resthook = serializers.SerializerMethodField()

    def get_resthook(self, obj):
        return obj.slug

    class Meta:
        model = Resthook
        fields = ("resthook", "modified_on", "created_on")


class ResthookSubscriberReadSerializer(ReadSerializer):
    resthook = serializers.SerializerMethodField()

    def get_resthook(self, obj):
        return obj.resthook.slug

    class Meta:
        model = ResthookSubscriber
        fields = ("id", "resthook", "target_url", "created_on")


class ResthookSubscriberWriteSerializer(WriteSerializer):
    resthook = serializers.CharField(required=True)
    target_url = serializers.URLField(required=True)

    def validate_resthook(self, value):
        resthook = Resthook.objects.filter(is_active=True, org=self.context["org"], slug=value).first()
        if not resthook:
            raise serializers.ValidationError("No resthook with slug: %s" % value)
        return resthook

    def validate(self, data):
        resthook = data["resthook"]
        target_url = data["target_url"]

        # make sure this combination doesn't already exist
        if ResthookSubscriber.objects.filter(
            resthook=resthook, target_url=target_url, is_active=True
        ):  # pragma: needs cover
            raise serializers.ValidationError("URL is already subscribed to this event.")

        return data

    def save(self):
        resthook = self.validated_data["resthook"]
        target_url = self.validated_data["target_url"]
        return resthook.add_subscriber(target_url, self.context["user"])


class WebHookEventReadSerializer(ReadSerializer):
    resthook = serializers.SerializerMethodField()
    data = serializers.SerializerMethodField()

    def get_resthook(self, obj):
        return obj.resthook.slug

    def get_data(self, obj):
        return obj.data

    class Meta:
        model = WebHookEvent
        fields = ("resthook", "data", "created_on")<|MERGE_RESOLUTION|>--- conflicted
+++ resolved
@@ -406,11 +406,7 @@
             return {}
 
         fields = {}
-<<<<<<< HEAD
-        for contact_field in self.context['contact_fields']:
-=======
         for contact_field in self.context["contact_fields"]:
->>>>>>> 81472807
             fields[contact_field.key] = obj.get_field_serialized(contact_field)
         return fields
 
@@ -770,10 +766,6 @@
 
     class Meta:
         model = FlowRun
-<<<<<<< HEAD
-        fields = ('id', 'uuid', 'flow', 'contact', 'start', 'responded', 'path', 'values',
-                  'created_on', 'modified_on', 'exited_on', 'exit_type')
-=======
         fields = (
             "id",
             "uuid",
@@ -788,7 +780,6 @@
             "exited_on",
             "exit_type",
         )
->>>>>>> 81472807
 
 
 class FlowStartReadSerializer(ReadSerializer):
