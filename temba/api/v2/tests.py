import json
from datetime import datetime
from urllib.parse import quote_plus
from uuid import uuid4

import iso8601
import pytz
from mock import patch
from rest_framework import serializers
from rest_framework.test import APIClient

from django.conf import settings
from django.contrib.auth.models import Group
from django.contrib.gis.geos import GEOSGeometry
from django.core.urlresolvers import reverse
from django.db import connection
from django.db.models import Q
from django.test import override_settings
from django.utils import timezone
<<<<<<< HEAD
from mock import patch
from rest_framework import serializers
from rest_framework.test import APIClient
from temba.archives.models import Archive
=======

from temba.api.models import APIToken, Resthook, WebHookEvent
>>>>>>> 14b702d0
from temba.campaigns.models import Campaign, CampaignEvent, EventFire
from temba.channels.models import Channel, ChannelEvent
from temba.contacts.models import Contact, ContactField, ContactGroup
from temba.flows.models import ActionSet, Flow, FlowLabel, FlowRun, FlowStart, ReplyAction, RuleSet
from temba.locations.models import BoundaryAlias
from temba.msgs.models import Broadcast, Label, Msg
from temba.orgs.models import Language
from temba.tests import AnonymousOrg, ESMockWithScroll, TembaTest
from temba.values.constants import Value

from . import fields
from .serializers import format_datetime

NUM_BASE_REQUEST_QUERIES = 7  # number of db queries required for any API request


class APITest(TembaTest):

    def setUp(self):
        super().setUp()

        self.joe = self.create_contact("Joe Blow", "0788123123")
        self.frank = self.create_contact("Frank", twitter="franky")
        self.test_contact = Contact.get_test_contact(self.user)

        self.twitter = Channel.create(
            self.org, self.user, None, "TT", name="Twitter Channel", address="billy_bob", role="SR"
        )

        self.create_secondary_org()
        self.hans = self.create_contact("Hans Gruber", "+4921551511", org=self.org2)

        self.maxDiff = None

        # this is needed to prevent REST framework from rolling back transaction created around each unit test
        connection.settings_dict["ATOMIC_REQUESTS"] = False

    def tearDown(self):
        super().tearDown()

        connection.settings_dict["ATOMIC_REQUESTS"] = True

    def fetchHTML(self, url, query=None):
        if query:
            url += "?" + query

        return self.client.get(url, HTTP_X_FORWARDED_HTTPS="https")

    def fetchJSON(self, url, query=None, raw_url=False):
        if not raw_url:
            url += ".json"
            if query:
                url += "?" + query
        response = self.client.get(url, content_type="application/json", HTTP_X_FORWARDED_HTTPS="https")

        # this will fail if our response isn't valid json
        response.json()
        return response

    def postJSON(self, url, query, data):
        url += ".json"
        if query:
            url = url + "?" + query

        return self.client.post(url, json.dumps(data), content_type="application/json", HTTP_X_FORWARDED_HTTPS="https")

    def deleteJSON(self, url, query=None):
        url += ".json"
        if query:
            url = url + "?" + query

        return self.client.delete(url, content_type="application/json", HTTP_X_FORWARDED_HTTPS="https")

    def assertEndpointAccess(self, url, query=None, fetch_returns=200):
        self.client.logout()

        # 403 if not authenticated but can read docs
        response = self.fetchHTML(url, query)
        self.assertEqual(response.status_code, 403)

        # same for non-org user
        self.login(self.non_org_user)
        response = self.fetchHTML(url, query)
        self.assertEqual(response.status_code, 403)

        # same for plain user
        self.login(self.user)
        response = self.fetchHTML(url, query)
        self.assertEqual(response.status_code, 403)

        # 403 for JSON request too
        response = self.fetchJSON(url, query)
        self.assertResponseError(response, None, "You do not have permission to perform this action.", status_code=403)

        # 200 for administrator assuming this endpoint supports fetches
        self.login(self.admin)
        response = self.fetchHTML(url, query)
        self.assertEqual(response.status_code, fetch_returns)

        # 405 for OPTIONS requests
        response = self.client.options(url, HTTP_X_FORWARDED_HTTPS="https")
        self.assertEqual(response.status_code, 405)

    def assertResultsById(self, response, expected):
        self.assertEqual(response.status_code, 200)
        self.assertEqual([r["id"] for r in response.json()["results"]], [o.pk for o in expected])

    def assertResultsByUUID(self, response, expected):
        self.assertEqual(response.status_code, 200)
        self.assertEqual([r["uuid"] for r in response.json()["results"]], [o.uuid for o in expected])

    def assertResponseError(self, response, field, expected_message, status_code=400):
        self.assertEqual(response.status_code, status_code)
        resp_json = response.json()
        if field:
            self.assertIn(field, resp_json)
            self.assertIsInstance(resp_json[field], list)
            self.assertIn(expected_message, resp_json[field])
        else:
            self.assertIsInstance(resp_json, dict)
            self.assertIn("detail", resp_json)
            self.assertEqual(resp_json["detail"], expected_message)

    def assert404(self, response):
        self.assertEqual(response.status_code, 404)
        self.assertEqual(response.json(), {"detail": "Not found."})

    @override_settings(REST_HANDLE_EXCEPTIONS=True)
    @patch("temba.api.v2.views.FieldsEndpoint.get_queryset")
    def test_error_handling(self, mock_get_queryset):
        mock_get_queryset.side_effect = ValueError("DOH!")

        self.login(self.admin)

        response = self.client.get(
            reverse("api.v2.fields") + ".json", content_type="application/json", HTTP_X_FORWARDED_HTTPS="https"
        )
        self.assertContains(response, "Server Error. Site administrators have been notified.", status_code=500)

    def test_serializer_fields(self):
        group = self.create_group("Customers")
        field_obj = ContactField.get_or_create(self.org, self.admin, "registered", "Registered On")
        flow = self.create_flow()
        campaign = Campaign.create(self.org, self.admin, "Reminders #1", group)
        event = CampaignEvent.create_flow_event(
            self.org, self.admin, campaign, field_obj, 6, CampaignEvent.UNIT_HOURS, flow, delivery_hour=12
        )

        field = fields.LimitedListField(child=serializers.IntegerField(), source="test")

        self.assertEqual(field.to_internal_value([1, 2, 3]), [1, 2, 3])
        self.assertRaises(serializers.ValidationError, field.to_internal_value, list(range(101)))  # too long

        field = fields.CampaignField(source="test")
        field.context = {"org": self.org}

        self.assertEqual(field.to_internal_value(campaign.uuid), campaign)
        self.assertRaises(serializers.ValidationError, field.to_internal_value, {"id": 3})  # not a string or int

        field = fields.CampaignEventField(source="test")
        field.context = {"org": self.org}

        self.assertEqual(field.to_internal_value(event.uuid), event)

        field.context = {"org": self.org2}

        self.assertRaises(serializers.ValidationError, field.to_internal_value, event.uuid)

        field = fields.ChannelField(source="test")
        field.context = {"org": self.org}

        self.assertEqual(field.to_internal_value(self.channel.uuid), self.channel)
        self.channel.is_active = False
        self.channel.save()
        self.assertRaises(serializers.ValidationError, field.to_internal_value, self.channel.uuid)

        field = fields.ContactField(source="test")
        field.context = {"org": self.org}

        self.assertEqual(field.to_internal_value(self.joe.uuid), self.joe)
        self.assertRaises(serializers.ValidationError, field.to_internal_value, [self.joe.uuid, self.frank.uuid])

        field = fields.ContactField(source="test", many=True)
        field.child_relation.context = {"org": self.org}

        self.assertEqual(field.to_internal_value([self.joe.uuid, self.frank.uuid]), [self.joe, self.frank])
        self.assertRaises(serializers.ValidationError, field.to_internal_value, self.joe.uuid)

        field = fields.ContactGroupField(source="test")
        field.context = {"org": self.org}

        self.assertEqual(field.to_internal_value(group.uuid), group)

        field = fields.ContactFieldField(source="test")
        field.context = {"org": self.org}

        self.assertEqual(field.to_internal_value("registered"), field_obj)
        self.assertRaises(serializers.ValidationError, field.to_internal_value, "xyx")

        field = fields.FlowField(source="test")
        field.context = {"org": self.org}

        self.assertEqual(field.to_internal_value(flow.uuid), flow)

        field = fields.URNField(source="test")
        field.context = {"org": self.org}

        self.assertEqual(field.to_internal_value("tel:+1-800-123-4567"), "tel:+18001234567")
        self.assertRaises(serializers.ValidationError, field.to_internal_value, "12345")  # un-parseable
        self.assertRaises(serializers.ValidationError, field.to_internal_value, "tel:800-123-4567")  # no country code

        field = fields.TranslatableField(source="test", max_length=10)
        field.context = {"org": self.org}

        self.assertEqual(field.to_internal_value("Hello"), ({"base": "Hello"}, "base"))
        self.assertEqual(field.to_internal_value({"base": "Hello"}), ({"base": "Hello"}, "base"))

        self.org.primary_language = Language.create(self.org, self.user, "Kinyarwanda", "kin")
        self.org.save()

        self.assertEqual(field.to_internal_value("Hello"), ({"kin": "Hello"}, "kin"))
        self.assertEqual(
            field.to_internal_value({"eng": "Hello", "kin": "Muraho"}), ({"eng": "Hello", "kin": "Muraho"}, "kin")
        )

        self.assertRaises(serializers.ValidationError, field.to_internal_value, 123)  # not a string or dict
        self.assertRaises(serializers.ValidationError, field.to_internal_value, {"kin": 123})
        self.assertRaises(serializers.ValidationError, field.to_internal_value, {})
        self.assertRaises(serializers.ValidationError, field.to_internal_value, {123: "Hello", "kin": "Muraho"})
        self.assertRaises(serializers.ValidationError, field.to_internal_value, "HelloHello1")  # too long
        self.assertRaises(
            serializers.ValidationError, field.to_internal_value, {"kin": "HelloHello1"}
        )  # also too long
        self.assertRaises(
            serializers.ValidationError, field.to_internal_value, {"eng": "HelloHello1"}
        )  # base lang not provided

    def test_authentication(self):

        def api_request(endpoint, token):
            return self.client.get(
                endpoint + ".json",
                content_type="application/json",
                HTTP_X_FORWARDED_HTTPS="https",
                HTTP_AUTHORIZATION="Token %s" % token,
            )

        contacts_url = reverse("api.v2.contacts")
        campaigns_url = reverse("api.v2.campaigns")

        # can't fetch endpoint with invalid token
        response = api_request(contacts_url, "1234567890")
        self.assertResponseError(response, None, "Invalid token", status_code=403)

        token1 = APIToken.get_or_create(self.org, self.admin, Group.objects.get(name="Administrators"))
        token2 = APIToken.get_or_create(self.org, self.admin, Group.objects.get(name="Surveyors"))

        # can fetch campaigns endpoint with valid admin token
        response = api_request(campaigns_url, token1.key)
        self.assertEqual(response.status_code, 200)

        # but not with surveyor token
        response = api_request(campaigns_url, token2.key)
        self.assertResponseError(response, None, "You do not have permission to perform this action.", status_code=403)

        # but it can be used to access the contacts endpoint
        response = api_request(contacts_url, token2.key)
        self.assertEqual(response.status_code, 200)

        # if user loses access to the token's role, don't allow the request
        self.org.administrators.remove(self.admin)
        self.org.surveyors.add(self.admin)

        self.assertEqual(api_request(campaigns_url, token1.key).status_code, 403)
        self.assertEqual(api_request(contacts_url, token2.key).status_code, 200)  # other token unaffected

        # and if user is inactive, disallow the request
        self.admin.is_active = False
        self.admin.save()

        response = api_request(contacts_url, token2.key)
        self.assertResponseError(response, None, "User inactive or deleted", status_code=403)

    @override_settings(SECURE_PROXY_SSL_HEADER=("HTTP_X_FORWARDED_HTTPS", "https"))
    def test_root(self):
        url = reverse("api.v2")

        # browse as HTML anonymously (should still show docs)
        response = self.fetchHTML(url)
        self.assertContains(response, "We provide a RESTful JSON API", status_code=403)

        # same thing if user navigates to just /api
        response = self.client.get(reverse("api"), follow=True)
        self.assertContains(response, "We provide a RESTful JSON API", status_code=403)

        # try to browse as JSON anonymously
        response = self.fetchJSON(url)
        self.assertResponseError(response, None, "Authentication credentials were not provided.", status_code=403)

        # login as administrator
        self.login(self.admin)
        token = self.admin.api_token  # generates token for the user
        self.assertIsInstance(token, str)
        self.assertEqual(len(token), 40)

        with self.assertNumQueries(0):  # subsequent lookup of token comes from cache
            self.assertEqual(self.admin.api_token, token)

        # browse as HTML
        response = self.fetchHTML(url)
        self.assertContains(response, token, status_code=200)  # displays their API token

        # browse as JSON
        response = self.fetchJSON(url)
        self.assertEqual(response.status_code, 200)
        self.assertEqual(response.json()["runs"], "https://testserver:80/api/v2/runs")  # endpoints are listed

    def test_explorer(self):
        url = reverse("api.v2.explorer")

        response = self.fetchHTML(url)
        self.assertEqual(200, response.status_code)
        self.assertContains(response, "Log in to use the Explorer")

        # login as non-org user
        self.login(self.non_org_user)
        response = self.fetchHTML(url)
        self.assertEqual(200, response.status_code)
        self.assertContains(response, "Log in to use the Explorer")

        # login as administrator
        self.login(self.admin)
        response = self.fetchHTML(url)
        self.assertEqual(200, response.status_code)
        self.assertNotContains(response, "Log in to use the Explorer")

    def test_pagination(self):
        url = reverse("api.v2.runs") + ".json"
        self.login(self.admin)

        # create 1255 test runs (5 full pages of 250 items + 1 partial with 5 items)
        flow = self.create_flow()
        FlowRun.objects.bulk_create([FlowRun(org=self.org, flow=flow, contact=self.joe) for r in range(1255)])
        actual_ids = list(FlowRun.objects.order_by("-pk").values_list("pk", flat=True))

        # give them all the same modified_on
        FlowRun.objects.all().update(modified_on=datetime(2015, 9, 15, 0, 0, 0, 0, pytz.UTC))

        returned_ids = []

        # fetch all full pages
        resp_json = None
        for p in range(5):
            response = self.fetchJSON(url if p == 0 else resp_json["next"], raw_url=True)
            resp_json = response.json()

            self.assertEqual(len(resp_json["results"]), 250)
            self.assertIsNotNone(resp_json["next"])

            returned_ids += [r["id"] for r in response.json()["results"]]

        # fetch final partial page
        response = self.fetchJSON(resp_json["next"], raw_url=True)

        resp_json = response.json()
        self.assertEqual(len(resp_json["results"]), 5)
        self.assertIsNone(resp_json["next"])

        returned_ids += [r["id"] for r in response.json()["results"]]

        self.assertEqual(returned_ids, actual_ids)  # ensure all results were returned and in correct order

    def test_authenticate(self):
        url = reverse("api.v2.authenticate")

        # fetch as HTML
        response = self.fetchHTML(url)
        self.assertEqual(response.status_code, 200)
        self.assertEqual(list(response.context["form"].fields.keys()), ["username", "password", "role", "loc"])

        admins = Group.objects.get(name="Administrators")
        surveyors = Group.objects.get(name="Surveyors")

        # try to authenticate with incorrect password
        response = self.client.post(url, {"username": "Administrator", "password": "XXXX", "role": "A"})
        self.assertEqual(response.status_code, 403)

        # try to authenticate with invalid role
        response = self.client.post(url, {"username": "Administrator", "password": "Administrator", "role": "X"})
        self.assertFormError(response, "form", "role", "Select a valid choice. X is not one of the available choices.")

        # authenticate an admin as an admin
        response = self.client.post(url, {"username": "Administrator", "password": "Administrator", "role": "A"})

        # should have created a new token object
        token_obj1 = APIToken.objects.get(user=self.admin, role=admins)

        tokens = response.json()["tokens"]
        self.assertEqual(len(tokens), 1)
        self.assertEqual(tokens[0], {"org": {"id": self.org.pk, "name": "Temba"}, "token": token_obj1.key})

        # authenticate an admin as a surveyor
        response = self.client.post(url, {"username": "Administrator", "password": "Administrator", "role": "S"})

        # should have created a new token object
        token_obj2 = APIToken.objects.get(user=self.admin, role=surveyors)

        tokens = response.json()["tokens"]
        self.assertEqual(len(tokens), 1)
        self.assertEqual(tokens[0], {"org": {"id": self.org.pk, "name": "Temba"}, "token": token_obj2.key})

        # the keys should be different
        self.assertNotEqual(token_obj1.key, token_obj2.key)

        client = APIClient()

        # campaigns can be fetched by admin token
        client.credentials(HTTP_AUTHORIZATION="Token " + token_obj1.key)
        self.assertEqual(client.get(reverse("api.v2.campaigns") + ".json").status_code, 200)

        # but not by an admin's surveyor token
        client.credentials(HTTP_AUTHORIZATION="Token " + token_obj2.key)
        self.assertEqual(client.get(reverse("api.v2.campaigns") + ".json").status_code, 403)

        # but their surveyor token can get flows or contacts
        # self.assertEqual(client.get(reverse('api.v2.flows') + '.json').status_code, 200)  # TODO re-enable when added
        self.assertEqual(client.get(reverse("api.v2.contacts") + ".json").status_code, 200)

        # our surveyor can't login with an admin role
        response = self.client.post(url, {"username": "Surveyor", "password": "Surveyor", "role": "A"})
        tokens = response.json()["tokens"]
        self.assertEqual(len(tokens), 0)

        # but they can with a surveyor role
        response = self.client.post(url, {"username": "Surveyor", "password": "Surveyor", "role": "S"})
        tokens = response.json()["tokens"]
        self.assertEqual(len(tokens), 1)

        token_obj3 = APIToken.objects.get(user=self.surveyor, role=surveyors)

        # and can fetch flows, contacts, and fields, but not campaigns
        client.credentials(HTTP_AUTHORIZATION="Token " + token_obj3.key)
        self.assertEqual(client.get(reverse("api.v2.flows") + ".json").status_code, 200)
        self.assertEqual(client.get(reverse("api.v2.contacts") + ".json").status_code, 200)
        self.assertEqual(client.get(reverse("api.v2.fields") + ".json").status_code, 200)
        self.assertEqual(client.get(reverse("api.v2.campaigns") + ".json").status_code, 403)

    @patch("temba.flows.models.FlowStart.create")
    def test_transactions(self, mock_flowstart_create):
        """
        Serializer writes are wrapped in a transaction. This test simulates FlowStart.create blowing up and checks that
        contacts aren't created.
        """
        mock_flowstart_create.side_effect = ValueError("DOH!")

        flow = self.create_flow()
        self.login(self.admin)
        try:
            self.postJSON(reverse("api.v2.flow_starts"), None, dict(flow=flow.uuid, urns=["tel:+12067791212"]))
            self.fail()  # ensure exception is thrown
        except ValueError:
            pass

        self.assertFalse(Contact.objects.filter(urns__path="+12067791212"))

    def test_boundaries(self):
        url = reverse("api.v2.boundaries")

        self.assertEndpointAccess(url)

        BoundaryAlias.create(self.org, self.admin, self.state1, "Kigali")
        BoundaryAlias.create(self.org, self.admin, self.state1, "Kigari")
        BoundaryAlias.create(self.org, self.admin, self.state2, "East Prov")
        BoundaryAlias.create(self.org2, self.admin2, self.state1, "Other Org")  # shouldn't be returned

        self.state1.simplified_geometry = GEOSGeometry("MULTIPOLYGON(((1 1, 1 -1, -1 -1, -1 1, 1 1)))")
        self.state1.save()

        # test without geometry
        with self.assertNumQueries(NUM_BASE_REQUEST_QUERIES + 3):
            response = self.fetchJSON(url)

        resp_json = response.json()
        self.assertEqual(response.status_code, 200)
        self.assertEqual(resp_json["next"], None)
        self.assertEqual(len(resp_json["results"]), 10)
        self.assertEqual(
            resp_json["results"][0],
            {
                "osm_id": "1708283",
                "name": "Kigali City",
                "parent": {"osm_id": "171496", "name": "Rwanda"},
                "level": 1,
                "aliases": ["Kigali", "Kigari"],
                "geometry": None,
            },
        )

        # test without geometry
        with self.assertNumQueries(NUM_BASE_REQUEST_QUERIES + 3):
            response = self.fetchJSON(url, "geometry=true")

        self.assertEqual(
            response.json()["results"][0],
            {
                "osm_id": "1708283",
                "name": "Kigali City",
                "parent": {"osm_id": "171496", "name": "Rwanda"},
                "level": 1,
                "aliases": ["Kigali", "Kigari"],
                "geometry": {
                    "type": "MultiPolygon",
                    "coordinates": [[[[1.0, 1.0], [1.0, -1.0], [-1.0, -1.0], [-1.0, 1.0], [1.0, 1.0]]]],
                },
            },
        )

        # if org doesn't have a country, just return no results
        self.org.country = None
        self.org.save()

        response = self.fetchJSON(url)
        self.assertEqual(response.json()["results"], [])

    def test_broadcasts(self):
        url = reverse("api.v2.broadcasts")

        self.assertEndpointAccess(url)

        reporters = self.create_group("Reporters", [self.joe, self.frank])

        bcast1 = Broadcast.create(self.org, self.admin, "Hello 1", [self.frank.get_urn("twitter")])
        bcast2 = Broadcast.create(self.org, self.admin, "Hello 2", [self.joe])
        bcast3 = Broadcast.create(self.org, self.admin, "Hello 3", [self.frank], status="S")
        bcast4 = Broadcast.create(
            self.org, self.admin, "Hello 4", [self.frank.get_urn("twitter"), self.joe, reporters], status="F"
        )
        Broadcast.create(self.org2, self.admin2, "Different org...", [self.hans])

        # no filtering
        with self.assertNumQueries(NUM_BASE_REQUEST_QUERIES + 4):
            response = self.fetchJSON(url)

        resp_json = response.json()
        self.assertEqual(response.status_code, 200)
        self.assertEqual(resp_json["next"], None)
        self.assertResultsById(response, [bcast4, bcast3, bcast2, bcast1])
        self.assertEqual(
            resp_json["results"][0],
            {
                "id": bcast4.pk,
                "urns": ["twitter:franky"],
                "contacts": [{"uuid": self.joe.uuid, "name": self.joe.name}],
                "groups": [{"uuid": reporters.uuid, "name": reporters.name}],
                "text": {"base": "Hello 4"},
                "created_on": format_datetime(bcast4.created_on),
            },
        )

        # filter by id
        response = self.fetchJSON(url, "id=%d" % bcast3.pk)
        self.assertResultsById(response, [bcast3])

        # filter by after
        response = self.fetchJSON(url, "after=%s" % format_datetime(bcast3.created_on))
        self.assertResultsById(response, [bcast4, bcast3])

        # filter by before
        response = self.fetchJSON(url, "before=%s" % format_datetime(bcast2.created_on))
        self.assertResultsById(response, [bcast2, bcast1])

        with AnonymousOrg(self.org):
            # URNs shouldn't be included
            response = self.fetchJSON(url, "id=%d" % bcast1.pk)
            self.assertEqual(response.json()["results"][0]["urns"], None)

        # try to create new broadcast with no data at all
        response = self.postJSON(url, None, {})
        self.assertResponseError(response, "text", "This field is required.")

        # try to create new broadcast with no recipients
        response = self.postJSON(url, None, {"text": "Hello"})
        self.assertResponseError(response, "non_field_errors", "Must provide either urns, contacts or groups")

        # create new broadcast with all fields
        response = self.postJSON(
            url,
            None,
            {
                "text": "Hi @contact",
                "urns": ["twitter:franky"],
                "contacts": [self.joe.uuid, self.frank.uuid],
                "groups": [reporters.uuid],
                "channel": self.channel.uuid,
            },
        )

        broadcast = Broadcast.objects.get(pk=response.json()["id"])
        self.assertEqual(broadcast.text, {"base": "Hi @contact"})
        self.assertEqual(set(broadcast.urns.values_list("identity", flat=True)), {"twitter:franky"})
        self.assertEqual(set(broadcast.contacts.all()), {self.joe, self.frank})
        self.assertEqual(set(broadcast.groups.all()), {reporters})
        self.assertEqual(broadcast.channel, self.channel)

        # broadcast results in only one message because only Joe has a tel URN that can be sent with the channel
        self.assertEqual({m.text for m in broadcast.msgs.all()}, {"Hi Joe Blow"})

        # create new broadcast with translations
        response = self.postJSON(
            url, None, {"text": {"base": "Hello", "fra": "Bonjour"}, "contacts": [self.joe.uuid, self.frank.uuid]}
        )

        broadcast = Broadcast.objects.get(pk=response.json()["id"])
        self.assertEqual(broadcast.text, {"base": "Hello", "fra": "Bonjour"})
        self.assertEqual(set(broadcast.contacts.all()), {self.joe, self.frank})

        # try sending as a suspended org
        self.org.set_suspended()
        response = self.postJSON(url, None, {"text": "Hello", "urns": ["twitter:franky"]})
        self.assertResponseError(
            response,
            "non_field_errors",
            "Sorry, your account is currently suspended. To enable " "sending messages, please contact support.",
        )

    def test_archives(self):
        url = reverse('api.v2.archives')

        self.assertEndpointAccess(url)

        # create some archives
        Archive.objects.create(
            org=self.org, start_date=datetime(2017, 4, 5), build_time=12, record_count=34, size=345,
            hash='feca9988b7772c003204a28bd741d0d0', archive_type=Archive.TYPE_MSG, period=Archive.PERIOD_DAILY
        )
        may_archive = Archive.objects.create(
            org=self.org, start_date=datetime(2017, 5, 5), build_time=12, record_count=34, size=345,
            hash='feca9988b7772c003204a28bd741d0d0', archive_type=Archive.TYPE_MSG, period=Archive.PERIOD_MONTHLY
        )
        Archive.objects.create(
            org=self.org, start_date=datetime(2017, 6, 5), build_time=12, record_count=34, size=345,
            hash='feca9988b7772c003204a28bd741d0d0', archive_type=Archive.TYPE_FLOWRUN, period=Archive.PERIOD_DAILY
        )
        Archive.objects.create(
            org=self.org, start_date=datetime(2017, 7, 5), build_time=12, record_count=34, size=345,
            hash='feca9988b7772c003204a28bd741d0d0', archive_type=Archive.TYPE_FLOWRUN, period=Archive.PERIOD_MONTHLY
        )
        # this archive has been rolled up and it should not be included in the API responses
        Archive.objects.create(
            org=self.org, start_date=datetime(2017, 5, 1), build_time=12, record_count=34, size=345,
            hash='feca9988b7772c003204a28bd741d0d0', archive_type=Archive.TYPE_FLOWRUN, period=Archive.PERIOD_DAILY,
            rollup_id=may_archive.id
        )

        response = self.fetchJSON(url)
        resp_json = response.json()

        self.assertEqual(response.status_code, 200)
        # there should be 4 archives in the response, because one has been rolled up
        self.assertEqual(len(resp_json['results']), 4)

        response = self.fetchJSON(url, query='after=2017-05-01')
        resp_json = response.json()

        self.assertEqual(response.status_code, 200)
        self.assertEqual(len(resp_json['results']), 3)

        response = self.fetchJSON(url, query='after=2017-05-01&archive_type=run')
        resp_json = response.json()

        self.assertEqual(response.status_code, 200)
        self.assertEqual(len(resp_json['results']), 2)

        # unknown archive type
        response = self.fetchJSON(url, query='after=2017-05-01&archive_type=!!!unknown!!!')
        resp_json = response.json()

        self.assertEqual(response.status_code, 200)
        self.assertEqual(len(resp_json['results']), 0)

        # only for period "D"
        response = self.fetchJSON(url, query='after=2017-05-01&archive_type=run&period=D')
        resp_json = response.json()

        self.assertEqual(response.status_code, 200)
        self.assertEqual(len(resp_json['results']), 1)

    def test_campaigns(self):
        url = reverse("api.v2.campaigns")

        self.assertEndpointAccess(url)

        reporters = self.create_group("Reporters", [self.joe, self.frank])
        other_group = self.create_group("Others", [])
        campaign1 = Campaign.create(self.org, self.admin, "Reminders #1", reporters)
        campaign2 = Campaign.create(self.org, self.admin, "Reminders #2", reporters)

        # create campaign for other org
        spammers = ContactGroup.get_or_create(self.org2, self.admin2, "Spammers")
        spam = Campaign.create(self.org2, self.admin2, "Spam", spammers)

        # no filtering
        with self.assertNumQueries(NUM_BASE_REQUEST_QUERIES + 2):
            response = self.fetchJSON(url)

        resp_json = response.json()
        self.assertEqual(response.status_code, 200)
        self.assertEqual(resp_json["next"], None)
        self.assertResultsByUUID(response, [campaign2, campaign1])
        self.assertEqual(
            resp_json["results"][0],
            {
                "uuid": campaign2.uuid,
                "name": "Reminders #2",
                "archived": False,
                "group": {"uuid": reporters.uuid, "name": "Reporters"},
                "created_on": format_datetime(campaign2.created_on),
            },
        )

        # filter by UUID
        response = self.fetchJSON(url, "uuid=%s" % campaign1.uuid)
        self.assertResultsByUUID(response, [campaign1])

        # try to create empty campaign
        response = self.postJSON(url, None, {})
        self.assertResponseError(response, "name", "This field is required.")
        self.assertResponseError(response, "group", "This field is required.")

        # create new campaign
        response = self.postJSON(url, None, {"name": "Reminders #3", "group": reporters.uuid})
        self.assertEqual(response.status_code, 201)

        campaign3 = Campaign.objects.get(name="Reminders #3")
        self.assertEqual(
            response.json(),
            {
                "uuid": campaign3.uuid,
                "name": "Reminders #3",
                "archived": False,
                "group": {"uuid": reporters.uuid, "name": "Reporters"},
                "created_on": format_datetime(campaign3.created_on),
            },
        )

        # try to create another campaign with same name
        response = self.postJSON(url, None, {"name": "Reminders #3", "group": reporters.uuid})
        self.assertResponseError(response, "name", "This field must be unique.")

        # it's fine if a campaign in another org has that name
        response = self.postJSON(url, None, {"name": "Spam", "group": reporters.uuid})
        self.assertEqual(response.status_code, 201)

        # try to create a campaign with name that's too long
        response = self.postJSON(url, None, {"name": "x" * 256, "group": reporters.uuid})
        self.assertResponseError(response, "name", "Ensure this field has no more than 255 characters.")

        # update campaign by UUID
        response = self.postJSON(url, "uuid=%s" % campaign3.uuid, {"name": "Reminders III", "group": other_group.uuid})
        self.assertEqual(response.status_code, 200)

        campaign3.refresh_from_db()
        self.assertEqual(campaign3.name, "Reminders III")
        self.assertEqual(campaign3.group, other_group)

        # can't update campaign in other org
        response = self.postJSON(url, "uuid=%s" % spam.uuid, {"name": "Won't work", "group": spammers.uuid})
        self.assert404(response)

    def test_campaign_events(self):
        url = reverse("api.v2.campaign_events")

        self.assertEndpointAccess(url)

        flow = self.create_flow()
        reporters = self.create_group("Reporters", [self.joe, self.frank])
        registration = ContactField.get_or_create(
            self.org, self.admin, "registration", "Registration", value_type=Value.TYPE_DATETIME
        )

        # create our contact and set a registration date
        contact = self.create_contact("Joe", "+12065551515")
        reporters.contacts.add(contact)
        contact.set_field(self.admin, "registration", timezone.now())

        campaign1 = Campaign.create(self.org, self.admin, "Reminders", reporters)
        event1 = CampaignEvent.create_message_event(
            self.org,
            self.admin,
            campaign1,
            registration,
            1,
            CampaignEvent.UNIT_DAYS,
            "Don't forget to brush your teeth",
        )

        campaign2 = Campaign.create(self.org, self.admin, "Notifications", reporters)
        event2 = CampaignEvent.create_flow_event(
            self.org, self.admin, campaign2, registration, 6, CampaignEvent.UNIT_HOURS, flow, delivery_hour=12
        )

        # create event for another org
        joined = ContactField.get_or_create(self.org2, self.admin2, "joined", "Joined On")
        spammers = ContactGroup.get_or_create(self.org2, self.admin2, "Spammers")
        spam = Campaign.create(self.org2, self.admin2, "Cool stuff", spammers)
        CampaignEvent.create_flow_event(
            self.org2, self.admin2, spam, joined, 6, CampaignEvent.UNIT_HOURS, flow, delivery_hour=12
        )

        # no filtering
        with self.assertNumQueries(NUM_BASE_REQUEST_QUERIES + 4):
            response = self.fetchJSON(url)

        resp_json = response.json()
        self.assertEqual(response.status_code, 200)
        self.assertEqual(resp_json["next"], None)
        self.assertResultsByUUID(response, [event2, event1])
        self.assertEqual(
            resp_json["results"],
            [
                {
                    "uuid": event2.uuid,
                    "campaign": {"uuid": campaign2.uuid, "name": "Notifications"},
                    "relative_to": {"key": "registration", "label": "Registration"},
                    "offset": 6,
                    "unit": "hours",
                    "delivery_hour": 12,
                    "flow": {"uuid": flow.uuid, "name": "Color Flow"},
                    "message": None,
                    "created_on": format_datetime(event2.created_on),
                },
                {
                    "uuid": event1.uuid,
                    "campaign": {"uuid": campaign1.uuid, "name": "Reminders"},
                    "relative_to": {"key": "registration", "label": "Registration"},
                    "offset": 1,
                    "unit": "days",
                    "delivery_hour": -1,
                    "flow": None,
                    "message": {"base": "Don't forget to brush your teeth"},
                    "created_on": format_datetime(event1.created_on),
                },
            ],
        )

        # filter by UUID
        response = self.fetchJSON(url, "uuid=%s" % event1.uuid)
        self.assertResultsByUUID(response, [event1])

        # filter by campaign name
        response = self.fetchJSON(url, "campaign=Reminders")
        self.assertResultsByUUID(response, [event1])

        # filter by campaign UUID
        response = self.fetchJSON(url, "campaign=%s" % campaign1.uuid)
        self.assertResultsByUUID(response, [event1])

        # filter by invalid campaign
        response = self.fetchJSON(url, "campaign=invalid")
        self.assertResultsByUUID(response, [])

        # try to create empty campaign event
        response = self.postJSON(url, None, {})
        self.assertResponseError(response, "campaign", "This field is required.")
        self.assertResponseError(response, "relative_to", "This field is required.")
        self.assertResponseError(response, "offset", "This field is required.")
        self.assertResponseError(response, "unit", "This field is required.")
        self.assertResponseError(response, "delivery_hour", "This field is required.")

        # try again with some invalid values
        response = self.postJSON(
            url,
            None,
            {
                "campaign": campaign1.uuid,
                "relative_to": "registration",
                "offset": 15,
                "unit": "epocs",
                "delivery_hour": 25,
            },
        )
        self.assertResponseError(response, "unit", '"epocs" is not a valid choice.')
        self.assertResponseError(response, "delivery_hour", "Ensure this value is less than or equal to 23.")

        # provide valid values for those fields.. but not a message or flow
        response = self.postJSON(
            url,
            None,
            {
                "campaign": campaign1.uuid,
                "relative_to": "registration",
                "offset": 15,
                "unit": "weeks",
                "delivery_hour": -1,
            },
        )
        self.assertResponseError(response, "non_field_errors", "Flow UUID or a message text required.")

        # create a message event
        response = self.postJSON(
            url,
            None,
            {
                "campaign": campaign1.uuid,
                "relative_to": "registration",
                "offset": 15,
                "unit": "weeks",
                "delivery_hour": -1,
                "message": "Nice job",
            },
        )
        self.assertEqual(response.status_code, 201)

        event1 = CampaignEvent.objects.filter(campaign=campaign1).order_by("-id").first()
        self.assertEqual(event1.event_type, CampaignEvent.TYPE_MESSAGE)
        self.assertEqual(event1.relative_to, registration)
        self.assertEqual(event1.offset, 15)
        self.assertEqual(event1.unit, "W")
        self.assertEqual(event1.delivery_hour, -1)
        self.assertEqual(event1.message, {"base": "Nice job"})
        self.assertIsNotNone(event1.flow)

        # create a flow event
        response = self.postJSON(
            url,
            None,
            {
                "campaign": campaign1.uuid,
                "relative_to": "registration",
                "offset": 15,
                "unit": "weeks",
                "delivery_hour": -1,
                "flow": flow.uuid,
            },
        )
        self.assertEqual(response.status_code, 201)

        event2 = CampaignEvent.objects.filter(campaign=campaign1).order_by("-id").first()
        self.assertEqual(event2.event_type, CampaignEvent.TYPE_FLOW)
        self.assertEqual(event2.relative_to, registration)
        self.assertEqual(event2.offset, 15)
        self.assertEqual(event2.unit, "W")
        self.assertEqual(event2.delivery_hour, -1)
        self.assertEqual(event2.message, None)
        self.assertEqual(event2.flow, flow)

        # make sure some event fires were created for the contact
        self.assertEqual(1, EventFire.objects.filter(contact=contact, event=event2).count())

        # update the message event to be a flow event
        response = self.postJSON(
            url,
            "uuid=%s" % event1.uuid,
            {
                "campaign": campaign1.uuid,
                "relative_to": "registration",
                "offset": 15,
                "unit": "weeks",
                "delivery_hour": -1,
                "flow": flow.uuid,
            },
        )
        self.assertEqual(response.status_code, 200)

        event1.refresh_from_db()
        self.assertEqual(event1.event_type, CampaignEvent.TYPE_FLOW)
        self.assertIsNone(event1.message)
        self.assertEqual(event1.flow, flow)

        # and update the flow event to be a message event
        response = self.postJSON(
            url,
            "uuid=%s" % event2.uuid,
            {
                "campaign": campaign1.uuid,
                "relative_to": "registration",
                "offset": 15,
                "unit": "weeks",
                "delivery_hour": -1,
                "message": {"base": "OK", "fra": "D'accord"},
            },
        )
        self.assertEqual(response.status_code, 200)

        event2.refresh_from_db()
        self.assertEqual(event2.event_type, CampaignEvent.TYPE_MESSAGE)
        self.assertEqual(event2.message, {"base": "OK", "fra": "D'accord"})

        # and update update it's message again
        response = self.postJSON(
            url,
            "uuid=%s" % event2.uuid,
            {
                "campaign": campaign1.uuid,
                "relative_to": "registration",
                "offset": 15,
                "unit": "weeks",
                "delivery_hour": -1,
                "message": {"base": "OK", "fra": "D'accord", "kin": "Sawa"},
            },
        )
        self.assertEqual(response.status_code, 200)

        event2.refresh_from_db()
        self.assertEqual(event2.event_type, CampaignEvent.TYPE_MESSAGE)
        self.assertEqual(event2.message, {"base": "OK", "fra": "D'accord", "kin": "Sawa"})

        # try to change an existing event's campaign
        response = self.postJSON(
            url,
            "uuid=%s" % event1.uuid,
            {
                "campaign": campaign2.uuid,
                "relative_to": "registration",
                "offset": 15,
                "unit": "weeks",
                "delivery_hour": -1,
                "flow": flow.uuid,
            },
        )
        self.assertResponseError(response, "campaign", "Cannot change campaign for existing events")

        # try an empty delete request
        response = self.deleteJSON(url, "")
        self.assertResponseError(response, None, "URL must contain one of the following parameters: uuid")

        # delete an event by UUID
        response = self.deleteJSON(url, "uuid=%s" % event1.uuid)
        self.assertEqual(response.status_code, 204)

        event1.refresh_from_db()
        self.assertFalse(event1.is_active)

        # should no longer have any events
        self.assertEqual(1, EventFire.objects.filter(contact=contact, event=event2).count())

    def test_channels(self):
        url = reverse("api.v2.channels")

        self.assertEndpointAccess(url)

        # create channel for other org
        Channel.create(self.org2, self.admin2, None, "TT", name="Twitter Channel", address="nyaruka", role="SR")

        # no filtering
        with self.assertNumQueries(NUM_BASE_REQUEST_QUERIES + 2):
            response = self.fetchJSON(url)

        resp_json = response.json()
        self.assertEqual(response.status_code, 200)
        self.assertEqual(resp_json["next"], None)
        self.assertResultsByUUID(response, [self.twitter, self.channel])
        self.assertEqual(
            resp_json["results"][1],
            {
                "uuid": self.channel.uuid,
                "name": "Test Channel",
                "address": "+250785551212",
                "country": "RW",
                "device": {
                    "name": "Nexus 5X",
                    "network_type": None,
                    "power_level": -1,
                    "power_source": None,
                    "power_status": None,
                },
                "last_seen": format_datetime(self.channel.last_seen),
                "created_on": format_datetime(self.channel.created_on),
            },
        )

        # filter by UUID
        response = self.fetchJSON(url, "uuid=%s" % self.twitter.uuid)
        self.assertResultsByUUID(response, [self.twitter])

        # filter by address
        response = self.fetchJSON(url, "address=billy_bob")
        self.assertResultsByUUID(response, [self.twitter])

    def test_channel_events(self):
        url = reverse("api.v2.channel_events")

        self.assertEndpointAccess(url)

        call1 = ChannelEvent.create(self.channel, "tel:0788123123", ChannelEvent.TYPE_CALL_IN_MISSED, timezone.now())
        call2 = ChannelEvent.create(
            self.channel, "tel:0788124124", ChannelEvent.TYPE_CALL_IN, timezone.now(), dict(duration=36)
        )
        call3 = ChannelEvent.create(self.channel, "tel:0788124124", ChannelEvent.TYPE_CALL_OUT_MISSED, timezone.now())
        call4 = ChannelEvent.create(
            self.channel, "tel:0788123123", ChannelEvent.TYPE_CALL_OUT, timezone.now(), dict(duration=15)
        )

        # no filtering
        with self.assertNumQueries(NUM_BASE_REQUEST_QUERIES + 3):
            response = self.fetchJSON(url)

        resp_json = response.json()
        self.assertEqual(response.status_code, 200)
        self.assertEqual(resp_json["next"], None)
        self.assertResultsById(response, [call4, call3, call2, call1])
        self.assertEqual(
            resp_json["results"][0],
            {
                "id": call4.pk,
                "channel": {"uuid": self.channel.uuid, "name": "Test Channel"},
                "type": "call-out",
                "contact": {"uuid": self.joe.uuid, "name": self.joe.name},
                "occurred_on": format_datetime(call4.occurred_on),
                "extra": dict(duration=15),
                "created_on": format_datetime(call4.created_on),
            },
        )

        # filter by id
        response = self.fetchJSON(url, "id=%d" % call1.pk)
        self.assertResultsById(response, [call1])

        # filter by contact
        response = self.fetchJSON(url, "contact=%s" % self.joe.uuid)
        self.assertResultsById(response, [call4, call1])

        # filter by invalid contact
        response = self.fetchJSON(url, "contact=invalid")
        self.assertResultsById(response, [])

        # filter by before
        response = self.fetchJSON(url, "before=%s" % format_datetime(call3.created_on))
        self.assertResultsById(response, [call3, call2, call1])

        # filter by after
        response = self.fetchJSON(url, "after=%s" % format_datetime(call2.created_on))
        self.assertResultsById(response, [call4, call3, call2])

    def test_contacts(self):
        url = reverse("api.v2.contacts")

        self.assertEndpointAccess(url)

        # create some more contacts (in addition to Joe and Frank)
        contact1 = self.create_contact("Ann", "0788000001", language="fra")
        contact2 = self.create_contact("Bob", "0788000002")
        contact3 = self.create_contact("Cat", "0788000003")
        contact4 = self.create_contact("Don", "0788000004", language="fra")

        contact1.set_field(self.user, "nickname", "Annie", label="Nick name")
        contact4.set_field(self.user, "nickname", "Donnie", label="Nick name")

        contact1.stop(self.user)
        contact2.block(self.user)
        contact3.release(self.user)

        # put some contacts in a group
        group = ContactGroup.get_or_create(self.org, self.admin, "Customers")
        group.update_contacts(self.user, [self.joe], add=True)  # add contacts separately for predictable modified_on
        group.update_contacts(self.user, [contact4], add=True)  # ordering

        contact1.refresh_from_db()
        contact4.refresh_from_db()
        self.joe.refresh_from_db()

        # create contact for other org
        hans = self.create_contact("Hans", "0788000004", org=self.org2)

        # no filtering
        with self.assertNumQueries(NUM_BASE_REQUEST_QUERIES + 5):
            response = self.fetchJSON(url)

        resp_json = response.json()
        self.assertEqual(response.status_code, 200)
        self.assertEqual(resp_json["next"], None)
        self.assertResultsByUUID(response, [contact4, self.joe, contact2, contact1, self.frank])
        self.assertEqual(
            resp_json["results"][0],
            {
                "uuid": contact4.uuid,
                "name": "Don",
                "language": "fra",
                "urns": ["tel:+250788000004"],
                "groups": [{"uuid": group.uuid, "name": group.name}],
                "fields": {"nickname": "Donnie"},
                "blocked": False,
                "stopped": False,
                "created_on": format_datetime(contact4.created_on),
                "modified_on": format_datetime(contact4.modified_on),
            },
        )

        # filter by UUID
        response = self.fetchJSON(url, "uuid=%s" % contact2.uuid)
        self.assertResultsByUUID(response, [contact2])

        # filter by URN (which should be normalized)
        response = self.fetchJSON(url, "urn=%s" % quote_plus("tel:+250-78-8000004"))
        self.assertResultsByUUID(response, [contact4])

        # error if URN can't be parsed
        response = self.fetchJSON(url, "urn=12345")
        self.assertResponseError(response, None, "Invalid URN: 12345")

        # filter by group name
        response = self.fetchJSON(url, "group=Customers")
        self.assertResultsByUUID(response, [contact4, self.joe])

        # filter by group UUID
        response = self.fetchJSON(url, "group=%s" % group.uuid)
        self.assertResultsByUUID(response, [contact4, self.joe])

        # filter by invalid group
        response = self.fetchJSON(url, "group=invalid")
        self.assertResultsByUUID(response, [])

        # filter by before
        response = self.fetchJSON(url, "before=%s" % format_datetime(contact1.modified_on))
        self.assertResultsByUUID(response, [contact1, self.frank])

        # filter by after
        response = self.fetchJSON(url, "after=%s" % format_datetime(self.joe.modified_on))
        self.assertResultsByUUID(response, [contact4, self.joe])

        # view the deleted contact
        response = self.fetchJSON(url, "deleted=true")
        self.assertResultsByUUID(response, [contact3])
        self.assertEqual(
            response.json()["results"][0],
            {
                "uuid": contact3.uuid,
                "name": None,
                "language": None,
                "urns": [],
                "groups": [],
                "fields": {},
                "blocked": None,
                "stopped": None,
                "created_on": format_datetime(contact3.created_on),
                "modified_on": format_datetime(contact3.modified_on),
            },
        )

        # try to post something other than an object
        response = self.postJSON(url, None, [])
        self.assertEqual(response.status_code, 400)

        # create an empty contact
        response = self.postJSON(url, None, {})
        self.assertEqual(response.status_code, 201)

        empty = Contact.objects.get(name=None)

        self.assertEqual(
            response.json(),
            {
                "uuid": empty.uuid,
                "name": None,
                "language": None,
                "urns": [],
                "groups": [],
                "fields": {"nickname": None},
                "blocked": False,
                "stopped": False,
                "created_on": format_datetime(empty.created_on),
                "modified_on": format_datetime(empty.modified_on),
            },
        )

        # create with all fields but empty
        response = self.postJSON(url, None, {"name": None, "language": None, "urns": [], "groups": [], "fields": {}})
        self.assertEqual(response.status_code, 201)

        jaqen = Contact.objects.filter(name=None, language=None).order_by("-pk").first()
        self.assertEqual(set(jaqen.urns.all()), set())
        self.assertEqual(set(jaqen.user_groups.all()), set())
        self.assertIsNone(jaqen.fields)

        with ESMockWithScroll():
            dyn_group = self.create_group("Dynamic Group", query="nickname is jado")

        # create with all fields
        response = self.postJSON(
            url,
            None,
            {
                "name": "Jean",
                "language": "fra",
                "urns": ["tel:+250783333333", "twitter:JEAN"],
                "groups": [group.uuid],
                "fields": {"nickname": "Jado"},
            },
        )
        self.assertEqual(response.status_code, 201)

        resp_json = response.json()
        self.assertEqual(resp_json["urns"], ["twitter:jean", "tel:+250783333333"])

        # URNs will be normalized
        nickname = ContactField.get_by_key(self.org, "nickname")
        jean = Contact.objects.filter(name="Jean", language="fra").order_by("-pk").first()
        self.assertEqual(set(jean.urns.values_list("identity", flat=True)), {"tel:+250783333333", "twitter:jean"})
        self.assertEqual(set(jean.user_groups.all()), {group, dyn_group})
        self.assertEqual(jean.get_field_value(nickname), "Jado")

        # create with invalid fields
        response = self.postJSON(
            url,
            None,
            {
                "name": "Jim",
                "language": "english",
                "urns": ["1234556789"],
                "groups": ["59686b4e-14bc-4160-9376-b649b218c806"],
                "fields": {"hmmm": "X"},
            },
        )
        self.assertResponseError(response, "language", "Ensure this field has no more than 3 characters.")
        self.assertResponseError(
            response, "urns", "Invalid URN: 1234556789. Ensure phone numbers contain country codes."
        )
        self.assertResponseError(response, "groups", "No such object: 59686b4e-14bc-4160-9376-b649b218c806")
        self.assertResponseError(response, "fields", "Invalid contact field key: hmmm")

        # update an existing contact by UUID but don't provide any fields
        response = self.postJSON(url, "uuid=%s" % jean.uuid, {})
        self.assertEqual(response.status_code, 200)

        # contact should be unchanged
        jean = Contact.objects.get(pk=jean.pk)
        self.assertEqual(jean.name, "Jean")
        self.assertEqual(jean.language, "fra")
        self.assertEqual(set(jean.urns.values_list("identity", flat=True)), {"tel:+250783333333", "twitter:jean"})
        self.assertEqual(set(jean.user_groups.all()), {group, dyn_group})
        self.assertEqual(jean.get_field_value(nickname), "Jado")

        # update by UUID and change all fields
        response = self.postJSON(
            url,
            "uuid=%s" % jean.uuid,
            {
                "name": "Jean II",
                "language": "eng",
                "urns": ["tel:+250784444444"],
                "groups": [],
                "fields": {"nickname": "John"},
            },
        )
        self.assertEqual(response.status_code, 200)

        jean = Contact.objects.get(pk=jean.pk)
        self.assertEqual(jean.name, "Jean II")
        self.assertEqual(jean.language, "eng")
        self.assertEqual(set(jean.urns.values_list("identity", flat=True)), {"tel:+250784444444"})
        self.assertEqual(set(jean.user_groups.all()), set())
        self.assertEqual(jean.get_field_value(nickname), "John")

        # update by URN (which should be normalized)
        response = self.postJSON(url, "urn=%s" % quote_plus("tel:+250-78-4444444"), {"name": "Jean III"})
        self.assertEqual(response.status_code, 200)

        jean = Contact.objects.get(pk=jean.pk)
        self.assertEqual(jean.name, "Jean III")

        # try to specify URNs field whilst referencing by URN
        response = self.postJSON(url, "urn=%s" % quote_plus("tel:+250784444444"), {"urns": ["tel:+250785555555"]})
        self.assertResponseError(response, "urns", "Field not allowed when using URN in URL")

        # if contact doesn't exist with URN, they're created
        response = self.postJSON(url, "urn=%s" % quote_plus("tel:+250-78-5555555"), {"name": "Bobby"})
        self.assertEqual(response.status_code, 201)

        # URN should be normalized
        bobby = Contact.objects.get(name="Bobby")
        self.assertEqual(set(bobby.urns.values_list("identity", flat=True)), {"tel:+250785555555"})

        # try to create a contact with a URN belonging to another contact
        response = self.postJSON(url, None, {"name": "Robert", "urns": ["tel:+250-78-5555555"]})
        self.assertEqual(response.status_code, 400)
        self.assertResponseError(response, "urns", "URN belongs to another contact: tel:+250785555555")

        # try to update a contact with non-existent UUID
        response = self.postJSON(url, "uuid=ad6acad9-959b-4d70-b144-5de2891e4d00", {})
        self.assert404(response)

        # try to update a contact in another org
        response = self.postJSON(url, "uuid=%s" % hans.uuid, {})
        self.assert404(response)

        # try to add a contact to a dynamic group
        response = self.postJSON(url, "uuid=%s" % jean.uuid, {"groups": [dyn_group.uuid]})
        self.assertResponseError(response, "groups", "Contact group must not be dynamic: %s" % dyn_group.uuid)

        # try to give a contact more than 100 URNs
        response = self.postJSON(url, "uuid=%s" % jean.uuid, {"urns": ["twitter:bob%d" % u for u in range(101)]})
        self.assertResponseError(response, "urns", "This field can only contain up to 100 items.")

        # try to give a contact more than 100 contact fields
        response = self.postJSON(url, "uuid=%s" % jean.uuid, {"fields": {"field_%d" % f: f for f in range(101)}})
        self.assertResponseError(response, "fields", "This field can only contain up to 100 items.")

        # ok to give them 100 URNs
        response = self.postJSON(url, "uuid=%s" % jean.uuid, {"urns": ["twitter:bob%d" % u for u in range(100)]})
        self.assertEqual(response.status_code, 200)
        self.assertEqual(jean.urns.count(), 100)

        # try to move a blocked contact into a group
        jean.block(self.user)
        response = self.postJSON(url, "uuid=%s" % jean.uuid, {"groups": [group.uuid]})
        self.assertResponseError(response, "groups", "Blocked or stopped contacts can't be added to groups")

        # try to update a contact by both UUID and URN
        response = self.postJSON(url, "uuid=%s&urn=%s" % (jean.uuid, quote_plus("tel:+250784444444")), {})
        self.assertResponseError(response, None, "URL can only contain one of the following parameters: urn, uuid")

        # try an empty delete request
        response = self.deleteJSON(url, None)
        self.assertResponseError(response, None, "URL must contain one of the following parameters: urn, uuid")

        # delete a contact by UUID
        response = self.deleteJSON(url, "uuid=%s" % jean.uuid)
        self.assertEqual(response.status_code, 204)

        jean.refresh_from_db()
        self.assertFalse(jean.is_active)

        # create xavier
        response = self.postJSON(url, None, {"name": "Xavier", "urns": ["tel:+250-78-7777777", "twitter:XAVIER"]})
        self.assertEqual(response.status_code, 201)

        # delete a contact by URN (which should be normalized)
        response = self.deleteJSON(url, "urn=%s" % quote_plus("twitter:XAVIER"))
        self.assertEqual(response.status_code, 204)

        xavier = Contact.objects.get(name="Xavier")
        self.assertFalse(xavier.is_active)

        # try deleting a contact by a non-existent URN
        response = self.deleteJSON(url, "urn=twitter:billy")
        self.assert404(response)

        # try to delete a contact in another org
        response = self.deleteJSON(url, "uuid=%s" % hans.uuid)
        self.assert404(response)

    def test_contact_action_update_datetime_field(self):
        url = reverse("api.v2.contacts")

        self.assertEndpointAccess(url)

        self.create_field("tag_activated_at", "Tag activation", Value.TYPE_DATETIME)

        # update contact with valid date format for the org - DD-MM-YYYY
        response = self.postJSON(url, "uuid=%s" % self.joe.uuid, {"fields": {"tag_activated_at": "31-12-2017"}})
        self.assertEqual(response.status_code, 200)
        resp_json = response.json()

        self.assertIsNotNone(resp_json["fields"]["tag_activated_at"])

        # update contact with valid ISO8601 timestamp value with timezone
        response = self.postJSON(
            url, "uuid=%s" % self.joe.uuid, {"fields": {"tag_activated_at": "2017-11-11T11:12:13Z"}}
        )
        self.assertEqual(response.status_code, 200)
        resp_json = response.json()

        self.assertEqual(resp_json["fields"]["tag_activated_at"], "2017-11-11T13:12:13+02:00")

        # update contact with invalid ISO8601 timestamp value, 'T' replaced with space
        response = self.postJSON(
            url, "uuid=%s" % self.joe.uuid, {"fields": {"tag_activated_at": "2017-11-11 11:12:13Z"}}
        )
        self.assertEqual(response.status_code, 200)
        resp_json = response.json()

        self.assertEqual(resp_json["fields"]["tag_activated_at"], "2011-11-11T11:12:00+02:00")

        # update contact with invalid ISO8601 timestamp value without timezone
        response = self.postJSON(
            url, "uuid=%s" % self.joe.uuid, {"fields": {"tag_activated_at": "2017-11-11T11:12:13"}}
        )
        self.assertEqual(response.status_code, 200)
        resp_json = response.json()

        self.assertIsNone(resp_json["fields"]["tag_activated_at"])

        # update contact with invalid date format for the org - MM-DD-YYYY
        response = self.postJSON(url, "uuid=%s" % self.joe.uuid, {"fields": {"tag_activated_at": "12-31-2017"}})
        self.assertEqual(response.status_code, 200)
        resp_json = response.json()

        self.assertIsNone(resp_json["fields"]["tag_activated_at"])

        # update contact with invalid timestamp value
        response = self.postJSON(url, "uuid=%s" % self.joe.uuid, {"fields": {"tag_activated_at": "el123a41"}})
        self.assertEqual(response.status_code, 200)
        resp_json = response.json()

        self.assertIsNone(resp_json["fields"]["tag_activated_at"])

    def test_contact_actions_if_org_is_anonymous(self):
        url = reverse("api.v2.contacts")
        self.assertEndpointAccess(url)

        group = ContactGroup.get_or_create(self.org, self.admin, "Customers")

        response = self.postJSON(
            url,
            None,
            {
                "name": "Jean",
                "language": "fra",
                "urns": ["tel:+250783333333", "twitter:JEAN"],
                "groups": [group.uuid],
                "fields": {},
            },
        )
        self.assertEqual(response.status_code, 201)

        jean = Contact.objects.filter(name="Jean", language="fra").get()

        with AnonymousOrg(self.org):
            # can't update via URN
            response = self.postJSON(url, "urn=%s" % "tel:+250785555555", {})
            self.assertEqual(response.status_code, 400)
            self.assertResponseError(response, None, "URN lookups not allowed for anonymous organizations")

            # can't update contact URNs
            response = self.postJSON(url, "uuid=%s" % jean.uuid, {"urns": ["tel:+250786666666"]})
            self.assertEqual(response.status_code, 400)
            self.assertResponseError(response, "urns", "Updating URNs not allowed for anonymous organizations")

            # output shouldn't include URNs
            response = self.fetchJSON(url, "uuid=%s" % jean.uuid)
            self.assertEqual(response.status_code, 200)
            self.assertEqual(response.json()["results"][0]["urns"], [])

            # but can create with URNs
            response = self.postJSON(url, None, {"name": "Xavier", "urns": ["tel:+250-78-7777777", "twitter:XAVIER"]})
            self.assertEqual(response.status_code, 201)

            # TODO should UUID be masked in response??
            xavier = Contact.objects.get(name="Xavier")
            self.assertEqual(
                set(xavier.urns.values_list("identity", flat=True)), {"tel:+250787777777", "twitter:xavier"}
            )

            # can't filter by URN
            response = self.fetchJSON(url, "urn=%s" % quote_plus("tel:+250-78-8000004"))
            self.assertEqual(response.status_code, 400)
            self.assertResponseError(response, None, "URN lookups not allowed for anonymous organizations")

    def test_contact_actions(self):
        url = reverse("api.v2.contact_actions")

        self.assertEndpointAccess(url, fetch_returns=405)

        # create some contacts to act on
        Contact.objects.all().delete()
        contact1 = self.create_contact("Ann", "+250788000001")
        contact2 = self.create_contact("Bob", "+250788000002")
        contact3 = self.create_contact("Cat", "+250788000003")
        contact4 = self.create_contact("Don", "+250788000004")  # a blocked contact
        contact5 = self.create_contact("Eve", "+250788000005")  # a deleted contact
        contact4.block(self.user)
        contact5.release(self.user)
        test_contact = Contact.get_test_contact(self.user)

        group = self.create_group("Testers")
        self.create_field("isdeveloper", "Is developer")

        with ESMockWithScroll():
            self.create_group("Developers", query="isdeveloper = YES")

        # start contacts in a flow
        flow = self.get_flow("color")
        flow.start([], [contact1, contact2, contact3])

        self.create_msg(direction="I", contact=contact1, text="Hello")
        self.create_msg(direction="I", contact=contact2, text="Hello")
        self.create_msg(direction="I", contact=contact3, text="Hello")
        self.create_msg(direction="I", contact=contact4, text="Hello")

        # try adding more contacts to group than this endpoint is allowed to operate on at one time
        response = self.postJSON(
            url, None, {"contacts": [str(x) for x in range(101)], "action": "add", "group": "Testers"}
        )
        self.assertResponseError(response, "contacts", "This field can only contain up to 100 items.")

        # try adding all contacts to a group by its name
        response = self.postJSON(
            url,
            None,
            {
                "contacts": [
                    contact1.uuid,
                    "tel:+250788000002",
                    contact3.uuid,
                    contact4.uuid,
                    contact5.uuid,
                    test_contact.uuid,
                ],
                "action": "add",
                "group": "Testers",
            },
        )

        # error reporting that at least one of the UUIDs is not a valid contact
        self.assertResponseError(response, "contacts", "No such object: %s" % contact5.uuid)

        # try adding a blocked contact to a group
        response = self.postJSON(
            url,
            None,
            {
                "contacts": [contact1.uuid, contact2.uuid, contact3.uuid, contact4.uuid],
                "action": "add",
                "group": "Testers",
            },
        )

        # error reporting that the deleted and test contacts are invalid
        self.assertResponseError(
            response, "non_field_errors", "Blocked or stopped contacts cannot be added to groups: %s" % contact4.uuid
        )

        # add valid contacts to the group by name
        response = self.postJSON(
            url, None, {"contacts": [contact1.uuid, "tel:+250788000002"], "action": "add", "group": "Testers"}
        )
        self.assertEqual(response.status_code, 204)
        self.assertEqual(set(group.contacts.all()), {contact1, contact2})

        # try to add to a non-existent group
        response = self.postJSON(url, None, {"contacts": [contact1.uuid], "action": "add", "group": "Spammers"})
        self.assertResponseError(response, "group", "No such object: Spammers")

        # try to add to a dynamic group
        response = self.postJSON(url, None, {"contacts": [contact1.uuid], "action": "add", "group": "Developers"})
        self.assertResponseError(response, "group", "Contact group must not be dynamic: Developers")

        # add contact 3 to a group by its UUID
        response = self.postJSON(url, None, {"contacts": [contact3.uuid], "action": "add", "group": group.uuid})
        self.assertEqual(response.status_code, 204)
        self.assertEqual(set(group.contacts.all()), {contact1, contact2, contact3})

        # try adding with invalid group UUID
        response = self.postJSON(url, None, {"contacts": [contact3.uuid], "action": "add", "group": "nope"})
        self.assertResponseError(response, "group", "No such object: nope")

        # remove contact 2 from group by its name (which is case-insensitive)
        response = self.postJSON(url, None, {"contacts": [contact2.uuid], "action": "remove", "group": "testers"})
        self.assertEqual(response.status_code, 204)
        self.assertEqual(set(group.contacts.all()), {contact1, contact3})

        # and remove contact 3 from group by its UUID
        response = self.postJSON(url, None, {"contacts": [contact3.uuid], "action": "remove", "group": group.uuid})
        self.assertEqual(response.status_code, 204)
        self.assertEqual(set(group.contacts.all()), {contact1})

        # try to add to group without specifying a group
        response = self.postJSON(url, None, {"contacts": [contact1.uuid], "action": "add"})
        self.assertResponseError(response, "non_field_errors", 'For action "add" you should also specify a group')
        response = self.postJSON(url, None, {"contacts": [contact1.uuid], "action": "add", "group": ""})
        self.assertResponseError(response, "group", "This field may not be null.")

        # try to block all contacts
        response = self.postJSON(
            url,
            None,
            {
                "contacts": [contact1.uuid, contact2.uuid, contact3.uuid, contact4.uuid, test_contact.uuid],
                "action": "block",
            },
        )
        self.assertResponseError(response, "contacts", "No such object: %s" % test_contact.uuid)

        # block all valid contacts
        response = self.postJSON(
            url, None, {"contacts": [contact1.uuid, contact2.uuid, contact3.uuid, contact4.uuid], "action": "block"}
        )
        self.assertEqual(response.status_code, 204)
        self.assertEqual(set(Contact.objects.filter(is_blocked=True)), {contact1, contact2, contact3, contact4})

        # unblock contact 1
        response = self.postJSON(url, None, {"contacts": [contact1.uuid], "action": "unblock"})
        self.assertEqual(response.status_code, 204)
        self.assertEqual(set(Contact.objects.filter(is_blocked=False)), {contact1, contact5, test_contact})
        self.assertEqual(set(Contact.objects.filter(is_blocked=True)), {contact2, contact3, contact4})

        # interrupt any active runs of contacts 1 and 2
        response = self.postJSON(url, None, {"contacts": [contact1.uuid, contact2.uuid], "action": "interrupt"})
        self.assertEqual(response.status_code, 204)

        # check that their flow runs were interrupted
        interrupted = FlowRun.objects.filter(contact__in=[contact1, contact2])
        self.assertFalse(interrupted.filter(Q(is_active=True) | Q(exited_on=None)).exists())
        self.assertFalse(interrupted.exclude(exit_type=FlowRun.EXIT_TYPE_INTERRUPTED).exists())

        # check other contact's runs weren't
        self.assertTrue(FlowRun.objects.filter(contact=contact3, is_active=True, exited_on=None).exists())

        # archive all messages for contacts 1 and 2
        response = self.postJSON(url, None, {"contacts": [contact1.uuid, contact2.uuid], "action": "archive"})
        self.assertEqual(response.status_code, 204)
        self.assertFalse(Msg.objects.filter(contact__in=[contact1, contact2], direction="I", visibility="V").exists())
        self.assertTrue(Msg.objects.filter(contact=contact3, direction="I", visibility="V").exists())

        # delete contacts 1 and 2
        response = self.postJSON(url, None, {"contacts": [contact1.uuid, contact2.uuid], "action": "delete"})
        self.assertEqual(response.status_code, 204)
        self.assertEqual(set(Contact.objects.filter(is_active=False)), {contact1, contact2, contact5})
        self.assertEqual(set(Contact.objects.filter(is_active=True)), {contact3, contact4, test_contact})
        self.assertFalse(Msg.objects.filter(contact__in=[contact1, contact2]).exclude(visibility="D").exists())
        self.assertTrue(Msg.objects.filter(contact=contact3).exclude(visibility="D").exists())

        # try to provide a group for a non-group action
        response = self.postJSON(url, None, {"contacts": [contact3.uuid], "action": "block", "group": "Testers"})
        self.assertResponseError(response, "non_field_errors", 'For action "block" you should not specify a group')

        # try to invoke an invalid action
        response = self.postJSON(url, None, {"contacts": [contact3.uuid], "action": "like"})
        self.assertResponseError(response, "action", '"like" is not a valid choice.')

    def test_definitions(self):
        url = reverse("api.v2.definitions")

        self.assertEndpointAccess(url)

        self.import_file("subflow")
        flow = Flow.objects.filter(name="Parent Flow").first()

        # all flow dependencies and we should get the child flow
        response = self.fetchJSON(url, "flow=%s" % flow.uuid)
        self.assertEqual({f["metadata"]["name"] for f in response.json()["flows"]}, {"Parent Flow", "Child Flow"})

        # export just the parent flow
        response = self.fetchJSON(url, "flow=%s&dependencies=none" % flow.uuid)
        self.assertEqual({f["metadata"]["name"] for f in response.json()["flows"]}, {"Parent Flow"})

        # import the clinic app which has campaigns
        self.import_file("the_clinic")

        # our catchall flow, all alone
        flow = Flow.objects.filter(name="Catch All").first()
        response = self.fetchJSON(url, "flow=%s&dependencies=none" % flow.uuid)
        resp_json = response.json()
        self.assertEqual(len(resp_json["flows"]), 1)
        self.assertEqual(len(resp_json["campaigns"]), 0)
        self.assertEqual(len(resp_json["triggers"]), 0)

        # with its trigger dependency
        response = self.fetchJSON(url, "flow_uuid=%s" % flow.uuid)
        resp_json = response.json()
        self.assertEqual(len(resp_json["flows"]), 1)
        self.assertEqual(len(resp_json["campaigns"]), 0)
        self.assertEqual(len(resp_json["triggers"]), 1)

        # our registration flow, all alone
        flow = Flow.objects.filter(name="Register Patient").first()
        response = self.fetchJSON(url, "flow=%s&dependencies=none" % flow.uuid)
        resp_json = response.json()
        self.assertEqual(len(resp_json["flows"]), 1)
        self.assertEqual(len(resp_json["campaigns"]), 0)
        self.assertEqual(len(resp_json["triggers"]), 0)

        # touches a lot of stuff
        response = self.fetchJSON(url, "flow=%s" % flow.uuid)
        resp_json = response.json()
        self.assertEqual(len(resp_json["flows"]), 6)
        self.assertEqual(len(resp_json["campaigns"]), 1)
        self.assertEqual(len(resp_json["triggers"]), 2)

        # ignore campaign dependencies
        response = self.fetchJSON(url, "flow=%s&dependencies=flows" % flow.uuid)
        resp_json = response.json()
        self.assertEqual(len(resp_json["flows"]), 2)
        self.assertEqual(len(resp_json["campaigns"]), 0)
        self.assertEqual(len(resp_json["triggers"]), 1)

        # add our missed call flow
        missed_call = Flow.objects.filter(name="Missed Call").first()
        response = self.fetchJSON(url, "flow=%s&flow=%s&dependencies=all" % (flow.uuid, missed_call.uuid))
        resp_json = response.json()
        self.assertEqual(len(resp_json["flows"]), 7)
        self.assertEqual(len(resp_json["campaigns"]), 1)
        self.assertEqual(len(resp_json["triggers"]), 3)

        campaign = Campaign.objects.filter(name="Appointment Schedule").first()
        response = self.fetchJSON(url, "campaign=%s&dependencies=none" % campaign.uuid)
        resp_json = response.json()
        self.assertEqual(len(resp_json["flows"]), 0)
        self.assertEqual(len(resp_json["campaigns"]), 1)
        self.assertEqual(len(resp_json["triggers"]), 0)

        response = self.fetchJSON(url, "campaign=%s" % campaign.uuid)
        resp_json = response.json()
        self.assertEqual(len(resp_json["flows"]), 6)
        self.assertEqual(len(resp_json["campaigns"]), 1)
        self.assertEqual(len(resp_json["triggers"]), 2)

        # test deprecated param names
        response = self.fetchJSON(url, "flow_uuid=%s&campaign_uuid=%s&dependencies=none" % (flow.uuid, campaign.uuid))
        resp_json = response.json()
        self.assertEqual(len(resp_json["flows"]), 1)
        self.assertEqual(len(resp_json["campaigns"]), 1)
        self.assertEqual(len(resp_json["triggers"]), 0)

        # test an invalid value for dependencies
        response = self.fetchJSON(url, "flow_uuid=%s&campaign_uuid=%s&dependencies=xx" % (flow.uuid, campaign.uuid))
        self.assertResponseError(response, None, "dependencies must be one of none, flows, all")

    @patch.object(ContactField, "MAX_ORG_CONTACTFIELDS", new=10)
    def test_fields(self):
        url = reverse("api.v2.fields")

        self.assertEndpointAccess(url)

        ContactField.get_or_create(self.org, self.admin, "nick_name", "Nick Name")
        ContactField.get_or_create(self.org, self.admin, "registered", "Registered On", value_type=Value.TYPE_DATETIME)
        ContactField.get_or_create(self.org2, self.admin2, "not_ours", "Something Else")

        # no filtering
        with self.assertNumQueries(NUM_BASE_REQUEST_QUERIES + 1):
            response = self.fetchJSON(url)

        resp_json = response.json()
        self.assertEqual(response.status_code, 200)
        self.assertEqual(resp_json["next"], None)
        self.assertEqual(
            resp_json["results"],
            [
                {"key": "registered", "label": "Registered On", "value_type": "datetime"},
                {"key": "nick_name", "label": "Nick Name", "value_type": "text"},
            ],
        )

        # filter by key
        response = self.fetchJSON(url, "key=nick_name")
        self.assertEqual(
            response.json()["results"], [{"key": "nick_name", "label": "Nick Name", "value_type": "text"}]
        )

        # try to create empty field
        response = self.postJSON(url, None, {})
        self.assertResponseError(response, "label", "This field is required.")
        self.assertResponseError(response, "value_type", "This field is required.")

        # try again with some invalid values
        response = self.postJSON(url, None, {"label": "!@#$%", "value_type": "video"})
        self.assertResponseError(response, "label", "Can only contain letters, numbers and hypens.")
        self.assertResponseError(response, "value_type", '"video" is not a valid choice.')

        # try again with a label that would generate an invalid key
        response = self.postJSON(url, None, {"label": "Created By", "value_type": "user"})
        self.assertResponseError(response, "label", 'Generated key "created_by" is invalid or a reserved name.')

        # try again with a label that's already taken
        response = self.postJSON(url, None, {"label": "nick name", "value_type": "text"})
        self.assertResponseError(response, "label", "This field must be unique.")

        # create a new field
        response = self.postJSON(url, None, {"label": "Age", "value_type": "numeric"})
        self.assertEqual(response.status_code, 201)

        age = ContactField.objects.get(org=self.org, label="Age", value_type="N", is_active=True)

        # update a field by its key
        response = self.postJSON(url, "key=age", {"label": "Real Age", "value_type": "datetime"})
        self.assertEqual(response.status_code, 200)

        age.refresh_from_db()
        self.assertEqual(age.label, "Real Age")
        self.assertEqual(age.value_type, "D")

        # try to update with non-existent key
        response = self.postJSON(url, "key=not_ours", {"label": "Something", "value_type": "text"})
        self.assert404(response)

        ContactField.objects.all().delete()

        for i in range(ContactField.MAX_ORG_CONTACTFIELDS):
            ContactField.get_or_create(self.org, self.admin, "field%d" % i, "Field%d" % i)

        response = self.postJSON(url, None, {"label": "Age", "value_type": "numeric"})
        self.assertResponseError(
            response,
            "non_field_errors",
            "This org has 10 contact fields and the limit is 10. "
            "You must delete existing ones before you can create new ones.",
        )

    def test_flows(self):
        url = reverse("api.v2.flows")

        self.assertEndpointAccess(url)

        registration = self.create_flow(name="Registration")
        color = self.get_flow("color")

        # add a campaign message flow that should be filtered out
        Flow.create_single_message(self.org, self.admin, dict(eng="Hello world"), "eng")

        # add a flow label
        reporting = FlowLabel.objects.create(org=self.org, name="Reporting")
        color.labels.add(reporting)

        # run joe through through a flow
        color.start([], [self.joe])
        self.create_msg(direction="I", contact=self.joe, text="it is blue").handle()

        # flow belong to other org
        self.create_flow(org=self.org2, name="Other")

        # no filtering
        with self.assertNumQueries(NUM_BASE_REQUEST_QUERIES + 4):
            response = self.fetchJSON(url)

        resp_json = response.json()
        self.assertEqual(response.status_code, 200)
        self.assertEqual(resp_json["next"], None)
        self.assertEqual(
            resp_json["results"],
            [
                {
                    "uuid": color.uuid,
                    "name": "Color Flow",
                    "archived": False,
                    "labels": [{"uuid": reporting.uuid, "name": "Reporting"}],
                    "expires": 720,
                    "runs": {"active": 0, "completed": 1, "interrupted": 0, "expired": 0},
                    "created_on": format_datetime(color.created_on),
                    "modified_on": format_datetime(color.modified_on),
                },
                {
                    "uuid": registration.uuid,
                    "name": "Registration",
                    "archived": False,
                    "labels": [],
                    "expires": 720,
                    "runs": {"active": 0, "completed": 0, "interrupted": 0, "expired": 0},
                    "created_on": format_datetime(registration.created_on),
                    "modified_on": format_datetime(registration.modified_on),
                },
            ],
        )

        # filter by UUID
        response = self.fetchJSON(url, "uuid=%s" % color.uuid)
        self.assertResultsByUUID(response, [color])

        # filter by before
        response = self.fetchJSON(url, "before=%s" % format_datetime(registration.modified_on))
        self.assertResultsByUUID(response, [registration])

        # filter by after
        response = self.fetchJSON(url, "after=%s" % format_datetime(color.modified_on))
        self.assertResultsByUUID(response, [color])

        # Inactive flows hidden
        registration.is_active = False
        registration.save()

        response = self.fetchJSON(url)
        resp_json = response.json()
        self.assertEqual(response.status_code, 200)
        self.assertEqual(resp_json["next"], None)
        self.assertEqual(
            resp_json["results"],
            [
                {
                    "uuid": color.uuid,
                    "name": "Color Flow",
                    "archived": False,
                    "labels": [{"uuid": reporting.uuid, "name": "Reporting"}],
                    "expires": 720,
                    "runs": {"active": 0, "completed": 1, "interrupted": 0, "expired": 0},
                    "created_on": format_datetime(color.created_on),
                    "modified_on": format_datetime(color.modified_on),
                }
            ],
        )

    @patch.object(ContactGroup, "MAX_ORG_CONTACTGROUPS", new=10)
    def test_groups(self):
        url = reverse("api.v2.groups")

        self.assertEndpointAccess(url)

        self.create_field("isdeveloper", "Is developer")
        customers = self.create_group("Customers", [self.frank])
        with ESMockWithScroll():
            developers = self.create_group("Developers", query="isdeveloper = YES")

            # a group which is being re-evaluated
            unready = self.create_group("Big Group", query="isdeveloper=NO")

        unready.status = ContactGroup.STATUS_EVALUATING
        unready.save(update_fields=("status",))

        # group belong to other org
        spammers = ContactGroup.get_or_create(self.org2, self.admin2, "Spammers")

        # no filtering
        with self.assertNumQueries(NUM_BASE_REQUEST_QUERIES + 2):
            response = self.fetchJSON(url)

        resp_json = response.json()
        self.assertEqual(response.status_code, 200)
        self.assertEqual(resp_json["next"], None)
        self.assertEqual(
            resp_json["results"],
            [
                {
                    "uuid": unready.uuid,
                    "name": "Big Group",
                    "query": 'isdeveloper = "NO"',
                    "status": "evaluating",
                    "count": 0,
                },
                {
                    "uuid": developers.uuid,
                    "name": "Developers",
                    "query": 'isdeveloper = "YES"',
                    "status": "ready",
                    "count": 0,
                },
                {"uuid": customers.uuid, "name": "Customers", "query": None, "status": "ready", "count": 1},
            ],
        )

        # filter by UUID
        response = self.fetchJSON(url, "uuid=%s" % customers.uuid)
        self.assertResultsByUUID(response, [customers])

        # filter by name
        response = self.fetchJSON(url, "name=developers")
        self.assertResultsByUUID(response, [developers])

        # try to filter by both
        response = self.fetchJSON(url, "uuid=%s&name=developers" % developers.uuid)
        self.assertResponseError(response, None, "You may only specify one of the uuid, name parameters")

        # try to create empty group
        response = self.postJSON(url, None, {})
        self.assertResponseError(response, "name", "This field is required.")

        # create new group
        response = self.postJSON(url, None, {"name": "Reporters"})
        self.assertEqual(response.status_code, 201)

        reporters = ContactGroup.user_groups.get(name="Reporters")
        self.assertEqual(
            response.json(),
            {"uuid": reporters.uuid, "name": "Reporters", "query": None, "status": "ready", "count": 0},
        )

        # try to create another group with same name
        response = self.postJSON(url, None, {"name": "reporters"})
        self.assertResponseError(response, "name", "This field must be unique.")

        # it's fine if a group in another org has that name
        response = self.postJSON(url, None, {"name": "Spammers"})
        self.assertEqual(response.status_code, 201)

        # try to create a group with invalid name
        response = self.postJSON(url, None, {"name": "!!!#$%^"})
        self.assertResponseError(response, "name", "Name contains illegal characters.")

        # try to create a group with name that's too long
        response = self.postJSON(url, None, {"name": "x" * 65})
        self.assertResponseError(response, "name", "Ensure this field has no more than 64 characters.")

        # update group by UUID
        response = self.postJSON(url, "uuid=%s" % reporters.uuid, {"name": "U-Reporters"})
        self.assertEqual(response.status_code, 200)

        reporters.refresh_from_db()
        self.assertEqual(reporters.name, "U-Reporters")

        # can't update group from other org
        response = self.postJSON(url, "uuid=%s" % spammers.uuid, {"name": "Won't work"})
        self.assert404(response)

        # try an empty delete request
        response = self.deleteJSON(url, None)
        self.assertResponseError(response, None, "URL must contain one of the following parameters: uuid")

        # delete a group by UUID
        response = self.deleteJSON(url, "uuid=%s" % reporters.uuid)
        self.assertEqual(response.status_code, 204)

        reporters.refresh_from_db()
        self.assertFalse(reporters.is_active)

        # try to delete a group in another org
        response = self.deleteJSON(url, "uuid=%s" % spammers.uuid)
        self.assert404(response)

        ContactGroup.user_groups.all().delete()

        for i in range(ContactGroup.MAX_ORG_CONTACTGROUPS):
            ContactGroup.create_static(self.org2, self.admin2, "group%d" % i)

        response = self.postJSON(url, None, {"name": "Reporters"})
        self.assertEqual(response.status_code, 201)

        ContactGroup.user_groups.all().delete()

        for i in range(ContactGroup.MAX_ORG_CONTACTGROUPS):
            ContactGroup.create_static(self.org, self.admin, "group%d" % i)

        response = self.postJSON(url, None, {"name": "Reporters"})
        self.assertResponseError(
            response,
            "non_field_errors",
            "This org has 10 groups and the limit is 10. "
            "You must delete existing ones before you can create new ones.",
        )

        group1 = ContactGroup.user_groups.filter(org=self.org, name="group1").first()
        response = self.deleteJSON(url, "uuid=%s" % group1.uuid)
        self.assertEqual(response.status_code, 204)

    @patch.object(Label, "MAX_ORG_LABELS", new=10)
    def test_labels(self):
        url = reverse("api.v2.labels")

        self.assertEndpointAccess(url)

        important = Label.get_or_create(self.org, self.admin, "Important")
        feedback = Label.get_or_create(self.org, self.admin, "Feedback")
        spam = Label.get_or_create(self.org2, self.admin2, "Spam")

        msg = self.create_msg(direction="I", text="Hello", contact=self.frank)
        important.toggle_label([msg], add=True)

        # no filtering
        with self.assertNumQueries(NUM_BASE_REQUEST_QUERIES + 2):
            response = self.fetchJSON(url)

        resp_json = response.json()
        self.assertEqual(response.status_code, 200)
        self.assertEqual(resp_json["next"], None)
        self.assertEqual(
            resp_json["results"],
            [
                {"uuid": feedback.uuid, "name": "Feedback", "count": 0},
                {"uuid": important.uuid, "name": "Important", "count": 1},
            ],
        )

        # filter by UUID
        response = self.fetchJSON(url, "uuid=%s" % feedback.uuid)
        self.assertEqual(response.json()["results"], [{"uuid": feedback.uuid, "name": "Feedback", "count": 0}])

        # filter by name
        response = self.fetchJSON(url, "name=important")
        self.assertResultsByUUID(response, [important])

        # try to filter by both
        response = self.fetchJSON(url, "uuid=%s&name=important" % important.uuid)
        self.assertResponseError(response, None, "You may only specify one of the uuid, name parameters")

        # try to create empty label
        response = self.postJSON(url, None, {})
        self.assertResponseError(response, "name", "This field is required.")

        # create new label
        response = self.postJSON(url, None, {"name": "Interesting"})
        self.assertEqual(response.status_code, 201)

        interesting = Label.label_objects.get(name="Interesting")
        self.assertEqual(response.json(), {"uuid": interesting.uuid, "name": "Interesting", "count": 0})

        # try to create another label with same name
        response = self.postJSON(url, None, {"name": "interesting"})
        self.assertResponseError(response, "name", "This field must be unique.")

        # it's fine if a label in another org has that name
        response = self.postJSON(url, None, {"name": "Spam"})
        self.assertEqual(response.status_code, 201)

        # try to create a label with invalid name
        response = self.postJSON(url, None, {"name": "!!!#$%^"})
        self.assertResponseError(response, "name", "Name contains illegal characters.")

        # try to create a label with name that's too long
        response = self.postJSON(url, None, {"name": "x" * 65})
        self.assertResponseError(response, "name", "Ensure this field has no more than 64 characters.")

        # update label by UUID
        response = self.postJSON(url, "uuid=%s" % interesting.uuid, {"name": "More Interesting"})
        self.assertEqual(response.status_code, 200)

        interesting.refresh_from_db()
        self.assertEqual(interesting.name, "More Interesting")

        # can't update label from other org
        response = self.postJSON(url, "uuid=%s" % spam.uuid, {"name": "Won't work"})
        self.assert404(response)

        # try an empty delete request
        response = self.deleteJSON(url, None)
        self.assertResponseError(response, None, "URL must contain one of the following parameters: uuid")

        # delete a label by UUID
        response = self.deleteJSON(url, "uuid=%s" % interesting.uuid)
        self.assertEqual(response.status_code, 204)

        self.assertFalse(Label.label_objects.filter(uuid=interesting.uuid).exists())  # label deletes are for real

        # try to delete a label in another org
        response = self.deleteJSON(url, "uuid=%s" % spam.uuid)
        self.assert404(response)

        Label.all_objects.all().delete()

        for i in range(Label.MAX_ORG_LABELS):
            Label.get_or_create(self.org, self.user, "label%d" % i)

        response = self.postJSON(url, None, {"name": "Interesting"})
        self.assertResponseError(
            response,
            "non_field_errors",
            "This org has 10 labels and the limit is 10. "
            "You must delete existing ones before you can create new ones.",
        )

    def assertMsgEqual(self, msg_json, msg, msg_type, msg_status, msg_visibility):
        self.assertEqual(
            msg_json,
            {
                "id": msg.id,
                "broadcast": msg.broadcast,
                "contact": {"uuid": msg.contact.uuid, "name": msg.contact.name},
                "urn": str(msg.contact_urn),
                "channel": {"uuid": msg.channel.uuid, "name": msg.channel.name},
                "direction": "in" if msg.direction == "I" else "out",
                "type": msg_type,
                "status": msg_status,
                "archived": msg.visibility == "A",
                "visibility": msg_visibility,
                "text": msg.text,
                "labels": [dict(name=l.name, uuid=l.uuid) for l in msg.labels.all()],
                "attachments": [{"content_type": a.content_type, "url": a.url} for a in msg.get_attachments()],
                "created_on": format_datetime(msg.created_on),
                "sent_on": format_datetime(msg.sent_on),
                "modified_on": format_datetime(msg.modified_on),
                "media": msg.attachments[0] if msg.attachments else None,
            },
        )

    def test_messages(self):
        url = reverse("api.v2.messages")

        # make sure user rights are correct
        self.assertEndpointAccess(url, "folder=inbox")

        # create some messages
        joe_msg1 = self.create_msg(direction="I", msg_type="F", text="Howdy", contact=self.joe)
        frank_msg1 = self.create_msg(
            direction="I", msg_type="I", text="Bonjour", contact=self.frank, channel=self.twitter
        )
        joe_msg2 = self.create_msg(direction="O", msg_type="I", text="How are you?", contact=self.joe, status="Q")
        frank_msg2 = self.create_msg(direction="O", msg_type="I", text="Ça va?", contact=self.frank, status="D")
        joe_msg3 = self.create_msg(
            direction="I",
            msg_type="F",
            text="Good",
            contact=self.joe,
            attachments=["image/jpeg:https://example.com/test.jpg"],
        )
        frank_msg3 = self.create_msg(
            direction="I", msg_type="I", text="Bien", contact=self.frank, channel=self.twitter, visibility="A"
        )
        frank_msg4 = self.create_msg(direction="O", msg_type="I", text="Ça va?", contact=self.frank, status="F")

        # add a surveyor message (no URN etc)
        joe_msg4 = self.create_msg(
            direction="O",
            msg_type="F",
            text="Surveys!",
            contact=self.joe,
            contact_urn=None,
            status="S",
            channel=None,
            sent_on=timezone.now(),
        )

        # add a deleted message
        deleted_msg = self.create_msg(direction="I", msg_type="I", text="!@$!%", contact=self.frank, visibility="D")

        # add a test contact message
        self.create_msg(direction="I", msg_type="F", text="Hello", contact=self.test_contact)

        # add message in other org
        self.create_msg(direction="I", msg_type="I", text="Guten tag!", contact=self.hans, org=self.org2)

        # label some of the messages, this will change our modified on as well for our `incoming` view
        label = Label.get_or_create(self.org, self.admin, "Spam")

        # we do this in two calls so that we can predict ordering later
        label.toggle_label([frank_msg3], add=True)
        label.toggle_label([frank_msg1], add=True)
        label.toggle_label([joe_msg3], add=True)

        frank_msg1.refresh_from_db(fields=("modified_on",))
        joe_msg3.refresh_from_db(fields=("modified_on",))

        # default response is all messages sorted by created_on
        response = self.fetchJSON(url)
        self.assertResultsById(
            response, [joe_msg4, frank_msg4, frank_msg3, joe_msg3, frank_msg2, joe_msg2, frank_msg1, joe_msg1]
        )

        # filter by inbox
        with self.assertNumQueries(NUM_BASE_REQUEST_QUERIES + 6):
            response = self.fetchJSON(url, "folder=INBOX")

        resp_json = response.json()
        self.assertEqual(response.status_code, 200)
        self.assertEqual(resp_json["next"], None)
        self.assertResultsById(response, [frank_msg1])
        self.assertMsgEqual(
            resp_json["results"][0], frank_msg1, msg_type="inbox", msg_status="queued", msg_visibility="visible"
        )

        # filter by incoming, should get deleted messages too
        with self.assertNumQueries(NUM_BASE_REQUEST_QUERIES + 6):
            response = self.fetchJSON(url, "folder=incoming")

        resp_json = response.json()
        self.assertEqual(response.status_code, 200)
        self.assertEqual(resp_json["next"], None)
        self.assertResultsById(response, [joe_msg3, frank_msg1, frank_msg3, deleted_msg, joe_msg1])
        self.assertMsgEqual(
            resp_json["results"][0], joe_msg3, msg_type="flow", msg_status="queued", msg_visibility="visible"
        )

        # filter by folder (flow)
        response = self.fetchJSON(url, "folder=flows")
        self.assertResultsById(response, [joe_msg3, joe_msg1])

        # filter by folder (archived)
        response = self.fetchJSON(url, "folder=archived")
        self.assertResultsById(response, [frank_msg3])

        # filter by folder (outbox)
        response = self.fetchJSON(url, "folder=outbox")
        self.assertResultsById(response, [joe_msg2])

        # filter by folder (sent)
        response = self.fetchJSON(url, "folder=sent")
        self.assertResultsById(response, [joe_msg4, frank_msg2])

        # filter by folder (failed)
        response = self.fetchJSON(url, "folder=failed")
        self.assertResultsById(response, [frank_msg4])

        # filter by invalid view
        response = self.fetchJSON(url, "folder=invalid")
        self.assertResultsById(response, [])

        # filter by id
        response = self.fetchJSON(url, "id=%d" % joe_msg3.pk)
        self.assertResultsById(response, [joe_msg3])

        # filter by contact
        response = self.fetchJSON(url, "contact=%s" % self.joe.uuid)
        self.assertResultsById(response, [joe_msg4, joe_msg3, joe_msg2, joe_msg1])

        # filter by invalid contact
        response = self.fetchJSON(url, "contact=invalid")
        self.assertResultsById(response, [])

        # filter by label name
        response = self.fetchJSON(url, "label=Spam")
        self.assertResultsById(response, [joe_msg3, frank_msg1])

        # filter by label UUID
        response = self.fetchJSON(url, "label=%s" % label.uuid)
        self.assertResultsById(response, [joe_msg3, frank_msg1])

        # filter by invalid label
        response = self.fetchJSON(url, "label=invalid")
        self.assertResultsById(response, [])

        # filter by before (inclusive)
        response = self.fetchJSON(url, "folder=incoming&before=%s" % format_datetime(frank_msg1.modified_on))
        self.assertResultsById(response, [frank_msg1, frank_msg3, deleted_msg, joe_msg1])

        # filter by after (inclusive)
        response = self.fetchJSON(url, "folder=incoming&after=%s" % format_datetime(frank_msg1.modified_on))
        self.assertResultsById(response, [joe_msg3, frank_msg1])

        # filter by broadcast
        broadcast = Broadcast.create(self.org, self.user, "A beautiful broadcast", [self.joe, self.frank])
        broadcast.send()
        response = self.fetchJSON(url, "broadcast=%s" % broadcast.pk)

        expected = {m.pk for m in broadcast.msgs.all()}
        results = {m["id"] for m in response.json()["results"]}
        self.assertEqual(expected, results)

        # can't filter with invalid id
        response = self.fetchJSON(url, "id=xyz")
        self.assertResponseError(response, None, "Value for id must be an integer")

        # can't filter by more than one of contact, folder, label or broadcast together
        for query in (
            "contact=%s&label=Spam" % self.joe.uuid,
            "label=Spam&folder=inbox",
            "broadcast=12345&folder=inbox",
            "broadcast=12345&label=Spam",
        ):
            response = self.fetchJSON(url, query)
            self.assertResponseError(
                response, None, "You may only specify one of the contact, folder, label, broadcast parameters"
            )

        with AnonymousOrg(self.org):
            # for anon orgs, don't return URN values
            response = self.fetchJSON(url, "id=%d" % joe_msg3.pk)
            self.assertIsNone(response.json()["results"][0]["urn"])

    def test_org(self):
        url = reverse("api.v2.org")

        self.assertEndpointAccess(url)

        # fetch as JSON
        response = self.fetchJSON(url)
        self.assertEqual(200, response.status_code)
        self.assertEqual(
            response.json(),
            {
                "name": "Temba",
                "country": "RW",
                "languages": [],
                "primary_language": None,
                "timezone": "Africa/Kigali",
                "date_style": "day_first",
                "credits": {"used": 0, "remaining": 1000},
                "anon": False,
            },
        )

        self.org.set_languages(self.admin, ["eng", "fra"], "eng")

        response = self.fetchJSON(url)
        self.assertEqual(
            response.json(),
            {
                "name": "Temba",
                "country": "RW",
                "languages": ["eng", "fra"],
                "primary_language": "eng",
                "timezone": "Africa/Kigali",
                "date_style": "day_first",
                "credits": {"used": 0, "remaining": 1000},
                "anon": False,
            },
        )

        # try to set languages which do not exist in iso639-3
        self.org.set_languages(self.admin, ["fra", "123", "eng"], "eng")

        response = self.fetchJSON(url)
        self.assertEqual(
            response.json(),
            {
                "name": "Temba",
                "country": "RW",
                "languages": ["eng", "fra"],
                "primary_language": "eng",
                "timezone": "Africa/Kigali",
                "date_style": "day_first",
                "credits": {"used": 0, "remaining": 1000},
                "anon": False,
            },
        )

    def test_media(self):
        url = reverse("api.v2.media") + ".json"

        self.login(self.admin)

        def assert_media_upload(filename, ext):
            with open(filename, "rb") as data:

                post_data = dict(media_file=data, extension=ext, HTTP_X_FORWARDED_HTTPS="https")
                response = self.client.post(url, post_data)

                self.assertEqual(response.status_code, 201)
                location = response.json().get("location", None)
                self.assertIsNotNone(location)

                starts_with = "https://%s/%s/%d/media/" % (
                    settings.AWS_BUCKET_DOMAIN,
                    settings.STORAGE_ROOT_DIR,
                    self.org.pk,
                )
                self.assertEqual(starts_with, location[0 : len(starts_with)])
                self.assertEqual(".%s" % ext, location[-4:])

        assert_media_upload("%s/test_media/steve.marten.jpg" % settings.MEDIA_ROOT, "jpg")
        assert_media_upload("%s/test_media/snow.mp4" % settings.MEDIA_ROOT, "mp4")

        # missing file
        response = self.client.post(url, dict(), HTTP_X_FORWARDED_HTTPS="https")
        self.assertEqual(response.status_code, 400)
        self.clear_storage()

    def test_runs(self):
        url = reverse("api.v2.runs")

        self.assertEndpointAccess(url)

        # allow Frank to run the flow in French
        self.org.set_languages(self.admin, ["eng", "fra"], "eng")
        self.frank.language = "fra"
        self.frank.save(update_fields=("language",))

        flow1 = self.get_flow("color")
        flow2 = Flow.copy(flow1, self.user)

        color_prompt = ActionSet.objects.get(flow=flow1, x=1, y=1)
        color_ruleset = RuleSet.objects.get(flow=flow1, label="color")
        blue_reply = ActionSet.objects.get(flow=flow1, x=3, y=3)

        start1 = FlowStart.create(flow1, self.admin, contacts=[self.joe], restart_participants=True)

        joe_run1, = start1.start()
        frank_run1, = flow1.start([], [self.frank])
        self.create_msg(direction="I", contact=self.joe, text="it is blue").handle()
        self.create_msg(direction="I", contact=self.frank, text="Indigo").handle()

        joe_run2, = flow1.start([], [self.joe], restart_participants=True)
        frank_run2, = flow1.start([], [self.frank], restart_participants=True)
        joe_run3, = flow2.start([], [self.joe], restart_participants=True)

        # add a test contact run
        Contact.set_simulation(True)
        flow2.start([], [self.test_contact])
        Contact.set_simulation(False)

        # add a run for another org
        flow3 = self.create_flow(org=self.org2, user=self.admin2)
        flow3.start([], [self.hans])

        # refresh runs which will have been modified by being interrupted
        joe_run1.refresh_from_db()
        joe_run2.refresh_from_db()
        frank_run1.refresh_from_db()
        frank_run2.refresh_from_db()

        # no filtering
        with self.assertNumQueries(NUM_BASE_REQUEST_QUERIES + 5):
            response = self.fetchJSON(url)

        self.assertEqual(response.status_code, 200)
        self.assertEqual(response.json()["next"], None)
        self.assertResultsById(response, [joe_run3, joe_run2, frank_run2, frank_run1, joe_run1])

        resp_json = response.json()
        self.assertEqual(
            resp_json["results"][2],
            {
                "id": frank_run2.pk,
                "uuid": str(frank_run2.uuid),
                "flow": {"uuid": flow1.uuid, "name": "Color Flow"},
                "contact": {"uuid": self.frank.uuid, "name": self.frank.name},
                "start": None,
                "responded": False,
                "path": [
                    {
                        "node": color_prompt.uuid,
                        "time": format_datetime(iso8601.parse_date(frank_run2.path[0]["arrived_on"])),
                    },
                    {
                        "node": color_ruleset.uuid,
                        "time": format_datetime(iso8601.parse_date(frank_run2.path[1]["arrived_on"])),
                    },
                ],
                "values": {},
                "created_on": format_datetime(frank_run2.created_on),
                "modified_on": format_datetime(frank_run2.modified_on),
                "exited_on": None,
                "exit_type": None,
            },
        )
        self.assertEqual(
            resp_json["results"][4],
            {
                "id": joe_run1.pk,
                "uuid": str(joe_run1.uuid),
                "flow": {"uuid": flow1.uuid, "name": "Color Flow"},
                "contact": {"uuid": self.joe.uuid, "name": self.joe.name},
                "start": {"uuid": str(joe_run1.start.uuid)},
                "responded": True,
                "path": [
                    {
                        "node": color_prompt.uuid,
                        "time": format_datetime(iso8601.parse_date(joe_run1.path[0]["arrived_on"])),
                    },
                    {
                        "node": color_ruleset.uuid,
                        "time": format_datetime(iso8601.parse_date(joe_run1.path[1]["arrived_on"])),
                    },
                    {
                        "node": blue_reply.uuid,
                        "time": format_datetime(iso8601.parse_date(joe_run1.path[2]["arrived_on"])),
                    },
                ],
                "values": {
                    "color": {
                        "value": "blue",
                        "category": "Blue",
                        "node": color_ruleset.uuid,
                        "time": format_datetime(iso8601.parse_date(joe_run1.results["color"]["created_on"])),
                    }
                },
                "created_on": format_datetime(joe_run1.created_on),
                "modified_on": format_datetime(joe_run1.modified_on),
                "exited_on": format_datetime(joe_run1.exited_on),
                "exit_type": "completed",
            },
        )

        # check when all broadcasts have been purged
        Broadcast.objects.all().update(purged=True)
        Msg.objects.filter(direction="O").delete()

        # filter by id
        response = self.fetchJSON(url, "id=%d" % frank_run2.pk)
        self.assertResultsById(response, [frank_run2])

        # filter by uuid
        response = self.fetchJSON(url, "uuid=%s" % frank_run2.uuid)
        self.assertResultsById(response, [frank_run2])

        # filter by mismatching id and uuid
        response = self.fetchJSON(url, "uuid=%s&id=%d" % (frank_run2.uuid, joe_run1.pk))
        self.assertResultsById(response, [])

        response = self.fetchJSON(url, "uuid=%s&id=%d" % (frank_run2.uuid, frank_run2.pk))
        self.assertResultsById(response, [frank_run2])

        # filter by flow
        response = self.fetchJSON(url, "flow=%s" % flow1.uuid)
        self.assertResultsById(response, [joe_run2, frank_run2, frank_run1, joe_run1])

        # doesn't work if flow is inactive
        flow1.is_active = False
        flow1.save()

        response = self.fetchJSON(url, "flow=%s" % flow1.uuid)
        self.assertResultsById(response, [])

        # restore to active
        flow1.is_active = True
        flow1.save()

        # filter by invalid flow
        response = self.fetchJSON(url, "flow=invalid")
        self.assertResultsById(response, [])

        # filter by flow + responded
        response = self.fetchJSON(url, "flow=%s&responded=TrUe" % flow1.uuid)
        self.assertResultsById(response, [frank_run1, joe_run1])

        # filter by contact
        response = self.fetchJSON(url, "contact=%s" % self.joe.uuid)
        self.assertResultsById(response, [joe_run3, joe_run2, joe_run1])

        # filter by invalid contact
        response = self.fetchJSON(url, "contact=invalid")
        self.assertResultsById(response, [])

        # filter by contact + responded
        response = self.fetchJSON(url, "contact=%s&responded=yes" % self.joe.uuid)
        self.assertResultsById(response, [joe_run1])

        # filter by after
        response = self.fetchJSON(url, "after=%s" % format_datetime(frank_run1.modified_on))
        self.assertResultsById(response, [joe_run3, joe_run2, frank_run2, frank_run1])

        # filter by before
        response = self.fetchJSON(url, "before=%s" % format_datetime(frank_run1.modified_on))
        self.assertResultsById(response, [frank_run1, joe_run1])

        # filter by invalid before
        response = self.fetchJSON(url, "before=longago")
        self.assertResultsById(response, [])

        # filter by invalid after
        response = self.fetchJSON(url, "before=%s&after=thefuture" % format_datetime(frank_run1.modified_on))
        self.assertResultsById(response, [])

        # can't filter by both contact and flow together
        response = self.fetchJSON(url, "contact=%s&flow=%s" % (self.joe.uuid, flow1.uuid))
        self.assertResponseError(response, None, "You may only specify one of the contact, flow parameters")

    def test_message_actions(self):
        url = reverse("api.v2.message_actions")
        self.assertEndpointAccess(url, fetch_returns=405)

        # create some messages to act on
        msg1 = Msg.create_incoming(self.channel, "tel:+250788123123", "Msg #1")
        msg2 = Msg.create_incoming(self.channel, "tel:+250788123123", "Msg #2")
        msg3 = Msg.create_incoming(self.channel, "tel:+250788123123", "Msg #3")
        label = Label.get_or_create(self.org, self.admin, "Test")

        # add label by name to messages 1 and 2
        response = self.postJSON(url, None, {"messages": [msg1.id, msg2.id], "action": "label", "label": "Test"})
        self.assertEqual(response.status_code, 204)
        self.assertEqual(set(label.get_messages()), {msg1, msg2})

        # add label by its UUID to message 3
        response = self.postJSON(url, None, {"messages": [msg3.id], "action": "label", "label": label.uuid})
        self.assertEqual(response.status_code, 204)
        self.assertEqual(set(label.get_messages()), {msg1, msg2, msg3})

        # try to label with an invalid UUID
        response = self.postJSON(url, None, {"messages": [msg1.id], "action": "label", "label": "nope"})
        self.assertResponseError(response, "label", "No such object: nope")

        # remove label from message 2 by name (which is case-insensitive)
        response = self.postJSON(url, None, {"messages": [msg2.id], "action": "unlabel", "label": "test"})
        self.assertEqual(response.status_code, 204)
        self.assertEqual(set(label.get_messages()), {msg1, msg3})

        # and remove from messages 1 and 3 by UUID
        response = self.postJSON(url, None, {"messages": [msg1.id, msg3.id], "action": "unlabel", "label": label.uuid})
        self.assertEqual(response.status_code, 204)
        self.assertEqual(set(label.get_messages()), set())

        # add new label via label_name
        response = self.postJSON(url, None, {"messages": [msg2.id, msg3.id], "action": "label", "label_name": "New"})
        self.assertEqual(response.status_code, 204)

        new_label = Label.all_objects.get(org=self.org, name="New", is_active=True)
        self.assertEqual(set(new_label.get_messages()), {msg2, msg3})

        # no difference if label already exists as it does now
        response = self.postJSON(url, None, {"messages": [msg1.id], "action": "label", "label_name": "New"})
        self.assertEqual(response.status_code, 204)
        self.assertEqual(set(new_label.get_messages()), {msg1, msg2, msg3})

        # can also remove by label_name
        response = self.postJSON(url, None, {"messages": [msg3.id], "action": "unlabel", "label_name": "New"})
        self.assertEqual(response.status_code, 204)
        self.assertEqual(set(new_label.get_messages()), {msg1, msg2})

        # and no error if label doesn't exist
        response = self.postJSON(url, None, {"messages": [msg3.id], "action": "unlabel", "label_name": "XYZ"})
        self.assertEqual(response.status_code, 204)

        # and label not lazy created in this case
        self.assertIsNone(Label.all_objects.filter(name="XYZ").first())

        # try to use invalid label name
        response = self.postJSON(url, None, {"messages": [msg1.id, msg2.id], "action": "label", "label_name": "$$$"})
        self.assertResponseError(response, "label_name", "Name contains illegal characters.")

        # try to label without specifying a label
        response = self.postJSON(url, None, {"messages": [msg1.id, msg2.id], "action": "label"})
        self.assertResponseError(response, "non_field_errors", 'For action "label" you should also specify a label')
        response = self.postJSON(url, None, {"messages": [msg1.id, msg2.id], "action": "label", "label": ""})
        self.assertResponseError(response, "label", "This field may not be null.")

        # try to provide both label and label_name
        response = self.postJSON(
            url, None, {"messages": [msg1.id], "action": "label", "label": "Test", "label_name": "Test"}
        )
        self.assertResponseError(response, "non_field_errors", "Can't specify both label and label_name.")

        # archive all messages
        response = self.postJSON(url, None, {"messages": [msg1.id, msg2.id, msg3.id], "action": "archive"})
        self.assertEqual(response.status_code, 204)
        self.assertEqual(set(Msg.objects.filter(visibility=Msg.VISIBILITY_ARCHIVED)), {msg1, msg2, msg3})

        # restore message 1
        response = self.postJSON(url, None, {"messages": [msg1.id], "action": "restore"})
        self.assertEqual(response.status_code, 204)
        self.assertEqual(set(Msg.objects.filter(visibility=Msg.VISIBILITY_VISIBLE)), {msg1})
        self.assertEqual(set(Msg.objects.filter(visibility=Msg.VISIBILITY_ARCHIVED)), {msg2, msg3})

        # delete messages 2
        response = self.postJSON(url, None, {"messages": [msg2.id], "action": "delete"})
        self.assertEqual(response.status_code, 204)
        self.assertEqual(set(Msg.objects.filter(visibility=Msg.VISIBILITY_VISIBLE)), {msg1})
        self.assertEqual(set(Msg.objects.filter(visibility=Msg.VISIBILITY_ARCHIVED)), {msg3})
        self.assertFalse(Msg.objects.filter(id=msg2.id))

        # try to act on a deleted message
        response = self.postJSON(url, None, {"messages": [msg2.id], "action": "restore"})
        self.assertResponseError(response, "messages", "No such object: %d" % msg2.id)

        # try to act on an outgoing message
        msg4 = Msg.create_outgoing(self.org, self.user, self.joe, "Hi Joe")
        response = self.postJSON(url, None, {"messages": [msg1.id, msg4.id], "action": "archive"})
        self.assertResponseError(response, "messages", "Not an incoming message: %d" % msg4.id)

        # try to provide a label for a non-labelling action
        response = self.postJSON(url, None, {"messages": [msg1.id], "action": "archive", "label": "Test"})
        self.assertResponseError(response, "non_field_errors", 'For action "archive" you should not specify a label')

        # try to invoke an invalid action
        response = self.postJSON(url, None, {"messages": [msg1.id], "action": "like"})
        self.assertResponseError(response, "action", '"like" is not a valid choice.')

    def test_resthooks(self):
        url = reverse("api.v2.resthooks")
        self.assertEndpointAccess(url)

        # create some resthooks
        resthook1 = Resthook.get_or_create(self.org, "new-mother", self.admin)
        resthook2 = Resthook.get_or_create(self.org, "new-father", self.admin)
        resthook3 = Resthook.get_or_create(self.org, "not-active", self.admin)
        resthook3.is_active = False
        resthook3.save()

        # create a resthook for another org
        other_org_resthook = Resthook.get_or_create(self.org2, "spam", self.admin2)

        # no filtering
        with self.assertNumQueries(NUM_BASE_REQUEST_QUERIES + 1):
            response = self.fetchJSON(url)

        resp_json = response.json()
        self.assertEqual(response.status_code, 200)
        self.assertEqual(resp_json["next"], None)
        self.assertEqual(
            resp_json["results"],
            [
                {
                    "resthook": "new-father",
                    "created_on": format_datetime(resthook2.created_on),
                    "modified_on": format_datetime(resthook2.modified_on),
                },
                {
                    "resthook": "new-mother",
                    "created_on": format_datetime(resthook1.created_on),
                    "modified_on": format_datetime(resthook1.modified_on),
                },
            ],
        )

        # ok, let's look at subscriptions
        url = reverse("api.v2.resthook_subscribers")
        self.assertEndpointAccess(url)

        # try to create empty subscription
        response = self.postJSON(url, None, {})
        self.assertResponseError(response, "resthook", "This field is required.")
        self.assertResponseError(response, "target_url", "This field is required.")

        # try to create one for resthook in other org
        response = self.postJSON(url, None, dict(resthook="spam", target_url="https://foo.bar/"))
        self.assertResponseError(response, "resthook", "No resthook with slug: spam")

        # create subscribers on each resthook
        response = self.postJSON(url, None, dict(resthook="new-mother", target_url="https://foo.bar/mothers"))
        self.assertEqual(response.status_code, 201)
        response = self.postJSON(url, None, dict(resthook="new-father", target_url="https://foo.bar/fathers"))
        self.assertEqual(response.status_code, 201)

        hook1_subscriber = resthook1.subscribers.get()
        hook2_subscriber = resthook2.subscribers.get()

        self.assertEqual(
            response.json(),
            {
                "id": hook2_subscriber.id,
                "resthook": "new-father",
                "target_url": "https://foo.bar/fathers",
                "created_on": format_datetime(hook2_subscriber.created_on),
            },
        )

        # create a subscriber on our other resthook
        other_org_subscriber = other_org_resthook.add_subscriber("https://bar.foo", self.admin2)

        # no filtering
        with self.assertNumQueries(NUM_BASE_REQUEST_QUERIES + 1):
            response = self.fetchJSON(url)

        self.assertEqual(
            response.json()["results"],
            [
                {
                    "id": hook2_subscriber.id,
                    "resthook": "new-father",
                    "target_url": "https://foo.bar/fathers",
                    "created_on": format_datetime(hook2_subscriber.created_on),
                },
                {
                    "id": hook1_subscriber.id,
                    "resthook": "new-mother",
                    "target_url": "https://foo.bar/mothers",
                    "created_on": format_datetime(hook1_subscriber.created_on),
                },
            ],
        )

        # filter by id
        response = self.fetchJSON(url, "id=%d" % hook1_subscriber.id)
        self.assertResultsById(response, [hook1_subscriber])

        # filter by resthook
        response = self.fetchJSON(url, "resthook=new-father")
        self.assertResultsById(response, [hook2_subscriber])

        # remove a subscriber
        response = self.deleteJSON(url, "id=%d" % hook2_subscriber.id)
        self.assertEqual(response.status_code, 204)

        # subscriber should no longer be active
        hook2_subscriber.refresh_from_db()
        self.assertFalse(hook2_subscriber.is_active)

        # try to delete without providing id
        response = self.deleteJSON(url, "")
        self.assertResponseError(response, None, "URL must contain one of the following parameters: id")

        # try to delete a subscriber from another org
        response = self.deleteJSON(url, "id=%d" % other_org_subscriber.id)
        self.assert404(response)

        # ok, let's look at the events on this resthook
        url = reverse("api.v2.resthook_events")
        self.assertEndpointAccess(url)

        # create some events on our resthooks
        event1 = WebHookEvent.objects.create(
            org=self.org,
            resthook=resthook1,
            event="F",
            data=dict(event="new mother", values=dict(name="Greg"), steps=dict(uuid="abcde")),
            created_by=self.admin,
            modified_by=self.admin,
        )
        event2 = WebHookEvent.objects.create(
            org=self.org,
            resthook=resthook2,
            event="F",
            data=dict(event="new father", values=dict(name="Yo"), steps=dict(uuid="12345")),
            created_by=self.admin,
            modified_by=self.admin,
        )

        # no filtering
        with self.assertNumQueries(NUM_BASE_REQUEST_QUERIES + 1):
            response = self.fetchJSON(url)

        self.assertEqual(response.status_code, 200)
        self.assertEqual(
            response.json()["results"],
            [
                {
                    "resthook": "new-father",
                    "created_on": format_datetime(event2.created_on),
                    "data": dict(event="new father", values=dict(name="Yo"), steps=dict(uuid="12345")),
                },
                {
                    "resthook": "new-mother",
                    "created_on": format_datetime(event1.created_on),
                    "data": dict(event="new mother", values=dict(name="Greg"), steps=dict(uuid="abcde")),
                },
            ],
        )

    def test_flow_starts(self):
        url = reverse("api.v2.flow_starts")
        self.assertEndpointAccess(url)

        flow = self.get_flow("favorites")

        # update our flow to use @extra.first_name and @extra.last_name
        first_action = flow.action_sets.all().order_by("y")[0]
        first_action.actions = [
            ReplyAction(
                str(uuid4()), dict(base="Hi @extra.first_name @extra.last_name, " "what's your favorite color?")
            ).as_json()
        ]
        first_action.save()

        # try to create an empty flow start
        response = self.postJSON(url, None, {})
        self.assertResponseError(response, "flow", "This field is required.")

        # start a flow with the minimum required parameters
        response = self.postJSON(url, None, {"flow": flow.uuid, "contacts": [self.joe.uuid]})
        self.assertEqual(response.status_code, 201)

        start1 = flow.starts.get(pk=response.json()["id"])
        self.assertEqual(start1.flow, flow)
        self.assertEqual(set(start1.contacts.all()), {self.joe})
        self.assertEqual(set(start1.groups.all()), set())
        self.assertTrue(start1.restart_participants)
        self.assertEqual(start1.extra, {})

        # check our first msg
        msg = Msg.objects.get(direction="O", contact=self.joe)
        self.assertEqual("Hi @extra.first_name @extra.last_name, what's your favorite color?", msg.text)

        # start a flow with all parameters
        extra = dict(first_name="Ryan", last_name="Lewis")
        hans_group = self.create_group("hans", contacts=[self.hans])
        response = self.postJSON(
            url,
            None,
            dict(
                urns=["tel:+12067791212"],
                contacts=[self.joe.uuid],
                groups=[hans_group.uuid],
                flow=flow.uuid,
                restart_participants=False,
                extra=extra,
            ),
        )

        self.assertEqual(response.status_code, 201)

        # assert our new start
        start2 = flow.starts.get(pk=response.json()["id"])
        self.assertEqual(start2.flow, flow)
        self.assertTrue(start2.contacts.filter(urns__path="+12067791212"))
        self.assertTrue(start2.contacts.filter(id=self.joe.id))
        self.assertTrue(start2.groups.filter(id=hans_group.id))
        self.assertFalse(start2.restart_participants)
        self.assertTrue(start2.extra, extra)

        msg = Msg.objects.get(direction="O", contact__urns__path="+12067791212")
        self.assertEqual("Hi Ryan Lewis, what's your favorite color?", msg.text)

        # try to start a flow with no contact/group/URN
        response = self.postJSON(url, None, dict(flow=flow.uuid, restart_participants=True))
        self.assertResponseError(response, "non_field_errors", "Must specify at least one group, contact or URN")

        # invalid URN
        response = self.postJSON(
            url, None, dict(flow=flow.uuid, restart_participants=True, urns=["foo:bar"], contacts=[self.joe.uuid])
        )
        self.assertEqual(response.status_code, 400)

        # invalid contact uuid
        response = self.postJSON(
            url, None, dict(flow=flow.uuid, restart_participants=True, urns=["tel:+12067791212"], contacts=["abcde"])
        )
        self.assertEqual(response.status_code, 400)

        # invalid group uuid
        response = self.postJSON(
            url, None, dict(flow=flow.uuid, restart_participants=True, urns=["tel:+12067791212"], groups=["abcde"])
        )
        self.assertResponseError(response, "groups", "No such object: abcde")

        # invalid flow uuid
        response = self.postJSON(url, None, dict(flow="abcde", restart_participants=True, urns=["tel:+12067791212"]))
        self.assertResponseError(response, "flow", "No such object: abcde")

        # too many groups
        group_uuids = []
        for g in range(101):
            group_uuids.append(self.create_group("Group %d" % g).uuid)

        response = self.postJSON(url, None, dict(flow=flow.uuid, restart_participants=True, groups=group_uuids))
        self.assertResponseError(response, "groups", "This field can only contain up to 100 items.")

        # check our list
        anon_contact = Contact.objects.get(urns__path="+12067791212")

        # check no params
        response = self.fetchJSON(url)
        self.assertEqual(response.status_code, 200)
        self.assertEqual(response.json()["next"], None)
        self.assertResultsById(response, [start2, start1])
        self.assertEqual(
            response.json()["results"][0],
            {
                "id": start2.id,
                "uuid": str(start2.uuid),
                "flow": {"uuid": flow.uuid, "name": "Favorites"},
                "contacts": [{"uuid": self.joe.uuid, "name": "Joe Blow"}, {"uuid": anon_contact.uuid, "name": None}],
                "groups": [{"uuid": hans_group.uuid, "name": "hans"}],
                "restart_participants": False,
                "status": "complete",
                "extra": {"first_name": "Ryan", "last_name": "Lewis"},
                "created_on": format_datetime(start2.created_on),
                "modified_on": format_datetime(start2.modified_on),
            },
        )

        # check filtering by UUID
        response = self.fetchJSON(url, "uuid=%s" % str(start2.uuid))
        self.assertResultsById(response, [start2])

        # check filtering by in invalid UUID
        response = self.fetchJSON(url, "uuid=xyz")
        self.assertResponseError(response, None, "Value for uuid must be a valid UUID")

        # check filtering by id (deprecated)
        response = self.fetchJSON(url, "id=%d" % start2.id)
        self.assertResultsById(response, [start2])<|MERGE_RESOLUTION|>--- conflicted
+++ resolved
@@ -17,15 +17,9 @@
 from django.db.models import Q
 from django.test import override_settings
 from django.utils import timezone
-<<<<<<< HEAD
-from mock import patch
-from rest_framework import serializers
-from rest_framework.test import APIClient
+
+from temba.api.models import APIToken, Resthook, WebHookEvent
 from temba.archives.models import Archive
-=======
-
-from temba.api.models import APIToken, Resthook, WebHookEvent
->>>>>>> 14b702d0
 from temba.campaigns.models import Campaign, CampaignEvent, EventFire
 from temba.channels.models import Channel, ChannelEvent
 from temba.contacts.models import Contact, ContactField, ContactGroup
@@ -652,32 +646,62 @@
         )
 
     def test_archives(self):
-        url = reverse('api.v2.archives')
+        url = reverse("api.v2.archives")
 
         self.assertEndpointAccess(url)
 
         # create some archives
         Archive.objects.create(
-            org=self.org, start_date=datetime(2017, 4, 5), build_time=12, record_count=34, size=345,
-            hash='feca9988b7772c003204a28bd741d0d0', archive_type=Archive.TYPE_MSG, period=Archive.PERIOD_DAILY
+            org=self.org,
+            start_date=datetime(2017, 4, 5),
+            build_time=12,
+            record_count=34,
+            size=345,
+            hash="feca9988b7772c003204a28bd741d0d0",
+            archive_type=Archive.TYPE_MSG,
+            period=Archive.PERIOD_DAILY,
         )
         may_archive = Archive.objects.create(
-            org=self.org, start_date=datetime(2017, 5, 5), build_time=12, record_count=34, size=345,
-            hash='feca9988b7772c003204a28bd741d0d0', archive_type=Archive.TYPE_MSG, period=Archive.PERIOD_MONTHLY
+            org=self.org,
+            start_date=datetime(2017, 5, 5),
+            build_time=12,
+            record_count=34,
+            size=345,
+            hash="feca9988b7772c003204a28bd741d0d0",
+            archive_type=Archive.TYPE_MSG,
+            period=Archive.PERIOD_MONTHLY,
         )
         Archive.objects.create(
-            org=self.org, start_date=datetime(2017, 6, 5), build_time=12, record_count=34, size=345,
-            hash='feca9988b7772c003204a28bd741d0d0', archive_type=Archive.TYPE_FLOWRUN, period=Archive.PERIOD_DAILY
+            org=self.org,
+            start_date=datetime(2017, 6, 5),
+            build_time=12,
+            record_count=34,
+            size=345,
+            hash="feca9988b7772c003204a28bd741d0d0",
+            archive_type=Archive.TYPE_FLOWRUN,
+            period=Archive.PERIOD_DAILY,
         )
         Archive.objects.create(
-            org=self.org, start_date=datetime(2017, 7, 5), build_time=12, record_count=34, size=345,
-            hash='feca9988b7772c003204a28bd741d0d0', archive_type=Archive.TYPE_FLOWRUN, period=Archive.PERIOD_MONTHLY
+            org=self.org,
+            start_date=datetime(2017, 7, 5),
+            build_time=12,
+            record_count=34,
+            size=345,
+            hash="feca9988b7772c003204a28bd741d0d0",
+            archive_type=Archive.TYPE_FLOWRUN,
+            period=Archive.PERIOD_MONTHLY,
         )
         # this archive has been rolled up and it should not be included in the API responses
         Archive.objects.create(
-            org=self.org, start_date=datetime(2017, 5, 1), build_time=12, record_count=34, size=345,
-            hash='feca9988b7772c003204a28bd741d0d0', archive_type=Archive.TYPE_FLOWRUN, period=Archive.PERIOD_DAILY,
-            rollup_id=may_archive.id
+            org=self.org,
+            start_date=datetime(2017, 5, 1),
+            build_time=12,
+            record_count=34,
+            size=345,
+            hash="feca9988b7772c003204a28bd741d0d0",
+            archive_type=Archive.TYPE_FLOWRUN,
+            period=Archive.PERIOD_DAILY,
+            rollup_id=may_archive.id,
         )
 
         response = self.fetchJSON(url)
@@ -685,33 +709,33 @@
 
         self.assertEqual(response.status_code, 200)
         # there should be 4 archives in the response, because one has been rolled up
-        self.assertEqual(len(resp_json['results']), 4)
-
-        response = self.fetchJSON(url, query='after=2017-05-01')
-        resp_json = response.json()
-
-        self.assertEqual(response.status_code, 200)
-        self.assertEqual(len(resp_json['results']), 3)
-
-        response = self.fetchJSON(url, query='after=2017-05-01&archive_type=run')
-        resp_json = response.json()
-
-        self.assertEqual(response.status_code, 200)
-        self.assertEqual(len(resp_json['results']), 2)
+        self.assertEqual(len(resp_json["results"]), 4)
+
+        response = self.fetchJSON(url, query="after=2017-05-01")
+        resp_json = response.json()
+
+        self.assertEqual(response.status_code, 200)
+        self.assertEqual(len(resp_json["results"]), 3)
+
+        response = self.fetchJSON(url, query="after=2017-05-01&archive_type=run")
+        resp_json = response.json()
+
+        self.assertEqual(response.status_code, 200)
+        self.assertEqual(len(resp_json["results"]), 2)
 
         # unknown archive type
-        response = self.fetchJSON(url, query='after=2017-05-01&archive_type=!!!unknown!!!')
-        resp_json = response.json()
-
-        self.assertEqual(response.status_code, 200)
-        self.assertEqual(len(resp_json['results']), 0)
+        response = self.fetchJSON(url, query="after=2017-05-01&archive_type=!!!unknown!!!")
+        resp_json = response.json()
+
+        self.assertEqual(response.status_code, 200)
+        self.assertEqual(len(resp_json["results"]), 0)
 
         # only for period "D"
-        response = self.fetchJSON(url, query='after=2017-05-01&archive_type=run&period=D')
-        resp_json = response.json()
-
-        self.assertEqual(response.status_code, 200)
-        self.assertEqual(len(resp_json['results']), 1)
+        response = self.fetchJSON(url, query="after=2017-05-01&archive_type=run&period=D")
+        resp_json = response.json()
+
+        self.assertEqual(response.status_code, 200)
+        self.assertEqual(len(resp_json["results"]), 1)
 
     def test_campaigns(self):
         url = reverse("api.v2.campaigns")
