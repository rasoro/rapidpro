# -*- coding: utf-8 -*-
from __future__ import absolute_import, unicode_literals

import iso8601
import json
import pytz
import six

from datetime import datetime
from django.contrib.auth.models import Group
from django.contrib.gis.geos import GEOSGeometry
from django.core.urlresolvers import reverse
from django.conf import settings
from django.db import connection
from django.db.models import Q
from django.test import override_settings
from django.utils import timezone
from mock import patch
from rest_framework import serializers
from rest_framework.test import APIClient
from temba.campaigns.models import Campaign, CampaignEvent, EventFire
from temba.channels.models import Channel, ChannelEvent
from temba.contacts.models import Contact, ContactGroup, ContactField
from temba.flows.models import Flow, FlowRun, FlowLabel, FlowStart, ReplyAction, ActionSet, RuleSet
from temba.locations.models import BoundaryAlias
from temba.msgs.models import Broadcast, Label, Msg
from temba.orgs.models import Language
from temba.tests import TembaTest, AnonymousOrg
from temba.values.models import Value
from uuid import uuid4
from urllib import quote_plus
from temba.api.models import APIToken, Resthook, WebHookEvent
from . import fields
from .serializers import format_datetime


NUM_BASE_REQUEST_QUERIES = 7  # number of db queries required for any API request


class APITest(TembaTest):

    def setUp(self):
        super(APITest, self).setUp()

        self.joe = self.create_contact("Joe Blow", "0788123123")
        self.frank = self.create_contact("Frank", twitter="franky")
        self.test_contact = Contact.get_test_contact(self.user)

        self.twitter = Channel.create(self.org, self.user, None, 'TT', name="Twitter Channel",
                                      address="billy_bob", role="SR")

        self.create_secondary_org()
        self.hans = self.create_contact("Hans Gruber", "+4921551511", org=self.org2)

        self.maxDiff = None

        # this is needed to prevent REST framework from rolling back transaction created around each unit test
        connection.settings_dict['ATOMIC_REQUESTS'] = False

    def tearDown(self):
        super(APITest, self).tearDown()

        connection.settings_dict['ATOMIC_REQUESTS'] = True

    def fetchHTML(self, url, query=None):
        if query:
            url += ('?' + query)

        return self.client.get(url, HTTP_X_FORWARDED_HTTPS='https')

    def fetchJSON(self, url, query=None, raw_url=False):
        if not raw_url:
            url += '.json'
            if query:
                url += ('?' + query)
        response = self.client.get(url, content_type="application/json", HTTP_X_FORWARDED_HTTPS='https')

        # this will fail if our response isn't valid json
        response.json()
        return response

    def postJSON(self, url, query, data):
        url += ".json"
        if query:
            url = url + "?" + query

        return self.client.post(url, json.dumps(data), content_type="application/json", HTTP_X_FORWARDED_HTTPS='https')

    def deleteJSON(self, url, query=None):
        url += ".json"
        if query:
            url = url + "?" + query

        return self.client.delete(url, content_type="application/json", HTTP_X_FORWARDED_HTTPS='https')

    def assertEndpointAccess(self, url, query=None, fetch_returns=200):
        self.client.logout()

        # 403 if not authenticated but can read docs
        response = self.fetchHTML(url, query)
        self.assertEqual(response.status_code, 403)

        # same for non-org user
        self.login(self.non_org_user)
        response = self.fetchHTML(url, query)
        self.assertEqual(response.status_code, 403)

        # same for plain user
        self.login(self.user)
        response = self.fetchHTML(url, query)
        self.assertEqual(response.status_code, 403)

        # 403 for JSON request too
        response = self.fetchJSON(url, query)
        self.assertResponseError(response, None, "You do not have permission to perform this action.", status_code=403)

        # 200 for administrator assuming this endpoint supports fetches
        self.login(self.admin)
        response = self.fetchHTML(url, query)
        self.assertEqual(response.status_code, fetch_returns)

        # 405 for OPTIONS requests
        response = self.client.options(url, HTTP_X_FORWARDED_HTTPS='https')
        self.assertEqual(response.status_code, 405)

    def assertResultsById(self, response, expected):
        self.assertEqual(response.status_code, 200)
        self.assertEqual([r['id'] for r in response.json()['results']], [o.pk for o in expected])

    def assertResultsByUUID(self, response, expected):
        self.assertEqual(response.status_code, 200)
        self.assertEqual([r['uuid'] for r in response.json()['results']], [o.uuid for o in expected])

    def assertResponseError(self, response, field, expected_message, status_code=400):
        self.assertEqual(response.status_code, status_code)
        resp_json = response.json()
        if field:
            self.assertIn(field, resp_json)
            self.assertIsInstance(resp_json[field], list)
            self.assertIn(expected_message, resp_json[field])
        else:
            self.assertIsInstance(resp_json, dict)
            self.assertIn('detail', resp_json)
            self.assertEqual(resp_json['detail'], expected_message)

    def assert404(self, response):
        self.assertEqual(response.status_code, 404)
        self.assertEqual(response.json(), {'detail': "Not found."})

    @override_settings(REST_HANDLE_EXCEPTIONS=True)
    @patch('temba.api.v2.views.FieldsEndpoint.get_queryset')
    def test_error_handling(self, mock_get_queryset):
        mock_get_queryset.side_effect = ValueError("DOH!")

        self.login(self.admin)

        response = self.client.get(reverse('api.v2.fields') + '.json', content_type="application/json",
                                   HTTP_X_FORWARDED_HTTPS='https')
        self.assertEqual(response.status_code, 500)
        self.assertEqual(response.content, "Server Error. Site administrators have been notified.")

    def test_serializer_fields(self):
        group = self.create_group("Customers")
        field_obj = ContactField.get_or_create(self.org, self.admin, 'registered', "Registered On")
        flow = self.create_flow()
        campaign = Campaign.create(self.org, self.admin, "Reminders #1", group)
        event = CampaignEvent.create_flow_event(self.org, self.admin, campaign, field_obj,
                                                6, CampaignEvent.UNIT_HOURS, flow, delivery_hour=12)

        field = fields.LimitedListField(child=serializers.IntegerField(), source='test')

        self.assertEqual(field.to_internal_value([1, 2, 3]), [1, 2, 3])
        self.assertRaises(serializers.ValidationError, field.to_internal_value, list(range(101)))  # too long

        field = fields.CampaignField(source='test')
        field.context = {'org': self.org}

        self.assertEqual(field.to_internal_value(campaign.uuid), campaign)
        self.assertRaises(serializers.ValidationError, field.to_internal_value, {'id': 3})  # not a string or int

        field = fields.CampaignEventField(source='test')
        field.context = {'org': self.org}

        self.assertEqual(field.to_internal_value(event.uuid), event)

        field.context = {'org': self.org2}

        self.assertRaises(serializers.ValidationError, field.to_internal_value, event.uuid)

        field = fields.ChannelField(source='test')
        field.context = {'org': self.org}

        self.assertEqual(field.to_internal_value(self.channel.uuid), self.channel)
        self.channel.is_active = False
        self.channel.save()
        self.assertRaises(serializers.ValidationError, field.to_internal_value, self.channel.uuid)

        field = fields.ContactField(source='test')
        field.context = {'org': self.org}

        self.assertEqual(field.to_internal_value(self.joe.uuid), self.joe)
        self.assertRaises(serializers.ValidationError, field.to_internal_value, [self.joe.uuid, self.frank.uuid])

        field = fields.ContactField(source='test', many=True)
        field.child_relation.context = {'org': self.org}

        self.assertEqual(field.to_internal_value([self.joe.uuid, self.frank.uuid]), [self.joe, self.frank])
        self.assertRaises(serializers.ValidationError, field.to_internal_value, self.joe.uuid)

        field = fields.ContactGroupField(source='test')
        field.context = {'org': self.org}

        self.assertEqual(field.to_internal_value(group.uuid), group)

        field = fields.ContactFieldField(source='test')
        field.context = {'org': self.org}

        self.assertEqual(field.to_internal_value('registered'), field_obj)
        self.assertRaises(serializers.ValidationError, field.to_internal_value, 'xyx')

        field = fields.FlowField(source='test')
        field.context = {'org': self.org}

        self.assertEqual(field.to_internal_value(flow.uuid), flow)

        field = fields.URNField(source='test')
        field.context = {'org': self.org}

        self.assertEqual(field.to_internal_value('tel:+1-800-123-4567'), 'tel:+18001234567')
        self.assertRaises(serializers.ValidationError, field.to_internal_value, '12345')  # un-parseable
        self.assertRaises(serializers.ValidationError, field.to_internal_value, 'tel:800-123-4567')  # no country code

        field = fields.TranslatableField(source='test', max_length=10)
        field.context = {'org': self.org}

        self.assertEqual(field.to_internal_value("Hello"), ({'base': "Hello"}, 'base'))
        self.assertEqual(field.to_internal_value({'base': "Hello"}), ({'base': "Hello"}, 'base'))

        self.org.primary_language = Language.create(self.org, self.user, "Kinyarwanda", 'kin')
        self.org.save()

        self.assertEqual(field.to_internal_value("Hello"), ({'kin': "Hello"}, 'kin'))
        self.assertEqual(field.to_internal_value({'eng': "Hello", 'kin': "Muraho"}), ({'eng': "Hello", 'kin': "Muraho"}, 'kin'))

        self.assertRaises(serializers.ValidationError, field.to_internal_value, 123)  # not a string or dict
        self.assertRaises(serializers.ValidationError, field.to_internal_value, {'kin': 123})
        self.assertRaises(serializers.ValidationError, field.to_internal_value, {})
        self.assertRaises(serializers.ValidationError, field.to_internal_value, {123: "Hello", 'kin': "Muraho"})
        self.assertRaises(serializers.ValidationError, field.to_internal_value, "HelloHello1")  # too long
        self.assertRaises(serializers.ValidationError, field.to_internal_value, {'kin': "HelloHello1"})  # also too long
        self.assertRaises(serializers.ValidationError, field.to_internal_value, {'eng': "HelloHello1"})  # base lang not provided

    def test_authentication(self):
        def api_request(endpoint, token):
            return self.client.get(endpoint + '.json', content_type="application/json",
                                   HTTP_X_FORWARDED_HTTPS='https', HTTP_AUTHORIZATION="Token %s" % token)

        contacts_url = reverse('api.v2.contacts')
        campaigns_url = reverse('api.v2.campaigns')

        # can't fetch endpoint with invalid token
        response = api_request(contacts_url, "1234567890")
        self.assertResponseError(response, None, "Invalid token", status_code=403)

        token1 = APIToken.get_or_create(self.org, self.admin, Group.objects.get(name="Administrators"))
        token2 = APIToken.get_or_create(self.org, self.admin, Group.objects.get(name="Surveyors"))

        # can fetch campaigns endpoint with valid admin token
        response = api_request(campaigns_url, token1.key)
        self.assertEqual(response.status_code, 200)

        # but not with surveyor token
        response = api_request(campaigns_url, token2.key)
        self.assertResponseError(response, None, "You do not have permission to perform this action.", status_code=403)

        # but it can be used to access the contacts endpoint
        response = api_request(contacts_url, token2.key)
        self.assertEqual(response.status_code, 200)

        # if user loses access to the token's role, don't allow the request
        self.org.administrators.remove(self.admin)
        self.org.surveyors.add(self.admin)

        self.assertEqual(api_request(campaigns_url, token1.key).status_code, 403)
        self.assertEqual(api_request(contacts_url, token2.key).status_code, 200)  # other token unaffected

        # and if user is inactive, disallow the request
        self.admin.is_active = False
        self.admin.save()

        response = api_request(contacts_url, token2.key)
        self.assertResponseError(response, None, "User inactive or deleted", status_code=403)

    @override_settings(SECURE_PROXY_SSL_HEADER=('HTTP_X_FORWARDED_HTTPS', 'https'))
    def test_root(self):
        url = reverse('api.v2')

        # browse as HTML anonymously (should still show docs)
        response = self.fetchHTML(url)
        self.assertContains(response, "We provide a RESTful JSON API", status_code=403)

        # same thing if user navigates to just /api
        response = self.client.get(reverse('api'), follow=True)
        self.assertContains(response, "We provide a RESTful JSON API", status_code=403)

        # try to browse as JSON anonymously
        response = self.fetchJSON(url)
        self.assertResponseError(response, None, "Authentication credentials were not provided.", status_code=403)

        # login as administrator
        self.login(self.admin)
        token = self.admin.api_token  # generates token for the user
        self.assertIsInstance(token, six.string_types)
        self.assertEqual(len(token), 40)

        with self.assertNumQueries(0):  # subsequent lookup of token comes from cache
            self.assertEqual(self.admin.api_token, token)

        # browse as HTML
        response = self.fetchHTML(url)
        self.assertContains(response, token, status_code=200)  # displays their API token

        # browse as JSON
        response = self.fetchJSON(url)
        self.assertEqual(response.status_code, 200)
        self.assertEqual(response.json()['runs'], 'https://testserver:80/api/v2/runs')  # endpoints are listed

    def test_explorer(self):
        url = reverse('api.v2.explorer')

        response = self.fetchHTML(url)
        self.assertEqual(200, response.status_code)
        self.assertContains(response, "Log in to use the Explorer")

        # login as non-org user
        self.login(self.non_org_user)
        response = self.fetchHTML(url)
        self.assertEqual(200, response.status_code)
        self.assertContains(response, "Log in to use the Explorer")

        # login as administrator
        self.login(self.admin)
        response = self.fetchHTML(url)
        self.assertEqual(200, response.status_code)
        self.assertNotContains(response, "Log in to use the Explorer")

    def test_pagination(self):
        url = reverse('api.v2.runs') + '.json'
        self.login(self.admin)

        # create 1255 test runs (5 full pages of 250 items + 1 partial with 5 items)
        flow = self.create_flow()
        FlowRun.objects.bulk_create([FlowRun(org=self.org, flow=flow, contact=self.joe) for r in range(1255)])
        actual_ids = list(FlowRun.objects.order_by('-pk').values_list('pk', flat=True))

        # give them all the same modified_on
        FlowRun.objects.all().update(modified_on=datetime(2015, 9, 15, 0, 0, 0, 0, pytz.UTC))

        returned_ids = []

        # fetch all full pages
        resp_json = None
        for p in range(5):
            response = self.fetchJSON(url if p == 0 else resp_json['next'], raw_url=True)
            resp_json = response.json()

            self.assertEqual(len(resp_json['results']), 250)
            self.assertIsNotNone(resp_json['next'])

            returned_ids += [r['id'] for r in response.json()['results']]

        # fetch final partial page
        response = self.fetchJSON(resp_json['next'], raw_url=True)

        resp_json = response.json()
        self.assertEqual(len(resp_json['results']), 5)
        self.assertIsNone(resp_json['next'])

        returned_ids += [r['id'] for r in response.json()['results']]

        self.assertEqual(returned_ids, actual_ids)  # ensure all results were returned and in correct order

    def test_authenticate(self):
        url = reverse('api.v2.authenticate')

        # fetch as HTML
        response = self.fetchHTML(url)
        self.assertEqual(response.status_code, 200)
        self.assertEqual(response.context['form'].fields.keys(), ['username', 'password', 'role', 'loc'])

        admins = Group.objects.get(name='Administrators')
        surveyors = Group.objects.get(name='Surveyors')

        # try to authenticate with incorrect password
        response = self.client.post(url, {'username': "Administrator", 'password': "XXXX", 'role': 'A'})
        self.assertEqual(response.status_code, 403)

        # try to authenticate with invalid role
        response = self.client.post(url, {'username': "Administrator", 'password': "Administrator", 'role': 'X'})
        self.assertFormError(response, 'form', 'role', "Select a valid choice. X is not one of the available choices.")

        # authenticate an admin as an admin
        response = self.client.post(url, {'username': "Administrator", 'password': "Administrator", 'role': 'A'})

        # should have created a new token object
        token_obj1 = APIToken.objects.get(user=self.admin, role=admins)

        tokens = response.json()['tokens']
        self.assertEqual(len(tokens), 1)
        self.assertEqual(tokens[0], {'org': {'id': self.org.pk, 'name': "Temba"}, 'token': token_obj1.key})

        # authenticate an admin as a surveyor
        response = self.client.post(url, {'username': "Administrator", 'password': "Administrator", 'role': 'S'})

        # should have created a new token object
        token_obj2 = APIToken.objects.get(user=self.admin, role=surveyors)

        tokens = response.json()['tokens']
        self.assertEqual(len(tokens), 1)
        self.assertEqual(tokens[0], {'org': {'id': self.org.pk, 'name': "Temba"}, 'token': token_obj2.key})

        # the keys should be different
        self.assertNotEqual(token_obj1.key, token_obj2.key)

        client = APIClient()

        # campaigns can be fetched by admin token
        client.credentials(HTTP_AUTHORIZATION="Token " + token_obj1.key)
        self.assertEqual(client.get(reverse('api.v2.campaigns') + '.json').status_code, 200)

        # but not by an admin's surveyor token
        client.credentials(HTTP_AUTHORIZATION="Token " + token_obj2.key)
        self.assertEqual(client.get(reverse('api.v2.campaigns') + '.json').status_code, 403)

        # but their surveyor token can get flows or contacts
        # self.assertEqual(client.get(reverse('api.v2.flows') + '.json').status_code, 200)  # TODO re-enable when added
        self.assertEqual(client.get(reverse('api.v2.contacts') + '.json').status_code, 200)

        # our surveyor can't login with an admin role
        response = self.client.post(url, {'username': "Surveyor", 'password': "Surveyor", 'role': 'A'})
        tokens = response.json()['tokens']
        self.assertEqual(len(tokens), 0)

        # but they can with a surveyor role
        response = self.client.post(url, {'username': "Surveyor", 'password': "Surveyor", 'role': 'S'})
        tokens = response.json()['tokens']
        self.assertEqual(len(tokens), 1)

        token_obj3 = APIToken.objects.get(user=self.surveyor, role=surveyors)

        # and can fetch flows, contacts, and fields, but not campaigns
        client.credentials(HTTP_AUTHORIZATION="Token " + token_obj3.key)
        self.assertEqual(client.get(reverse('api.v2.flows') + '.json').status_code, 200)
        self.assertEqual(client.get(reverse('api.v2.contacts') + '.json').status_code, 200)
        self.assertEqual(client.get(reverse('api.v2.fields') + '.json').status_code, 200)
        self.assertEqual(client.get(reverse('api.v2.campaigns') + '.json').status_code, 403)

    @patch('temba.flows.models.FlowStart.create')
    def test_transactions(self, mock_flowstart_create):
        """
        Serializer writes are wrapped in a transaction. This test simulates FlowStart.create blowing up and checks that
        contacts aren't created.
        """
        mock_flowstart_create.side_effect = ValueError("DOH!")

        flow = self.create_flow()
        self.login(self.admin)
        try:
            self.postJSON(reverse('api.v2.flow_starts'), None, dict(flow=flow.uuid, urns=['tel:+12067791212']))
            self.fail()  # ensure exception is thrown
        except ValueError:
            pass

        self.assertFalse(Contact.objects.filter(urns__path='+12067791212'))

    def test_boundaries(self):
        url = reverse('api.v2.boundaries')

        self.assertEndpointAccess(url)

        BoundaryAlias.create(self.org, self.admin, self.state1, "Kigali")
        BoundaryAlias.create(self.org, self.admin, self.state1, "Kigari")
        BoundaryAlias.create(self.org, self.admin, self.state2, "East Prov")
        BoundaryAlias.create(self.org2, self.admin2, self.state1, "Other Org")  # shouldn't be returned

        self.state1.simplified_geometry = GEOSGeometry('MULTIPOLYGON(((1 1, 1 -1, -1 -1, -1 1, 1 1)))')
        self.state1.save()

        # test without geometry
        with self.assertNumQueries(NUM_BASE_REQUEST_QUERIES + 3):
            response = self.fetchJSON(url)

        resp_json = response.json()
        self.assertEqual(response.status_code, 200)
        self.assertEqual(resp_json['next'], None)
        self.assertEqual(len(resp_json['results']), 10)
        self.assertEqual(resp_json['results'][0], {
            'osm_id': "1708283",
            'name': "Kigali City",
            'parent': {'osm_id': "171496", 'name': "Rwanda"},
            'level': 1,
            'aliases': ["Kigali", "Kigari"],
            'geometry': None
        })

        # test without geometry
        with self.assertNumQueries(NUM_BASE_REQUEST_QUERIES + 3):
            response = self.fetchJSON(url, 'geometry=true')

        self.assertEqual(response.json()['results'][0], {
            'osm_id': "1708283",
            'name': "Kigali City",
            'parent': {'osm_id': "171496", 'name': "Rwanda"},
            'level': 1,
            'aliases': ["Kigali", "Kigari"],
            'geometry': {
                'type': "MultiPolygon",
                'coordinates': [
                    [
                        [
                            [1.0, 1.0],
                            [1.0, -1.0],
                            [-1.0, -1.0],
                            [-1.0, 1.0],
                            [1.0, 1.0]
                        ]
                    ]
                ],
            }
        })

        # if org doesn't have a country, just return no results
        self.org.country = None
        self.org.save()

        response = self.fetchJSON(url)
        self.assertEqual(response.json()['results'], [])

    def test_broadcasts(self):
        url = reverse('api.v2.broadcasts')

        self.assertEndpointAccess(url)

        reporters = self.create_group("Reporters", [self.joe, self.frank])

        bcast1 = Broadcast.create(self.org, self.admin, "Hello 1", [self.frank.get_urn('twitter')])
        bcast2 = Broadcast.create(self.org, self.admin, "Hello 2", [self.joe])
        bcast3 = Broadcast.create(self.org, self.admin, "Hello 3", [self.frank], status='S')
        bcast4 = Broadcast.create(self.org, self.admin, "Hello 4",
                                  [self.frank.get_urn('twitter'), self.joe, reporters], status='F')
        Broadcast.create(self.org2, self.admin2, "Different org...", [self.hans])

        # no filtering
        with self.assertNumQueries(NUM_BASE_REQUEST_QUERIES + 4):
            response = self.fetchJSON(url)

        resp_json = response.json()
        self.assertEqual(response.status_code, 200)
        self.assertEqual(resp_json['next'], None)
        self.assertResultsById(response, [bcast4, bcast3, bcast2, bcast1])
        self.assertEqual(resp_json['results'][0], {
            'id': bcast4.pk,
            'urns': ["twitter:franky"],
            'contacts': [{'uuid': self.joe.uuid, 'name': self.joe.name}],
            'groups': [{'uuid': reporters.uuid, 'name': reporters.name}],
            'text': {'base': "Hello 4"},
            'created_on': format_datetime(bcast4.created_on)
        })

        # filter by id
        response = self.fetchJSON(url, 'id=%d' % bcast3.pk)
        self.assertResultsById(response, [bcast3])

        # filter by after
        response = self.fetchJSON(url, 'after=%s' % format_datetime(bcast3.created_on))
        self.assertResultsById(response, [bcast4, bcast3])

        # filter by before
        response = self.fetchJSON(url, 'before=%s' % format_datetime(bcast2.created_on))
        self.assertResultsById(response, [bcast2, bcast1])

        with AnonymousOrg(self.org):
            # URNs shouldn't be included
            response = self.fetchJSON(url, 'id=%d' % bcast1.pk)
            self.assertEqual(response.json()['results'][0]['urns'], None)

        # try to create new broadcast with no data at all
        response = self.postJSON(url, None, {})
        self.assertResponseError(response, 'text', "This field is required.")

        # try to create new broadcast with no recipients
        response = self.postJSON(url, None, {'text': "Hello"})
        self.assertResponseError(response, 'non_field_errors', "Must provide either urns, contacts or groups")

        # create new broadcast with all fields
        response = self.postJSON(url, None, {
            'text': "Hi @contact",
            'urns': ["twitter:franky"],
            'contacts': [self.joe.uuid, self.frank.uuid],
            'groups': [reporters.uuid],
            'channel': self.channel.uuid
        })

        broadcast = Broadcast.objects.get(pk=response.json()['id'])
        self.assertEqual(broadcast.text, {'base': "Hi @contact"})
        self.assertEqual(set(broadcast.urns.values_list('identity', flat=True)), {"twitter:franky"})
        self.assertEqual(set(broadcast.contacts.all()), {self.joe, self.frank})
        self.assertEqual(set(broadcast.groups.all()), {reporters})
        self.assertEqual(broadcast.channel, self.channel)

        # broadcast results in only one message because only Joe has a tel URN that can be sent with the channel
        self.assertEqual({m.text for m in broadcast.msgs.all()}, {"Hi Joe Blow"})

        # create new broadcast with translations
        response = self.postJSON(url, None, {
            'text': {'base': "Hello", 'fra': "Bonjour"},
            'contacts': [self.joe.uuid, self.frank.uuid],
        })

        broadcast = Broadcast.objects.get(pk=response.json()['id'])
        self.assertEqual(broadcast.text, {'base': "Hello", 'fra': "Bonjour"})
        self.assertEqual(set(broadcast.contacts.all()), {self.joe, self.frank})

        # try sending as a suspended org
        self.org.set_suspended()
        response = self.postJSON(url, None, {'text': "Hello", 'urns': ["twitter:franky"]})
        self.assertResponseError(response, 'non_field_errors', "Sorry, your account is currently suspended. To enable "
                                                               "sending messages, please contact support.")

    def test_campaigns(self):
        url = reverse('api.v2.campaigns')

        self.assertEndpointAccess(url)

        reporters = self.create_group("Reporters", [self.joe, self.frank])
        other_group = self.create_group("Others", [])
        campaign1 = Campaign.create(self.org, self.admin, "Reminders #1", reporters)
        campaign2 = Campaign.create(self.org, self.admin, "Reminders #2", reporters)

        # create campaign for other org
        spammers = ContactGroup.get_or_create(self.org2, self.admin2, "Spammers")
        spam = Campaign.create(self.org2, self.admin2, "Spam", spammers)

        # no filtering
        with self.assertNumQueries(NUM_BASE_REQUEST_QUERIES + 2):
            response = self.fetchJSON(url)

        resp_json = response.json()
        self.assertEqual(response.status_code, 200)
        self.assertEqual(resp_json['next'], None)
        self.assertResultsByUUID(response, [campaign2, campaign1])
        self.assertEqual(resp_json['results'][0], {
            'uuid': campaign2.uuid,
            'name': "Reminders #2",
            'archived': False,
            'group': {'uuid': reporters.uuid, 'name': "Reporters"},
            'created_on': format_datetime(campaign2.created_on)
        })

        # filter by UUID
        response = self.fetchJSON(url, 'uuid=%s' % campaign1.uuid)
        self.assertResultsByUUID(response, [campaign1])

        # try to create empty campaign
        response = self.postJSON(url, None, {})
        self.assertResponseError(response, 'name', "This field is required.")
        self.assertResponseError(response, 'group', "This field is required.")

        # create new campaign
        response = self.postJSON(url, None, {'name': "Reminders #3", 'group': reporters.uuid})
        self.assertEqual(response.status_code, 201)

        campaign3 = Campaign.objects.get(name="Reminders #3")
        self.assertEqual(response.json(), {
            'uuid': campaign3.uuid,
            'name': "Reminders #3",
            'archived': False,
            'group': {'uuid': reporters.uuid, 'name': "Reporters"},
            'created_on': format_datetime(campaign3.created_on)
        })

        # try to create another campaign with same name
        response = self.postJSON(url, None, {'name': "Reminders #3", 'group': reporters.uuid})
        self.assertResponseError(response, 'name', "This field must be unique.")

        # it's fine if a campaign in another org has that name
        response = self.postJSON(url, None, {'name': "Spam", 'group': reporters.uuid})
        self.assertEqual(response.status_code, 201)

        # try to create a campaign with name that's too long
        response = self.postJSON(url, None, {'name': "x" * 256, 'group': reporters.uuid})
        self.assertResponseError(response, 'name', "Ensure this field has no more than 255 characters.")

        # update campaign by UUID
        response = self.postJSON(url, 'uuid=%s' % campaign3.uuid, {'name': "Reminders III", 'group': other_group.uuid})
        self.assertEqual(response.status_code, 200)

        campaign3.refresh_from_db()
        self.assertEqual(campaign3.name, "Reminders III")
        self.assertEqual(campaign3.group, other_group)

        # can't update campaign in other org
        response = self.postJSON(url, 'uuid=%s' % spam.uuid, {'name': "Won't work", 'group': spammers.uuid})
        self.assert404(response)

    def test_campaign_events(self):
        url = reverse('api.v2.campaign_events')

        self.assertEndpointAccess(url)

        flow = self.create_flow()
        reporters = self.create_group("Reporters", [self.joe, self.frank])
        registration = ContactField.get_or_create(self.org, self.admin, 'registration', "Registration")

        # create our contact and set a registration date
        contact = self.create_contact("Joe", "+12065551515")
        reporters.contacts.add(contact)
        contact.set_field(self.admin, "registration", timezone.now())

        campaign1 = Campaign.create(self.org, self.admin, "Reminders", reporters)
        event1 = CampaignEvent.create_message_event(self.org, self.admin, campaign1, registration,
                                                    1, CampaignEvent.UNIT_DAYS, "Don't forget to brush your teeth")

        campaign2 = Campaign.create(self.org, self.admin, "Notifications", reporters)
        event2 = CampaignEvent.create_flow_event(self.org, self.admin, campaign2, registration,
                                                 6, CampaignEvent.UNIT_HOURS, flow, delivery_hour=12)

        # create event for another org
        joined = ContactField.get_or_create(self.org2, self.admin2, 'joined', "Joined On")
        spammers = ContactGroup.get_or_create(self.org2, self.admin2, "Spammers")
        spam = Campaign.create(self.org2, self.admin2, "Cool stuff", spammers)
        CampaignEvent.create_flow_event(self.org2, self.admin2, spam, joined,
                                        6, CampaignEvent.UNIT_HOURS, flow, delivery_hour=12)

        # no filtering
        with self.assertNumQueries(NUM_BASE_REQUEST_QUERIES + 4):
            response = self.fetchJSON(url)

        resp_json = response.json()
        self.assertEqual(response.status_code, 200)
        self.assertEqual(resp_json['next'], None)
        self.assertResultsByUUID(response, [event2, event1])
        self.assertEqual(resp_json['results'], [{
            'uuid': event2.uuid,
            'campaign': {'uuid': campaign2.uuid, 'name': "Notifications"},
            'relative_to': {'key': "registration", 'label': "Registration"},
            'offset': 6,
            'unit': 'hours',
            'delivery_hour': 12,
            'flow': {'uuid': flow.uuid, 'name': "Color Flow"},
            'message': None,
            'created_on': format_datetime(event2.created_on)
        }, {
            'uuid': event1.uuid,
            'campaign': {'uuid': campaign1.uuid, 'name': "Reminders"},
            'relative_to': {'key': "registration", 'label': "Registration"},
            'offset': 1,
            'unit': 'days',
            'delivery_hour': -1,
            'flow': None,
            'message': {'base': "Don't forget to brush your teeth"},
            'created_on': format_datetime(event1.created_on)
        }])

        # filter by UUID
        response = self.fetchJSON(url, 'uuid=%s' % event1.uuid)
        self.assertResultsByUUID(response, [event1])

        # filter by campaign name
        response = self.fetchJSON(url, 'campaign=Reminders')
        self.assertResultsByUUID(response, [event1])

        # filter by campaign UUID
        response = self.fetchJSON(url, 'campaign=%s' % campaign1.uuid)
        self.assertResultsByUUID(response, [event1])

        # filter by invalid campaign
        response = self.fetchJSON(url, 'campaign=invalid')
        self.assertResultsByUUID(response, [])

        # try to create empty campaign event
        response = self.postJSON(url, None, {})
        self.assertResponseError(response, 'campaign', "This field is required.")
        self.assertResponseError(response, 'relative_to', "This field is required.")
        self.assertResponseError(response, 'offset', "This field is required.")
        self.assertResponseError(response, 'unit', "This field is required.")
        self.assertResponseError(response, 'delivery_hour', "This field is required.")

        # try again with some invalid values
        response = self.postJSON(url, None, {
            'campaign': campaign1.uuid,
            'relative_to': 'registration',
            'offset': 15,
            'unit': 'epocs',
            'delivery_hour': 25
        })
        self.assertResponseError(response, 'unit', "\"epocs\" is not a valid choice.")
        self.assertResponseError(response, 'delivery_hour', "Ensure this value is less than or equal to 23.")

        # provide valid values for those fields.. but not a message or flow
        response = self.postJSON(url, None, {
            'campaign': campaign1.uuid,
            'relative_to': 'registration',
            'offset': 15,
            'unit': 'weeks',
            'delivery_hour': -1
        })
        self.assertResponseError(response, 'non_field_errors', "Flow UUID or a message text required.")

        # create a message event
        response = self.postJSON(url, None, {
            'campaign': campaign1.uuid,
            'relative_to': 'registration',
            'offset': 15,
            'unit': 'weeks',
            'delivery_hour': -1,
            'message': "Nice job"
        })
        self.assertEqual(response.status_code, 201)

        event1 = CampaignEvent.objects.filter(campaign=campaign1).order_by('-id').first()
        self.assertEqual(event1.event_type, CampaignEvent.TYPE_MESSAGE)
        self.assertEqual(event1.relative_to, registration)
        self.assertEqual(event1.offset, 15)
        self.assertEqual(event1.unit, 'W')
        self.assertEqual(event1.delivery_hour, -1)
        self.assertEqual(event1.message, {'base': "Nice job"})
        self.assertIsNotNone(event1.flow)

        # create a flow event
        response = self.postJSON(url, None, {
            'campaign': campaign1.uuid,
            'relative_to': 'registration',
            'offset': 15,
            'unit': 'weeks',
            'delivery_hour': -1,
            'flow': flow.uuid
        })
        self.assertEqual(response.status_code, 201)

        event2 = CampaignEvent.objects.filter(campaign=campaign1).order_by('-id').first()
        self.assertEqual(event2.event_type, CampaignEvent.TYPE_FLOW)
        self.assertEqual(event2.relative_to, registration)
        self.assertEqual(event2.offset, 15)
        self.assertEqual(event2.unit, 'W')
        self.assertEqual(event2.delivery_hour, -1)
        self.assertEqual(event2.message, None)
        self.assertEqual(event2.flow, flow)

        # make sure some event fires were created for the contact
        self.assertEqual(1, EventFire.objects.filter(contact=contact, event=event2).count())

        # update the message event to be a flow event
        response = self.postJSON(url, 'uuid=%s' % event1.uuid, {
            'campaign': campaign1.uuid,
            'relative_to': 'registration',
            'offset': 15,
            'unit': 'weeks',
            'delivery_hour': -1,
            'flow': flow.uuid
        })
        self.assertEqual(response.status_code, 200)

        event1.refresh_from_db()
        self.assertEqual(event1.event_type, CampaignEvent.TYPE_FLOW)
        self.assertIsNone(event1.message)
        self.assertEqual(event1.flow, flow)

        # and update the flow event to be a message event
        response = self.postJSON(url, 'uuid=%s' % event2.uuid, {
            'campaign': campaign1.uuid,
            'relative_to': 'registration',
            'offset': 15,
            'unit': 'weeks',
            'delivery_hour': -1,
            'message': {'base': "OK", 'fra': "D'accord"}
        })
        self.assertEqual(response.status_code, 200)

        event2.refresh_from_db()
        self.assertEqual(event2.event_type, CampaignEvent.TYPE_MESSAGE)
        self.assertEqual(event2.message, {'base': "OK", 'fra': "D'accord"})

        # and update update it's message again
        response = self.postJSON(url, 'uuid=%s' % event2.uuid, {
            'campaign': campaign1.uuid,
            'relative_to': 'registration',
            'offset': 15,
            'unit': 'weeks',
            'delivery_hour': -1,
            'message': {'base': "OK", 'fra': "D'accord", 'kin': "Sawa"}
        })
        self.assertEqual(response.status_code, 200)

        event2.refresh_from_db()
        self.assertEqual(event2.event_type, CampaignEvent.TYPE_MESSAGE)
        self.assertEqual(event2.message, {'base': "OK", 'fra': "D'accord", 'kin': "Sawa"})

        # try to change an existing event's campaign
        response = self.postJSON(url, 'uuid=%s' % event1.uuid, {
            'campaign': campaign2.uuid,
            'relative_to': 'registration',
            'offset': 15,
            'unit': 'weeks',
            'delivery_hour': -1,
            'flow': flow.uuid
        })
        self.assertResponseError(response, 'campaign', "Cannot change campaign for existing events")

        # try an empty delete request
        response = self.deleteJSON(url, '')
        self.assertResponseError(response, None, "URL must contain one of the following parameters: uuid")

        # delete an event by UUID
        response = self.deleteJSON(url, 'uuid=%s' % event1.uuid)
        self.assertEqual(response.status_code, 204)

        event1.refresh_from_db()
        self.assertFalse(event1.is_active)

        # should no longer have any events
        self.assertEqual(1, EventFire.objects.filter(contact=contact, event=event2).count())

    def test_channels(self):
        url = reverse('api.v2.channels')

        self.assertEndpointAccess(url)

        # create channel for other org
        Channel.create(self.org2, self.admin2, None, 'TT', name="Twitter Channel",
                       address="nyaruka", role="SR")

        # no filtering
        with self.assertNumQueries(NUM_BASE_REQUEST_QUERIES + 2):
            response = self.fetchJSON(url)

        resp_json = response.json()
        self.assertEqual(response.status_code, 200)
        self.assertEqual(resp_json['next'], None)
        self.assertResultsByUUID(response, [self.twitter, self.channel])
        self.assertEqual(resp_json['results'][1], {
            'uuid': self.channel.uuid,
            'name': "Test Channel",
            'address': "+250785551212",
            'country': "RW",
            'device': {
                'name': "Nexus 5X",
                'network_type': None,
                'power_level': -1,
                'power_source': None,
                'power_status': None
            },
            'last_seen': format_datetime(self.channel.last_seen),
            'created_on': format_datetime(self.channel.created_on)
        })

        # filter by UUID
        response = self.fetchJSON(url, 'uuid=%s' % self.twitter.uuid)
        self.assertResultsByUUID(response, [self.twitter])

        # filter by address
        response = self.fetchJSON(url, 'address=billy_bob')
        self.assertResultsByUUID(response, [self.twitter])

    def test_channel_events(self):
        url = reverse('api.v2.channel_events')

        self.assertEndpointAccess(url)

        call1 = ChannelEvent.create(self.channel, "tel:0788123123", ChannelEvent.TYPE_CALL_IN_MISSED, timezone.now())
        call2 = ChannelEvent.create(self.channel, "tel:0788124124", ChannelEvent.TYPE_CALL_IN, timezone.now(), dict(duration=36))
        call3 = ChannelEvent.create(self.channel, "tel:0788124124", ChannelEvent.TYPE_CALL_OUT_MISSED, timezone.now())
        call4 = ChannelEvent.create(self.channel, "tel:0788123123", ChannelEvent.TYPE_CALL_OUT, timezone.now(), dict(duration=15))

        # no filtering
        with self.assertNumQueries(NUM_BASE_REQUEST_QUERIES + 3):
            response = self.fetchJSON(url)

        resp_json = response.json()
        self.assertEqual(response.status_code, 200)
        self.assertEqual(resp_json['next'], None)
        self.assertResultsById(response, [call4, call3, call2, call1])
        self.assertEqual(resp_json['results'][0], {
            'id': call4.pk,
            'channel': {'uuid': self.channel.uuid, 'name': "Test Channel"},
            'type': "call-out",
            'contact': {'uuid': self.joe.uuid, 'name': self.joe.name},
            'occurred_on': format_datetime(call4.occurred_on),
            'extra': dict(duration=15),
            'created_on': format_datetime(call4.created_on),
        })

        # filter by id
        response = self.fetchJSON(url, 'id=%d' % call1.pk)
        self.assertResultsById(response, [call1])

        # filter by contact
        response = self.fetchJSON(url, 'contact=%s' % self.joe.uuid)
        self.assertResultsById(response, [call4, call1])

        # filter by invalid contact
        response = self.fetchJSON(url, 'contact=invalid')
        self.assertResultsById(response, [])

        # filter by before
        response = self.fetchJSON(url, 'before=%s' % format_datetime(call3.created_on))
        self.assertResultsById(response, [call3, call2, call1])

        # filter by after
        response = self.fetchJSON(url, 'after=%s' % format_datetime(call2.created_on))
        self.assertResultsById(response, [call4, call3, call2])

    def test_contacts(self):
        url = reverse('api.v2.contacts')

        self.assertEndpointAccess(url)

        # create some more contacts (in addition to Joe and Frank)
        contact1 = self.create_contact("Ann", "0788000001", language='fra')
        contact2 = self.create_contact("Bob", "0788000002")
        contact3 = self.create_contact("Cat", "0788000003")
        contact4 = self.create_contact("Don", "0788000004", language='fra')

        contact1.set_field(self.user, 'nickname', "Annie", label="Nick name")
        contact4.set_field(self.user, 'nickname', "Donnie", label="Nick name")

        contact1.stop(self.user)
        contact2.block(self.user)
        contact3.release(self.user)

        # put some contacts in a group
        group = ContactGroup.get_or_create(self.org, self.admin, "Customers")
        group.update_contacts(self.user, [self.joe], add=True)  # add contacts separately for predictable modified_on
        group.update_contacts(self.user, [contact4], add=True)  # ordering

        contact1.refresh_from_db()
        contact4.refresh_from_db()
        self.joe.refresh_from_db()

        # create contact for other org
        hans = self.create_contact("Hans", "0788000004", org=self.org2)

        # no filtering
        with self.assertNumQueries(NUM_BASE_REQUEST_QUERIES + 6):
            response = self.fetchJSON(url)

        resp_json = response.json()
        self.assertEqual(response.status_code, 200)
        self.assertEqual(resp_json['next'], None)
        self.assertResultsByUUID(response, [contact4, self.joe, contact2, contact1, self.frank])
        self.assertEqual(resp_json['results'][0], {
            'uuid': contact4.uuid,
            'name': "Don",
            'language': "fra",
            'urns': ["tel:+250788000004"],
            'groups': [{'uuid': group.uuid, 'name': group.name}],
            'fields': {'nickname': "Donnie"},
            'blocked': False,
            'stopped': False,
            'created_on': format_datetime(contact4.created_on),
            'modified_on': format_datetime(contact4.modified_on)
        })

        # filter by UUID
        response = self.fetchJSON(url, 'uuid=%s' % contact2.uuid)
        self.assertResultsByUUID(response, [contact2])

        # filter by URN (which should be normalized)
        response = self.fetchJSON(url, 'urn=%s' % quote_plus('tel:+250-78-8000004'))
        self.assertResultsByUUID(response, [contact4])

        # error if URN can't be parsed
        response = self.fetchJSON(url, 'urn=12345')
        self.assertResponseError(response, None, "Invalid URN: 12345")

        # filter by group name
        response = self.fetchJSON(url, 'group=Customers')
        self.assertResultsByUUID(response, [contact4, self.joe])

        # filter by group UUID
        response = self.fetchJSON(url, 'group=%s' % group.uuid)
        self.assertResultsByUUID(response, [contact4, self.joe])

        # filter by invalid group
        response = self.fetchJSON(url, 'group=invalid')
        self.assertResultsByUUID(response, [])

        # filter by before
        response = self.fetchJSON(url, 'before=%s' % format_datetime(contact1.modified_on))
        self.assertResultsByUUID(response, [contact1, self.frank])

        # filter by after
        response = self.fetchJSON(url, 'after=%s' % format_datetime(self.joe.modified_on))
        self.assertResultsByUUID(response, [contact4, self.joe])

        # view the deleted contact
        response = self.fetchJSON(url, 'deleted=true')
        self.assertResultsByUUID(response, [contact3])
        self.assertEqual(response.json()['results'][0], {
            'uuid': contact3.uuid,
            'name': None,
            'language': None,
            'urns': [],
            'groups': [],
            'fields': {},
            'blocked': None,
            'stopped': None,
            'created_on': format_datetime(contact3.created_on),
            'modified_on': format_datetime(contact3.modified_on)
        })

        # try to post something other than an object
        response = self.postJSON(url, None, [])
        self.assertEqual(response.status_code, 400)

        # create an empty contact
        response = self.postJSON(url, None, {})
        self.assertEqual(response.status_code, 201)

        empty = Contact.objects.get(name=None)

        self.assertEqual(response.json(), {
            'uuid': empty.uuid,
            'name': None,
            'language': None,
            'urns': [],
            'groups': [],
            'fields': {'nickname': None},
            'blocked': False,
            'stopped': False,
            'created_on': format_datetime(empty.created_on),
            'modified_on': format_datetime(empty.modified_on)
        })

        # create with all fields but empty
        response = self.postJSON(url, None, {'name': None, 'language': None, 'urns': [], 'groups': [], 'fields': {}})
        self.assertEqual(response.status_code, 201)

        jaqen = Contact.objects.filter(name=None, language=None).order_by('-pk').first()
        self.assertEqual(set(jaqen.urns.all()), set())
        self.assertEqual(set(jaqen.user_groups.all()), set())
        self.assertEqual(set(jaqen.values.all()), set())

        dyn_group = self.create_group("Dynamic Group", query="nickname is jado")

        # create with all fields
        response = self.postJSON(url, None, {
            'name': "Jean",
            'language': "fra",
            'urns': ["tel:+250783333333", "twitter:JEAN"],
            'groups': [group.uuid],
            'fields': {'nickname': "Jado"}
        })
        self.assertEqual(response.status_code, 201)

        resp_json = response.json()
        self.assertEqual(resp_json['urns'], ['twitter:jean', 'tel:+250783333333'])

        # URNs will be normalized
        jean = Contact.objects.filter(name="Jean", language='fra').order_by('-pk').first()
        self.assertEqual(set(jean.urns.values_list('identity', flat=True)), {"tel:+250783333333", "twitter:jean"})
        self.assertEqual(set(jean.user_groups.all()), {group, dyn_group})
        self.assertEqual(jean.get_field('nickname').string_value, "Jado")

        # create with invalid fields
        response = self.postJSON(url, None, {
            'name': "Jim",
            'language': "english",
            'urns': ["1234556789"],
            'groups': ["59686b4e-14bc-4160-9376-b649b218c806"],
            'fields': {'hmmm': "X"}
        })
        self.assertResponseError(response, 'language', "Ensure this field has no more than 3 characters.")
        self.assertResponseError(response, 'urns', "Invalid URN: 1234556789. Ensure phone numbers contain country codes.")
        self.assertResponseError(response, 'groups', "No such object: 59686b4e-14bc-4160-9376-b649b218c806")
        self.assertResponseError(response, 'fields', "Invalid contact field key: hmmm")

        # update an existing contact by UUID but don't provide any fields
        response = self.postJSON(url, 'uuid=%s' % jean.uuid, {})
        self.assertEqual(response.status_code, 200)

        # contact should be unchanged
        jean = Contact.objects.get(pk=jean.pk)
        self.assertEqual(jean.name, "Jean")
        self.assertEqual(jean.language, "fra")
        self.assertEqual(set(jean.urns.values_list('identity', flat=True)), {"tel:+250783333333", "twitter:jean"})
        self.assertEqual(set(jean.user_groups.all()), {group, dyn_group})
        self.assertEqual(jean.get_field('nickname').string_value, "Jado")

        # update by UUID and change all fields
        response = self.postJSON(url, 'uuid=%s' % jean.uuid, {
            'name': "Jean II",
            'language': "eng",
            'urns': ["tel:+250784444444"],
            'groups': [],
            'fields': {'nickname': "John"}
        })
        self.assertEqual(response.status_code, 200)

        jean = Contact.objects.get(pk=jean.pk)
        self.assertEqual(jean.name, "Jean II")
        self.assertEqual(jean.language, "eng")
        self.assertEqual(set(jean.urns.values_list('identity', flat=True)), {'tel:+250784444444'})
        self.assertEqual(set(jean.user_groups.all()), set())
        self.assertEqual(jean.get_field('nickname').string_value, "John")

        # update by URN (which should be normalized)
        response = self.postJSON(url, 'urn=%s' % quote_plus("tel:+250-78-4444444"), {'name': "Jean III"})
        self.assertEqual(response.status_code, 200)

        jean = Contact.objects.get(pk=jean.pk)
        self.assertEqual(jean.name, "Jean III")

        # try to specify URNs field whilst referencing by URN
        response = self.postJSON(url, 'urn=%s' % quote_plus("tel:+250784444444"), {'urns': ["tel:+250785555555"]})
        self.assertResponseError(response, 'urns', "Field not allowed when using URN in URL")

        # if contact doesn't exist with URN, they're created
        response = self.postJSON(url, 'urn=%s' % quote_plus("tel:+250-78-5555555"), {'name': "Bobby"})
        self.assertEqual(response.status_code, 201)

        # URN should be normalized
        bobby = Contact.objects.get(name="Bobby")
        self.assertEqual(set(bobby.urns.values_list('identity', flat=True)), {'tel:+250785555555'})

        # try to create a contact with a URN belonging to another contact
        response = self.postJSON(url, None, {'name': "Robert", 'urns': ["tel:+250-78-5555555"]})
        self.assertEqual(response.status_code, 400)
        self.assertResponseError(response, 'urns', "URN belongs to another contact: tel:+250785555555")

        # try to update a contact with non-existent UUID
        response = self.postJSON(url, 'uuid=ad6acad9-959b-4d70-b144-5de2891e4d00', {})
        self.assert404(response)

        # try to update a contact in another org
        response = self.postJSON(url, 'uuid=%s' % hans.uuid, {})
        self.assert404(response)

        # try to add a contact to a dynamic group
        response = self.postJSON(url, 'uuid=%s' % jean.uuid, {'groups': [dyn_group.uuid]})
        self.assertResponseError(response, 'groups', "Contact group must not be dynamic: %s" % dyn_group.uuid)

        # try to give a contact more than 100 URNs
        response = self.postJSON(url, 'uuid=%s' % jean.uuid, {'urns': ['twitter:bob%d' % u for u in range(101)]})
        self.assertResponseError(response, 'urns', "This field can only contain up to 100 items.")

        # try to give a contact more than 100 contact fields
        response = self.postJSON(url, 'uuid=%s' % jean.uuid, {'fields': {'field_%d' % f: f for f in range(101)}})
        self.assertResponseError(response, 'fields', "This field can only contain up to 100 items.")

        # ok to give them 100 URNs
        response = self.postJSON(url, 'uuid=%s' % jean.uuid, {'urns': ['twitter:bob%d' % u for u in range(100)]})
        self.assertEqual(response.status_code, 200)
        self.assertEqual(jean.urns.count(), 100)

        # try to move a blocked contact into a group
        jean.block(self.user)
        response = self.postJSON(url, 'uuid=%s' % jean.uuid, {'groups': [group.uuid]})
        self.assertResponseError(response, 'groups', "Blocked or stopped contacts can't be added to groups")

        # try to update a contact by both UUID and URN
        response = self.postJSON(url, 'uuid=%s&urn=%s' % (jean.uuid, quote_plus("tel:+250784444444")), {})
        self.assertResponseError(response, None, "URL can only contain one of the following parameters: urn, uuid")

        # try an empty delete request
        response = self.deleteJSON(url, None)
        self.assertResponseError(response, None, "URL must contain one of the following parameters: urn, uuid")

        # delete a contact by UUID
        response = self.deleteJSON(url, 'uuid=%s' % jean.uuid)
        self.assertEqual(response.status_code, 204)

        jean.refresh_from_db()
        self.assertFalse(jean.is_active)

        # create xavier
        response = self.postJSON(url, None, {'name': "Xavier", 'urns': ["tel:+250-78-7777777", "twitter:XAVIER"]})
        self.assertEqual(response.status_code, 201)

        # delete a contact by URN (which should be normalized)
        response = self.deleteJSON(url, 'urn=%s' % quote_plus('twitter:XAVIER'))
        self.assertEqual(response.status_code, 204)

        xavier = Contact.objects.get(name="Xavier")
        self.assertFalse(xavier.is_active)

        # try deleting a contact by a non-existent URN
        response = self.deleteJSON(url, 'urn=twitter:billy')
        self.assert404(response)

        # try to delete a contact in another org
        response = self.deleteJSON(url, 'uuid=%s' % hans.uuid)
        self.assert404(response)

    def test_contact_action_update_datetime_field(self):
        url = reverse('api.v2.contacts')

        self.assertEndpointAccess(url)

        self.create_field('tag_activated_at', 'Tag activation', Value.TYPE_DATETIME)

        # update contact with valid date format for the org - DD-MM-YYYY
        response = self.postJSON(url, 'uuid=%s' % self.joe.uuid, {
            'fields': {'tag_activated_at': '31-12-2017'}
        })
        self.assertEqual(response.status_code, 200)
        resp_json = response.json()

        self.assertIsNotNone(resp_json['fields']['tag_activated_at'])

        # update contact with valid ISO8601 timestamp value with timezone
        response = self.postJSON(url, 'uuid=%s' % self.joe.uuid, {
            'fields': {'tag_activated_at': '2017-11-11T11:12:13Z'}
        })
        self.assertEqual(response.status_code, 200)
        resp_json = response.json()

        self.assertEqual(resp_json['fields']['tag_activated_at'], '2017-11-11T13:12:13+02:00')

        # update contact with invalid ISO8601 timestamp value, 'T' replaced with space
        response = self.postJSON(url, 'uuid=%s' % self.joe.uuid, {
            'fields': {'tag_activated_at': '2017-11-11 11:12:13Z'}
        })
        self.assertEqual(response.status_code, 200)
        resp_json = response.json()

        self.assertEqual(resp_json['fields']['tag_activated_at'], '2011-11-11T11:12:00+02:00')

        # update contact with invalid ISO8601 timestamp value without timezone
        response = self.postJSON(url, 'uuid=%s' % self.joe.uuid, {
            'fields': {'tag_activated_at': '2017-11-11T11:12:13'}
        })
        self.assertEqual(response.status_code, 200)
        resp_json = response.json()

        self.assertIsNone(resp_json['fields']['tag_activated_at'])

        # update contact with invalid date format for the org - MM-DD-YYYY
        response = self.postJSON(url, 'uuid=%s' % self.joe.uuid, {
            'fields': {'tag_activated_at': '12-31-2017'}
        })
        self.assertEqual(response.status_code, 200)
        resp_json = response.json()

        self.assertIsNone(resp_json['fields']['tag_activated_at'])

        # update contact with invalid timestamp value
        response = self.postJSON(url, 'uuid=%s' % self.joe.uuid, {
            'fields': {'tag_activated_at': 'el123a41'}
        })
        self.assertEqual(response.status_code, 200)
        resp_json = response.json()

        self.assertIsNone(resp_json['fields']['tag_activated_at'])

    def test_contact_actions_if_org_is_anonymous(self):
        url = reverse('api.v2.contacts')
        self.assertEndpointAccess(url)

        group = ContactGroup.get_or_create(self.org, self.admin, 'Customers')

        response = self.postJSON(url, None, {
            'name': "Jean",
            'language': "fra",
            'urns': ["tel:+250783333333", "twitter:JEAN"],
            'groups': [group.uuid],
            'fields': {}
        })
        self.assertEqual(response.status_code, 201)

        jean = Contact.objects.filter(name="Jean", language='fra').get()

        with AnonymousOrg(self.org):
            # can't update via URN
            response = self.postJSON(url, 'urn=%s' % 'tel:+250785555555', {})
            self.assertEqual(response.status_code, 400)
            self.assertResponseError(response, None, "URN lookups not allowed for anonymous organizations")

            # can't update contact URNs
            response = self.postJSON(url, 'uuid=%s' % jean.uuid, {'urns': ["tel:+250786666666"]})
            self.assertEqual(response.status_code, 400)
            self.assertResponseError(response, 'urns', "Updating URNs not allowed for anonymous organizations")

            # output shouldn't include URNs
            response = self.fetchJSON(url, 'uuid=%s' % jean.uuid)
            self.assertEqual(response.status_code, 200)
            self.assertEqual(response.json()['results'][0]['urns'], [])

            # but can create with URNs
            response = self.postJSON(url, None, {'name': "Xavier", 'urns': ["tel:+250-78-7777777", "twitter:XAVIER"]})
            self.assertEqual(response.status_code, 201)

            # TODO should UUID be masked in response??
            xavier = Contact.objects.get(name="Xavier")
            self.assertEqual(
                set(xavier.urns.values_list('identity', flat=True)), {"tel:+250787777777", "twitter:xavier"}
            )

            # can't filter by URN
            response = self.fetchJSON(url, 'urn=%s' % quote_plus('tel:+250-78-8000004'))
            self.assertEqual(response.status_code, 400)
            self.assertResponseError(response, None, "URN lookups not allowed for anonymous organizations")

    def test_contact_actions(self):
        url = reverse('api.v2.contact_actions')

        self.assertEndpointAccess(url, fetch_returns=405)

        # create some contacts to act on
        Contact.objects.all().delete()
        contact1 = self.create_contact("Ann", '+250788000001')
        contact2 = self.create_contact("Bob", '+250788000002')
        contact3 = self.create_contact("Cat", '+250788000003')
        contact4 = self.create_contact("Don", '+250788000004')  # a blocked contact
        contact5 = self.create_contact("Eve", '+250788000005')  # a deleted contact
        contact4.block(self.user)
        contact5.release(self.user)
        test_contact = Contact.get_test_contact(self.user)

        group = self.create_group("Testers")
        self.create_field('isdeveloper', "Is developer")
        self.create_group("Developers", query="isdeveloper = YES")

        # start contacts in a flow
        flow = self.get_flow('color')
        flow.start([], [contact1, contact2, contact3])

        self.create_msg(direction='I', contact=contact1, text="Hello")
        self.create_msg(direction='I', contact=contact2, text="Hello")
        self.create_msg(direction='I', contact=contact3, text="Hello")
        self.create_msg(direction='I', contact=contact4, text="Hello")

        # try adding more contacts to group than this endpoint is allowed to operate on at one time
        response = self.postJSON(url, None, {'contacts': [six.text_type(x) for x in range(101)], 'action': 'add', 'group': "Testers"})
        self.assertResponseError(response, 'contacts', "This field can only contain up to 100 items.")

        # try adding all contacts to a group by its name
        response = self.postJSON(url, None, {
            'contacts': [
                contact1.uuid,
                'tel:+250788000002',
                contact3.uuid,
                contact4.uuid,
                contact5.uuid,
                test_contact.uuid
            ],
            'action': 'add',
            'group': "Testers"
        })

        # error reporting that at least one of the UUIDs is not a valid contact
        self.assertResponseError(response, 'contacts', "No such object: %s" % contact5.uuid)

        # try adding a blocked contact to a group
        response = self.postJSON(url, None, {
            'contacts': [contact1.uuid, contact2.uuid, contact3.uuid, contact4.uuid],
            'action': 'add',
            'group': "Testers"
        })

        # error reporting that the deleted and test contacts are invalid
        self.assertResponseError(response, 'non_field_errors',
                                 "Blocked or stopped contacts cannot be added to groups: %s" % contact4.uuid)

        # add valid contacts to the group by name
        response = self.postJSON(url, None, {
            'contacts': [contact1.uuid, 'tel:+250788000002'],
            'action': 'add',
            'group': "Testers"
        })
        self.assertEqual(response.status_code, 204)
        self.assertEqual(set(group.contacts.all()), {contact1, contact2})

        # try to add to a non-existent group
        response = self.postJSON(url, None, {'contacts': [contact1.uuid], 'action': 'add', 'group': "Spammers"})
        self.assertResponseError(response, 'group', "No such object: Spammers")

        # try to add to a dynamic group
        response = self.postJSON(url, None, {'contacts': [contact1.uuid], 'action': 'add', 'group': "Developers"})
        self.assertResponseError(response, 'group', "Contact group must not be dynamic: Developers")

        # add contact 3 to a group by its UUID
        response = self.postJSON(url, None, {'contacts': [contact3.uuid], 'action': 'add', 'group': group.uuid})
        self.assertEqual(response.status_code, 204)
        self.assertEqual(set(group.contacts.all()), {contact1, contact2, contact3})

        # try adding with invalid group UUID
        response = self.postJSON(url, None, {'contacts': [contact3.uuid], 'action': 'add', 'group': "nope"})
        self.assertResponseError(response, 'group', "No such object: nope")

        # remove contact 2 from group by its name (which is case-insensitive)
        response = self.postJSON(url, None, {'contacts': [contact2.uuid], 'action': 'remove', 'group': "testers"})
        self.assertEqual(response.status_code, 204)
        self.assertEqual(set(group.contacts.all()), {contact1, contact3})

        # and remove contact 3 from group by its UUID
        response = self.postJSON(url, None, {'contacts': [contact3.uuid], 'action': 'remove', 'group': group.uuid})
        self.assertEqual(response.status_code, 204)
        self.assertEqual(set(group.contacts.all()), {contact1})

        # try to add to group without specifying a group
        response = self.postJSON(url, None, {'contacts': [contact1.uuid], 'action': 'add'})
        self.assertResponseError(response, 'non_field_errors', "For action \"add\" you should also specify a group")
        response = self.postJSON(url, None, {'contacts': [contact1.uuid], 'action': 'add', 'group': ""})
        self.assertResponseError(response, 'group', "This field may not be null.")

        # try to block all contacts
        response = self.postJSON(url, None, {
            'contacts': [contact1.uuid, contact2.uuid, contact3.uuid, contact4.uuid, test_contact.uuid],
            'action': 'block'
        })
        self.assertResponseError(response, 'contacts', "No such object: %s" % test_contact.uuid)

        # block all valid contacts
        response = self.postJSON(url, None, {
            'contacts': [contact1.uuid, contact2.uuid, contact3.uuid, contact4.uuid],
            'action': 'block'
        })
        self.assertEqual(response.status_code, 204)
        self.assertEqual(set(Contact.objects.filter(is_blocked=True)), {contact1, contact2, contact3, contact4})

        # unblock contact 1
        response = self.postJSON(url, None, {'contacts': [contact1.uuid], 'action': 'unblock'})
        self.assertEqual(response.status_code, 204)
        self.assertEqual(set(Contact.objects.filter(is_blocked=False)), {contact1, contact5, test_contact})
        self.assertEqual(set(Contact.objects.filter(is_blocked=True)), {contact2, contact3, contact4})

        # interrupt any active runs of contacts 1 and 2
        response = self.postJSON(url, None, {'contacts': [contact1.uuid, contact2.uuid], 'action': 'interrupt'})
        self.assertEqual(response.status_code, 204)

        # check that their flow runs were interrupted
        interrupted = FlowRun.objects.filter(contact__in=[contact1, contact2])
        self.assertFalse(interrupted.filter(Q(is_active=True) | Q(exited_on=None)).exists())
        self.assertFalse(interrupted.exclude(exit_type=FlowRun.EXIT_TYPE_INTERRUPTED).exists())

        # check other contact's runs weren't
        self.assertTrue(FlowRun.objects.filter(contact=contact3, is_active=True, exited_on=None).exists())

        # archive all messages for contacts 1 and 2
        response = self.postJSON(url, None, {'contacts': [contact1.uuid, contact2.uuid], 'action': 'archive'})
        self.assertEqual(response.status_code, 204)
        self.assertFalse(Msg.objects.filter(contact__in=[contact1, contact2], direction='I', visibility='V').exists())
        self.assertTrue(Msg.objects.filter(contact=contact3, direction='I', visibility='V').exists())

        # delete contacts 1 and 2
        response = self.postJSON(url, None, {'contacts': [contact1.uuid, contact2.uuid], 'action': 'delete'})
        self.assertEqual(response.status_code, 204)
        self.assertEqual(set(Contact.objects.filter(is_active=False)), {contact1, contact2, contact5})
        self.assertEqual(set(Contact.objects.filter(is_active=True)), {contact3, contact4, test_contact})
        self.assertFalse(Msg.objects.filter(contact__in=[contact1, contact2]).exclude(visibility='D').exists())
        self.assertTrue(Msg.objects.filter(contact=contact3).exclude(visibility='D').exists())

        # try to provide a group for a non-group action
        response = self.postJSON(url, None, {'contacts': [contact3.uuid], 'action': 'block', 'group': "Testers"})
        self.assertResponseError(response, 'non_field_errors', "For action \"block\" you should not specify a group")

        # try to invoke an invalid action
        response = self.postJSON(url, None, {'contacts': [contact3.uuid], 'action': 'like'})
        self.assertResponseError(response, 'action', "\"like\" is not a valid choice.")

    def test_definitions(self):
        url = reverse('api.v2.definitions')

        self.assertEndpointAccess(url)

        self.import_file('subflow')
        flow = Flow.objects.filter(name='Parent Flow').first()

        # all flow dependencies and we should get the child flow
        response = self.fetchJSON(url, 'flow=%s' % flow.uuid)
        self.assertEqual({f['metadata']['name'] for f in response.json()['flows']}, {"Parent Flow", "Child Flow"})

        # export just the parent flow
        response = self.fetchJSON(url, 'flow=%s&dependencies=none' % flow.uuid)
        self.assertEqual({f['metadata']['name'] for f in response.json()['flows']}, {"Parent Flow"})

        # import the clinic app which has campaigns
        self.import_file('the_clinic')

        # our catchall flow, all alone
        flow = Flow.objects.filter(name='Catch All').first()
        response = self.fetchJSON(url, 'flow=%s&dependencies=none' % flow.uuid)
        resp_json = response.json()
        self.assertEqual(len(resp_json['flows']), 1)
        self.assertEqual(len(resp_json['campaigns']), 0)
        self.assertEqual(len(resp_json['triggers']), 0)

        # with its trigger dependency
        response = self.fetchJSON(url, 'flow_uuid=%s' % flow.uuid)
        resp_json = response.json()
        self.assertEqual(len(resp_json['flows']), 1)
        self.assertEqual(len(resp_json['campaigns']), 0)
        self.assertEqual(len(resp_json['triggers']), 1)

        # our registration flow, all alone
        flow = Flow.objects.filter(name='Register Patient').first()
        response = self.fetchJSON(url, 'flow=%s&dependencies=none' % flow.uuid)
        resp_json = response.json()
        self.assertEqual(len(resp_json['flows']), 1)
        self.assertEqual(len(resp_json['campaigns']), 0)
        self.assertEqual(len(resp_json['triggers']), 0)

        # touches a lot of stuff
        response = self.fetchJSON(url, 'flow=%s' % flow.uuid)
        resp_json = response.json()
        self.assertEqual(len(resp_json['flows']), 6)
        self.assertEqual(len(resp_json['campaigns']), 1)
        self.assertEqual(len(resp_json['triggers']), 2)

        # ignore campaign dependencies
        response = self.fetchJSON(url, 'flow=%s&dependencies=flows' % flow.uuid)
        resp_json = response.json()
        self.assertEqual(len(resp_json['flows']), 2)
        self.assertEqual(len(resp_json['campaigns']), 0)
        self.assertEqual(len(resp_json['triggers']), 1)

        # add our missed call flow
        missed_call = Flow.objects.filter(name='Missed Call').first()
        response = self.fetchJSON(url, 'flow=%s&flow=%s&dependencies=all' % (flow.uuid, missed_call.uuid))
        resp_json = response.json()
        self.assertEqual(len(resp_json['flows']), 7)
        self.assertEqual(len(resp_json['campaigns']), 1)
        self.assertEqual(len(resp_json['triggers']), 3)

        campaign = Campaign.objects.filter(name='Appointment Schedule').first()
        response = self.fetchJSON(url, 'campaign=%s&dependencies=none' % campaign.uuid)
        resp_json = response.json()
        self.assertEqual(len(resp_json['flows']), 0)
        self.assertEqual(len(resp_json['campaigns']), 1)
        self.assertEqual(len(resp_json['triggers']), 0)

        response = self.fetchJSON(url, 'campaign=%s' % campaign.uuid)
        resp_json = response.json()
        self.assertEqual(len(resp_json['flows']), 6)
        self.assertEqual(len(resp_json['campaigns']), 1)
        self.assertEqual(len(resp_json['triggers']), 2)

        # test deprecated param names
        response = self.fetchJSON(url, 'flow_uuid=%s&campaign_uuid=%s&dependencies=none' % (flow.uuid, campaign.uuid))
        resp_json = response.json()
        self.assertEqual(len(resp_json['flows']), 1)
        self.assertEqual(len(resp_json['campaigns']), 1)
        self.assertEqual(len(resp_json['triggers']), 0)

        # test an invalid value for dependencies
        response = self.fetchJSON(url, 'flow_uuid=%s&campaign_uuid=%s&dependencies=xx' % (flow.uuid, campaign.uuid))
        self.assertResponseError(response, None, 'dependencies must be one of none, flows, all')

    @patch.object(ContactField, "MAX_ORG_CONTACTFIELDS", new=10)
    def test_fields(self):
        url = reverse('api.v2.fields')

        self.assertEndpointAccess(url)

        ContactField.get_or_create(self.org, self.admin, 'nick_name', "Nick Name")
        ContactField.get_or_create(self.org, self.admin, 'registered', "Registered On", value_type=Value.TYPE_DATETIME)
        ContactField.get_or_create(self.org2, self.admin2, 'not_ours', "Something Else")

        # no filtering
        with self.assertNumQueries(NUM_BASE_REQUEST_QUERIES + 1):
            response = self.fetchJSON(url)

        resp_json = response.json()
        self.assertEqual(response.status_code, 200)
        self.assertEqual(resp_json['next'], None)
        self.assertEqual(resp_json['results'], [
            {'key': 'registered', 'label': "Registered On", 'value_type': "datetime"},
            {'key': 'nick_name', 'label': "Nick Name", 'value_type': "text"}
        ])

        # filter by key
        response = self.fetchJSON(url, 'key=nick_name')
        self.assertEqual(response.json()['results'], [{'key': 'nick_name', 'label': "Nick Name", 'value_type': "text"}])

        # try to create empty field
        response = self.postJSON(url, None, {})
        self.assertResponseError(response, 'label', "This field is required.")
        self.assertResponseError(response, 'value_type', "This field is required.")

        # try again with some invalid values
        response = self.postJSON(url, None, {'label': "!@#$%", 'value_type': "video"})
        self.assertResponseError(response, 'label', "Can only contain letters, numbers and hypens.")
        self.assertResponseError(response, 'value_type', "\"video\" is not a valid choice.")

        # try again with a label that would generate an invalid key
        response = self.postJSON(url, None, {'label': "Created By", 'value_type': "user"})
        self.assertResponseError(response, 'label', "Generated key \"created_by\" is invalid or a reserved name.")

        # try again with a label that's already taken
        response = self.postJSON(url, None, {'label': "nick name", 'value_type': "text"})
        self.assertResponseError(response, 'label', "This field must be unique.")

        # create a new field
        response = self.postJSON(url, None, {'label': "Age", 'value_type': "numeric"})
        self.assertEqual(response.status_code, 201)

        age = ContactField.objects.get(org=self.org, label="Age", value_type='N', is_active=True)

        # update a field by its key
        response = self.postJSON(url, 'key=age', {'label': "Real Age", 'value_type': 'datetime'})
        self.assertEqual(response.status_code, 200)

        age.refresh_from_db()
        self.assertEqual(age.label, "Real Age")
        self.assertEqual(age.value_type, "D")

        # try to update with non-existent key
        response = self.postJSON(url, 'key=not_ours', {'label': "Something", 'value_type': 'text'})
        self.assert404(response)

        ContactField.objects.all().delete()

        for i in range(ContactField.MAX_ORG_CONTACTFIELDS):
            ContactField.get_or_create(self.org, self.admin, 'field%d' % i, 'Field%d' % i)

        response = self.postJSON(url, None, {'label': "Age", 'value_type': "numeric"})
        self.assertResponseError(response, 'non_field_errors',
                                 "This org has 10 contact fields and the limit is 10. "
                                 "You must delete existing ones before you can create new ones.")

    def test_flows(self):
        url = reverse('api.v2.flows')

        self.assertEndpointAccess(url)

        registration = self.create_flow(name="Registration")
        color = self.get_flow('color')

        # add a campaign message flow that should be filtered out
        Flow.create_single_message(self.org, self.admin, dict(eng="Hello world"), 'eng')

        # add a flow label
        reporting = FlowLabel.objects.create(org=self.org, name="Reporting")
        color.labels.add(reporting)

        # run joe through through a flow
        color.start([], [self.joe])
        self.create_msg(direction='I', contact=self.joe, text="it is blue").handle()

        # flow belong to other org
        self.create_flow(org=self.org2, name="Other")

        # no filtering
        with self.assertNumQueries(NUM_BASE_REQUEST_QUERIES + 4):
            response = self.fetchJSON(url)

        resp_json = response.json()
        self.assertEqual(response.status_code, 200)
        self.assertEqual(resp_json['next'], None)
        self.assertEqual(resp_json['results'], [
            {
                'uuid': color.uuid,
                'name': "Color Flow",
                'archived': False,
                'labels': [{'uuid': reporting.uuid, 'name': "Reporting"}],
                'expires': 720,
                'runs': {'active': 0, 'completed': 1, 'interrupted': 0, 'expired': 0},
                'created_on': format_datetime(color.created_on),
                'modified_on': format_datetime(color.modified_on)
            },
            {
                'uuid': registration.uuid,
                'name': "Registration",
                'archived': False,
                'labels': [],
                'expires': 720,
                'runs': {'active': 0, 'completed': 0, 'interrupted': 0, 'expired': 0},
                'created_on': format_datetime(registration.created_on),
                'modified_on': format_datetime(registration.modified_on)
            }
        ])

        # filter by UUID
        response = self.fetchJSON(url, 'uuid=%s' % color.uuid)
        self.assertResultsByUUID(response, [color])

        # filter by before
        response = self.fetchJSON(url, 'before=%s' % format_datetime(registration.modified_on))
        self.assertResultsByUUID(response, [registration])

        # filter by after
        response = self.fetchJSON(url, 'after=%s' % format_datetime(color.modified_on))
        self.assertResultsByUUID(response, [color])

        # Inactive flows hidden
        registration.is_active = False
        registration.save()

        response = self.fetchJSON(url)
        resp_json = response.json()
        self.assertEqual(response.status_code, 200)
        self.assertEqual(resp_json['next'], None)
        self.assertEqual(resp_json['results'], [
            {
                'uuid': color.uuid,
                'name': "Color Flow",
                'archived': False,
                'labels': [{'uuid': reporting.uuid, 'name': "Reporting"}],
                'expires': 720,
                'runs': {'active': 0, 'completed': 1, 'interrupted': 0, 'expired': 0},
                'created_on': format_datetime(color.created_on),
                'modified_on': format_datetime(color.modified_on)
            }
        ])

    @patch.object(ContactGroup, "MAX_ORG_CONTACTGROUPS", new=10)
    def test_groups(self):
        url = reverse('api.v2.groups')

        self.assertEndpointAccess(url)

        self.create_field('isdeveloper', "Is developer")
        customers = self.create_group("Customers", [self.frank])
        developers = self.create_group("Developers", query="isdeveloper = YES")

        # group belong to other org
        spammers = ContactGroup.get_or_create(self.org2, self.admin2, "Spammers")

        # no filtering
        with self.assertNumQueries(NUM_BASE_REQUEST_QUERIES + 2):
            response = self.fetchJSON(url)

        resp_json = response.json()
        self.assertEqual(response.status_code, 200)
        self.assertEqual(resp_json['next'], None)
        self.assertEqual(resp_json['results'], [
            {'uuid': developers.uuid, 'name': "Developers", 'query': "isdeveloper = \"YES\"", 'count': 0},
            {'uuid': customers.uuid, 'name': "Customers", 'query': None, 'count': 1}
        ])

        # filter by UUID
        response = self.fetchJSON(url, 'uuid=%s' % customers.uuid)
        self.assertResultsByUUID(response, [customers])

        # filter by name
        response = self.fetchJSON(url, 'name=developers')
        self.assertResultsByUUID(response, [developers])

        # try to filter by both
        response = self.fetchJSON(url, 'uuid=%s&name=developers' % developers.uuid)
        self.assertResponseError(response, None, "You may only specify one of the uuid, name parameters")

        # try to create empty group
        response = self.postJSON(url, None, {})
        self.assertResponseError(response, 'name', "This field is required.")

        # create new group
        response = self.postJSON(url, None, {'name': "Reporters"})
        self.assertEqual(response.status_code, 201)

        reporters = ContactGroup.user_groups.get(name="Reporters")
        self.assertEqual(response.json(), {'uuid': reporters.uuid, 'name': "Reporters", 'query': None, 'count': 0})

        # try to create another group with same name
        response = self.postJSON(url, None, {'name': "reporters"})
        self.assertResponseError(response, 'name', "This field must be unique.")

        # it's fine if a group in another org has that name
        response = self.postJSON(url, None, {'name': "Spammers"})
        self.assertEqual(response.status_code, 201)

        # try to create a group with invalid name
        response = self.postJSON(url, None, {'name': "!!!#$%^"})
        self.assertResponseError(response, 'name', "Name contains illegal characters.")

        # try to create a group with name that's too long
        response = self.postJSON(url, None, {'name': "x" * 65})
        self.assertResponseError(response, 'name', "Ensure this field has no more than 64 characters.")

        # update group by UUID
        response = self.postJSON(url, 'uuid=%s' % reporters.uuid, {'name': "U-Reporters"})
        self.assertEqual(response.status_code, 200)

        reporters.refresh_from_db()
        self.assertEqual(reporters.name, "U-Reporters")

        # can't update group from other org
        response = self.postJSON(url, 'uuid=%s' % spammers.uuid, {'name': "Won't work"})
        self.assert404(response)

        # try an empty delete request
        response = self.deleteJSON(url, None)
        self.assertResponseError(response, None, "URL must contain one of the following parameters: uuid")

        # delete a group by UUID
        response = self.deleteJSON(url, 'uuid=%s' % reporters.uuid)
        self.assertEqual(response.status_code, 204)

        reporters.refresh_from_db()
        self.assertFalse(reporters.is_active)

        # try to delete a group in another org
        response = self.deleteJSON(url, 'uuid=%s' % spammers.uuid)
        self.assert404(response)

        ContactGroup.user_groups.all().delete()

        for i in range(ContactGroup.MAX_ORG_CONTACTGROUPS):
            ContactGroup.create_static(self.org2, self.admin2, 'group%d' % i)

        response = self.postJSON(url, None, {'name': "Reporters"})
        self.assertEqual(response.status_code, 201)

        ContactGroup.user_groups.all().delete()

        for i in range(ContactGroup.MAX_ORG_CONTACTGROUPS):
            ContactGroup.create_static(self.org, self.admin, 'group%d' % i)

        response = self.postJSON(url, None, {'name': "Reporters"})
        self.assertResponseError(response, 'non_field_errors',
                                 "This org has 10 groups and the limit is 10. "
                                 "You must delete existing ones before you can create new ones.")

        group1 = ContactGroup.user_groups.filter(org=self.org, name='group1').first()
        response = self.deleteJSON(url, 'uuid=%s' % group1.uuid)
        self.assertEqual(response.status_code, 204)

    @patch.object(Label, "MAX_ORG_LABELS", new=10)
    def test_labels(self):
        url = reverse('api.v2.labels')

        self.assertEndpointAccess(url)

        important = Label.get_or_create(self.org, self.admin, "Important")
        feedback = Label.get_or_create(self.org, self.admin, "Feedback")
        spam = Label.get_or_create(self.org2, self.admin2, "Spam")

        msg = self.create_msg(direction="I", text="Hello", contact=self.frank)
        important.toggle_label([msg], add=True)

        # no filtering
        with self.assertNumQueries(NUM_BASE_REQUEST_QUERIES + 2):
            response = self.fetchJSON(url)

        resp_json = response.json()
        self.assertEqual(response.status_code, 200)
        self.assertEqual(resp_json['next'], None)
        self.assertEqual(resp_json['results'], [
            {'uuid': feedback.uuid, 'name': "Feedback", 'count': 0},
            {'uuid': important.uuid, 'name': "Important", 'count': 1}
        ])

        # filter by UUID
        response = self.fetchJSON(url, 'uuid=%s' % feedback.uuid)
        self.assertEqual(response.json()['results'], [{'uuid': feedback.uuid, 'name': "Feedback", 'count': 0}])

        # filter by name
        response = self.fetchJSON(url, 'name=important')
        self.assertResultsByUUID(response, [important])

        # try to filter by both
        response = self.fetchJSON(url, 'uuid=%s&name=important' % important.uuid)
        self.assertResponseError(response, None, "You may only specify one of the uuid, name parameters")

        # try to create empty label
        response = self.postJSON(url, None, {})
        self.assertResponseError(response, 'name', "This field is required.")

        # create new label
        response = self.postJSON(url, None, {'name': "Interesting"})
        self.assertEqual(response.status_code, 201)

        interesting = Label.label_objects.get(name="Interesting")
        self.assertEqual(response.json(), {'uuid': interesting.uuid, 'name': "Interesting", 'count': 0})

        # try to create another label with same name
        response = self.postJSON(url, None, {'name': "interesting"})
        self.assertResponseError(response, 'name', "This field must be unique.")

        # it's fine if a label in another org has that name
        response = self.postJSON(url, None, {'name': "Spam"})
        self.assertEqual(response.status_code, 201)

        # try to create a label with invalid name
        response = self.postJSON(url, None, {'name': "!!!#$%^"})
        self.assertResponseError(response, 'name', "Name contains illegal characters.")

        # try to create a label with name that's too long
        response = self.postJSON(url, None, {'name': "x" * 65})
        self.assertResponseError(response, 'name', "Ensure this field has no more than 64 characters.")

        # update label by UUID
        response = self.postJSON(url, 'uuid=%s' % interesting.uuid, {'name': "More Interesting"})
        self.assertEqual(response.status_code, 200)

        interesting.refresh_from_db()
        self.assertEqual(interesting.name, "More Interesting")

        # can't update label from other org
        response = self.postJSON(url, 'uuid=%s' % spam.uuid, {'name': "Won't work"})
        self.assert404(response)

        # try an empty delete request
        response = self.deleteJSON(url, None)
        self.assertResponseError(response, None, "URL must contain one of the following parameters: uuid")

        # delete a label by UUID
        response = self.deleteJSON(url, 'uuid=%s' % interesting.uuid)
        self.assertEqual(response.status_code, 204)

        self.assertFalse(Label.label_objects.filter(uuid=interesting.uuid).exists())  # label deletes are for real

        # try to delete a label in another org
        response = self.deleteJSON(url, 'uuid=%s' % spam.uuid)
        self.assert404(response)

        Label.all_objects.all().delete()

        for i in range(Label.MAX_ORG_LABELS):
            Label.get_or_create(self.org, self.user, "label%d" % i)

        response = self.postJSON(url, None, {'name': "Interesting"})
        self.assertResponseError(response, 'non_field_errors',
                                 "This org has 10 labels and the limit is 10. "
                                 "You must delete existing ones before you can create new ones."
                                 )

    def assertMsgEqual(self, msg_json, msg, msg_type, msg_status, msg_visibility):
        self.assertEqual(msg_json, {
            'id': msg.id,
            'broadcast': msg.broadcast,
            'contact': {'uuid': msg.contact.uuid, 'name': msg.contact.name},
            'urn': six.text_type(msg.contact_urn),
            'channel': {'uuid': msg.channel.uuid, 'name': msg.channel.name},
            'direction': "in" if msg.direction == 'I' else "out",
            'type': msg_type,
            'status': msg_status,
            'archived': msg.visibility == 'A',
            'visibility': msg_visibility,
            'text': msg.text,
            'labels': [dict(name=l.name, uuid=l.uuid) for l in msg.labels.all()],
            'attachments': [{'content_type': a.content_type, 'url': a.url} for a in msg.get_attachments()],
            'created_on': format_datetime(msg.created_on),
            'sent_on': format_datetime(msg.sent_on),
            'modified_on': format_datetime(msg.modified_on),
            'media': msg.attachments[0] if msg.attachments else None
        })

    def test_messages(self):
        url = reverse('api.v2.messages')

        # make sure user rights are correct
        self.assertEndpointAccess(url, "folder=inbox")

        # make sure you have to pass in something to filter by
        response = self.fetchJSON(url)
        self.assertResponseError(response, None,
                                 "You must specify one of the contact, folder, label, broadcast, id parameters")

        # create some messages
        joe_msg1 = self.create_msg(direction='I', msg_type='F', text="Howdy", contact=self.joe)
        frank_msg1 = self.create_msg(direction='I', msg_type='I', text="Bonjour", contact=self.frank, channel=self.twitter)
        joe_msg2 = self.create_msg(direction='O', msg_type='I', text="How are you?", contact=self.joe, status='Q')
        frank_msg2 = self.create_msg(direction='O', msg_type='I', text="Ça va?", contact=self.frank, status='D')
        joe_msg3 = self.create_msg(direction='I', msg_type='F', text="Good", contact=self.joe,
                                   attachments=['image/jpeg:https://example.com/test.jpg'])
        frank_msg3 = self.create_msg(direction='I', msg_type='I', text="Bien", contact=self.frank, channel=self.twitter, visibility='A')

        # add a surveyor message (no URN etc)
        joe_msg4 = self.create_msg(direction='O', msg_type='F', text="Surveys!", contact=self.joe, contact_urn=None,
                                   status='S', channel=None, sent_on=timezone.now())

        # add a deleted message
        deleted_msg = self.create_msg(direction='I', msg_type='I', text="!@$!%", contact=self.frank, visibility='D')

        # add a test contact message
        self.create_msg(direction='I', msg_type='F', text="Hello", contact=self.test_contact)

        # add message in other org
        self.create_msg(direction='I', msg_type='I', text="Guten tag!", contact=self.hans, org=self.org2)

        # label some of the messages, this will change our modified on as well for our `incoming` view
        label = Label.get_or_create(self.org, self.admin, "Spam")

        # we do this in two calls so that we can predict ordering later
        label.toggle_label([frank_msg3], add=True)
        label.toggle_label([frank_msg1], add=True)
        label.toggle_label([joe_msg3], add=True)

        frank_msg1.refresh_from_db(fields=('modified_on',))
        joe_msg3.refresh_from_db(fields=('modified_on',))

        # filter by inbox
        with self.assertNumQueries(NUM_BASE_REQUEST_QUERIES + 6):
            response = self.fetchJSON(url, 'folder=INBOX')

        resp_json = response.json()
        self.assertEqual(response.status_code, 200)
        self.assertEqual(resp_json['next'], None)
        self.assertResultsById(response, [frank_msg1])
        self.assertMsgEqual(resp_json['results'][0], frank_msg1, msg_type='inbox', msg_status='queued', msg_visibility='visible')

        # filter by incoming, should get deleted messages too
        with self.assertNumQueries(NUM_BASE_REQUEST_QUERIES + 6):
            response = self.fetchJSON(url, 'folder=incoming')

        resp_json = response.json()
        self.assertEqual(response.status_code, 200)
        self.assertEqual(resp_json['next'], None)
        self.assertResultsById(response, [joe_msg3, frank_msg1, frank_msg3, deleted_msg, joe_msg1])
        self.assertMsgEqual(resp_json['results'][0], joe_msg3, msg_type='flow', msg_status='queued', msg_visibility='visible')

        # filter by folder (flow)
        response = self.fetchJSON(url, 'folder=flows')
        self.assertResultsById(response, [joe_msg3, joe_msg1])

        # filter by folder (archived)
        response = self.fetchJSON(url, 'folder=archived')
        self.assertResultsById(response, [frank_msg3])

        # filter by folder (outbox)
        response = self.fetchJSON(url, 'folder=outbox')
        self.assertResultsById(response, [joe_msg2])

        # filter by folder (sent)
        response = self.fetchJSON(url, 'folder=sent')
        self.assertResultsById(response, [joe_msg4, frank_msg2])

        # filter by invalid view
        response = self.fetchJSON(url, 'folder=invalid')
        self.assertResultsById(response, [])

        # filter by id
        response = self.fetchJSON(url, 'id=%d' % joe_msg3.pk)
        self.assertResultsById(response, [joe_msg3])

        # filter by contact
        response = self.fetchJSON(url, 'contact=%s' % self.joe.uuid)
        self.assertResultsById(response, [joe_msg4, joe_msg3, joe_msg2, joe_msg1])

        # filter by invalid contact
        response = self.fetchJSON(url, 'contact=invalid')
        self.assertResultsById(response, [])

        # filter by label name
        response = self.fetchJSON(url, 'label=Spam')
        self.assertResultsById(response, [joe_msg3, frank_msg1])

        # filter by label UUID
        response = self.fetchJSON(url, 'label=%s' % label.uuid)
        self.assertResultsById(response, [joe_msg3, frank_msg1])

        # filter by invalid label
        response = self.fetchJSON(url, 'label=invalid')
        self.assertResultsById(response, [])

        # filter by before (inclusive)
        response = self.fetchJSON(url, 'folder=incoming&before=%s' % format_datetime(frank_msg1.modified_on))
        self.assertResultsById(response, [frank_msg1, frank_msg3, deleted_msg, joe_msg1])

        # filter by after (inclusive)
        response = self.fetchJSON(url, 'folder=incoming&after=%s' % format_datetime(frank_msg1.modified_on))
        self.assertResultsById(response, [joe_msg3, frank_msg1])

        # filter by broadcast
        broadcast = Broadcast.create(self.org, self.user, "A beautiful broadcast", [self.joe, self.frank])
        broadcast.send()
        response = self.fetchJSON(url, 'broadcast=%s' % broadcast.pk)

        expected = {m.pk for m in broadcast.msgs.all()}
        results = {m['id'] for m in response.json()['results']}
        self.assertEqual(expected, results)

        # can't filter with invalid id
        response = self.fetchJSON(url, 'id=xyz')
        self.assertResponseError(response, None, "Value for id must be an integer")

        # can't filter by more than one of contact, folder, label or broadcast together
        for query in ('contact=%s&label=Spam' % self.joe.uuid, 'label=Spam&folder=inbox',
                      'broadcast=12345&folder=inbox', 'broadcast=12345&label=Spam'):
            response = self.fetchJSON(url, query)
            self.assertResponseError(response, None,
                                     "You may only specify one of the contact, folder, label, broadcast parameters")

        with AnonymousOrg(self.org):
            # for anon orgs, don't return URN values
            response = self.fetchJSON(url, 'id=%d' % joe_msg3.pk)
            self.assertIsNone(response.json()['results'][0]['urn'])

    def test_org(self):
        url = reverse('api.v2.org')

        self.assertEndpointAccess(url)

        # fetch as JSON
        response = self.fetchJSON(url)
        self.assertEqual(200, response.status_code)
        self.assertEqual(response.json(), {
            'name': "Temba",
            'country': "RW",
            'languages': [],
            'primary_language': None,
            'timezone': "Africa/Kigali",
            'date_style': "day_first",
            'credits': {'used': 0, 'remaining': 1000},
            'anon': False
        })

        self.org.set_languages(self.admin, ['eng', 'fra'], 'eng')

        response = self.fetchJSON(url)
        self.assertEqual(response.json(), {
            'name': "Temba",
            'country': "RW",
            'languages': ["eng", "fra"],
            'primary_language': "eng",
            'timezone': "Africa/Kigali",
            'date_style': "day_first",
            'credits': {'used': 0, 'remaining': 1000},
            'anon': False
        })

        # try to set languages which do not exist in iso639-3
        self.org.set_languages(self.admin, ['fra', '123', 'eng'], 'eng')

        response = self.fetchJSON(url)
        self.assertEqual(response.json(), {
            'name': 'Temba',
            'country': 'RW',
            'languages': ['eng', 'fra'],
            'primary_language': 'eng',
            'timezone': 'Africa/Kigali',
            'date_style': 'day_first',
            'credits': {'used': 0, 'remaining': 1000},
            'anon': False
        })

    def test_media(self):
        url = reverse('api.v2.media') + '.json'

        self.login(self.admin)

        def assert_media_upload(filename, ext):
            with open(filename, 'rb') as data:

                post_data = dict(media_file=data, extension=ext, HTTP_X_FORWARDED_HTTPS='https')
                response = self.client.post(url, post_data)

                self.assertEqual(response.status_code, 201)
                location = response.json().get('location', None)
                self.assertIsNotNone(location)

                starts_with = 'https://%s/%s/%d/media/' % (settings.AWS_BUCKET_DOMAIN, settings.STORAGE_ROOT_DIR, self.org.pk)
                self.assertEqual(starts_with, location[0:len(starts_with)])
                self.assertEqual('.%s' % ext, location[-4:])

        assert_media_upload('%s/test_media/steve.marten.jpg' % settings.MEDIA_ROOT, 'jpg')
        assert_media_upload('%s/test_media/snow.mp4' % settings.MEDIA_ROOT, 'mp4')

        # missing file
        response = self.client.post(url, dict(), HTTP_X_FORWARDED_HTTPS='https')
        self.assertEqual(response.status_code, 400)
        self.clear_storage()

    def test_runs(self):
        url = reverse('api.v2.runs')

        self.assertEndpointAccess(url)

        # allow Frank to run the flow in French
        self.org.set_languages(self.admin, ['eng', 'fra'], 'eng')
        self.frank.language = 'fra'
        self.frank.save()

        flow1 = self.get_flow('color')
        flow2 = Flow.copy(flow1, self.user)

        color_prompt = ActionSet.objects.get(flow=flow1, x=1, y=1)
        color_ruleset = RuleSet.objects.get(flow=flow1, label="color")
        blue_reply = ActionSet.objects.get(flow=flow1, x=3, y=3)

        start1 = FlowStart.create(flow1, self.admin, contacts=[self.joe], restart_participants=True)

        joe_run1, = start1.start()
        frank_run1, = flow1.start([], [self.frank])
        self.create_msg(direction='I', contact=self.joe, text="it is blue").handle()
        self.create_msg(direction='I', contact=self.frank, text="Indigo").handle()

        joe_run2, = flow1.start([], [self.joe], restart_participants=True)
        frank_run2, = flow1.start([], [self.frank], restart_participants=True)
        joe_run3, = flow2.start([], [self.joe], restart_participants=True)

        # add a test contact run
        Contact.set_simulation(True)
        flow2.start([], [self.test_contact])
        Contact.set_simulation(False)

        # add a run for another org
        flow3 = self.create_flow(org=self.org2, user=self.admin2)
        flow3.start([], [self.hans])

        # refresh runs which will have been modified by being interrupted
        joe_run1.refresh_from_db()
        joe_run2.refresh_from_db()
        frank_run1.refresh_from_db()
        frank_run2.refresh_from_db()

        # no filtering
        with self.assertNumQueries(NUM_BASE_REQUEST_QUERIES + 5):
            response = self.fetchJSON(url)

        self.assertEqual(response.status_code, 200)
        self.assertEqual(response.json()['next'], None)
        self.assertResultsById(response, [joe_run3, joe_run2, frank_run2, frank_run1, joe_run1])

        joe_run1_steps = list(joe_run1.steps.order_by('pk'))
        frank_run2_steps = list(frank_run2.steps.order_by('pk'))

        resp_json = response.json()
        self.assertEqual(resp_json['results'][2], {
            'id': frank_run2.pk,
            'flow': {'uuid': flow1.uuid, 'name': "Color Flow"},
            'contact': {'uuid': self.frank.uuid, 'name': self.frank.name},
            'start': None,
            'responded': False,
            'path': [
                {'node': color_prompt.uuid, 'time': format_datetime(frank_run2_steps[0].arrived_on)},
                {'node': color_ruleset.uuid, 'time': format_datetime(frank_run2_steps[1].arrived_on)}
            ],
            'values': {},
            'created_on': format_datetime(frank_run2.created_on),
            'modified_on': format_datetime(frank_run2.modified_on),
            'exited_on': None,
            'exit_type': None
        })
        self.assertEqual(resp_json['results'][4], {
            'id': joe_run1.pk,
            'flow': {'uuid': flow1.uuid, 'name': "Color Flow"},
            'contact': {'uuid': self.joe.uuid, 'name': self.joe.name},
            'start': {'uuid': str(joe_run1.start.uuid)},
            'responded': True,
            'path': [
                {'node': color_prompt.uuid, 'time': format_datetime(joe_run1_steps[0].arrived_on)},
                {'node': color_ruleset.uuid, 'time': format_datetime(joe_run1_steps[1].arrived_on)},
                {'node': blue_reply.uuid, 'time': format_datetime(joe_run1_steps[2].arrived_on)}
            ],
            'values': {
                'color': {
                    'value': "blue",
                    'category': "Blue",
                    'node': color_ruleset.uuid,
                    'time': format_datetime(iso8601.parse_date(joe_run1.get_results()['color']['created_on']))
                }
            },
            'created_on': format_datetime(joe_run1.created_on),
            'modified_on': format_datetime(joe_run1.modified_on),
            'exited_on': format_datetime(joe_run1.exited_on),
            'exit_type': 'completed'
        })

        # check when all broadcasts have been purged
        Broadcast.objects.all().update(purged=True)
        Msg.objects.filter(direction='O').delete()

        # filter by id
        response = self.fetchJSON(url, 'id=%d' % frank_run2.pk)
        self.assertResultsById(response, [frank_run2])

        # filter by flow
        response = self.fetchJSON(url, 'flow=%s' % flow1.uuid)
        self.assertResultsById(response, [joe_run2, frank_run2, frank_run1, joe_run1])

        # doesn't work if flow is inactive
        flow1.is_active = False
        flow1.save()

        response = self.fetchJSON(url, 'flow=%s' % flow1.uuid)
        self.assertResultsById(response, [])

        # restore to active
        flow1.is_active = True
        flow1.save()

        # filter by invalid flow
        response = self.fetchJSON(url, 'flow=invalid')
        self.assertResultsById(response, [])

        # filter by flow + responded
        response = self.fetchJSON(url, 'flow=%s&responded=TrUe' % flow1.uuid)
        self.assertResultsById(response, [frank_run1, joe_run1])

        # filter by contact
        response = self.fetchJSON(url, 'contact=%s' % self.joe.uuid)
        self.assertResultsById(response, [joe_run3, joe_run2, joe_run1])

        # filter by invalid contact
        response = self.fetchJSON(url, 'contact=invalid')
        self.assertResultsById(response, [])

        # filter by contact + responded
        response = self.fetchJSON(url, 'contact=%s&responded=yes' % self.joe.uuid)
        self.assertResultsById(response, [joe_run1])

        # filter by after
        response = self.fetchJSON(url, 'after=%s' % format_datetime(frank_run1.modified_on))
        self.assertResultsById(response, [joe_run3, joe_run2, frank_run2, frank_run1])

        # filter by before
        response = self.fetchJSON(url, 'before=%s' % format_datetime(frank_run1.modified_on))
        self.assertResultsById(response, [frank_run1, joe_run1])

        # filter by invalid before
        response = self.fetchJSON(url, 'before=longago')
        self.assertResultsById(response, [])

        # filter by invalid after
        response = self.fetchJSON(url, 'before=%s&after=thefuture' % format_datetime(frank_run1.modified_on))
        self.assertResultsById(response, [])

        # can't filter by both contact and flow together
        response = self.fetchJSON(url, 'contact=%s&flow=%s' % (self.joe.uuid, flow1.uuid))
        self.assertResponseError(response, None,
                                 "You may only specify one of the contact, flow parameters")

    def test_message_actions(self):
        url = reverse('api.v2.message_actions')
        self.assertEndpointAccess(url, fetch_returns=405)

        # create some messages to act on
        msg1 = Msg.create_incoming(self.channel, 'tel:+250788123123', 'Msg #1')
        msg2 = Msg.create_incoming(self.channel, 'tel:+250788123123', 'Msg #2')
        msg3 = Msg.create_incoming(self.channel, 'tel:+250788123123', 'Msg #3')
        label = Label.get_or_create(self.org, self.admin, "Test")

        # add label by name to messages 1 and 2
        response = self.postJSON(url, None, {'messages': [msg1.id, msg2.id], 'action': 'label', 'label': "Test"})
        self.assertEqual(response.status_code, 204)
        self.assertEqual(set(label.get_messages()), {msg1, msg2})

        # add label by its UUID to message 3
        response = self.postJSON(url, None, {'messages': [msg3.id], 'action': 'label', 'label': label.uuid})
        self.assertEqual(response.status_code, 204)
        self.assertEqual(set(label.get_messages()), {msg1, msg2, msg3})

        # try to label with an invalid UUID
        response = self.postJSON(url, None, {'messages': [msg1.id], 'action': 'label', 'label': "nope"})
        self.assertResponseError(response, 'label', "No such object: nope")

        # remove label from message 2 by name (which is case-insensitive)
        response = self.postJSON(url, None, {'messages': [msg2.id], 'action': 'unlabel', 'label': "test"})
        self.assertEqual(response.status_code, 204)
        self.assertEqual(set(label.get_messages()), {msg1, msg3})

        # and remove from messages 1 and 3 by UUID
        response = self.postJSON(url, None, {'messages': [msg1.id, msg3.id], 'action': 'unlabel', 'label': label.uuid})
        self.assertEqual(response.status_code, 204)
        self.assertEqual(set(label.get_messages()), set())

        # add new label via label_name
        response = self.postJSON(url, None, {'messages': [msg2.id, msg3.id], 'action': 'label', 'label_name': "New"})
        self.assertEqual(response.status_code, 204)

        new_label = Label.all_objects.get(org=self.org, name="New", is_active=True)
        self.assertEqual(set(new_label.get_messages()), {msg2, msg3})

        # no difference if label already exists as it does now
        response = self.postJSON(url, None, {'messages': [msg1.id], 'action': 'label', 'label_name': "New"})
        self.assertEqual(response.status_code, 204)
        self.assertEqual(set(new_label.get_messages()), {msg1, msg2, msg3})

        # can also remove by label_name
        response = self.postJSON(url, None, {'messages': [msg3.id], 'action': 'unlabel', 'label_name': "New"})
        self.assertEqual(response.status_code, 204)
        self.assertEqual(set(new_label.get_messages()), {msg1, msg2})

        # and no error if label doesn't exist
        response = self.postJSON(url, None, {'messages': [msg3.id], 'action': 'unlabel', 'label_name': "XYZ"})
        self.assertEqual(response.status_code, 204)

        # and label not lazy created in this case
        self.assertIsNone(Label.all_objects.filter(name="XYZ").first())

        # try to use invalid label name
        response = self.postJSON(url, None, {'messages': [msg1.id, msg2.id], 'action': 'label', 'label_name': "$$$"})
        self.assertResponseError(response, 'label_name', "Name contains illegal characters.")

        # try to label without specifying a label
        response = self.postJSON(url, None, {'messages': [msg1.id, msg2.id], 'action': 'label'})
        self.assertResponseError(response, 'non_field_errors', "For action \"label\" you should also specify a label")
        response = self.postJSON(url, None, {'messages': [msg1.id, msg2.id], 'action': 'label', 'label': ""})
        self.assertResponseError(response, 'label', "This field may not be null.")

        # try to provide both label and label_name
        response = self.postJSON(url, None, {'messages': [msg1.id], 'action': 'label', 'label': "Test", 'label_name': "Test"})
        self.assertResponseError(response, 'non_field_errors', "Can't specify both label and label_name.")

        # archive all messages
        response = self.postJSON(url, None, {'messages': [msg1.id, msg2.id, msg3.id], 'action': 'archive'})
        self.assertEqual(response.status_code, 204)
        self.assertEqual(set(Msg.objects.filter(visibility=Msg.VISIBILITY_ARCHIVED)), {msg1, msg2, msg3})

        # restore message 1
        response = self.postJSON(url, None, {'messages': [msg1.id], 'action': 'restore'})
        self.assertEqual(response.status_code, 204)
        self.assertEqual(set(Msg.objects.filter(visibility=Msg.VISIBILITY_VISIBLE)), {msg1})
        self.assertEqual(set(Msg.objects.filter(visibility=Msg.VISIBILITY_ARCHIVED)), {msg2, msg3})

        # delete messages 2 and 4
        response = self.postJSON(url, None, {'messages': [msg2.id], 'action': 'delete'})
        self.assertEqual(response.status_code, 204)
        self.assertEqual(set(Msg.objects.filter(visibility=Msg.VISIBILITY_VISIBLE)), {msg1})
        self.assertEqual(set(Msg.objects.filter(visibility=Msg.VISIBILITY_ARCHIVED)), {msg3})
        self.assertEqual(set(Msg.objects.filter(visibility=Msg.VISIBILITY_DELETED)), {msg2})

        # try to act on a deleted message
        response = self.postJSON(url, None, {'messages': [msg2.id], 'action': 'restore'})
        self.assertResponseError(response, 'messages', "No such object: %d" % msg2.id)

        # try to act on an outgoing message
        msg4 = Msg.create_outgoing(self.org, self.user, self.joe, "Hi Joe")
        response = self.postJSON(url, None, {'messages': [msg1.id, msg4.id], 'action': 'archive'})
        self.assertResponseError(response, 'messages', "Not an incoming message: %d" % msg4.id)

        # try to provide a label for a non-labelling action
        response = self.postJSON(url, None, {'messages': [msg1.id], 'action': 'archive', 'label': "Test"})
        self.assertResponseError(response, 'non_field_errors', "For action \"archive\" you should not specify a label")

        # try to invoke an invalid action
        response = self.postJSON(url, None, {'messages': [msg1.id], 'action': 'like'})
        self.assertResponseError(response, 'action', "\"like\" is not a valid choice.")

    def test_resthooks(self):
        url = reverse('api.v2.resthooks')
        self.assertEndpointAccess(url)

        # create some resthooks
        resthook1 = Resthook.get_or_create(self.org, 'new-mother', self.admin)
        resthook2 = Resthook.get_or_create(self.org, 'new-father', self.admin)
        resthook3 = Resthook.get_or_create(self.org, 'not-active', self.admin)
        resthook3.is_active = False
        resthook3.save()

        # create a resthook for another org
        other_org_resthook = Resthook.get_or_create(self.org2, 'spam', self.admin2)

        # no filtering
        with self.assertNumQueries(NUM_BASE_REQUEST_QUERIES + 1):
            response = self.fetchJSON(url)

        resp_json = response.json()
        self.assertEqual(response.status_code, 200)
        self.assertEqual(resp_json['next'], None)
        self.assertEqual(resp_json['results'], [
            {
                'resthook': 'new-father',
                'created_on': format_datetime(resthook2.created_on),
                'modified_on': format_datetime(resthook2.modified_on),
            },
            {
                'resthook': 'new-mother',
                'created_on': format_datetime(resthook1.created_on),
                'modified_on': format_datetime(resthook1.modified_on),
            }
        ])

        # ok, let's look at subscriptions
        url = reverse('api.v2.resthook_subscribers')
        self.assertEndpointAccess(url)

        # try to create empty subscription
        response = self.postJSON(url, None, {})
        self.assertResponseError(response, 'resthook', "This field is required.")
        self.assertResponseError(response, 'target_url', "This field is required.")

        # try to create one for resthook in other org
        response = self.postJSON(url, None, dict(resthook='spam', target_url='https://foo.bar/'))
        self.assertResponseError(response, 'resthook', "No resthook with slug: spam")

        # create subscribers on each resthook
        response = self.postJSON(url, None, dict(resthook='new-mother', target_url='https://foo.bar/mothers'))
        self.assertEqual(response.status_code, 201)
        response = self.postJSON(url, None, dict(resthook='new-father', target_url='https://foo.bar/fathers'))
        self.assertEqual(response.status_code, 201)

        hook1_subscriber = resthook1.subscribers.get()
        hook2_subscriber = resthook2.subscribers.get()

        self.assertEqual(response.json(), {
            'id': hook2_subscriber.id,
            'resthook': "new-father",
            'target_url': "https://foo.bar/fathers",
            'created_on': format_datetime(hook2_subscriber.created_on),
        })

        # create a subscriber on our other resthook
        other_org_subscriber = other_org_resthook.add_subscriber('https://bar.foo', self.admin2)

        # no filtering
        with self.assertNumQueries(NUM_BASE_REQUEST_QUERIES + 1):
            response = self.fetchJSON(url)

        self.assertEqual(response.json()['results'], [
            {
                'id': hook2_subscriber.id,
                'resthook': "new-father",
                'target_url': "https://foo.bar/fathers",
                'created_on': format_datetime(hook2_subscriber.created_on),
            },
            {
                'id': hook1_subscriber.id,
                'resthook': "new-mother",
                'target_url': "https://foo.bar/mothers",
                'created_on': format_datetime(hook1_subscriber.created_on),
            }
        ])

        # filter by id
        response = self.fetchJSON(url, 'id=%d' % hook1_subscriber.id)
        self.assertResultsById(response, [hook1_subscriber])

        # filter by resthook
        response = self.fetchJSON(url, 'resthook=new-father')
        self.assertResultsById(response, [hook2_subscriber])

        # remove a subscriber
        response = self.deleteJSON(url, "id=%d" % hook2_subscriber.id)
        self.assertEqual(response.status_code, 204)

        # subscriber should no longer be active
        hook2_subscriber.refresh_from_db()
        self.assertFalse(hook2_subscriber.is_active)

        # try to delete without providing id
        response = self.deleteJSON(url, "")
        self.assertResponseError(response, None, "URL must contain one of the following parameters: id")

        # try to delete a subscriber from another org
        response = self.deleteJSON(url, "id=%d" % other_org_subscriber.id)
        self.assert404(response)

        # ok, let's look at the events on this resthook
        url = reverse('api.v2.resthook_events')
        self.assertEndpointAccess(url)

        # create some events on our resthooks
        event1 = WebHookEvent.objects.create(org=self.org, resthook=resthook1, event='F',
<<<<<<< HEAD
                                             data=dict(event='new mother',
                                                       values=json.dumps(dict(name="Greg")),
                                                       steps=json.dumps(dict(uuid='abcde'))),
                                             created_by=self.admin, modified_by=self.admin)
        event2 = WebHookEvent.objects.create(org=self.org, resthook=resthook2, event='F',
                                             data=dict(event='new father',
                                                       values=json.dumps(dict(name="Yo")),
                                                       steps=json.dumps(dict(uuid='12345'))),
=======
                                             data=json.dumps(dict(event='new mother',
                                                                  values=dict(name="Greg"),
                                                                  steps=dict(uuid='abcde'))),
                                             created_by=self.admin, modified_by=self.admin)
        event2 = WebHookEvent.objects.create(org=self.org, resthook=resthook2, event='F',
                                             data=json.dumps(dict(event='new father',
                                                                  values=dict(name="Yo"),
                                                                  steps=dict(uuid='12345'))),
>>>>>>> 3286cb77
                                             created_by=self.admin, modified_by=self.admin)

        # no filtering
        with self.assertNumQueries(NUM_BASE_REQUEST_QUERIES + 1):
            response = self.fetchJSON(url)

        self.assertEqual(response.status_code, 200)
        self.assertEqual(response.json()['results'], [
            {
                'resthook': "new-father",
                'created_on': format_datetime(event2.created_on),
                'data': dict(event='new father', values=dict(name="Yo"), steps=dict(uuid='12345'))
            },
            {
                'resthook': "new-mother",
                'created_on': format_datetime(event1.created_on),
                'data': dict(event='new mother', values=dict(name="Greg"), steps=dict(uuid='abcde'))
            }
        ])

    def test_flow_starts(self):
        url = reverse('api.v2.flow_starts')
        self.assertEndpointAccess(url)

        flow = self.get_flow('favorites')

        # update our flow to use @extra.first_name and @extra.last_name
        first_action = flow.action_sets.all().order_by('y')[0]
        first_action.actions = [ReplyAction(str(uuid4()),
                                            dict(base="Hi @extra.first_name @extra.last_name, "
                                                      "what's your favorite color?")).as_json()]
        first_action.save()

        # try to create an empty flow start
        response = self.postJSON(url, None, {})
        self.assertResponseError(response, 'flow', "This field is required.")

        # start a flow with the minimum required parameters
        response = self.postJSON(url, None, {'flow': flow.uuid, 'contacts': [self.joe.uuid]})
        self.assertEqual(response.status_code, 201)

        start1 = flow.starts.get(pk=response.json()['id'])
        self.assertEqual(start1.flow, flow)
        self.assertEqual(set(start1.contacts.all()), {self.joe})
        self.assertEqual(set(start1.groups.all()), set())
        self.assertTrue(start1.restart_participants)
        self.assertIsNone(start1.extra)

        # check our first msg
        msg = Msg.objects.get(direction='O', contact=self.joe)
        self.assertEqual("Hi @extra.first_name @extra.last_name, what's your favorite color?", msg.text)

        # start a flow with all parameters
        extra = dict(first_name="Ryan", last_name="Lewis")
        hans_group = self.create_group("hans", contacts=[self.hans])
        response = self.postJSON(url, None, dict(urns=['tel:+12067791212'],
                                                 contacts=[self.joe.uuid],
                                                 groups=[hans_group.uuid],
                                                 flow=flow.uuid,
                                                 restart_participants=False,
                                                 extra=extra))

        self.assertEqual(response.status_code, 201)

        # assert our new start
        start2 = flow.starts.get(pk=response.json()['id'])
        self.assertEqual(start2.flow, flow)
        self.assertTrue(start2.contacts.filter(urns__path='+12067791212'))
        self.assertTrue(start2.contacts.filter(id=self.joe.id))
        self.assertTrue(start2.groups.filter(id=hans_group.id))
        self.assertFalse(start2.restart_participants)
        self.assertTrue(start2.extra, extra)

        msg = Msg.objects.get(direction='O', contact__urns__path='+12067791212')
        self.assertEqual("Hi Ryan Lewis, what's your favorite color?", msg.text)

        # try to start a flow with no contact/group/URN
        response = self.postJSON(url, None, dict(flow=flow.uuid, restart_participants=True))
        self.assertResponseError(response, 'non_field_errors', "Must specify at least one group, contact or URN")

        # invalid URN
        response = self.postJSON(url, None, dict(flow=flow.uuid, restart_participants=True, urns=['foo:bar'],
                                                 contacts=[self.joe.uuid]))
        self.assertEqual(response.status_code, 400)

        # invalid contact uuid
        response = self.postJSON(url, None, dict(flow=flow.uuid, restart_participants=True, urns=['tel:+12067791212'],
                                                 contacts=['abcde']))
        self.assertEqual(response.status_code, 400)

        # invalid group uuid
        response = self.postJSON(url, None, dict(flow=flow.uuid, restart_participants=True, urns=['tel:+12067791212'],
                                                 groups=['abcde']))
        self.assertResponseError(response, 'groups', "No such object: abcde")

        # invalid flow uuid
        response = self.postJSON(url, None, dict(flow='abcde', restart_participants=True, urns=['tel:+12067791212']))
        self.assertResponseError(response, 'flow', "No such object: abcde")

        # too many groups
        group_uuids = []
        for g in range(101):
            group_uuids.append(self.create_group("Group %d" % g).uuid)

        response = self.postJSON(url, None, dict(flow=flow.uuid, restart_participants=True, groups=group_uuids))
        self.assertResponseError(response, 'groups', "This field can only contain up to 100 items.")

        # check our list
        anon_contact = Contact.objects.get(urns__path="+12067791212")

        # check no params
        response = self.fetchJSON(url)
        self.assertEqual(response.status_code, 200)
        self.assertEqual(response.json()['next'], None)
        self.assertResultsById(response, [start2, start1])
        self.assertEqual(response.json()['results'][0], {
            'id': start2.id,
            'uuid': six.text_type(start2.uuid),
            'flow': {'uuid': flow.uuid, 'name': 'Favorites'},
            'contacts': [
                {'uuid': self.joe.uuid, 'name': 'Joe Blow'},
                {'uuid': anon_contact.uuid, 'name': None}
            ],
            'groups': [
                {'uuid': hans_group.uuid, 'name': 'hans'}
            ],
            'restart_participants': False,
            'status': 'complete',
            'extra': {"first_name": "Ryan", "last_name": "Lewis"},
            'created_on': format_datetime(start2.created_on),
            'modified_on': format_datetime(start2.modified_on),
        })

        # check filtering by UUID
        response = self.fetchJSON(url, "uuid=%s" % str(start2.uuid))
        self.assertResultsById(response, [start2])

        # check filtering by in invalid UUID
        response = self.fetchJSON(url, "uuid=xyz")
        self.assertResponseError(response, None, "Value for uuid must be a valid UUID")

        # check filtering by id (deprecated)
        response = self.fetchJSON(url, "id=%d" % start2.id)
        self.assertResultsById(response, [start2])<|MERGE_RESOLUTION|>--- conflicted
+++ resolved
@@ -2635,25 +2635,14 @@
 
         # create some events on our resthooks
         event1 = WebHookEvent.objects.create(org=self.org, resthook=resthook1, event='F',
-<<<<<<< HEAD
                                              data=dict(event='new mother',
-                                                       values=json.dumps(dict(name="Greg")),
-                                                       steps=json.dumps(dict(uuid='abcde'))),
+                                                       values=dict(name="Greg"),
+                                                       steps=dict(uuid='abcde')),
                                              created_by=self.admin, modified_by=self.admin)
         event2 = WebHookEvent.objects.create(org=self.org, resthook=resthook2, event='F',
                                              data=dict(event='new father',
-                                                       values=json.dumps(dict(name="Yo")),
-                                                       steps=json.dumps(dict(uuid='12345'))),
-=======
-                                             data=json.dumps(dict(event='new mother',
-                                                                  values=dict(name="Greg"),
-                                                                  steps=dict(uuid='abcde'))),
-                                             created_by=self.admin, modified_by=self.admin)
-        event2 = WebHookEvent.objects.create(org=self.org, resthook=resthook2, event='F',
-                                             data=json.dumps(dict(event='new father',
-                                                                  values=dict(name="Yo"),
-                                                                  steps=dict(uuid='12345'))),
->>>>>>> 3286cb77
+                                                       values=dict(name="Yo"),
+                                                       steps=dict(uuid='12345')),
                                              created_by=self.admin, modified_by=self.admin)
 
         # no filtering
