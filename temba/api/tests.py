# -*- coding: utf-8 -*-

from __future__ import unicode_literals

import calendar
import json
import time
import uuid
import pytz
import xml.etree.ElementTree as ET

from datetime import datetime, timedelta
from django.conf import settings
from django.contrib.auth.models import Group
from django.core.exceptions import ValidationError
from django.core.urlresolvers import reverse
from django.test.utils import override_settings
from django.utils import timezone
from django.utils.http import urlquote_plus
from mock import patch
from redis_cache import get_redis_connection
from rest_framework.authtoken.models import Token
from rest_framework.test import APIClient
from temba.campaigns.models import Campaign, CampaignEvent, MESSAGE_EVENT, FLOW_EVENT
from temba.contacts.models import Contact, ContactField, ContactGroup, ContactURN, TEL_SCHEME, TWITTER_SCHEME
from temba.orgs.models import Org, ACCOUNT_SID, ACCOUNT_TOKEN, APPLICATION_SID, NEXMO_KEY, NEXMO_SECRET
from temba.orgs.models import ALL_EVENTS, NEXMO_UUID
from temba.channels.models import Channel, ChannelLog, SyncEvent, SEND_URL, SEND_METHOD, VUMI, KANNEL, NEXMO, TWILIO, \
    SMART_ENCODING, UNICODE_ENCODING
from temba.channels.models import PLIVO, PLIVO_AUTH_ID, PLIVO_AUTH_TOKEN, PLIVO_APP_ID, TEMBA_HEADERS
from temba.channels.models import API_ID, USERNAME, PASSWORD, CLICKATELL, SHAQODOON, M3TECH, YO
from temba.flows.models import Flow, FlowLabel, FlowRun, RuleSet
from temba.msgs.models import Broadcast, Call, Msg, WIRED, FAILED, SENT, DELIVERED, ERRORED, INCOMING
from temba.msgs.models import MSG_SENT_KEY, Label, SystemLabel, VISIBLE, ARCHIVED, DELETED
from temba.orgs.models import Language
from temba.tests import MockResponse, TembaTest, AnonymousOrg
from temba.triggers.models import Trigger
from temba.utils import dict_to_struct, datetime_to_json_date
from temba.values.models import Value, DATETIME
from twilio.util import RequestValidator
from twython import TwythonError
from urllib import urlencode
from urlparse import parse_qs
<<<<<<< HEAD
from .models import WebHookEvent, WebHookResult, SMS_RECEIVED
=======
from .models import WebHookEvent, WebHookResult, APIToken, SMS_RECEIVED
>>>>>>> d19e37d1
from .serializers import DictionaryField, IntegerArrayField, StringArrayField, PhoneArrayField, ChannelField, FlowField


class APITest(TembaTest):

    def setUp(self):
        super(APITest, self).setUp()

        self.joe = self.create_contact("Joe Blow", "0788123123")

        self.channel2 = Channel.objects.create(name="Unclaimed Channel", claim_code="123123123",
                                               created_by=self.admin, modified_by=self.admin, country='RW',
                                               secret="123456", gcm_id="1234")

        self.call1 = Call.objects.create(contact=self.joe,
                                         channel=self.channel,
                                         org=self.org,
                                         call_type='mt_miss',
                                         time=timezone.now(),
                                         created_by=self.admin,
                                         modified_by=self.admin)

        settings.SECURE_PROXY_SSL_HEADER = ('HTTP_X_FORWARDED_HTTPS', 'https')
        settings.SESSION_COOKIE_SECURE = True

    def tearDown(self):
        super(APITest, self).tearDown()
        settings.SESSION_COOKIE_SECURE = False

    def fetchHTML(self, url, query=None):
        if query:
            url += ('?' + query)

        return self.client.get(url, HTTP_X_FORWARDED_HTTPS='https')

    def fetchJSON(self, url, query=None):
        url += '.json'
        if query:
            url += ('?' + query)

        response = self.client.get(url, content_type="application/json", HTTP_X_FORWARDED_HTTPS='https')

        # this will fail if our response isn't valid json
        response.json = json.loads(response.content)
        return response

    def fetchXML(self, url, query=None):
        url += '.xml'
        if query:
            url += ('?' + query)

        response = self.client.get(url, content_type="application/xml", HTTP_X_FORWARDED_HTTPS='https')

        # this will fail if our response isn't valid XML
        response.xml = ET.fromstring(response.content)
        return response

    def postJSON(self, url, data):
        response = self.client.post(url + ".json", json.dumps(data), content_type="application/json", HTTP_X_FORWARDED_HTTPS='https')
        if response.content:
            response.json = json.loads(response.content)
        return response

    def deleteJSON(self, url, query=None):
        url = url + ".json"
        if query:
            url = url + "?" + query

        response = self.client.delete(url, content_type="application/json", HTTP_X_FORWARDED_HTTPS='https')
        if response.content:
            response.json = json.loads(response.content)
        return response

    def assertResultCount(self, response, count):
        self.assertEquals(count, response.json['count'])

    def assertJSONArrayContains(self, response, key, value):
        if 'results' in response.json:
            for result in response.json['results']:
                for v in result[key]:
                    if v == value: return
        else:
            for v in response.json[key]:
                if v == value: return

        self.fail("Unable to find %s:%s in %s" % (key, value, response.json))

    def assertJSON(self, response, key, value):
        if 'results' in response.json:
            for result in response.json['results']:
                if result[key] == value:
                    return
        else:
            if response.json[key] == value:
                return

        self.fail("Unable to find %s:%s in %s" % (key, value, response.json))

    def assertNotJSON(self, response, key, value):
        if 'results' in response.json:
            for result in response.json['results']:
                if result[key] == value:
                    self.fail("Found %s:%s in %s" % (key, value, response.json))
        else:
            if response.json[key] == value:
                self.fail("Found %s:%s in %s" % (key, value, response.json))

        return

    def assertResponseError(self, response, field, message, status_code=400):
        self.assertEquals(status_code, response.status_code)
        self.assertTrue(message, field in response.json)
        self.assertTrue(message, isinstance(response.json[field], (list, tuple)))
        self.assertIn(message, response.json[field])

    def assert403(self, url):
        response = self.fetchHTML(url)
        self.assertEquals(403, response.status_code)

    def test_api_explorer(self):
        url = reverse('api.explorer')
        response = self.fetchHTML(url)
        self.assertEquals(200, response.status_code)
        self.assertContains(response, "Log in to use the Explorer")

        # login as non-org user
        self.login(self.non_org_user)
        response = self.fetchHTML(url)
        self.assertEquals(200, response.status_code)
        self.assertContains(response, "Log in to use the Explorer")

        # login as administrator
        self.login(self.admin)
        response = self.fetchHTML(url)
        self.assertEquals(200, response.status_code)
        self.assertNotContains(response, "Log in to use the Explorer")

    def test_api_root(self):
        url = reverse('api')

        # browse as HTML anonymously
        response = self.fetchHTML(url)
        self.assertContains(response, "RapidPro API", status_code=403)  # still shows docs

        # try to browse as JSON anonymously
        response = self.fetchJSON(url)
        self.assertEqual(response.status_code, 403)
        self.assertEqual(response.json['detail'], "Authentication credentials were not provided.")

        # try to browse as XML anonymously
        response = self.fetchXML(url)
        self.assertEqual(response.status_code, 403)
        self.assertEqual(response.xml.find('detail').text, "Authentication credentials were not provided.")

        # login as administrator
        self.login(self.admin)
        token = self.admin.api_token  # generates token for the user
        self.assertIsInstance(token, basestring)
        self.assertEqual(len(token), 40)

        with self.assertNumQueries(0):  # subsequent lookup of token comes from cache
            self.assertEqual(self.admin.api_token, token)

        # browse as HTML
        response = self.fetchHTML(url)
        self.assertContains(response, token, status_code=200)  # displays their API token

        # browse as JSON
        response = self.fetchJSON(url)
        self.assertEqual(response.status_code, 200)
        self.assertEqual(response.json['labels'], 'https://testserver:80/api/v1/labels')  # endpoints are listed

        # browse as XML
        response = self.fetchXML(url)
        self.assertEqual(response.status_code, 200)
        self.assertEqual(response.xml.find('labels').text, 'https://testserver:80/api/v1/labels')

    def test_api_serializer_fields(self):
        dict_field = DictionaryField(source='test')

        self.assertEqual(dict_field.from_native({'a': '123'}), {'a': '123'})
        self.assertRaises(ValidationError, dict_field.from_native, [])  # must be a dict
        self.assertRaises(ValidationError, dict_field.from_native, {123: '456'})  # keys and values must be strings
        self.assertRaises(ValidationError, dict_field.to_native, {})  # not writable

        ints_field = IntegerArrayField(source='test')

        self.assertEqual(ints_field.from_native([1, 2, 3]), [1, 2, 3])
        self.assertEqual(ints_field.from_native(123), [123])  # convert single number to array
        self.assertRaises(ValidationError, ints_field.from_native, {})  # must be a list
        self.assertRaises(ValidationError, ints_field.from_native, ['x'])  # items must be ints or longs
        self.assertRaises(ValidationError, ints_field.to_native, [])  # not writable

        strings_field = StringArrayField(source='test')

        self.assertEqual(strings_field.from_native(['a', 'b', 'c']), ['a', 'b', 'c'])
        self.assertEqual(strings_field.from_native('abc'), ['abc'])  # convert single string to array
        self.assertRaises(ValidationError, strings_field.from_native, {})  # must be a list
        self.assertRaises(ValidationError, strings_field.from_native, [123])  # items must be strings
        self.assertRaises(ValidationError, strings_field.to_native, [])  # not writable

        phones_field = PhoneArrayField(source='test')

        self.assertEqual(phones_field.from_native(['123', '234']), [('tel', '123'), ('tel', '234')])
        self.assertEqual(phones_field.from_native('123'), [('tel', '123')])  # convert single string to array
        self.assertRaises(ValidationError, phones_field.from_native, {})  # must be a list
        self.assertRaises(ValidationError, phones_field.from_native, [123])  # items must be strings
        self.assertRaises(ValidationError, phones_field.from_native, ['123'] * 101)  # 100 items max
        self.assertRaises(ValidationError, phones_field.to_native, [])  # not writable

        flow_field = FlowField(source='test')

        flow = self.create_flow()
        self.assertEqual(flow_field.from_native(flow.pk), flow)
        flow.is_active = False
        flow.save()
        self.assertRaises(ValidationError, flow_field.from_native, flow.pk)

        channel_field = ChannelField(source='test')

        self.assertEqual(channel_field.from_native(self.channel.pk), self.channel)
        self.channel.is_active = False
        self.channel.save()
        self.assertRaises(ValidationError, channel_field.from_native, self.channel.pk)

    @override_settings(REST_HANDLE_EXCEPTIONS=True)
    @patch('temba.api.views.FieldEndpoint.get_queryset')
    def test_api_error_handling(self, mock_get_queryset):
        mock_get_queryset.side_effect = ValueError("DOH!")

        self.login(self.admin)

        response = self.client.get(reverse('api.contactfields') + '.json', content_type="application/json", HTTP_X_FORWARDED_HTTPS='https')
        self.assertEqual(response.status_code, 500)
        self.assertEqual(response.content, "Server Error. Site administrators have been notified.")

    def test_api_org(self):
        url = reverse('api.org')

        # can't access, get 403
        self.assert403(url)

        # login as plain user
        self.login(self.user)
        self.assert403(url)

        # login as editor
        self.login(self.editor)

        # browse endpoint as HTML docs
        response = self.fetchHTML(url)
        self.assertEqual(response.status_code, 200)

        # fetch as JSON
        response = self.fetchJSON(url)
        self.assertEqual(200, response.status_code)
        self.assertEqual(response.json, dict(name="Temba",
                                             country="RW",
                                             languages=[],
                                             primary_language=None,
                                             timezone="Africa/Kigali",
                                             date_style="day_first",
                                             anon=False))

        eng = Language.create(self.org, self.admin, "English", 'eng')
        fre = Language.create(self.org, self.admin, "French", 'fre')
        self.org.primary_language = eng
        self.org.save()

        response = self.fetchJSON(url)
        self.assertEqual(200, response.status_code)
        self.assertEqual(response.json, dict(name="Temba",
                                             country="RW",
                                             languages=["eng", "fre"],
                                             primary_language="eng",
                                             timezone="Africa/Kigali",
                                             date_style="day_first",
                                             anon=False))

    def test_api_flows(self):
        url = reverse('api.flows')

        # can't access, get 403
        self.assert403(url)

        # login as non-org user
        self.login(self.non_org_user)
        self.assert403(url)

        # login as plain user
        self.login(self.user)
        self.assert403(url)

        # login as administrator
        self.login(self.admin)

        # test that this user has a token
        self.assertTrue(self.admin.api_token)

        # blow it away
        Token.objects.all().delete()

        # should create one lazily
        self.assertTrue(self.admin.api_token)

        # browse endpoint as HTML docs
        response = self.fetchHTML(url)
        self.assertEqual(response.status_code, 200)

        # create our test flow
        flow = self.create_flow()
        flow_ruleset1 = RuleSet.objects.get(flow=flow)

        # this time, a 200
        response = self.fetchJSON(url)
        self.assertEquals(200, response.status_code)

        # should contain our single flow in the response
        self.assertEqual(response.json['results'][0], dict(flow=flow.pk,
                                                           uuid=flow.uuid,
                                                           name='Color Flow',
                                                           labels=[],
                                                           runs=0,
                                                           completed_runs=0,
                                                           rulesets=[dict(node=flow_ruleset1.uuid,
                                                                          id=flow_ruleset1.pk,
                                                                          response_type='C',
                                                                          ruleset_type='wait_message',
                                                                          label='color')],
                                                           participants=0,
                                                           created_on=datetime_to_json_date(flow.created_on),
                                                           expires=flow.expires_after_minutes,
                                                           archived=False))

        # try fetching as XML
        response = self.fetchXML(url)
        self.assertEqual(response.status_code, 200)
        self.assertEqual(response.xml.find('results').find('*').find('uuid').text, flow.uuid)
        self.assertEqual(response.xml.find('results').find('*').find('name').text, 'Color Flow')

        # filter by archived
        flow.is_archived = True
        flow.save()
        response = self.fetchJSON(url, "archived=Y")
        self.assertResultCount(response, 1)

        response = self.fetchJSON(url, "archived=N")
        self.assertResultCount(response, 0)

        # filter by label
        label = FlowLabel.create_unique("Polls", self.org)
        label.toggle_label([flow], add=True)

        response = self.fetchJSON(url, "label=Polls")
        self.assertResultCount(response, 1)

        response = self.fetchJSON(url, "label=Missing")
        self.assertResultCount(response, 0)

        # unarchive the flow
        flow.is_archived = False
        flow.save()

        flow2 = self.create_flow()
        flow3 = self.create_flow()

        response = self.fetchJSON(url)
        self.assertEquals(200, response.status_code)
        self.assertResultCount(response, 3)

        response = self.fetchJSON(url, "uuid=%s&uuid=%s" % (flow.uuid, flow2.uuid))
        self.assertEquals(200, response.status_code)
        self.assertResultCount(response, 2)

        response = self.fetchJSON(url, "flow=%d&flow=%d" % (flow.pk, flow2.pk))
        self.assertEquals(200, response.status_code)
        self.assertResultCount(response, 2)

        label2 = FlowLabel.create_unique("Surveys", self.org)
        label2.toggle_label([flow2], add=True)

        response = self.fetchJSON(url, "label=Polls&label=Surveys")
        self.assertEquals(200, response.status_code)
        self.assertResultCount(response, 2)

    def test_api_flow_definition(self):

        url = reverse('api.flow_definition')
        self.login(self.admin)

        # load flow definition from test data
        flow = self.get_flow('pick_a_number')
        definition = self.get_flow_json('pick_a_number')['definition']
        response = self.fetchJSON(url, "uuid=%s" % flow.uuid)
        self.assertEquals(1, response.json['metadata']['revision'])
        self.assertEquals("Pick a Number", response.json['metadata']['name'])
        self.assertEquals("F", response.json['flow_type'])

        # make sure the version that is returned increments properly
        flow.update(flow.as_json())
        response = self.fetchJSON(url, "uuid=%s" % flow.uuid)
        self.assertEquals(2, response.json['metadata']['revision'])

        # now delete our flow, we'll create it from scratch below
        flow.delete()

        # post something that isn't an object
        response = self.postJSON(url, ['test'])
        self.assertResponseError(response, 'non_field_errors', "Request body should be a single JSON object")

        # can't create a flow without a name
        response = self.postJSON(url, dict(name="", version=6))
        self.assertEqual(response.status_code, 400)

        # but we can create an empty flow
        response = self.postJSON(url, dict(name="Empty", version=6))
        self.assertEqual(response.status_code, 201)
        self.assertEqual(response.json['metadata']['name'], "Empty")

        # can't create a flow without a version
        response = self.postJSON(url, dict(name='No Version'))
        self.assertEqual(response.status_code, 400)

        # and create flow with a definition
        response = self.postJSON(url, dict(name="Pick a Number", definition=definition, version=6))
        self.assertEqual(response.status_code, 201)
        self.assertEqual(response.json['metadata']['name'], "Pick a Number")

        # make sure our flow is there as expected
        flow = Flow.objects.get(name='Pick a Number')
        self.assertEqual(flow.flow_type, 'F')
        self.assertEqual(flow.action_sets.count(), 2)
        self.assertEqual(flow.rule_sets.count(), 2)

        # make local change
        flow.name = 'Something else'
        flow.flow_type = 'V'
        flow.save()

        response = self.postJSON(url, dict(uuid=flow.uuid, name="Pick a Number", flow_type='S',
                                           definition=definition, version=6))

        self.assertEqual(response.status_code, 201)
        self.assertEqual(response.json['metadata']['name'], "Pick a Number")

        # make sure our flow is there as expected
        flow = Flow.objects.get(name='Pick a Number')
        self.assertEqual(flow.flow_type, 'S')

        # post a version 7 flow
        definition['metadata'] = dict(name='Version 7 flow', flow_type='S', uuid=flow.uuid)
        definition['version'] = 7
        response = self.postJSON(url, definition)
        self.assertEqual(response.status_code, 201)
        self.assertEqual(Flow.objects.get(uuid=flow.uuid).name, 'Version 7 flow')

        # No invalid type
        flow.delete()
        response = self.postJSON(url, dict(name="Hello World", definition=definition, flow_type='X', version=6))
        self.assertEqual(response.status_code, 400)

    def test_api_steps(self):
        url = reverse('api.steps')

        # can't access, get 403
        self.assert403(url)

        # login as plain user
        self.login(self.user)
        self.assert403(url)

        # login as surveyor
        self.login(self.surveyor)

        uuid_start = 0
        flow = self.create_flow(uuid_start)

        # add an update action
        definition = flow.as_json()
        from temba.tests import uuid
        new_node_uuid = uuid(uuid_start + 20)

        # add a new action set
        definition['action_sets'].append(dict(uuid=new_node_uuid, x=100, y=4, destination=None,
                                              actions=[dict(type='save', field='tel_e164', value='+12065551212')]))

        # point one of our nodes to it
        definition['action_sets'][1]['destination'] = new_node_uuid

        print json.dumps(definition, indent=5)
        print flow.version_number

        flow.update(definition)


        data = dict(flow=flow.uuid,
                    revision=2,
                    contact=self.joe.uuid,
                    started='2015-08-25T11:09:29.088Z',
                    steps=[
                        dict(node='00000000-00000000-00000000-00000001',
                             arrived_on='2015-08-25T11:09:30.088Z',
                             actions=[
                                 dict(type="reply", msg="What is your favorite color?")
                             ])
                    ],
                    completed=False)

        with patch.object(timezone, 'now', return_value=datetime(2015, 9, 15, 0, 0, 0, 0, pytz.UTC)):
            self.postJSON(url, data)

        run = FlowRun.objects.get()
        self.assertEqual(run.flow, flow)
        self.assertEqual(run.contact, self.joe)
        self.assertEqual(run.created_on, datetime(2015, 8, 25, 11, 9, 29, 88000, pytz.UTC))
        self.assertEqual(run.modified_on, datetime(2015, 9, 15, 0, 0, 0, 0, pytz.UTC))
        self.assertEqual(run.is_active, True)
        self.assertEqual(run.is_completed(), False)

        steps = list(run.steps.order_by('pk'))
        self.assertEqual(len(steps), 1)
        self.assertEqual(steps[0].step_uuid, '00000000-00000000-00000000-00000001')
        self.assertEqual(steps[0].step_type, 'A')
        self.assertEqual(steps[0].rule_uuid, None)
        self.assertEqual(steps[0].rule_category, None)
        self.assertEqual(steps[0].rule_value, None)
        self.assertEqual(steps[0].rule_decimal_value, None)
        self.assertEqual(steps[0].arrived_on, datetime(2015, 8, 25, 11, 9, 30, 88000, pytz.UTC))
        self.assertEqual(steps[0].left_on, None)
        self.assertEqual(steps[0].next_uuid, None)

        # outgoing message for reply
        out_msgs = list(Msg.objects.filter(direction='O').order_by('pk'))
        self.assertEqual(len(out_msgs), 1)
        self.assertEqual(out_msgs[0].contact, self.joe)
        self.assertEqual(out_msgs[0].contact_urn, None)
        self.assertEqual(out_msgs[0].text, "What is your favorite color?")
        self.assertEqual(out_msgs[0].created_on, datetime(2015, 8, 25, 11, 9, 30, 88000, pytz.UTC))

        # check flow stats
        self.assertEqual(flow.get_total_runs(), 1)
        self.assertEqual(flow.get_total_contacts(), 1)
        self.assertEqual(flow.get_completed_runs(), 0)

        # check flow activity
        self.assertEqual(flow.get_activity(), ({u'00000000-00000000-00000000-00000001': 1}, {}))

        data = dict(flow=flow.uuid,
                    revision=2,
                    contact=self.joe.uuid,
                    started='2015-08-25T11:09:29.088Z',
                    steps=[
                        dict(node='00000000-00000000-00000000-00000005',
                             arrived_on='2015-08-25T11:11:30.088Z',
                             rule=dict(uuid='00000000-00000000-00000000-00000012',
                                       value="orange",
                                       category="Orange",
                                       text="I like orange")),
                        dict(node='00000000-00000000-00000000-00000002',
                             arrived_on='2015-08-25T11:13:30.088Z',
                             actions=[
                                 dict(type="reply", msg="I love orange too!")
                             ]),
                        dict(node=new_node_uuid,
                             arrived_on='2015-08-25T11:15:30.088Z',
                             actions=[
                                 dict(type="save", field="tel_e164", value="+12065551212")
                             ]),
                    ],
                    completed=True)

        with patch.object(timezone, 'now', return_value=datetime(2015, 9, 16, 0, 0, 0, 0, pytz.UTC)):
            self.postJSON(url, data)

        # run should be complete now
        run = FlowRun.objects.get()
        self.assertEqual(run.modified_on, datetime(2015, 9, 16, 0, 0, 0, 0, pytz.UTC))
        self.assertEqual(run.is_active, False)
        self.assertEqual(run.is_completed(), True)
        self.assertEqual(run.steps.count(), 4)

        # joe should have an urn now
        self.assertIsNotNone(self.joe.urns.filter(path='+12065551212').first())

        steps = list(run.steps.order_by('pk'))
        self.assertEqual(steps[0].left_on, datetime(2015, 8, 25, 11, 11, 30, 88000, pytz.UTC))
        self.assertEqual(steps[0].next_uuid, '00000000-00000000-00000000-00000005')

        self.assertEqual(steps[1].step_uuid, '00000000-00000000-00000000-00000005')
        self.assertEqual(steps[1].step_type, 'R')
        self.assertEqual(steps[1].rule_uuid, '00000000-00000000-00000000-00000012')
        self.assertEqual(steps[1].rule_category, 'Orange')
        self.assertEqual(steps[1].rule_value, "orange")
        self.assertEqual(steps[1].rule_decimal_value, None)
        self.assertEqual(steps[1].next_uuid, '00000000-00000000-00000000-00000002')
        self.assertEqual(steps[1].arrived_on, datetime(2015, 8, 25, 11, 11, 30, 88000, pytz.UTC))
        self.assertEqual(steps[1].left_on, datetime(2015, 8, 25, 11, 13, 30, 88000, pytz.UTC))
        self.assertEqual(steps[1].messages.count(), 1)
        
        # check value
        value = Value.objects.get(org=self.org)
        self.assertEqual(value.contact, self.joe)
        self.assertEqual(value.run, run)
        self.assertEqual(value.ruleset, RuleSet.objects.get(uuid='00000000-00000000-00000000-00000005'))
        self.assertEqual(value.rule_uuid, '00000000-00000000-00000000-00000012')
        self.assertEqual(value.string_value, 'orange')
        self.assertEqual(value.decimal_value, None)
        self.assertEqual(value.datetime_value, None)
        self.assertEqual(value.location_value, None)
        self.assertEqual(value.recording_value, None)
        self.assertEqual(value.category, 'Orange')

        step1_msgs = list(steps[1].messages.order_by('pk'))
        self.assertEqual(step1_msgs[0].contact, self.joe)
        self.assertEqual(step1_msgs[0].contact_urn, None)
        self.assertEqual(step1_msgs[0].text, "I like orange")

        self.assertEqual(steps[2].step_uuid, '00000000-00000000-00000000-00000002')
        self.assertEqual(steps[2].step_type, 'A')
        self.assertEqual(steps[2].rule_uuid, None)
        self.assertEqual(steps[2].rule_category, None)
        self.assertEqual(steps[2].rule_value, None)
        self.assertEqual(steps[2].rule_decimal_value, None)
        self.assertEqual(steps[2].arrived_on, datetime(2015, 8, 25, 11, 13, 30, 88000, pytz.UTC))
        self.assertEqual(steps[2].left_on, datetime(2015, 8, 25, 11, 15, 30, 88000, pytz.UTC))
        self.assertEqual(steps[2].next_uuid, new_node_uuid)

        # new outgoing message for reply
        out_msgs = list(Msg.objects.filter(direction='O').order_by('pk'))
        self.assertEqual(len(out_msgs), 2)
        self.assertEqual(out_msgs[1].contact, self.joe)
        self.assertEqual(out_msgs[1].contact_urn, None)
        self.assertEqual(out_msgs[1].text, "I love orange too!")
        self.assertEqual(out_msgs[1].created_on, datetime(2015, 8, 25, 11, 13, 30, 88000, pytz.UTC))
        self.assertEqual(out_msgs[1].response_to, step1_msgs[0])

        # check flow stats
        self.assertEqual(flow.get_total_runs(), 1)
        self.assertEqual(flow.get_total_contacts(), 1)
        self.assertEqual(flow.get_completed_runs(), 1)

        # check flow activity
        self.assertEqual(flow.get_activity(), ({},
                                               {'00000000-00000000-00000000-00000002:00000000-00000000-00000000-00000020': 1,
                                                '00000000-00000000-00000000-00000012:00000000-00000000-00000000-00000002': 1,
                                                '00000000-00000000-00000000-00000001:00000000-00000000-00000000-00000005': 1}))

        # now lets remove our last action set
        definition['action_sets'].pop()
        definition['action_sets'][1]['destination'] = None
        flow.update(definition)

        # update a value for our missing node
        data = dict(flow=flow.uuid,
                    revision=2,
                    contact=self.joe.uuid,
                    started='2015-08-26T11:09:29.088Z',
                    steps=[
                        dict(node=new_node_uuid,
                             arrived_on='2015-08-26T11:15:30.088Z',
                             actions=[
                                 dict(type="save", field="tel_e164", value="+13605551212")
                             ]),
                    ],
                    completed=True)

        with patch.object(timezone, 'now', return_value=datetime(2015, 9, 16, 0, 0, 0, 0, pytz.UTC)):

            # this version doesn't have our node
            data['revision'] = 3
            response = self.postJSON(url, data)
            self.assertEquals(400, response.status_code)
            self.assertEquals("No such node with UUID 00000000-00000000-00000000-00000020 in flow 'Color Flow'", response.json['steps'][0])

            # this version doesn't exist
            data['revision'] = 12
            response = self.postJSON(url, data)
            self.assertEquals(400, response.status_code)
            self.assertEquals('Invalid revision: 12', response.json['steps'][0])

            # this one exists and has our node
            data['revision'] = 2
            response = self.postJSON(url, data)
            self.assertEquals(201, response.status_code)
            self.assertIsNotNone(self.joe.urns.filter(path='+13605551212').first())

            # test with old name
            del data['revision']
            data['version'] = 2
            response = self.postJSON(url, data)
            self.assertEquals(201, response.status_code)
            self.assertIsNotNone(self.joe.urns.filter(path='+13605551212').first())

    def test_api_results(self):
        url = reverse('api.results')

        # can't access, get 403
        self.assert403(url)

        # login as plain user
        self.login(self.user)
        self.assert403(url)

        # login as administrator
        self.login(self.admin)

        # all requests must be against a ruleset or field
        response = self.fetchJSON(url)
        self.assertEquals(400, response.status_code)
        self.assertResponseError(response, 'non_field_errors', "You must specify either a ruleset or contact field")

        # create our test flow and a contact field
        self.create_flow()
        contact_field = ContactField.objects.create(key='gender', label="Gender", org=self.org)
        ruleset = RuleSet.objects.get()

        # invalid ruleset id
        response = self.fetchJSON(url, 'ruleset=12345678')
        self.assertResponseError(response, 'ruleset', "No ruleset found with that UUID or id")

        # invalid ruleset UUID
        response = self.fetchJSON(url, 'ruleset=invalid-uuid')
        self.assertResponseError(response, 'ruleset', "No ruleset found with that UUID or id")

        # invalid field label
        response = self.fetchJSON(url, 'contact_field=born')
        self.assertResponseError(response, 'contact_field', "No contact field found with that label")

        # can't specify both ruleset and field
        response = self.fetchJSON(url, 'ruleset=%s&contact_field=Gender' % ruleset.uuid)
        self.assertResponseError(response, 'non_field_errors', "You must specify either a ruleset or contact field")

        # invalid segment JSON
        response = self.fetchJSON(url, 'contact_field=Gender&segment=%7B\"location\"%7D')
        self.assertResponseError(response, 'segment', "Invalid segment format, must be in JSON format")

        with patch('temba.values.models.Value.get_value_summary') as mock_value_summary:
            mock_value_summary.return_value = []

            response = self.fetchJSON(url, 'ruleset=%d' % ruleset.id)
            self.assertEqual(response.status_code, 200)
            self.assertEqual(response.json, dict(results=[]))
            mock_value_summary.assert_called_with(ruleset=ruleset, segment=None)

            response = self.fetchJSON(url, 'ruleset=%s' % ruleset.uuid)
            self.assertEqual(response.status_code, 200)
            mock_value_summary.assert_called_with(ruleset=ruleset, segment=None)

            response = self.fetchJSON(url, 'contact_field=Gender')
            self.assertEqual(200, response.status_code)
            mock_value_summary.assert_called_with(contact_field=contact_field, segment=None)

            response = self.fetchJSON(url, 'contact_field=Gender&segment=%7B\"location\"%3A\"State\"%7D')
            self.assertEqual(200, response.status_code)
            mock_value_summary.assert_called_with(contact_field=contact_field, segment=dict(location="State"))

    def test_api_runs(self):
        url = reverse('api.runs')

        # can't access, get 403
        self.assert403(url)

        # login as plain user
        self.login(self.user)
        self.assert403(url)

        # login as administrator
        self.login(self.admin)

        # browse endpoint as HTML docs
        response = self.fetchHTML(url)
        self.assertEqual(response.status_code, 200)

        # create our test flow and a copy
        flow = self.create_flow()
        flow_copy = Flow.copy(flow, self.admin)

        # can't start with an invalid phone number
        response = self.postJSON(url, dict(flow=flow.pk, phone="asdf"))
        self.assertEquals(400, response.status_code)

        # can't start with invalid extra
        response = self.postJSON(url, dict(flow=flow.pk, phone="+250788123123", extra=dict(asdf=dict(asdf="asdf"))))
        self.assertEquals(400, response.status_code)

        # can't start without a flow
        response = self.postJSON(url, dict(phone="+250788123123"))
        self.assertEquals(400, response.status_code)

        # can start with flow id and phone (deprecated and creates contact)
        response = self.postJSON(url, dict(flow=flow.pk, phone="+250788123123"))
        run = FlowRun.objects.get()
        self.assertEqual(201, response.status_code)
        self.assertEqual(1, FlowRun.objects.filter(contact__urns__path="+250788123123").count())

        # can start with flow UUID and phone
        response = self.postJSON(url, dict(flow_uuid=flow.uuid, phone="+250788123123"))
        self.assertEqual(201, response.status_code)
        self.assertEqual(2, FlowRun.objects.filter(contact__urns__path="+250788123123").count())

        # can provide extra
        response = self.postJSON(url, dict(flow_uuid=flow.uuid, phone="+250788123124", extra=dict(code="ONEZ")))
        self.assertEquals(201, response.status_code)
        run_with_extra = FlowRun.objects.get(contact__urns__path="+250788123124")
        self.assertEqual("ONEZ", run_with_extra.field_dict()['code'])

        contact = Contact.objects.get(urns__path='+250788123124')
        group = self.create_group("Group", [contact])

        # can do it with a contact UUID
        response = self.postJSON(url, dict(flow_uuid=flow.uuid, contact=contact.uuid))
        self.assertEquals(201, response.status_code)
        self.assertEquals(2, FlowRun.objects.filter(flow=flow.pk, contact=contact).count())

        # can do it with a list of contact UUIDs
        response = self.postJSON(url, dict(flow_uuid=flow.uuid, contacts=[contact.uuid]))
        self.assertEquals(201, response.status_code)
        self.assertEquals(3, FlowRun.objects.filter(flow=flow.pk, contact=contact).count())

        # can do it with a list of group UUIDs
        response = self.postJSON(url, dict(flow_uuid=flow.uuid, groups=[group.uuid]))
        self.assertEquals(201, response.status_code)
        self.assertEquals(4, FlowRun.objects.filter(flow=flow.pk, contact=contact).count())

        # can's restart participants if restart is False
        response = self.postJSON(url, dict(flow_uuid=flow.uuid, contacts=[contact.uuid], restart_participants=False))
        self.assertEquals(400, response.status_code)
        self.assertEquals(4, FlowRun.objects.filter(flow=flow.pk, contact=contact).count())

        # force participants to restart in flow if restart_participants is True
        response = self.postJSON(url, dict(flow_uuid=flow.uuid, contacts=[contact.uuid], restart_participants=True))
        self.assertEquals(201, response.status_code)
        self.assertEquals(5, FlowRun.objects.filter(flow=flow.pk, contact=contact).count())

        # create another against the copy of the flow
        response = self.postJSON(url, dict(flow=flow_copy.pk, contact=contact.uuid))
        self.assertEquals(201, response.status_code)

        # can't start flow with phone if got no tel channel
        self.channel.is_active = False
        self.channel.save()
        response = self.postJSON(url, dict(flow_uuid=flow.uuid, phone="+250788123123"))
        self.assertEqual(400, response.status_code)

        # but can with contact
        response = self.postJSON(url, dict(flow_uuid=flow.uuid, contact=contact.uuid))
        self.assertEquals(201, response.status_code)

        # now test fetching them instead.....

        # no filtering
        response = self.fetchJSON(url)
        self.assertEquals(200, response.status_code)
        self.assertResultCount(response, 9)  # all the runs

        flow.start([], [Contact.get_test_contact(self.user)])  # create a run for a test contact

        response = self.fetchJSON(url)
        self.assertResultCount(response, 9)  # test contact's run not included

        # filter by run id
        response = self.fetchJSON(url, "run=%d" % run.pk)
        self.assertResultCount(response, 1)
        self.assertEqual(response.json['results'][0]['run'], run.pk)
        self.assertEqual(response.json['results'][0]['flow_uuid'], flow.uuid)
        self.assertEqual(response.json['results'][0]['contact'], self.joe.uuid)
        self.assertEqual(response.json['results'][0]['completed'], False)
        self.assertEqual(response.json['results'][0]['expires_on'], datetime_to_json_date(run.expires_on))
        self.assertEqual(response.json['results'][0]['expired_on'], None)

        # filter by flow id (deprecated)
        response = self.fetchJSON(url, "flow=%d" % flow.pk)
        self.assertResultCount(response, 8)

        # filter by flow UUID
        response = self.fetchJSON(url, "flow_uuid=%s" % flow.uuid)

        self.assertResultCount(response, 8)
        self.assertNotContains(response, flow_copy.uuid)

        # filter by phone (deprecated)
        response = self.fetchJSON(url, "phone=%2B250788123123")  # joe
        self.assertResultCount(response, 2)
        self.assertContains(response, self.joe.uuid)
        self.assertNotContains(response, contact.uuid)

        # filter by contact UUID
        response = self.fetchJSON(url, "contact=" + contact.uuid)
        self.assertResultCount(response, 7)
        self.assertContains(response, contact.uuid)
        self.assertNotContains(response, self.joe.uuid)

        # filter by non-existent group name
        response = self.fetchJSON(url, "group=Players")
        self.assertResultCount(response, 0)

        players = self.create_group('Players', [])
        players.contacts.add(contact)
        self.clear_cache()

        # filter by group name
        response = self.fetchJSON(url, "group=Players")
        self.assertResultCount(response, 7)
        self.assertContains(response, contact.uuid)
        self.assertNotContains(response, self.joe.uuid)

        # filter by group UUID
        response = self.fetchJSON(url, "group_uuids=%s" % players.uuid)
        self.assertResultCount(response, 7)
        self.assertContains(response, contact.uuid)
        self.assertNotContains(response, self.joe.uuid)

        # invalid dates
        response = self.fetchJSON(url, "before=01-01T00:00:00.000&after=01-01T00:00:00.000&channel=1,2")
        self.assertEquals(200, response.status_code)
        self.assertResultCount(response, 0)

    def test_api_channels(self):
        url = reverse('api.channels')

        # can't access, get 403
        self.assert403(url)

        # login as plain user
        self.login(self.user)
        self.assert403(url)

        # login as administrator
        self.login(self.admin)

        # browse endpoint as HTML docs
        response = self.fetchHTML(url)
        self.assertEqual(response.status_code, 200)

        # fetch all channels as JSON
        response = self.fetchJSON(url)
        self.assertEquals(200, response.status_code)

        # should contain our channel in the response
        self.assertContains(response, "Test Channel")

        # but not the unclaimed one
        self.assertNotContains(response, "Unclaimed Channel")

        response = self.fetchJSON(url)
        self.assertResultCount(response, 1)
        self.assertJSON(response, 'name', "Test Channel")
        self.assertNotJSON(response, 'name', "Unclaimed Channel")

        # can't claim without a phone number
        response = self.postJSON(url, dict(claim_code="123123123", name="Claimed Channel"))
        self.assertEquals(400, response.status_code)

        # can't claim with an invalid phone number
        response = self.postJSON(url, dict(claim_code="123123123", name="Claimed Channel", phone="asdf"))
        self.assertEquals(400, response.status_code)

        # can't claim with an empty phone number
        response = self.postJSON(url, dict(claim_code="123123123", name="Claimed Channel", phone=""))
        self.assertEquals(400, response.status_code)

        # can't claim with an empty phone number
        response = self.postJSON(url, dict(claim_code="123123123", name="Claimed Channel", phone="9999999999"))
        self.assertEquals(400, response.status_code)

        # can claim if everything is valid
        response = self.postJSON(url, dict(claim_code="123123123", name="Claimed Channel", phone="250788123123"))
        self.assertEquals(201, response.status_code)

        # should now have two channels
        self.assertEquals(2, Channel.objects.filter(org=self.org).count())

        # and should be tied to our org
        channel2 = Channel.objects.get(pk=self.channel2.pk)
        self.assertEquals(response.json['relayer'], self.channel2.pk)
        self.assertFalse('claim_code' in response.json)
        self.assertEquals("Claimed Channel", channel2.name)
        self.assertEquals(self.org, channel2.org)
        self.assertFalse(channel2.claim_code)

        # create a sync even for our channel
        SyncEvent.create(channel2, dict(p_sts='CHA', p_src='AC', p_lvl=90, net='WIFI', pending=[], retry=[], cc='RW'), [])

        response = self.fetchJSON(url)
        self.assertResultCount(response, 2)
        self.assertJSON(response, 'name', 'Test Channel')
        self.assertJSON(response, 'name', 'Claimed Channel')

        # trying to do so again should be an error of not finding the channel
        response = self.postJSON(url, dict(claim_code="123123123", name="Claimed Channel", phone="250788123123"))
        self.assertEquals(400, response.status_code)

        # try with an empty claim code
        response = self.postJSON(url, dict(claim_code="  ", name="Claimed Channel"))
        self.assertEquals(400, response.status_code)

        # try without a claim code
        response = self.postJSON(url, dict(name="Claimed Channel"))
        self.assertEquals(400, response.status_code)

        # list our channels again
        response = self.fetchJSON(url)
        self.assertEquals(200, response.status_code)
        self.assertContains(response, "Claimed Channel")

        # filter our channels
        response = self.fetchJSON(url, "country=RW&before=2030-01-01T00:00:00.000&after=2010-01-01T00:00:00.000")
        self.assertEquals(200, response.status_code)
        self.assertContains(response, "Claimed Channel")

        # filter our channel by phone
        response = self.fetchJSON(url, "phone=%2B250788123123")
        self.assertEquals(200, response.status_code)
        self.assertContains(response, "Claimed Channel")

        # invalid dates
        response = self.fetchJSON(url, "country=RW&before=01-01T00:00:00.000&after=01-01T00:00:00.000&channel=1,2")
        self.assertEquals(200, response.status_code)
        self.assertNotContains(response, "Claimed Channel")

        # not matching country
        response = self.fetchJSON(url, "country=KE")
        self.assertEquals(200, response.status_code)
        self.assertNotContains(response, "Claimed Channel")

        # delete a single channel
        response = self.deleteJSON(url, "phone=%2B250788123123")
        self.assertEquals(204, response.status_code)

        # check that we've been deleted
        channel2 = Channel.objects.get(pk=self.channel2.pk)
        self.assertFalse(channel2.org)
        self.assertFalse(channel2.is_active)

        # but our original one still works
        channel = Channel.objects.get(pk=self.channel.pk)
        self.assertTrue(channel.org)
        self.assertTrue(channel.is_active)

        # deleting again is a 404
        response = self.deleteJSON(url, "phone=%2B250788123123")
        self.assertEquals(404, response.status_code)

        # make our original channel active
        channel2.is_active = True
        channel2.save()

        # do full delete
        response = self.deleteJSON(url, "")
        self.assertEquals(204, response.status_code)

        channel2 = Channel.objects.get(pk=channel2.pk)
        channel = Channel.objects.get(pk=channel.pk)

        self.assertTrue(channel2.is_active)
        self.assertFalse(channel.is_active)

        # test removing Twitter channel with Mage client disabled
        with patch('temba.utils.mage.MageClient._request') as mock:
            mock.return_value = ""

            # create a Twitter channel and delete it
            twitter = Channel.create(self.org, self.user, None, 'TT')
            response = self.deleteJSON(url, "id=%d" % twitter.pk)
            self.assertEquals(204, response.status_code)

    def test_api_calls(self):
        url = reverse('api.calls')

        # 403 if not logged in
        self.assert403(url)

        # login as plain user
        self.login(self.user)
        self.assert403(url)

        # login as administrator
        self.login(self.admin)

        # browse endpoint as HTML docs
        response = self.fetchHTML(url)
        self.assertEqual(response.status_code, 200)

        # fetch all calls as JSON
        response = self.fetchJSON(url)
        self.assertEquals(200, response.status_code)

        # should have one call from joe
        self.assertContains(response, self.joe.get_urn().path)

        response = self.fetchJSON(url, "call_type=mt_miss&before=2030-01-01T00:00:00.000&after=2010-01-01T00:00:00.000&phone=%%2B250788123123&channel=%d" % self.channel.pk)
        self.assertEquals(200, response.status_code)
        self.assertContains(response, "mt_miss")

        response = self.fetchJSON(url, "status=Q&before=01T00:00:00.000&after=01-01T00:00:00.000&phone=%2B250788123123&channel=asdf&call=124")
        self.assertEquals(200, response.status_code)
        self.assertNotContains(response, "mt_miss")

    def test_api_contacts(self):
        url = reverse('api.contacts')

        # 403 if not logged in
        self.assert403(url)

        # login as plain user
        self.login(self.user)
        self.assert403(url)

        # login as administrator
        self.login(self.admin)

        # browse endpoint as HTML docs
        response = self.fetchHTML(url)
        self.assertEqual(response.status_code, 200)

        # remove all our contacts
        Contact.objects.all().delete()

        # no contacts yet
        response = self.fetchJSON(url)
        self.assertResultCount(response, 0)

        # Invalid data
        response = self.postJSON(url, ['tel:+250788123123'])
        self.assertEquals(400, response.status_code)

        # add a contact using deprecated phone field
        response = self.postJSON(url, dict(name='Snoop Dog', phone='+250788123123'))
        self.assertEquals(201, response.status_code)

        # should be one contact now
        contact = Contact.objects.get()

        # make sure our response contains the uuid
        self.assertContains(response, contact.uuid, status_code=201)

        # and that the contact fields were properly set
        self.assertEquals("+250788123123", contact.get_urn(TEL_SCHEME).path)
        self.assertEquals("Snoop Dog", contact.name)
        self.assertEquals(self.org, contact.org)

        Contact.objects.all().delete()

        # add a contact using urns field, also set language
        response = self.postJSON(url, dict(name='Snoop Dog', urns=['tel:+250788123456', 'twitter:snoop']))

        contact = Contact.objects.get()

        self.assertEquals(201, response.status_code)
        self.assertContains(response, contact.uuid, status_code=201)

        self.assertEquals("+250788123456", contact.get_urn(TEL_SCHEME).path)
        self.assertEquals("snoop", contact.get_urn(TWITTER_SCHEME).path)
        self.assertEquals("Snoop Dog", contact.name)
        self.assertEquals(None, contact.language)
        self.assertEquals(self.org, contact.org)

        # try to update the language to something longer than 3-letters
        response = self.postJSON(url, dict(name='Snoop Dog', urns=['tel:+250788123456'], language='ENGRISH'))
        self.assertEquals(400, response.status_code)
        self.assertResponseError(response, 'language', "Ensure this value has at most 3 characters (it has 7).")

        # try to update the language to something shorter than 3-letters
        response = self.postJSON(url, dict(name='Snoop Dog', urns=['tel:+250788123456'], language='X'))
        self.assertEquals(400, response.status_code)
        self.assertResponseError(response, 'language', "Ensure this value has at least 3 characters (it has 1).")

        # now try 'eng' for English
        response = self.postJSON(url, dict(name='Snoop Dog', urns=['tel:+250788123456'], language='eng'))
        self.assertEquals(201, response.status_code)

        contact = Contact.objects.get()
        self.assertEquals('eng', contact.language)

        # update the contact using deprecated phone field
        response = self.postJSON(url, dict(name='Eminem', phone='+250788123456'))
        self.assertEquals(201, response.status_code)

        contact = Contact.objects.get()
        self.assertEquals("+250788123456", contact.get_urn(TEL_SCHEME).path)
        self.assertEquals("snoop", contact.get_urn(TWITTER_SCHEME).path)
        self.assertEquals("Eminem", contact.name)
        self.assertEquals('eng', contact.language)
        self.assertEquals(self.org, contact.org)

        # update the contact using uuid, URNs will remain the same
        response = self.postJSON(url, dict(name="Mathers", uuid=contact.uuid))
        self.assertEquals(201, response.status_code)

        contact = Contact.objects.get()
        self.assertEquals("+250788123456", contact.get_urn(TEL_SCHEME).path)
        self.assertEquals("snoop", contact.get_urn(TWITTER_SCHEME).path)
        self.assertEquals("Mathers", contact.name)
        self.assertEquals('eng', contact.language)
        self.assertEquals(self.org, contact.org)

        # update the contact using uuid, this time change the urns to just the phone number
        response = self.postJSON(url, dict(name="Mathers", uuid=contact.uuid, urns=['tel:+250788123456']))
        self.assertEquals(201, response.status_code)

        contact = Contact.objects.get()
        self.assertEquals("+250788123456", contact.get_urn(TEL_SCHEME).path)
        self.assertFalse(contact.get_urn(TWITTER_SCHEME))
        self.assertEquals("Mathers", contact.name)
        self.assertEquals('eng', contact.language)
        self.assertEquals(self.org, contact.org)

        # finally try clearing our language
        response = self.postJSON(url, dict(phone='+250788123456', language=None))
        self.assertEquals(201, response.status_code)
        contact = Contact.objects.get()
        self.assertEquals(None, contact.language)

        # update the contact using urns field, matching on one URN, adding another
        response = self.postJSON(url, dict(name='Dr Dre', urns=['tel:+250788123456', 'twitter:drdre'], language='eng'))
        self.assertEquals(201, response.status_code)

        contact = Contact.objects.get()
        contact_urns = [urn.urn for urn in contact.urns.all().order_by('scheme', 'path')]
        self.assertEquals(["tel:+250788123456", "twitter:drdre"], contact_urns)
        self.assertEquals("Dr Dre", contact.name)
        self.assertEquals(self.org, contact.org)

        # try to update the contact with and un-parseable urn
        response = self.postJSON(url, dict(name='Dr Dre', urns=['tel250788123456']))
        self.assertResponseError(response, 'urns', "Unable to parse URN: 'tel250788123456'")

        # try to post a new group with a blank name
        response = self.postJSON(url, dict(phone='+250788123456', groups=["  "]))
        self.assertResponseError(response, 'groups', "Invalid group name: '  '")

        # try to post a new group with invalid name
        response = self.postJSON(url, dict(phone='+250788123456', groups=["+People"]))
        self.assertResponseError(response, 'groups', "Invalid group name: '+People'")

        # add contact to a new group by name
        response = self.postJSON(url, dict(phone='+250788123456', groups=["Music Artists"]))
        artists = ContactGroup.user_groups.get(name="Music Artists")
        self.assertEquals(201, response.status_code)
        self.assertEquals("Music Artists", artists.name)
        self.assertEqual(1, artists.contacts.count())
        self.assertEqual(1, artists.get_member_count())  # check trigger-based count

        # remove contact from a group by name
        response = self.postJSON(url, dict(phone='+250788123456', groups=[]))
        artists = ContactGroup.user_groups.get(name="Music Artists")
        self.assertEquals(201, response.status_code)
        self.assertEqual(0, artists.contacts.count())
        self.assertEqual(0, artists.get_member_count())

        # add contact to a existing group by UUID
        response = self.postJSON(url, dict(phone='+250788123456', group_uuids=[artists.uuid]))
        artists = ContactGroup.user_groups.get(name="Music Artists")
        self.assertEquals(201, response.status_code)
        self.assertEquals("Music Artists", artists.name)
        self.assertEqual(1, artists.contacts.count())
        self.assertEqual(1, artists.get_member_count())

        # specifying both groups and group_uuids should return error
        response = self.postJSON(url, dict(phone='+250788123456', groups=[artists.name], group_uuids=[artists.uuid]))
        self.assertEquals(400, response.status_code)

        # can't add a contact to a group if they're blocked
        contact.block()
        response = self.postJSON(url, dict(phone='+250788123456', groups=["Dancers"]))
        self.assertEqual(response.status_code, 400)
        self.assertResponseError(response, 'non_field_errors', "Cannot add blocked contact to groups")

        contact.unblock()
        artists.contacts.add(contact)

        # try updating a non-existent field
        response = self.postJSON(url, dict(phone='+250788123456', fields={"real_name": "Andy"}))
        self.assertEquals(400, response.status_code)
        self.assertIsNone(contact.get_field('real_name'))

        # create field and try again
        ContactField.objects.create(org=self.org, key='real_name', label="Real Name", value_type='T')
        response = self.postJSON(url, dict(phone='+250788123456', fields={"real_name": "Andy"}))
        contact = Contact.objects.get()
        self.assertContains(response, "Andy", status_code=201)
        self.assertEquals("Andy", contact.get_field_display("real_name"))

        # update field via label (deprecated but allowed)
        response = self.postJSON(url, dict(phone='+250788123456', fields={"Real Name": "Andre"}))
        contact = Contact.objects.get()
        self.assertContains(response, "Andre", status_code=201)
        self.assertEquals("Andre", contact.get_field_display("real_name"))

        # try when contact field have same key and label
        state = ContactField.objects.create(org=self.org, key='state', label="state", value_type='T')
        response = self.postJSON(url, dict(phone='+250788123456', fields={"state": "IL"}))
        self.assertContains(response, "IL", status_code=201)
        contact = Contact.objects.get()
        self.assertEquals("IL", contact.get_field_display("state"))
        self.assertEquals("Andre", contact.get_field_display("real_name"))

        # try when contact field is not active
        ContactField.objects.filter(org=self.org, key='state').update(is_active=False)
        response = self.postJSON(url, dict(phone='+250788123456', fields={"state": "VA"}))
        self.assertContains(response, "Invalid", status_code=400)
        self.assertEquals("IL", Value.objects.get(contact=contact, contact_field=state).string_value)   # unchanged

        drdre = Contact.objects.get()
        jay_z = self.create_contact("Jay-Z", number="123555")
        ContactField.get_or_create(self.org, 'registration_date', "Registration Date", None, DATETIME)
        jay_z.set_field('registration_date', "2014-12-31 03:04:00")

        # fetch all with blank query
        self.clear_cache()
        response = self.fetchJSON(url, "")
        self.assertEquals(200, response.status_code)
        self.assertEqual(len(response.json['results']), 2)

        self.assertEqual(response.json['results'][1]['name'], "Dr Dre")
        self.assertEqual(response.json['results'][1]['urns'], ['twitter:drdre', 'tel:+250788123456'])
        self.assertEqual(response.json['results'][1]['fields'], {'real_name': "Andre", 'registration_date': None})
        self.assertEqual(response.json['results'][1]['group_uuids'], [artists.uuid])
        self.assertEqual(response.json['results'][1]['groups'], ["Music Artists"])
        self.assertEqual(response.json['results'][1]['blocked'], False)
        self.assertEqual(response.json['results'][1]['failed'], False)

        self.assertEqual(response.json['results'][0]['name'], "Jay-Z")
        self.assertEqual(response.json['results'][0]['fields'], {'real_name': None,
                                                                 'registration_date': "2014-12-31T01:04:00.000000Z"})

        # search using deprecated phone field
        response = self.fetchJSON(url, "phone=%2B250788123456")
        self.assertResultCount(response, 1)
        self.assertContains(response, "Dr Dre")

        # non-matching phone number
        response = self.fetchJSON(url, "phone=%2B250788123000")
        self.assertResultCount(response, 0)

        # search using urns field
        response = self.fetchJSON(url, 'deleted=false&urns=' + urlquote_plus("tel:+250788123456"))
        self.assertResultCount(response, 1)
        self.assertContains(response, "Dr Dre")

        # search using urns list
        response = self.fetchJSON(url, 'urns=%s&urns=%s' % (urlquote_plus("tel:+250788123456"), urlquote_plus("tel:123555")))
        self.assertResultCount(response, 2)

        # search deleted contacts
        response = self.fetchJSON(url, 'deleted=true')
        self.assertResultCount(response, 0)

        # search by group
        response = self.fetchJSON(url, "group=Music+Artists")
        self.assertResultCount(response, 1)
        self.assertContains(response, "Dr Dre")

        actors = self.create_group('Actors', [jay_z])
        response = self.fetchJSON(url, "group=Music+Artists&group=Actors")
        self.assertResultCount(response, 2)

        response = self.fetchJSON(url, "group_uuids=%s" % artists.uuid)
        self.assertResultCount(response, 1)
        self.assertContains(response, "Dr Dre")

        # search using uuid
        response = self.fetchJSON(url, 'uuid=' + drdre.uuid)
        self.assertResultCount(response, 1)
        self.assertContains(response, "Dr Dre")

        response = self.fetchJSON(url, 'uuid=%s&uuid=%s' % (drdre.uuid, jay_z.uuid))
        self.assertResultCount(response, 2)

        after_dre = drdre.modified_on + timedelta(microseconds=2000)
        response = self.fetchJSON(url, 'after=' + datetime_to_json_date(after_dre))
        self.assertResultCount(response, 1)
        self.assertContains(response, "Jay-Z")

        before_jayz = jay_z.modified_on - timedelta(microseconds=2000)
        response = self.fetchJSON(url, 'before=' + datetime_to_json_date(before_jayz))
        self.assertResultCount(response, 1)
        self.assertContains(response, "Dr Dre")

        response = self.fetchJSON(url, 'after=%s&before=%s' % (datetime_to_json_date(after_dre),
                                                               datetime_to_json_date(before_jayz)))
        self.assertResultCount(response, 0)

        # check anon org case
        with AnonymousOrg(self.org):
            # check no phone numbers in response
            response = self.fetchJSON(url, "")
            self.assertResultCount(response, 2)
            self.assertContains(response, "Dr Dre")
            self.assertContains(response, 'Andre')
            self.assertNotContains(response, '0788123456')
            self.assertContains(response, "Jay-Z")
            self.assertNotContains(response, '123555')

            # try to create a contact with an external URN
            response = self.postJSON(url, dict(urns=['ext:external-id'], name="Test Name"))
            self.assertEqual(response.status_code, 201)

            # assert that that contact now exists
            contact = Contact.objects.get(name="Test Name", urns__path='external-id', urns__scheme='ext')

            # remove it
            contact.delete()

        # check deleting a contact by UUID
        response = self.deleteJSON(url, 'uuid=' + drdre.uuid)
        self.assertEqual(response.status_code, 204)
        self.assertFalse(Contact.objects.get(pk=drdre.pk).is_active)

        # fetching deleted contacts should now show drdre
        response = self.fetchJSON(url, "deleted=true")
        self.assertEquals(200, response.status_code)
        self.assertEqual(len(response.json['results']), 1)

        self.assertEquals(response.json['results'][0]['uuid'], drdre.uuid)
        self.assertIsNone(response.json['results'][0]['name'])
        self.assertFalse(response.json['results'][0]['urns'])
        self.assertFalse(response.json['results'][0]['fields'])
        self.assertFalse(response.json['results'][0]['group_uuids'])
        self.assertFalse(response.json['results'][0]['groups'])
        self.assertIsNone(response.json['results'][0]['blocked'])
        self.assertIsNone(response.json['results'][0]['failed'])

        # check deleting with wrong UUID gives 404
        response = self.deleteJSON(url, 'uuid=XYZ')
        self.assertEqual(response.status_code, 404)

        # check deleting a contact by URN
        response = self.deleteJSON(url, 'urns=tel:123555')
        self.assertEqual(response.status_code, 204)
        self.assertFalse(Contact.objects.get(pk=jay_z.pk).is_active)

        britney = self.create_contact("Britney", number='078222')

        # check blanket delete isn't allowed
        response = self.deleteJSON(url, '')
        self.assertEqual(response.status_code, 400)
        self.assertTrue(Contact.objects.get(pk=britney.pk).is_active)

        jason = self.create_contact("Jason", number="+250788334455")
        john = self.create_contact("John", number="+250788998877")

        # cannot update contact with a used phone
        response = self.postJSON(url, dict(phone="+250788998877", uuid=jason.uuid))
        self.assertEquals(400, response.status_code)

        # cannot update contact with a used phone
        response = self.postJSON(url, dict(urns=['tel:+250788998877'], uuid=jason.uuid))
        self.assertEquals(400, response.status_code)

        # check deleting by list of UUID
        response = self.deleteJSON(url, 'uuid=%s&uuid=%s' % (jason.uuid, john.uuid))
        self.assertEqual(response.status_code, 204)
        self.assertFalse(Contact.objects.get(pk=jason.pk).is_active)
        self.assertFalse(Contact.objects.get(pk=john.pk).is_active)

        shinonda = self.create_contact("Shinonda", number="+250788112233")
        chad = self.create_contact("Chad", number="+250788223344")

        response = self.deleteJSON(url, 'urns=%s&urns=%s' % (urlquote_plus("tel:+250788112233"), urlquote_plus("tel:+250788223344")))
        self.assertEqual(response.status_code, 204)
        self.assertFalse(Contact.objects.get(pk=shinonda.pk).is_active)
        self.assertFalse(Contact.objects.get(pk=chad.pk).is_active)

        # add a naked contact
        response = self.postJSON(url, dict())
        self.assertIsNotNone(json.loads(response.content)['uuid'])
        self.assertEquals(201, response.status_code)

    def test_api_contacts_with_multiple_pages(self):
        url = reverse('api.contacts')

        # bulk create more contacts than fits on one page
        contacts = []
        for c in range(0, 300):
            contacts.append(Contact(org=self.org, name="Minion %d" % (c + 1),
                                    created_by=self.admin, modified_by=self.admin))
        Contact.objects.all().delete()
        Contact.objects.bulk_create(contacts)

        # login as administrator
        self.login(self.admin)

        # page is implicit
        response = self.fetchJSON(url)
        self.assertEqual(200, response.status_code)
        self.assertResultCount(response, 300)
        self.assertEqual(response.json['results'][0]['name'], "Minion 300")

        Contact.objects.create(org=self.org, name="Minion 301", created_by=self.admin, modified_by=self.admin)

        # page 1 request always recalculates count
        response = self.fetchJSON(url, 'page=1')
        self.assertResultCount(response, 301)
        self.assertEqual(response.json['results'][0]['name'], "Minion 301")

        Contact.objects.create(org=self.org, name="Minion 302", created_by=self.admin, modified_by=self.admin)

        # other page numbers won't
        response = self.fetchJSON(url, 'page=2')
        self.assertResultCount(response, 301)
        self.assertEqual(response.json['results'][0]['name'], "Minion 52")

        # handle non-ascii chars in params
        response = self.fetchJSON(url, 'page=1&test=é')
        self.assertResultCount(response, 302)

        Contact.objects.create(org=self.org, name="Minion 303", created_by=self.admin, modified_by=self.admin)

        # should force calculation for new query (e != é)
        response = self.fetchJSON(url, 'page=2&test=e')
        self.assertResultCount(response, 303)

    def test_api_fields(self):
        url = reverse('api.contactfields')

        # 403 if not logged in
        self.assert403(url)

        # login as plain user
        self.login(self.user)
        self.assert403(url)

        # login as administrator
        self.login(self.admin)

        # browse endpoint as HTML docs
        response = self.fetchHTML(url)
        self.assertEqual(response.status_code, 200)

        # no fields yet
        response = self.fetchJSON(url)
        self.assertResultCount(response, 0)

        # add a field
        response = self.postJSON(url, dict(label='Real Age', value_type='T'))
        self.assertEquals(201, response.status_code)

        # should be one field now
        field = ContactField.objects.get()
        self.assertEquals('Real Age', field.label)
        self.assertEquals('T', field.value_type)
        self.assertEquals('real_age', field.key)
        self.assertEquals(self.org, field.org)

        # update that field to change value type
        response = self.postJSON(url, dict(key='real_age', label='Actual Age', value_type='N'))
        self.assertEquals(201, response.status_code)
        field = ContactField.objects.get()
        self.assertEquals('Actual Age', field.label)
        self.assertEquals('N', field.value_type)
        self.assertEquals('real_age', field.key)
        self.assertEquals(self.org, field.org)

        # update with invalid value type
        response = self.postJSON(url, dict(key='real_age', value_type='X'))
        self.assertEquals(400, response.status_code)
        self.assertResponseError(response, 'value_type', "Invalid field value type")

        # update without label
        response = self.postJSON(url, dict(key='real_age', value_type='N'))
        self.assertEquals(400, response.status_code)
        self.assertResponseError(response, 'label', "This field is required.")

        # update without value type
        response = self.postJSON(url, dict(key='real_age', label='Actual Age'))
        self.assertEquals(400, response.status_code)
        self.assertResponseError(response, 'value_type', "This field is required.")

        # create with invalid label
        response = self.postJSON(url, dict(label='!@#', value_type='T'))
        self.assertEquals(400, response.status_code)
        self.assertResponseError(response, 'label',
                                 "Invalid Field label: Field labels can only contain letters, numbers and hypens")

        # create with label that would be an invalid key
        response = self.postJSON(url, dict(label='Name', value_type='T'))
        self.assertEquals(400, response.status_code)
        self.assertResponseError(response, 'non_field_errors', "Generated key for 'Name' is invalid or a reserved name")

        # create with key specified
        response = self.postJSON(url, dict(key='real_age_2', label="Actual Age 2", value_type='N'))
        self.assertEquals(201, response.status_code)
        field = ContactField.objects.get(key='real_age_2')
        self.assertEqual(field.label, "Actual Age 2")
        self.assertEqual(field.value_type, 'N')

        # create with invalid key specified
        response = self.postJSON(url, dict(key='name', label='Real Name', value_type='T'))
        self.assertEquals(400, response.status_code)
        self.assertResponseError(response, 'key', "Field key is invalid or is a reserved name")

    def test_api_contact_actions(self):
        url = reverse('api.contact_actions')

        # 403 if not logged in
        self.assert403(url)

        # login as plain user
        self.login(self.user)
        self.assert403(url)

        # login as administrator
        self.login(self.admin)

        # browse endpoint as HTML docs
        response = self.fetchHTML(url)
        self.assertEqual(response.status_code, 405)  # because endpoint doesn't support GET

        # create some contacts to act on
        self.joe.delete()
        contact1 = self.create_contact("Ann", '+250788000001')
        contact2 = self.create_contact("Bob", '+250788000002')
        contact3 = self.create_contact("Cat", '+250788000003')
        contact4 = self.create_contact("Don", '+250788000004')  # a blocked contact
        contact5 = self.create_contact("Eve", '+250788000005')  # a deleted contact
        contact4.block()
        contact5.release()
        test_contact = Contact.get_test_contact(self.user)

        group = ContactGroup.get_or_create(self.org, self.admin, "Testers")

        # start contacts in a flow
        flow = self.create_flow()
        flow.start([], [contact1, contact2, contact3])
        runs = FlowRun.objects.filter(flow=flow)

        # try adding all contacts to a group
        response = self.postJSON(url, dict(contacts=[contact1.uuid, contact2.uuid, contact3.uuid, contact4.uuid,
                                                     contact5.uuid, test_contact.uuid],
                                           action='add', group="Testers"))

        # error reporting that the deleted and test contacts are invalid
        self.assertResponseError(response, 'contacts',
                                 "Some contacts are invalid: %s, %s" % (contact5.uuid, test_contact.uuid))

        # try adding a blocked contact to a group
        response = self.postJSON(url, dict(contacts=[contact1.uuid, contact2.uuid, contact3.uuid, contact4.uuid],
                                           action='add', group="Testers"))

        # error reporting that the deleted and test contacts are invalid
        self.assertResponseError(response, 'non_field_errors', "Blocked cannot be added to groups: %s" % contact4.uuid)

        # add valid contacts to the group by name
        response = self.postJSON(url, dict(contacts=[contact1.uuid, contact2.uuid],
                                           action='add', group="Testers"))
        self.assertEquals(204, response.status_code)
        self.assertEqual(set(group.contacts.all()), {contact1, contact2})

        # try to add to a non-existent group
        response = self.postJSON(url, dict(contacts=[contact1.uuid], action='add', group='Spammers'))
        self.assertResponseError(response, 'group', "No such group: Spammers")

        # add contact 3 to a group by its UUID
        response = self.postJSON(url, dict(contacts=[contact3.uuid], action='add', group_uuid=group.uuid))
        self.assertEqual(response.status_code, 204)
        self.assertEqual(set(group.contacts.all()), {contact1, contact2, contact3})

        # remove contact 2 from group by its name
        response = self.postJSON(url, dict(contacts=[contact2.uuid], action='remove', group='Testers'))
        self.assertEqual(response.status_code, 204)
        self.assertEqual(set(group.contacts.all()), {contact1, contact3})

        # and remove contact 3 from group by its UUID
        response = self.postJSON(url, dict(contacts=[contact3.uuid], action='remove', group_uuid=group.uuid))
        self.assertEqual(response.status_code, 204)
        self.assertEqual(set(group.contacts.all()), {contact1})

        # try to add to group without specifying a group
        response = self.postJSON(url, dict(contacts=[contact1.uuid], action='add'))
        self.assertResponseError(response, 'non_field_errors', "For action add you should also specify group or group_uuid")
        response = self.postJSON(url, dict(contacts=[contact1.uuid], action='add', group=''))
        self.assertResponseError(response, 'non_field_errors', "For action add you should also specify group or group_uuid")

        # try to block all contacts
        response = self.postJSON(url, dict(contacts=[contact1.uuid, contact2.uuid, contact3.uuid, contact4.uuid,
                                                     contact5.uuid, test_contact.uuid],
                                           action='block'))
        self.assertResponseError(response, 'contacts',
                                 "Some contacts are invalid: %s, %s" % (contact5.uuid, test_contact.uuid))

        # block all valid contacts
        response = self.postJSON(url, dict(contacts=[contact1.uuid, contact2.uuid, contact3.uuid, contact4.uuid],
                                           action='block'))
        self.assertEqual(response.status_code, 204)
        self.assertEqual(set(Contact.objects.filter(is_blocked=True)), {contact1, contact2, contact3, contact4})

        # unblock contact 1
        response = self.postJSON(url, dict(contacts=[contact1.uuid], action='unblock'))
        self.assertEqual(response.status_code, 204)
        self.assertEqual(set(Contact.objects.filter(is_blocked=False)), {contact1, contact5, test_contact})
        self.assertEqual(set(Contact.objects.filter(is_blocked=True)), {contact2, contact3, contact4})

        # expire contacts 1 and 2 from any active runs
        response = self.postJSON(url, dict(contacts=[contact1.uuid, contact2.uuid], action='expire'))
        self.assertEqual(response.status_code, 204)
        self.assertFalse(FlowRun.objects.filter(contact__in=[contact1, contact2], is_active=True).exists())
        self.assertTrue(FlowRun.objects.filter(contact=contact3, is_active=True).exists())

        # delete contacts 1 and 2
        response = self.postJSON(url, dict(contacts=[contact1.uuid, contact2.uuid], action='delete'))
        self.assertEqual(response.status_code, 204)
        self.assertEqual(set(Contact.objects.filter(is_active=False)), {contact1, contact2, contact5})
        self.assertEqual(set(Contact.objects.filter(is_active=True)), {contact3, contact4, test_contact})

        # try to provide a group for a non-group action
        response = self.postJSON(url, dict(contacts=[contact3.uuid], action='block', group='Testers'))
        self.assertResponseError(response, 'non_field_errors', "For action block you should not specify group or group_uuid")

        # try to invoke an invalid action
        response = self.postJSON(url, dict(contacts=[contact3.uuid], action='like'))
        self.assertResponseError(response, 'action', "Invalid action name: like")

    def test_api_messages(self):
        url = reverse('api.messages')

        # 403 if not logged in
        self.assert403(url)

        # login as plain user
        self.login(self.user)
        self.assert403(url)

        # login as administrator
        self.login(self.admin)

        # browse endpoint as HTML docs
        response = self.fetchHTML(url)
        self.assertEqual(response.status_code, 200)

        # no broadcasts yet
        response = self.fetchJSON(url)
        self.assertResultCount(response, 0)

        # add a broadcast with deprecated phone field
        response = self.postJSON(url, dict(phone='250788123123', text='test1'))
        self.assertEquals(201, response.status_code)

        # should be one broadcast and one SMS
        self.assertEquals(1, Broadcast.objects.all().count())
        self.assertEquals(1, Msg.objects.all().count())

        broadcast = Broadcast.objects.get()
        self.assertEquals("test1", broadcast.text)
        self.assertEquals(self.admin.get_org(), broadcast.org)

        sms = Msg.objects.get()
        self.assertEquals("test1", sms.text)
        self.assertEquals("+250788123123", sms.contact.get_urn(TEL_SCHEME).path)
        self.assertEquals(self.admin.get_org(), sms.org)
        self.assertEquals(self.channel, sms.channel)
        self.assertEquals(broadcast, sms.broadcast)

        Msg.objects.all().delete()
        Broadcast.objects.all().delete()

        # add a broadcast with urns field
        response = self.postJSON(url, dict(text='test1', urn=['tel:+250788123123']))
        self.assertEquals(201, response.status_code)

        # should be one broadcast and one SMS
        self.assertEquals(1, Broadcast.objects.all().count())
        self.assertEquals(1, Msg.objects.all().count())

        broadcast = Broadcast.objects.get()
        self.assertEquals("test1", broadcast.text)
        self.assertEquals(self.admin.get_org(), broadcast.org)

        Msg.objects.all().delete()
        Broadcast.objects.all().delete()

        # add a broadcast using a contact uuid
        contact = Contact.objects.get(urns__path='+250788123123')
        response = self.postJSON(url, dict(text='test1', contact=[contact.uuid]))
        self.assertEquals(201, response.status_code)

        # should be one broadcast and one SMS
        self.assertEquals(1, Broadcast.objects.all().count())
        self.assertEquals(1, Msg.objects.all().count())

        broadcast = Broadcast.objects.get()
        self.assertEquals("test1", broadcast.text)
        self.assertEquals(self.admin.get_org(), broadcast.org)

        msg1 = Msg.objects.get()
        self.assertEquals("test1", msg1.text)
        self.assertEquals("+250788123123", msg1.contact.get_urn(TEL_SCHEME).path)
        self.assertEquals(self.admin.get_org(), msg1.org)
        self.assertEquals(self.channel, msg1.channel)
        self.assertEquals(broadcast, msg1.broadcast)

        # fetch by message id
        response = self.fetchJSON(url, "id=%d" % msg1.pk)
        self.assertResultCount(response, 1)
        self.assertEqual(response.json['results'][0]['id'], msg1.pk)
        self.assertEqual(response.json['results'][0]['broadcast'], msg1.broadcast.pk)
        self.assertEqual(response.json['results'][0]['text'], msg1.text)
        self.assertEqual(response.json['results'][0]['direction'], 'O')
        self.assertEqual(response.json['results'][0]['contact'], contact.uuid)
        self.assertEqual(response.json['results'][0]['urn'], 'tel:+250788123123')

        response = self.fetchJSON(url, "status=Q&before=2030-01-01T00:00:00.000&after=2010-01-01T00:00:00.000&phone=%%2B250788123123&channel=%d" % self.channel.pk)
        self.assertEquals(200, response.status_code)
        self.assertContains(response, "test1")
        self.assertContains(response, "tel:+250788123123")

        # filter by contact uuid
        response = self.fetchJSON(url, "status=Q&before=2030-01-01T00:00:00.000&after=2010-01-01T00:00:00.000&contact=%s" % contact.uuid)
        self.assertEquals(200, response.status_code)
        self.assertContains(response, "test1")
        self.assertContains(response, "tel:+250788123123")

        # bad dates, bad channel
        response = self.fetchJSON(url, "status=Q&before=01T00:00:00.000&after=01-01T00:00:00.000&phone=%2B250788123123&channel=-1&sms=124")
        self.assertEquals(200, response.status_code)
        self.assertNotContains(response, "test1")

        url = reverse('api.sms')

        # search by deprecated phone field
        response = self.fetchJSON(url, "direction=O&status=Q&before=2030-01-01T00:00:00.000&after=2010-01-01T00:00:00.000&phone=%%2B250788123123&channel=%d" % self.channel.pk)
        self.assertEquals(200, response.status_code)
        self.assertContains(response, "test1")

        # search by urns field
        response = self.fetchJSON(url, "direction=O&status=Q&before=2030-01-01T00:00:00.000&after=2010-01-01T00:00:00.000&urn=tel:%%2B250788123123&channel=%d" % self.channel.pk)
        self.assertEquals(200, response.status_code)
        self.assertContains(response, "test1")

        response = self.fetchJSON(url, "direction=O&status=Q&before=2030-01-01T00:00:00.000&after=2010-01-01T00:00:00.000&urn=tel:%%2B250788123129&channel=%d" % self.channel.pk)
        self.assertEquals(200, response.status_code)
        self.assertResultCount(response, 0)

        # search by type
        response = self.fetchJSON(url, "type=F")
        self.assertEquals(200, response.status_code)
        self.assertResultCount(response, 0)

        response = self.fetchJSON(url, "type=I")
        self.assertEquals(200, response.status_code)
        self.assertResultCount(response, 1)

        response = self.fetchJSON(url, "status=Q&before=01T00:00:00.000&after=01-01T00:00:00.000&urn=%2B250788123123&channel=-1")
        self.assertEquals(200, response.status_code)
        self.assertNotContains(response, "test1")

        # search by text
        response = self.fetchJSON(url, "text=TEST")
        self.assertResultCount(response, 1)
        response = self.fetchJSON(url, "text=XXX")
        self.assertResultCount(response, 0)

        # search by group
        response = self.fetchJSON(url, "group=Players")
        self.assertEquals(200, response.status_code)
        self.assertResultCount(response, 0)

        players = self.create_group('Players', [])

        response = self.fetchJSON(url, "group=Players")
        self.assertEquals(200, response.status_code)
        self.assertResultCount(response, 0)

        response = self.fetchJSON(url, "group_uuids=%s" % players.uuid)
        self.assertEquals(200, response.status_code)
        self.assertResultCount(response, 0)

        players.contacts.add(contact)
        self.clear_cache()

        response = self.fetchJSON(url, "group=Players")
        self.assertEquals(200, response.status_code)
        self.assertResultCount(response, 1)

        response = self.fetchJSON(url, "group_uuids=%s" % players.uuid)
        self.assertEquals(200, response.status_code)
        self.assertResultCount(response, 1)

        # add some incoming messages and a flow message
        msg2 = Msg.create_incoming(self.channel, (TEL_SCHEME, '0788123123'), "test2")
        msg3 = Msg.create_incoming(self.channel, (TEL_SCHEME, '0788123123'), "test3")
        msg4 = Msg.create_incoming(self.channel, (TEL_SCHEME, '0788123123'), "test4")

        flow = self.create_flow()
        flow.start([], [contact])
        msg5 = Msg.objects.get(msg_type='F')

        # search by type
        response = self.fetchJSON(url, "type=F")
        self.assertEquals(200, response.status_code)
        self.assertEqual([m['id'] for m in response.json['results']], [msg5.pk])

        # search by direction
        response = self.fetchJSON(url, "direction=I")
        self.assertEquals(200, response.status_code)
        self.assertEqual([m['id'] for m in response.json['results']], [msg4.pk, msg3.pk, msg2.pk])

        # search by flow
        response = self.fetchJSON(url, "flow=%d" % flow.id)
        self.assertEqual([m['id'] for m in response.json['results']], [msg5.pk])

        response = self.fetchJSON(url, "flow=99999")
        self.assertResultCount(response, 0)

        # search by label
        response = self.fetchJSON(url, "label=Goo")
        self.assertResultCount(response, 0)

        label1 = Label.get_or_create(self.org, self.user, "Goo")
        label1.toggle_label([msg2, msg3], add=True)
        label2 = Label.get_or_create(self.org, self.user, "Boo")
        label2.toggle_label([msg2, msg4], add=True)
        label3 = Label.get_or_create(self.org, self.user, "Roo")
        label3.toggle_label([msg3, msg4], add=True)

        response = self.fetchJSON(url, "label=Goo&label=Boo")  # Goo or Boo
        self.assertEqual([m['id'] for m in response.json['results']], [msg4.pk, msg3.pk, msg2.pk])

        response = self.fetchJSON(url, "label=%2BGoo&label=%2BBoo")  # Goo and Boo
        self.assertEqual([m['id'] for m in response.json['results']], [msg2.pk])

        response = self.fetchJSON(url, "label=%2BGoo&label=Boo&label=Roo")  # Goo and (Boo or Roo)
        self.assertEqual([m['id'] for m in response.json['results']], [msg3.pk, msg2.pk])

        response = self.fetchJSON(url, "label=Goo&label=-Boo")  # Goo and not Boo
        self.assertEqual([m['id'] for m in response.json['results']], [msg3.pk])

        # search by broadcast id
        response = self.fetchJSON(url, "broadcast=%d" % broadcast.pk)
        self.assertEqual([m['id'] for m in response.json['results']], [msg1.pk])

        # check default ordering is -created_on
        response = self.fetchJSON(url, "")
        self.assertEqual([m['id'] for m in response.json['results']], [msg5.pk, msg4.pk, msg3.pk, msg2.pk, msg1.pk])

        # check archived status
        msg2.visibility = ARCHIVED
        msg2.save()
        msg3.visibility = DELETED
        msg3.save()
        response = self.fetchJSON(url, "")
        self.assertEqual([m['id'] for m in response.json['results']], [msg5.pk, msg4.pk, msg2.pk, msg1.pk])
        response = self.fetchJSON(url, "archived=1")
        self.assertEqual([m['id'] for m in response.json['results']], [msg2.pk])
        response = self.fetchJSON(url, "archived=fALsE")
        self.assertEqual([m['id'] for m in response.json['results']], [msg5.pk, msg4.pk, msg1.pk])

        # check anon org case
        with AnonymousOrg(self.org):
            response = self.fetchJSON(url, "status=Q&before=2030-01-01T00:00:00.000&after=2010-01-01T00:00:00.000&phone=%%2B250788123123&channel=%d" % self.channel.pk)
            self.assertEquals(200, response.status_code)
            self.assertContains(response, "test1")
            self.assertNotContains(response, "250788123123")

    def test_api_messages_multiple_contacts(self):
        url = reverse('api.messages')
        self.login(self.admin)

        # add a broadcast
        response = self.postJSON(url, dict(phone=['250788123123', '250788123124'], text='test1'))
        self.assertEquals(201, response.status_code)

        # should be one broadcast and one SMS
        self.assertEquals(1, Broadcast.objects.all().count())
        self.assertEquals(2, Msg.objects.all().count())

        broadcast = Broadcast.objects.get()
        self.assertEquals("test1", broadcast.text)
        self.assertEquals(self.admin.get_org(), broadcast.org)

        msgs = Msg.objects.all().order_by('contact__urns__path')
        self.assertEquals(2, msgs.count())
        self.assertEquals("test1", msgs[0].text)
        self.assertEquals("+250788123123", msgs[0].contact.get_urn(TEL_SCHEME).path)
        self.assertEquals(broadcast, msgs[0].broadcast)
        self.assertEquals("test1", msgs[1].text)
        self.assertEquals("+250788123124", msgs[1].contact.get_urn(TEL_SCHEME).path)
        self.assertEquals(broadcast, msgs[1].broadcast)

        # fetch our messages list page
        response = self.fetchJSON(url)
        self.assertResultCount(response, 2)
        self.assertJSON(response, 'urn', 'tel:+250788123123')
        self.assertJSON(response, 'urn', 'tel:+250788123124')

    def test_api_messages_invalid_contact(self):
        url = reverse('api.messages')
        self.login(self.admin)

        response = self.postJSON(url, dict(phone=['250788123123', '  '], text='test1'))
        self.assertEquals(400, response.status_code)

        response = self.postJSON(url, dict(phone=['250788123123', '++'], text='test1'))
        self.assertEquals(400, response.status_code)

        response = self.postJSON(url, dict(phone=['250788123123', dict(hello="world")], text='test1'))
        self.assertEquals(400, response.status_code)

        response = self.postJSON(url, dict(phone=dict(hello="world"), text='test1'))
        self.assertEquals(400, response.status_code)

    def test_api_messages_with_channel(self):
        url = reverse('api.sms')
        self.login(self.admin)

        # invalid channel id
        response = self.postJSON(url, dict(channel=500, phone=['250788123123', '  '], text='test1'))
        self.assertEquals(400, response.status_code)

        # no theirs
        response = self.postJSON(url, dict(channel=self.channel2.pk, phone=['250788123123', '  '], text='test1'))
        self.assertEquals(400, response.status_code)

        # valid channel
        response = self.postJSON(url, dict(channel=self.channel.pk, phone=['250788123123'], text='test1'))
        self.assertEquals(201, response.status_code)

        sms = Msg.objects.get()
        self.assertEquals(self.channel.pk, sms.channel.pk)

        # remove our channel
        org2 = Org.objects.create(name="Another Org", timezone="Africa/Kigali", created_by=self.admin, modified_by=self.admin)
        self.channel.org = org2
        self.channel.save()

        # can't send
        response = self.postJSON(url, dict(phone=['250788123123'], text='test1'))
        self.assertEquals(400, response.status_code)

    def test_api_message_actions(self):
        url = reverse('api.message_actions')

        # 403 if not logged in
        self.assert403(url)

        # login as plain user
        self.login(self.user)
        self.assert403(url)

        # login as administrator
        self.login(self.admin)

        # browse endpoint as HTML docs
        response = self.fetchHTML(url)
        self.assertEqual(response.status_code, 405)  # because endpoint doesn't support GET

        # create some messages to act on
        msg1 = Msg.create_incoming(self.channel, (TEL_SCHEME, '+250788123123'), 'Msg #1')
        msg2 = Msg.create_incoming(self.channel, (TEL_SCHEME, '+250788123123'), 'Msg #2')
        msg3 = Msg.create_incoming(self.channel, (TEL_SCHEME, '+250788123123'), 'Msg #3')
        msg4 = Msg.create_outgoing(self.org, self.user, self.joe, "Hi Joe")

        # add label by name to messages 1, 2 and 4
        response = self.postJSON(url, dict(messages=[msg1.pk, msg2.pk, msg4.pk], action='label', label='Test'))
        self.assertEquals(204, response.status_code)

        # check that label was created and applied to messages 1 and 2 but not 4 (because it's outgoing)
        label = Label.label_objects.get(name='Test')
        self.assertEqual(set(label.get_messages()), {msg1, msg2})

        # try to add an invalid label by name
        response = self.postJSON(url, dict(messages=[msg1.pk, msg2.pk], action='label', label='+Test'))
        self.assertResponseError(response, 'label', "Label name must not be blank or begin with + or -")

        # apply new label by its UUID to message 3
        response = self.postJSON(url, dict(messages=[msg3.pk], action='label', label_uuid=label.uuid))
        self.assertEquals(204, response.status_code)
        self.assertEqual(set(label.get_messages()), {msg1, msg2, msg3})

        # remove label from message 2 by name
        response = self.postJSON(url, dict(messages=[msg2.pk], action='unlabel', label='Test'))
        self.assertEquals(204, response.status_code)
        self.assertEqual(set(label.get_messages()), {msg1, msg3})

        # and remove from messages 1 and 3 by UUID
        response = self.postJSON(url, dict(messages=[msg1.pk, msg3.pk], action='unlabel', label_uuid=label.uuid))
        self.assertEquals(204, response.status_code)
        self.assertEqual(set(label.get_messages()), set())

        # try to label without specifying a label
        response = self.postJSON(url, dict(messages=[msg1.pk, msg2.pk], action='label'))
        self.assertResponseError(response, 'non_field_errors', "For action label you should also specify label or label_uuid")
        response = self.postJSON(url, dict(messages=[msg1.pk, msg2.pk], action='label', label=''))
        self.assertResponseError(response, 'non_field_errors', "For action label you should also specify label or label_uuid")

        # archive all messages
        response = self.postJSON(url, dict(messages=[msg1.pk, msg2.pk, msg3.pk, msg4.pk], action='archive'))
        self.assertEquals(204, response.status_code)
        self.assertEqual(set(Msg.objects.filter(visibility=VISIBLE)), {msg4})  # ignored as is outgoing
        self.assertEqual(set(Msg.objects.filter(visibility=ARCHIVED)), {msg1, msg2, msg3})

        # un-archive message 1
        response = self.postJSON(url, dict(messages=[msg1.pk], action='unarchive'))
        self.assertEquals(204, response.status_code)
        self.assertEqual(set(Msg.objects.filter(visibility=VISIBLE)), {msg1, msg4})
        self.assertEqual(set(Msg.objects.filter(visibility=ARCHIVED)), {msg2, msg3})

        # delete messages 2 and 4
        response = self.postJSON(url, dict(messages=[msg2.pk], action='delete'))
        self.assertEquals(204, response.status_code)
        self.assertEqual(set(Msg.objects.filter(visibility=VISIBLE)), {msg1, msg4})  # 4 ignored as is outgoing
        self.assertEqual(set(Msg.objects.filter(visibility=ARCHIVED)), {msg3})
        self.assertEqual(set(Msg.objects.filter(visibility=DELETED)), {msg2})

        # can't un-archive a deleted message
        response = self.postJSON(url, dict(messages=[msg2.pk], action='unarchive'))
        self.assertEquals(204, response.status_code)
        self.assertEqual(set(Msg.objects.filter(visibility=DELETED)), {msg2})

        # try to provide a label for a non-labelling action
        response = self.postJSON(url, dict(messages=[msg1.pk, msg2.pk], action='archive', label='Test2'))
        self.assertResponseError(response, 'non_field_errors', "For action archive you should not specify label or label_uuid")

        # try to invoke an invalid action
        response = self.postJSON(url, dict(messages=[msg1.pk], action='like'))
        self.assertResponseError(response, 'action', "Invalid action name: like")

    def test_api_labels(self):
        url = reverse('api.labels')

        # login as administrator
        self.login(self.admin)

        # browse endpoint as HTML docs
        response = self.fetchHTML(url)
        self.assertEqual(response.status_code, 200)

        # add a label
        response = self.postJSON(url, dict(name='Screened'))
        self.assertEqual(201, response.status_code)

        # check it exists
        screened = Label.label_objects.get(name='Screened')
        self.assertIsNone(screened.folder)

        # can't create another with same name
        response = self.postJSON(url, dict(name='Screened'))
        self.assertEqual(400, response.status_code)

        # add another with a different name
        response = self.postJSON(url, dict(name='Junk'))
        self.assertEquals(201, response.status_code)

        junk = Label.label_objects.get(name='Junk')
        self.assertIsNone(junk.folder)

        # update changing name
        response = self.postJSON(url, dict(uuid=screened.uuid, name='Important'))
        self.assertEquals(201, response.status_code)

        screened = Label.label_objects.get(uuid=screened.uuid)
        self.assertEqual(screened.name, 'Important')

        # can't update name to something already used
        response = self.postJSON(url, dict(uuid=screened.uuid, name='Junk'))
        self.assertEquals(400, response.status_code)

        # now fetch all labels
        response = self.fetchJSON(url)
        self.assertResultCount(response, 2)

        # fetch by name
        response = self.fetchJSON(url, 'name=Important')
        self.assertResultCount(response, 1)
        self.assertContains(response, "Important")

        # fetch by uuid
        response = self.fetchJSON(url, 'uuid=%s' % junk.uuid)
        self.assertResultCount(response, 1)
        self.assertContains(response, "Junk")

    def test_api_authenticate(self):

        url = reverse('api.authenticate')

        # fetch our html docs
        self.assertEqual(self.fetchHTML(url).status_code, 200)

        admin_group = Group.objects.get(name='Administrators')
        surveyor_group = Group.objects.get(name='Surveyors')

        # login an admin as an admin
        admin = json.loads(self.client.post(url, dict(email='Administrator', password='Administrator', role='A')).content)
        self.assertEqual(1, len(admin))
        self.assertEqual('Temba', admin[0]['name'])
        self.assertIsNotNone(APIToken.objects.filter(key=admin[0]['token'], role=admin_group).first())

        # login an admin as a surveyor
        surveyor = json.loads(self.client.post(url, dict(email='Administrator', password='Administrator', role='S')).content)
        self.assertEqual(1, len(surveyor))
        self.assertEqual('Temba', surveyor[0]['name'])
        self.assertIsNotNone(APIToken.objects.filter(key=surveyor[0]['token'], role=surveyor_group).first())

        # the keys should be different
        self.assertNotEqual(admin[0]['token'], surveyor[0]['token'])

        # don't do ssl auth check
        settings.SESSION_COOKIE_SECURE = False

        # configure our api client
        client = APIClient()

        admin_token = dict(HTTP_AUTHORIZATION='Token ' + admin[0]['token'])
        surveyor_token = dict(HTTP_AUTHORIZATION='Token ' + surveyor[0]['token'])

        # campaigns can be fetched by admin token
        client.credentials(**admin_token)
        self.assertEqual(200, client.get(reverse('api.campaigns') + '.json').status_code)

        # but not by an admin's surveyor token
        client.credentials(**surveyor_token)
        self.assertEqual(403, client.get(reverse('api.campaigns') + '.json').status_code)

        # but their surveyor token can get flows or contacts
        self.assertEqual(200, client.get(reverse('api.flows') + '.json').status_code)
        self.assertEqual(200, client.get(reverse('api.contacts') + '.json').status_code)

        # our surveyor can't login with an admin role
        response = json.loads(self.client.post(url, dict(email='Surveyor', password='Surveyor', role='A')).content)
        self.assertEqual(0, len(response))

        # but they can with a surveyor role
        response = json.loads(self.client.post(url, dict(email='Surveyor', password='Surveyor', role='S')).content)
        self.assertEqual(1, len(response))

        # and can fetch flows, contacts, and fields, but not campaigns
        client.credentials(HTTP_AUTHORIZATION='Token ' + response[0]['token'])
        self.assertEqual(200, client.get(reverse('api.flows') + '.json').status_code)
        self.assertEqual(200, client.get(reverse('api.contacts') + '.json').status_code)
        self.assertEqual(200, client.get(reverse('api.contactfields') + '.json').status_code)
        self.assertEqual(403, client.get(reverse('api.campaigns') + '.json').status_code)


    def test_api_broadcasts(self):
        url = reverse('api.broadcasts')

        # login as administrator
        self.login(self.admin)

        # browse endpoint as HTML docs
        response = self.fetchHTML(url)
        self.assertEqual(response.status_code, 200)

        # try creating a broadcast with no recipients
        response = self.postJSON(url, dict(text='Hello X'))
        self.assertEqual(response.status_code, 400)

        # check creating by contact UUIDs
        frank = self.create_contact("Frank", number="0780000002", twitter="franky")
        response = self.postJSON(url, dict(contacts=[self.joe.uuid, frank.uuid], text="Hello 1"))
        self.assertEqual(response.status_code, 201)
        self.assertEqual(response.json['text'], "Hello 1")
        self.assertEqual(response.json['status'], 'I')
        self.assertEqual(response.json['urns'], [])
        self.assertEqual(sorted(response.json['contacts']), sorted([self.joe.uuid, frank.uuid]))
        self.assertEqual(response.json['groups'], [])

        # message will have been sent in celery task
        broadcast1 = Broadcast.objects.get(pk=response.json['id'])
        self.assertEqual(broadcast1.recipient_count, 2)
        self.assertEqual(broadcast1.get_message_count(), 2)

        # try creating with invalid contact UUID
        response = self.postJSON(url, dict(contacts=['abc-123'], text="Hello X"))
        self.assertEqual(response.status_code, 400)

        # check creating by group UUIDs
        joe_and_frank = self.create_group("Joe and Frank", [self.joe, frank])
        response = self.postJSON(url, dict(groups=[joe_and_frank.uuid], text="Hello 2"))
        self.assertEqual(response.status_code, 201)
        broadcast2 = Broadcast.objects.get(text="Hello 2")
        self.assertEqual(broadcast2.recipient_count, 2)
        self.assertEqual(broadcast2.get_message_count(), 2)

        # try creating with invalid group UUID
        response = self.postJSON(url, dict(groups=['abc-123'], text="Hello X"))
        self.assertEqual(response.status_code, 400)

        # check creating by existing URNs (Joe and Frank's tel numbers)
        response = self.postJSON(url, dict(urns=['tel:0788123123', 'tel:0780000002'], text="Hello 3"))
        self.assertEqual(response.status_code, 201)
        broadcast3 = Broadcast.objects.get(text="Hello 3")
        self.assertEqual(broadcast3.recipient_count, 2)
        self.assertEqual(broadcast3.get_message_count(), 2)
        self.assertEqual(sorted([m.contact_urn.urn for m in broadcast3.get_messages()]), ['tel:+250780000002', 'tel:+250788123123'])

        # check creating by new URN
        response = self.postJSON(url, dict(urns=['tel:0780000003'], text="Hello 4"))
        self.assertEqual(response.status_code, 201)
        broadcast4 = Broadcast.objects.get(text="Hello 4")
        self.assertEqual(broadcast4.recipient_count, 1)
        self.assertEqual(broadcast4.get_message_count(), 1)
        msg = broadcast4.get_messages().first()
        self.assertIsNotNone(msg.contact)
        self.assertEqual(msg.contact_urn.urn, 'tel:+250780000003')

        # try creating with invalid URN
        response = self.postJSON(url, dict(urns=['myspace:123'], text="Hello X"))
        self.assertEqual(response.status_code, 400)

        # creating with 1 sendable and 1 unsendable URN
        response = self.postJSON(url, dict(urns=['tel:0780000003', 'twitter:bobby'], text="Hello 5"))
        self.assertEqual(response.status_code, 201)
        broadcast5 = Broadcast.objects.get(text="Hello 5")
        self.assertEqual(broadcast5.recipient_count, 2)
        self.assertEqual(broadcast5.get_message_count(), 1)
        self.assertEqual(broadcast5.get_messages().first().contact_urn.urn, 'tel:+250780000003')

        twitter = Channel.create(self.org, self.admin, None, 'TT', "Twitter", "nyaruka")

        # creating with a forced channel
        response = self.postJSON(url, dict(urns=['tel:0780000003', 'twitter:bobby'], text="Hello 6", channel=twitter.pk))
        self.assertEqual(response.status_code, 201)
        broadcast6 = Broadcast.objects.get(text="Hello 6")
        self.assertEqual(broadcast6.channel, twitter)
        self.assertEqual(broadcast6.recipient_count, 2)
        self.assertEqual(broadcast6.get_message_count(), 1)
        self.assertEqual(broadcast6.get_messages().first().contact_urn.urn, 'twitter:bobby')

        broadcast6.is_active = False
        broadcast6.save()

        # now fetch all broadcasts...
        response = self.fetchJSON(url)
        self.assertEqual(response.json['count'], 5)
        self.assertEqual([b['text'] for b in response.json['results']], ["Hello 5", "Hello 4", "Hello 3", "Hello 2", "Hello 1"])

        # fetch by id
        response = self.fetchJSON(url, 'id=%d,%d' % (broadcast2.pk, broadcast4.pk))
        self.assertEqual([b['text'] for b in response.json['results']], ["Hello 4", "Hello 2"])

        # fetch by after created_on
        response = self.fetchJSON(url, 'after=%s' % broadcast4.created_on.strftime('%Y-%m-%dT%H:%M:%S.%f'))
        self.assertEqual([b['text'] for b in response.json['results']], ["Hello 5", "Hello 4"])

        # fetch by after created_on
        response = self.fetchJSON(url, 'before=%s' % broadcast2.created_on.strftime('%Y-%m-%dT%H:%M:%S.%f'))
        self.assertEqual([b['text'] for b in response.json['results']], ["Hello 2", "Hello 1"])

        broadcast1.status = FAILED
        broadcast1.save()
        broadcast3.status = ERRORED
        broadcast3.save()

        # fetch by status
        response = self.fetchJSON(url, 'status=E,F')
        self.assertEqual([b['text'] for b in response.json['results']], ["Hello 3", "Hello 1"])

    def test_api_campaigns(self):
        url = reverse('api.campaigns')

        # can't access, get 403
        self.assert403(url)

        # login as plain user
        self.login(self.user)
        self.assert403(url)

        # login as administrator
        self.login(self.admin)

        # browse endpoint as HTML docs
        response = self.fetchHTML(url)
        self.assertEqual(response.status_code, 200)

        # test that this user has a token
        self.assertTrue(self.admin.api_token)

        # blow it away
        Token.objects.all().delete()

        # should create one lazily
        self.assertTrue(self.admin.api_token)

        # this time, a 200
        response = self.fetchJSON(url)
        self.assertEquals(200, response.status_code)

        # shouldn't contain any campaigns contain our channel in the response
        self.assertResultCount(response, 0)

        # can't create a campaign without a group
        response = self.postJSON(url, dict(name="MAMA Messages"))
        self.assertEquals(400, response.status_code)

        # can't create a campaign without a name
        response = self.postJSON(url, dict(group="Expecting Mothers"))
        self.assertEquals(400, response.status_code)

        # works with both
        response = self.postJSON(url, dict(name="MAMA Messages", group="Expecting Mothers"))
        self.assertEquals(201, response.status_code)

        # should have a new group and new campaign now
        campaign1 = Campaign.objects.get()
        mothers = ContactGroup.user_groups.get()
        self.assertEqual(campaign1.org, self.org)
        self.assertEqual(campaign1.name, "MAMA Messages")
        self.assertEqual(campaign1.group, mothers)

        self.assertEqual(mothers.org, self.org)
        self.assertEqual(mothers.name, "Expecting Mothers")

        # can also create by group UUID
        response = self.postJSON(url, dict(name="MAMA Reminders", group_uuid=mothers.uuid))
        self.assertEqual(response.status_code, 201)

        campaign2 = Campaign.objects.get(name="MAMA Reminders")
        self.assertEqual(campaign2.group, mothers)

        # but error with invalid group UUID
        response = self.postJSON(url, dict(name="MAMA Reminders", group_uuid='xyz'))
        self.assertEqual(response.status_code, 400)

        # can update a campaign by id (deprecated)
        response = self.postJSON(url, dict(campaign=campaign1.pk, name="Preggie Messages", group="Expecting Mothers"))
        self.assertEqual(response.status_code, 201)

        campaign1 = Campaign.objects.get(pk=campaign1.pk)
        self.assertEqual(campaign1.name, "Preggie Messages")

        # doesn't work with an invalid id
        response = self.postJSON(url, dict(campaign=999, name="Preggie Messages", group="Expecting Mothers"))
        self.assertEqual(response.status_code, 400)

        # can also update a campaign by UUID
        response = self.postJSON(url, dict(uuid=campaign2.uuid, name="Preggie Reminders", group_uuid=mothers.uuid))
        self.assertEqual(response.status_code, 201)

        campaign2 = Campaign.objects.get(pk=campaign2.pk)
        self.assertEqual(campaign2.name, "Preggie Reminders")

        # doesn't work with an invalid UUID
        response = self.postJSON(url, dict(uuid='xyz', name="Preggie Messages", group="Expecting Mothers"))
        self.assertEqual(response.status_code, 400)

        # and doesn't work if you specify both UUID and id
        response = self.postJSON(url, dict(campaign=campaign1.pk, uuid='xyz', name="Preggie Messages", group="Expecting Mothers"))
        self.assertEqual(response.status_code, 400)

        # fetch all campaigns
        response = self.fetchJSON(url)
        self.assertResultCount(response, 2)
        self.assertEqual(response.json['results'][0]['name'], "Preggie Reminders")
        self.assertEqual(response.json['results'][0]['uuid'], campaign2.uuid)
        self.assertEqual(response.json['results'][0]['group_uuid'], campaign2.group.uuid)
        self.assertEqual(response.json['results'][0]['group'], campaign2.group.name)
        self.assertEqual(response.json['results'][0]['campaign'], campaign2.pk)
        self.assertEqual(response.json['results'][1]['name'], "Preggie Messages")

        # fetch by id (deprecated)
        response = self.fetchJSON(url, 'campaign=%d' % campaign1.pk)
        self.assertResultCount(response, 1)
        self.assertEqual(response.json['results'][0]['uuid'], campaign1.uuid)

        # fetch by UUID
        response = self.fetchJSON(url, 'uuid=%s' % campaign2.uuid)
        self.assertResultCount(response, 1)
        self.assertEqual(response.json['results'][0]['uuid'], campaign2.uuid)

    def test_api_campaign_events(self):
        url = reverse('api.campaignevents')

        # can't access, get 403
        self.assert403(url)

        # login as plain user
        self.login(self.user)
        self.assert403(url)

        # login as administrator
        self.login(self.admin)

        # browse endpoint as HTML docs
        response = self.fetchHTML(url)
        self.assertEqual(response.status_code, 200)

        # no events to start with
        response = self.fetchJSON(url)
        self.assertResultCount(response, 0)

        mothers = ContactGroup.get_or_create(self.org, self.admin, "Expecting Mothers")
        campaign = Campaign.create(self.org, self.admin, "MAMA Reminders", mothers)

        # create by campaign id (deprecated)
        response = self.postJSON(url, dict(campaign=campaign.pk, unit='W', offset=5, relative_to="EDD",
                                           delivery_hour=-1, message="Time to go to the clinic"))
        self.assertEqual(response.status_code, 201)

        event1 = CampaignEvent.objects.get()
        message_flow = Flow.objects.get()
        self.assertEqual(event1.event_type, MESSAGE_EVENT)
        self.assertEqual(event1.campaign, campaign)
        self.assertEqual(event1.offset, 5)
        self.assertEqual(event1.unit, 'W')
        self.assertEqual(event1.relative_to.label, "EDD")
        self.assertEqual(event1.delivery_hour, -1)
        self.assertEqual(event1.message, "Time to go to the clinic")
        self.assertEqual(event1.flow, message_flow)

        # create by campaign UUID and flow UUID
        color_flow = self.create_flow()
        response = self.postJSON(url, dict(campaign_uuid=campaign.uuid, unit='D', offset=3, relative_to="EDD",
                                           delivery_hour=9, flow_uuid=color_flow.uuid))
        self.assertEqual(response.status_code, 201)

        event2 = CampaignEvent.objects.get(flow=color_flow)
        self.assertEqual(event2.event_type, FLOW_EVENT)
        self.assertEqual(event2.campaign, campaign)
        self.assertEqual(event2.offset, 3)
        self.assertEqual(event2.unit, 'D')
        self.assertEqual(event2.relative_to.label, "EDD")
        self.assertEqual(event2.delivery_hour, 9)
        self.assertEqual(event2.message, None)

        # update an event by id (deprecated)
        response = self.postJSON(url, dict(event=event1.pk, unit='D', offset=30, relative_to="EDD",
                                           delivery_hour=-1, message="Time to go to the clinic. Thanks"))
        self.assertEqual(response.status_code, 201)

        event1 = CampaignEvent.objects.get(pk=event1.pk)
        self.assertEqual(event1.event_type, MESSAGE_EVENT)
        self.assertEqual(event1.campaign, campaign)
        self.assertEqual(event1.offset, 30)
        self.assertEqual(event1.unit, 'D')
        self.assertEqual(event1.relative_to.label, "EDD")
        self.assertEqual(event1.delivery_hour, -1)
        self.assertEqual(event1.message, "Time to go to the clinic. Thanks")
        self.assertEqual(event1.flow, message_flow)

        # update an event by UUID
        other_flow = Flow.copy(color_flow, self.user)
        response = self.postJSON(url, dict(uuid=event2.uuid, unit='W', offset=3, relative_to="EDD",
                                           delivery_hour=5, flow_uuid=other_flow.uuid))
        self.assertEqual(response.status_code, 201)

        event2 = CampaignEvent.objects.get(pk=event2.pk)
        self.assertEqual(event2.event_type, FLOW_EVENT)
        self.assertEqual(event2.campaign, campaign)
        self.assertEqual(event2.offset, 3)
        self.assertEqual(event2.unit, 'W')
        self.assertEqual(event2.relative_to.label, "EDD")
        self.assertEqual(event2.delivery_hour, 5)
        self.assertEqual(event2.message, None)
        self.assertEqual(event2.flow, other_flow)

        # try to specify campaign when updating event (not allowed)
        response = self.postJSON(url, dict(uuid=event2.uuid, campaign_uuid=campaign.uuid, unit='D', offset=3,
                                           relative_to="EDD", delivery_hour=9, flow_uuid=color_flow.uuid))
        self.assertEqual(response.status_code, 400)

        # fetch all events
        response = self.fetchJSON(url)
        self.assertResultCount(response, 2)
        self.assertEqual(response.json['results'][0]['uuid'], event2.uuid)
        self.assertEqual(response.json['results'][0]['campaign_uuid'], campaign.uuid)
        self.assertEqual(response.json['results'][0]['campaign'], campaign.pk)
        self.assertEqual(response.json['results'][0]['relative_to'], "EDD")
        self.assertEqual(response.json['results'][0]['offset'], 3)
        self.assertEqual(response.json['results'][0]['unit'], 'W')
        self.assertEqual(response.json['results'][0]['delivery_hour'], 5)
        self.assertEqual(response.json['results'][0]['flow_uuid'], other_flow.uuid)
        self.assertEqual(response.json['results'][0]['flow'], other_flow.pk)
        self.assertEqual(response.json['results'][0]['message'], None)
        self.assertEqual(response.json['results'][1]['uuid'], event1.uuid)
        self.assertEqual(response.json['results'][1]['flow_uuid'], None)
        self.assertEqual(response.json['results'][1]['flow'], None)
        self.assertEqual(response.json['results'][1]['message'], "Time to go to the clinic. Thanks")

        # delete event by UUID
        response = self.deleteJSON(url, "uuid=%s" % event1.uuid)
        self.assertEqual(response.status_code, 204)

        # check that we've been deleted
        self.assertFalse(CampaignEvent.objects.get(pk=event1.pk).is_active)

        # deleting again is a 404
        response = self.deleteJSON(url, "uuid=%s" % event1.uuid)
        self.assertEqual(response.status_code, 404)

    def test_api_groups(self):
        url = reverse('api.contactgroups')

        # 403 if not logged in
        self.assert403(url)

        # login as plain user
        self.login(self.user)
        self.assert403(url)

        # login as administrator
        self.login(self.admin)

        # browse endpoint as HTML docs
        response = self.fetchHTML(url)
        self.assertEqual(response.status_code, 200)

        # no groups yet
        response = self.fetchJSON(url)
        self.assertResultCount(response, 0)

        # add 2 groups
        joe = self.create_contact("Joe", number="123")
        frank = self.create_contact("Frank", number="1234")
        reporters = self.create_group("Reporters", [joe, frank])
        just_joe = self.create_group("Just Joe", [joe])

        # fetch all
        response = self.fetchJSON(url)
        self.assertResultCount(response, 2)

        # reverse order by created_on
        self.assertEqual(response.json['results'][0]['name'], "Just Joe")
        self.assertEqual(response.json['results'][1]['name'], "Reporters")

        # fetch by partial name
        response = self.fetchJSON(url, "name=Report")
        self.assertResultCount(response, 1)
        self.assertJSON(response, 'name', "Reporters")
        self.assertJSON(response, 'uuid', unicode(reporters.uuid))
        self.assertJSON(response, 'size', 2)

        # fetch by UUID
        response = self.fetchJSON(url, "uuid=%s" % just_joe.uuid)
        self.assertResultCount(response, 1)
        self.assertJSON(response, 'name', "Just Joe")
        self.assertJSON(response, 'uuid', unicode(just_joe.uuid))
        self.assertJSON(response, 'size', 1)

        just_frank = self.create_group("Just Frank", [frank])

        response = self.fetchJSON(url)
        self.assertResultCount(response, 3)

        # fetch filtering by UUID list
        response = self.fetchJSON(url, "uuid=%s&uuid=%s" % (just_joe.uuid, just_frank.uuid))
        self.assertResultCount(response, 2)


class AfricasTalkingTest(TembaTest):

    def test_delivery(self):
        # change our channel to an africas talking channel
        self.channel.channel_type = 'AT'
        self.channel.uuid = 'asdf-asdf-asdf-asdf'
        self.channel.save()

        # ok, what happens with an invalid uuid?
        post_data = dict(id="external1", status="Success")
        response = self.client.post(reverse('api.africas_talking_handler', args=['delivery', 'not-real-uuid']), post_data)

        self.assertEquals(404, response.status_code)

        # ok, try with a valid uuid, but invalid message id
        delivery_url = reverse('api.africas_talking_handler', args=['delivery', self.channel.uuid])
        response = self.client.post(delivery_url, post_data)

        self.assertEquals(404, response.status_code)

        # ok, lets create an outgoing message to update
        joe = self.create_contact("Joe Biden", "+254788383383")
        broadcast = joe.send("Hey Joe, it's Obama, pick up!", self.admin)
        sms = broadcast.get_messages()[0]

        sms.external_id = "external1"
        sms.save()

        def assertStatus(sms, post_status, assert_status):
            post_data['status'] = post_status
            response = self.client.post(delivery_url, post_data)
            self.assertEquals(200, response.status_code)
            sms = Msg.objects.get(pk=sms.id)
            self.assertEquals(assert_status, sms.status)

        assertStatus(sms, 'Success', DELIVERED)
        assertStatus(sms, 'Sent', SENT)
        assertStatus(sms, 'Buffered', SENT)
        assertStatus(sms, 'Failed', FAILED)
        assertStatus(sms, 'Rejected', FAILED)

    def test_callback(self):
        # change our channel to an africas talking channel
        self.channel.channel_type = 'AT'
        self.channel.uuid = 'asdf-asdf-asdf-asdf'
        self.channel.country = "KE"
        self.channel.save()

        post_data = {'from':"0788123123", 'text':"Hello World"}
        callback_url = reverse('api.africas_talking_handler', args=['callback', self.channel.uuid])
        response = self.client.post(callback_url, post_data)

        self.assertEquals(200, response.status_code)

        # load our message
        sms = Msg.objects.get()
        self.assertEquals("+254788123123", sms.contact.get_urn(TEL_SCHEME).path)
        self.assertEquals(INCOMING, sms.direction)
        self.assertEquals(self.org, sms.org)
        self.assertEquals(self.channel, sms.channel)
        self.assertEquals("Hello World", sms.text)

    def test_send(self):
        self.channel.channel_type = 'AT'
        self.channel.config = json.dumps(dict(username='at-user', api_key='africa-key'))
        self.channel.save()

        joe = self.create_contact("Joe", "+250788383383")
        bcast = joe.send("Test message", self.admin, trigger_send=False)

        # our outgoing sms
        sms = bcast.get_messages()[0]

        try:
            settings.SEND_MESSAGES = True

            with patch('requests.post') as mock:
                mock.return_value = MockResponse(200, json.dumps(dict(SMSMessageData=dict(Recipients=[dict(messageId='msg1')]))))

                # manually send it off
                Channel.send_message(dict_to_struct('MsgStruct', sms.as_task_json()))

                # check the status of the message is now sent
                msg = bcast.get_messages()[0]
                self.assertEquals(SENT, msg.status)
                self.assertTrue(msg.sent_on)
                self.assertEquals('msg1', msg.external_id)

                # check that our from was set
                self.assertEquals(self.channel.address, mock.call_args[1]['data']['from'])

                self.clear_cache()

            # test with a non-dedicated shortcode
            self.channel.config = json.dumps(dict(username='at-user', api_key='africa-key', is_shared=True))
            self.channel.save()

            with patch('requests.post') as mock:
                mock.return_value = MockResponse(200, json.dumps(dict(SMSMessageData=dict(Recipients=[dict(messageId='msg1')]))))

                # manually send it off
                Channel.send_message(dict_to_struct('MsgStruct', sms.as_task_json()))

                # assert we didn't send the short code in our data
                self.assertTrue('from' not in mock.call_args[1]['data'])
                self.clear_cache()

            with patch('requests.post') as mock:
                mock.return_value = MockResponse(400, "Error", method='POST')

                # manually send it off
                Channel.send_message(dict_to_struct('MsgStruct', sms.as_task_json()))

                # message should be marked as an error
                msg = bcast.get_messages()[0]
                self.assertEquals(ERRORED, msg.status)
                self.assertEquals(1, msg.error_count)
                self.assertTrue(msg.next_attempt)
        finally:
            settings.SEND_MESSAGES = False

class ExternalTest(TembaTest):

    def test_status(self):
        # change our channel to an aggregator channel
        self.channel.channel_type = 'EX'
        self.channel.uuid = 'asdf-asdf-asdf-asdf'
        self.channel.save()

        # ok, what happens with an invalid uuid?
        data = dict(id="-1")
        response = self.client.post(reverse('api.external_handler', args=['sent', 'not-real-uuid']), data)

        self.assertEquals(400, response.status_code)

        # ok, try with a valid uuid, but invalid message id -1
        delivery_url = reverse('api.external_handler', args=['sent', self.channel.uuid])
        response = self.client.post(delivery_url, data)

        self.assertEquals(400, response.status_code)

        # ok, lets create an outgoing message to update
        joe = self.create_contact("Joe Biden", "+254788383383")
        broadcast = joe.send("Hey Joe, it's Obama, pick up!", self.admin)
        sms = broadcast.get_messages()[0]
        sms.save()

        data['id'] = sms.pk

        def assertStatus(sms, status, assert_status):
            response = self.client.post(reverse('api.external_handler', args=[status, self.channel.uuid]), data)
            self.assertEquals(200, response.status_code)
            sms = Msg.objects.get(pk=sms.id)
            self.assertEquals(assert_status, sms.status)

        assertStatus(sms, 'delivered', DELIVERED)
        assertStatus(sms, 'sent', SENT)
        assertStatus(sms, 'failed', FAILED)

    def test_receive(self):
        # change our channel to an external channel
        self.channel.channel_type = 'EX'
        self.channel.uuid = 'asdf-asdf-asdf-asdf'
        self.channel.country = 'BR'
        self.channel.save()

        data = {'from': '5511996458779', 'text': 'Hello World!'}
        callback_url = reverse('api.external_handler', args=['received', self.channel.uuid])
        response = self.client.post(callback_url, data)

        self.assertEquals(200, response.status_code)

        # load our message
        sms = Msg.objects.get()
        self.assertEquals("+5511996458779", sms.contact.get_urn(TEL_SCHEME).path)
        self.assertEquals(INCOMING, sms.direction)
        self.assertEquals(self.org, sms.org)
        self.assertEquals(self.channel, sms.channel)
        self.assertEquals("Hello World!", sms.text)

        data = {'from': "", 'text': "Hi there"}
        response = self.client.post(callback_url, data)

        self.assertEquals(400, response.status_code)

        Msg.objects.all().delete()

        # receive with a date
        data = {'from': '5511996458779', 'text': 'Hello World!', 'date': '2012-04-23T18:25:43.511Z'}
        callback_url = reverse('api.external_handler', args=['received', self.channel.uuid])
        response = self.client.post(callback_url, data)

        self.assertEquals(200, response.status_code)

        # load our message, make sure the date was saved properly
        sms = Msg.objects.get()
        self.assertEquals(2012, sms.created_on.year)
        self.assertEquals(18, sms.created_on.hour)

    def test_send(self):
        from temba.channels.models import EXTERNAL
        self.channel.channel_type = EXTERNAL
        self.channel.config = json.dumps({SEND_URL: 'http://foo.com/send', SEND_METHOD: 'POST'})
        self.channel.save()

        joe = self.create_contact("Joe", "+250788383383")
        bcast = joe.send("Test message", self.admin, trigger_send=False)

        # our outgoing sms
        sms = bcast.get_messages()[0]

        try:
            settings.SEND_MESSAGES = True

            with patch('requests.post') as mock:
                mock.return_value = MockResponse(200, "Sent")

                # manually send it off
                Channel.send_message(dict_to_struct('MsgStruct', sms.as_task_json()))

                # check the status of the message is now sent
                msg = bcast.get_messages()[0]
                self.assertEquals(WIRED, msg.status)
                self.assertTrue(msg.sent_on)

                self.clear_cache()

            with patch('requests.post') as mock:
                mock.return_value = MockResponse(400, "Error")

                # manually send it off
                Channel.send_message(dict_to_struct('MsgStruct', sms.as_task_json()))

                # message should be marked as an error
                msg = bcast.get_messages()[0]
                self.assertEquals(ERRORED, msg.status)
                self.assertEquals(1, msg.error_count)
                self.assertTrue(msg.next_attempt)
        finally:
            settings.SEND_MESSAGES = False


class YoTest(TembaTest):
    def setUp(self):
        super(YoTest, self).setUp()
        self.channel.channel_type = YO
        self.channel.uuid = 'asdf-asdf-asdf-asdf'
        self.channel.config = json.dumps(dict(username='test', password='sesame'))
        self.channel.save()

    def test_receive(self):
        callback_url = reverse('api.yo_handler', args=['received', self.channel.uuid])
        response = self.client.get(callback_url + "?sender=252788123123&message=Hello+World")

        self.assertEquals(200, response.status_code)

        # load our message
        sms = Msg.objects.get()
        self.assertEquals("+252788123123", sms.contact.get_urn(TEL_SCHEME).path)
        self.assertEquals(INCOMING, sms.direction)
        self.assertEquals(self.org, sms.org)
        self.assertEquals(self.channel, sms.channel)
        self.assertEquals("Hello World", sms.text)

        # fails if missing sender
        response = self.client.get(callback_url + "?sender=252788123123")
        self.assertEquals(400, response.status_code)

        # fails if missing message
        response = self.client.get(callback_url + "?message=Hello+World")
        self.assertEquals(400, response.status_code)

    def test_send(self):
        joe = self.create_contact("Joe", "+252788383383")
        bcast = joe.send("Test message", self.admin, trigger_send=False)

        # our outgoing sms
        sms = bcast.get_messages()[0]

        try:
            settings.SEND_MESSAGES = True

            with patch('requests.get') as mock:
                mock.return_value = MockResponse(200, "ybs_autocreate_status=OK")

                # manually send it off
                Channel.send_message(dict_to_struct('MsgStruct', sms.as_task_json()))

                # check the status of the message is now sent
                msg = bcast.get_messages()[0]
                self.assertEquals(SENT, msg.status)
                self.assertTrue(msg.sent_on)

                self.clear_cache()

            with patch('requests.get') as mock:
                mock.return_value = MockResponse(400, "Kaboom")

                # manually send it off
                Channel.send_message(dict_to_struct('MsgStruct', sms.as_task_json()))

                # message should be marked as an error
                msg = bcast.get_messages()[0]
                self.assertEquals(ERRORED, msg.status)
                self.assertEquals(1, msg.error_count)
                self.assertTrue(msg.next_attempt)

                self.clear_cache()

            with patch('requests.get') as mock:
                mock.return_value = MockResponse(200, "ybs_autocreate_status=ERROR&ybs_autocreate_message=" +
                                                      "YBS+AutoCreate+Subsystem%3A+Access+denied" +
                                                      "+due+to+wrong+authorization+code")

                # manually send it off
                Channel.send_message(dict_to_struct('MsgStruct', sms.as_task_json()))

                # message should be marked as an error
                msg = bcast.get_messages()[0]
                self.assertEquals(ERRORED, msg.status)
                self.assertEquals(1, msg.error_count)
                self.assertTrue(msg.next_attempt)
        finally:
            settings.SEND_MESSAGES = False


class ShaqodoonTest(TembaTest):

    def setUp(self):
        from temba.channels.models import USERNAME, PASSWORD, KEY

        super(ShaqodoonTest, self).setUp()

        # change our channel to an external channel
        self.channel.channel_type = SHAQODOON
        self.channel.uuid = 'asdf-asdf-asdf-asdf'
        self.channel.country = 'SO'
        self.channel.config = json.dumps({SEND_URL: 'http://foo.com/send',
                                          USERNAME: 'username', PASSWORD: 'password', KEY: 'key'})
        self.channel.save()

    def test_receive(self):
        data = {'from': '252788123456', 'text': 'Hello World!'}
        callback_url = reverse('api.shaqodoon_handler', args=['received', self.channel.uuid])
        response = self.client.post(callback_url, data)

        self.assertEquals(200, response.status_code)

        # load our message
        sms = Msg.objects.get()
        self.assertEquals("+252788123456", sms.contact.get_urn(TEL_SCHEME).path)
        self.assertEquals(INCOMING, sms.direction)
        self.assertEquals(self.org, sms.org)
        self.assertEquals(self.channel, sms.channel)
        self.assertEquals("Hello World!", sms.text)

    def test_send(self):
        joe = self.create_contact("Joe", "+250788383383")
        bcast = joe.send("Test message ☺", self.admin, trigger_send=False)

        # our outgoing sms
        sms = bcast.get_messages()[0]

        try:
            settings.SEND_MESSAGES = True

            with patch('requests.get') as mock:
                mock.return_value = MockResponse(200, "Sent")

                # manually send it off
                Channel.send_message(dict_to_struct('MsgStruct', sms.as_task_json()))

                # check the status of the message is now sent
                msg = bcast.get_messages()[0]
                self.assertEquals(WIRED, msg.status)
                self.assertTrue(msg.sent_on)

                self.clear_cache()

            with patch('requests.get') as mock:
                mock.return_value = MockResponse(400, "Error")

                # manually send it off
                Channel.send_message(dict_to_struct('MsgStruct', sms.as_task_json()))

                # message should be marked as an error
                msg = bcast.get_messages()[0]
                self.assertEquals(ERRORED, msg.status)
                self.assertEquals(1, msg.error_count)
                self.assertTrue(msg.next_attempt)
        finally:
            settings.SEND_MESSAGES = False


class M3TechTest(TembaTest):

    def setUp(self):
        from temba.channels.models import USERNAME, PASSWORD, KEY

        super(M3TechTest, self).setUp()

        # change our channel to an external channel
        self.channel.channel_type = M3TECH
        self.channel.uuid = 'asdf-asdf-asdf-asdf'
        self.channel.country = 'PK'
        self.channel.config = json.dumps({USERNAME: 'username', PASSWORD: 'password'})
        self.channel.save()

    def test_receive(self):
        data = {'from': '252788123456', 'text': 'Hello World!'}
        callback_url = reverse('api.m3tech_handler', args=['received', self.channel.uuid])
        response = self.client.post(callback_url, data)

        self.assertEquals(200, response.status_code)

        # load our message
        sms = Msg.objects.get()
        self.assertEquals("+252788123456", sms.contact.get_urn(TEL_SCHEME).path)
        self.assertEquals(INCOMING, sms.direction)
        self.assertEquals(self.org, sms.org)
        self.assertEquals(self.channel, sms.channel)
        self.assertEquals("Hello World!", sms.text)

    def test_send(self):
        joe = self.create_contact("Joe", "+250788383383")
        bcast = joe.send("Test message ☺", self.admin, trigger_send=False)

        # our outgoing sms
        sms = bcast.get_messages()[0]

        try:
            settings.SEND_MESSAGES = True

            with patch('requests.get') as mock:
                mock.return_value = MockResponse(200,
                                                 """[{"Response":"0"}]""")

                # manually send it off
                Channel.send_message(dict_to_struct('MsgStruct', sms.as_task_json()))

                # check the status of the message is now sent
                msg = bcast.get_messages()[0]
                self.assertEquals(WIRED, msg.status)
                self.assertTrue(msg.sent_on)

                self.clear_cache()

            with patch('requests.get') as mock:
                mock.return_value = MockResponse(400, "Error")

                # manually send it off
                Channel.send_message(dict_to_struct('MsgStruct', sms.as_task_json()))

                # message should be marked as an error
                msg = bcast.get_messages()[0]
                self.assertEquals(ERRORED, msg.status)
                self.assertEquals(1, msg.error_count)
                self.assertTrue(msg.next_attempt)

                self.clear_cache()

            with patch('requests.get') as mock:
                mock.return_value = MockResponse(200,
                                                 """[{"Response":"1"}]""")

                # manually send it off
                Channel.send_message(dict_to_struct('MsgStruct', sms.as_task_json()))

                # message should be marked as an error
                msg = bcast.get_messages()[0]
                self.assertEquals(ERRORED, msg.status)
                self.assertEquals(1, msg.error_count)
                self.assertTrue(msg.next_attempt)

                self.clear_cache()
        finally:
            settings.SEND_MESSAGES = False


class KannelTest(TembaTest):

    def test_status(self):
        from temba.channels.models import KANNEL

        # change our channel to a kannel aggregator and populate needed fields
        self.channel.channel_type = KANNEL
        self.channel.uuid = 'asdf-asdf-asdf-asdf'
        self.channel.save()

        # ok, what happens with an invalid uuid?
        data = dict(id="-1", status="4")
        response = self.client.post(reverse('api.kannel_handler', args=['status', 'not-real-uuid']), data)
        self.assertEquals(400, response.status_code)

        # ok, try with a valid uuid, but invalid message id -1
        delivery_url = reverse('api.kannel_handler', args=['status', self.channel.uuid])
        response = self.client.post(delivery_url, data)
        self.assertEquals(400, response.status_code)

        # ok, lets create an outgoing message to update
        joe = self.create_contact("Joe Biden", "+254788383383")
        broadcast = joe.send("Hey Joe, it's Obama, pick up!", self.admin)
        sms = broadcast.get_messages()[0]
        sms.save()

        data['id'] = sms.pk
        def assertStatus(sms, status, assert_status):
            data['status'] = status
            response = self.client.post(reverse('api.kannel_handler', args=['status', self.channel.uuid]), data)
            self.assertEquals(200, response.status_code)
            sms = Msg.objects.get(pk=sms.id)
            self.assertEquals(assert_status, sms.status)

        assertStatus(sms, '4', SENT)
        assertStatus(sms, '1', DELIVERED)
        assertStatus(sms, '16', FAILED)

    def test_receive(self):
        self.channel.channel_type = 'KN'
        self.channel.uuid = 'asdf-asdf-asdf-asdf'
        self.channel.country = 'RW'
        self.channel.save()

        data = {'sender': '0788383383', 'message': 'Hello World!', 'id':'external1', 'ts':int(calendar.timegm(time.gmtime()))}
        callback_url = reverse('api.kannel_handler', args=['receive', self.channel.uuid])
        response = self.client.post(callback_url, data)

        self.assertEquals(200, response.status_code)

        # load our message
        sms = Msg.objects.get()
        self.assertEquals("+250788383383", sms.contact.get_urn(TEL_SCHEME).path)
        self.assertEquals(INCOMING, sms.direction)
        self.assertEquals(self.org, sms.org)
        self.assertEquals(self.channel, sms.channel)
        self.assertEquals("Hello World!", sms.text)

    def test_send(self):
        self.channel.channel_type = KANNEL
        self.channel.config = json.dumps(dict(username='kannel-user', password='kannel-pass', send_url='http://foo/'))
        self.channel.uuid = uuid.uuid4()
        self.channel.save()

        joe = self.create_contact("Joe", "+250788383383")
        bcast = joe.send("Test message", self.admin, trigger_send=False)

        # our outgoing sms
        sms = bcast.get_messages()[0]

        try:
            settings.SEND_MESSAGES = True

            with patch('requests.get') as mock:
                mock.return_value = MockResponse(200, 'Accepted 201')

                # manually send it off
                Channel.send_message(dict_to_struct('MsgStruct', sms.as_task_json()))

                # check the status of the message is now sent
                msg = bcast.get_messages()[0]
                self.assertEquals(WIRED, msg.status)
                self.assertTrue(msg.sent_on)

                # assert verify was set to true
                self.assertTrue(mock.call_args[1]['verify'])

                self.clear_cache()

            self.channel.config = json.dumps(dict(username='kannel-user', password='kannel-pass',
                                                  encoding=SMART_ENCODING,
                                                  send_url='http://foo/', verify_ssl=False))
            self.channel.save()

            sms.text = "No capital accented È!"
            sms.save()

            with patch('requests.get') as mock:
                mock.return_value = MockResponse(200, 'Accepted 201')

                # manually send it off
                Channel.send_message(dict_to_struct('MsgStruct', sms.as_task_json()))

                # check the status of the message is now sent
                msg = bcast.get_messages()[0]
                self.assertEquals(WIRED, msg.status)
                self.assertTrue(msg.sent_on)

                # assert verify was set to true
                self.assertEquals('No capital accented E!', mock.call_args[1]['params']['text'])
                self.assertFalse('coding' in mock.call_args[1]['params'])
                self.clear_cache()

            sms.text = "Unicode. ☺"
            sms.save()

            with patch('requests.get') as mock:
                mock.return_value = MockResponse(200, 'Accepted 201')

                # manually send it off
                Channel.send_message(dict_to_struct('MsgStruct', sms.as_task_json()))

                # check the status of the message is now sent
                msg = bcast.get_messages()[0]
                self.assertEquals(WIRED, msg.status)
                self.assertTrue(msg.sent_on)

                # assert verify was set to true
                self.assertEquals("Unicode. ☺", mock.call_args[1]['params']['text'])
                self.assertEquals('2', mock.call_args[1]['params']['coding'])

                self.clear_cache()

            sms.text = "Normal"
            sms.save()

            with patch('requests.get') as mock:
                mock.return_value = MockResponse(200, 'Accepted 201')

                # manually send it off
                Channel.send_message(dict_to_struct('MsgStruct', sms.as_task_json()))

                # check the status of the message is now sent
                msg = bcast.get_messages()[0]
                self.assertEquals(WIRED, msg.status)
                self.assertTrue(msg.sent_on)

                # assert verify was set to true
                self.assertEquals("Normal", mock.call_args[1]['params']['text'])
                self.assertFalse('coding' in mock.call_args[1]['params'])

                self.clear_cache()

            self.channel.config = json.dumps(dict(username='kannel-user', password='kannel-pass',
                                                  encoding=UNICODE_ENCODING,
                                                  send_url='http://foo/', verify_ssl=False))
            self.channel.save()

            with patch('requests.get') as mock:
                mock.return_value = MockResponse(200, 'Accepted 201')

                # manually send it off
                Channel.send_message(dict_to_struct('MsgStruct', sms.as_task_json()))

                # check the status of the message is now sent
                msg = bcast.get_messages()[0]
                self.assertEquals(WIRED, msg.status)
                self.assertTrue(msg.sent_on)

                # assert verify was set to true
                self.assertEquals("Normal", mock.call_args[1]['params']['text'])
                self.assertEquals('2', mock.call_args[1]['params']['coding'])

                self.clear_cache()

            self.channel.config = json.dumps(dict(username='kannel-user', password='kannel-pass',
                                                  send_url='http://foo/', verify_ssl=False))
            self.channel.save()

            with patch('requests.get') as mock:
                mock.return_value = MockResponse(400, "Error")

                # manually send it off
                Channel.send_message(dict_to_struct('MsgStruct', sms.as_task_json()))

                # assert verify was set to False
                self.assertFalse(mock.call_args[1]['verify'])

                # message should be marked as an error
                msg = bcast.get_messages()[0]
                self.assertEquals(ERRORED, msg.status)
                self.assertEquals(1, msg.error_count)
                self.assertTrue(msg.next_attempt)
        finally:
            settings.SEND_MESSAGES = False


class NexmoTest(TembaTest):

    def setUp(self):
        super(NexmoTest, self).setUp()

        # change our channel to an aggregator channel
        self.channel.channel_type = 'NX'

        # on nexmo, the channel uuid is actually the nexmo number
        self.channel.uuid = '250788123123'
        self.channel.save()

        self.nexmo_uuid = str(uuid.uuid4())
        nexmo_config = {NEXMO_KEY: '1234', NEXMO_SECRET: '1234', NEXMO_UUID: self.nexmo_uuid}

        org = self.channel.org

        config = org.config_json()
        config.update(nexmo_config)
        org.config = json.dumps(config)
        org.save()

    def test_status(self):
        # ok, what happens with an invalid uuid and number
        data = dict(to='250788123111', messageId='external1')
        response = self.client.get(reverse('api.nexmo_handler', args=['status', 'not-real-uuid']), data)
        self.assertEquals(404, response.status_code)

        # ok, try with a valid uuid, but invalid message id -1, should return 200
        # these are probably multipart message callbacks, which we don't track
        data = dict(to='250788123123', messageId='-1')
        delivery_url = reverse('api.nexmo_handler', args=['status', self.nexmo_uuid])
        response = self.client.get(delivery_url, data)
        self.assertEquals(200, response.status_code)

        # ok, lets create an outgoing message to update
        joe = self.create_contact("Joe Biden", "+254788383383")
        broadcast = joe.send("Hey Joe, it's Obama, pick up!", self.admin)
        sms = broadcast.get_messages()[0]
        sms.external_id = 'external1'
        sms.save()

        data['messageId'] = 'external1'

        def assertStatus(sms, status, assert_status):
            data['status'] = status
            response = self.client.get(reverse('api.nexmo_handler', args=['status', self.nexmo_uuid]), data)
            self.assertEquals(200, response.status_code)
            sms = Msg.objects.get(pk=sms.id)
            self.assertEquals(assert_status, sms.status)

        assertStatus(sms, 'delivered', DELIVERED)
        assertStatus(sms, 'expired', FAILED)
        assertStatus(sms, 'failed', FAILED)
        assertStatus(sms, 'accepted', SENT)
        assertStatus(sms, 'buffered', SENT)

    def test_receive(self):
        data = dict(to='250788123123', msisdn='250788111222', text='Hello World!', messageId='external1')
        callback_url = reverse('api.nexmo_handler', args=['receive', self.nexmo_uuid])
        response = self.client.get(callback_url, data)

        self.assertEquals(200, response.status_code)

        # load our message
        sms = Msg.objects.get()
        self.assertEquals("+250788111222", sms.contact.get_urn(TEL_SCHEME).path)
        self.assertEquals(INCOMING, sms.direction)
        self.assertEquals(self.org, sms.org)
        self.assertEquals(self.channel, sms.channel)
        self.assertEquals("Hello World!", sms.text)
        self.assertEquals('external1', sms.external_id)

    def test_send(self):
        from temba.orgs.models import NEXMO_KEY, NEXMO_SECRET
        org_config = self.org.config_json()
        org_config[NEXMO_KEY] = 'nexmo_key'
        org_config[NEXMO_SECRET] = 'nexmo_secret'
        self.org.config = json.dumps(org_config)

        self.channel.channel_type = NEXMO
        self.channel.save()

        joe = self.create_contact("Joe", "+250788383383")
        bcast = joe.send("Test message", self.admin, trigger_send=False)

        # our outgoing sms
        sms = bcast.get_messages()[0]

        try:
            settings.SEND_MESSAGES = True
            r = get_redis_connection()

            with patch('requests.get') as mock:
                mock.return_value = MockResponse(200, json.dumps(dict(messages=[{'status':0, 'message-id':12}])), method='POST')

                # manually send it off
                Channel.send_message(dict_to_struct('MsgStruct', sms.as_task_json()))

                # check the status of the message is now sent
                msg = bcast.get_messages()[0]
                self.assertEquals(SENT, msg.status)
                self.assertTrue(msg.sent_on)
                self.assertEquals('12', msg.external_id)

                self.clear_cache()

                # test some throttling by sending six messages right after another
                start = time.time()
                for i in range(6):
                    Channel.send_message(dict_to_struct('MsgStruct', sms.as_task_json()))
                    r.delete(timezone.now().strftime(MSG_SENT_KEY))

                    msg = bcast.get_messages()[0]
                    self.assertEquals(SENT, msg.status)

                # assert we sent the messages out in a reasonable amount of time
                end = time.time()
                self.assertTrue(1.5 > end - start > 1, "Sending of six messages took: %f" % (end - start))

                self.clear_cache()

            with patch('requests.get') as mock:
                mock.return_value = MockResponse(200, json.dumps(dict(messages=[{'status':0, 'message-id':12}])), method='POST')

                sms.text = u"Unicode ☺"
                sms.save()

                # manually send it off
                Channel.send_message(dict_to_struct('MsgStruct', sms.as_task_json()))

                # check the status of the message is now sent
                msg = bcast.get_messages()[0]
                self.assertEquals(SENT, msg.status)
                self.assertTrue(msg.sent_on)
                self.assertEquals('12', msg.external_id)

                # assert that we were called with unicode
                mock.assert_called_once_with('https://rest.nexmo.com/sms/json',
                                             params={'from': u'250785551212',
                                                     'api_secret': u'1234',
                                                     'status-report-req': 1,
                                                     'to': u'250788383383',
                                                     'text': u'Unicode \u263a',
                                                     'api_key': u'1234',
                                                     'type': 'unicode'})

                self.clear_cache()

            with patch('requests.get') as mock:
                mock.return_value = MockResponse(400, "Error", method='POST')

                # manually send it off
                Channel.send_message(dict_to_struct('MsgStruct', sms.as_task_json()))

                # message should be marked as an error
                msg = bcast.get_messages()[0]
                self.assertEquals(ERRORED, msg.status)
                self.assertEquals(1, msg.error_count)
                self.assertTrue(msg.next_attempt)
        finally:
            settings.SEND_MESSAGES = False


class VumiTest(TembaTest):

    def setUp(self):
        super(VumiTest, self).setUp()

        self.channel.channel_type = 'VM'
        self.channel.uuid = unicode(uuid.uuid4())
        self.channel.save()

        self.trey = self.create_contact("Trey Anastasio", "250788382382")

    def test_delivery_reports(self):

        sms = self.create_msg(direction='O', text='Outgoing message', contact=self.trey, status=WIRED,
                              external_id=unicode(uuid.uuid4()),)

        data = dict(event_type='delivery_report',
                    event_id=unicode(uuid.uuid4()),
                    message_type='event',
                    delivery_status='failed',
                    user_message_id=sms.external_id)

        callback_url = reverse('api.vumi_handler', args=['event', self.channel.uuid])

        response = self.client.post(callback_url, json.dumps(data), content_type="application/json")
        self.assertEquals(200, response.status_code)

        # check that we've become errored
        sms = Msg.objects.get(pk=sms.pk)
        self.assertEquals(ERRORED, sms.status)

        # couple more failures should move to failure
        Msg.objects.filter(pk=sms.pk).update(status=WIRED)
        self.client.post(callback_url, json.dumps(data), content_type="application/json")

        Msg.objects.filter(pk=sms.pk).update(status=WIRED)
        self.client.post(callback_url, json.dumps(data), content_type="application/json")

        sms = Msg.objects.get(pk=sms.pk)
        self.assertEquals(FAILED, sms.status)

        # successful deliveries shouldn't stomp on failures
        del data['delivery_status']
        self.client.post(callback_url, json.dumps(data), content_type="application/json")
        sms = Msg.objects.get(pk=sms.pk)
        self.assertEquals(FAILED, sms.status)

        # if we are wired we can now be successful again
        Msg.objects.filter(pk=sms.pk).update(status=WIRED)
        self.client.post(callback_url, json.dumps(data), content_type="application/json")
        sms = Msg.objects.get(pk=sms.pk)
        self.assertEquals(DELIVERED, sms.status)

    def test_send(self):
        self.channel.channel_type = VUMI
        self.channel.config = json.dumps(dict(account_key='vumi-key', access_token='vumi-token', conversation_key='key'))
        self.channel.save()

        joe = self.create_contact("Joe", "+250788383383")
        reporters = self.create_group("Reporters", [joe])
        bcast = joe.send("Test message", self.admin, trigger_send=False)

        # our outgoing sms
        sms = bcast.get_messages()[0]
        r = get_redis_connection()

        try:
            settings.SEND_MESSAGES = True

            with patch('requests.put') as mock:
                mock.return_value = MockResponse(200, '{ "message_id": "1515" }')

                # manually send it off
                Channel.send_message(dict_to_struct('MsgStruct', sms.as_task_json()))

                # check the status of the message is now sent
                msg = bcast.get_messages()[0]
                self.assertEquals(WIRED, msg.status)
                self.assertTrue(msg.sent_on)
                self.assertEquals("1515", msg.external_id)
                self.assertEquals(1, mock.call_count)

                # should have a failsafe that it was sent
                self.assertTrue(r.sismember(timezone.now().strftime(MSG_SENT_KEY), str(msg.id)))

                # try sending again, our failsafe should kick in
                Channel.send_message(dict_to_struct('MsgStruct', sms.as_task_json()))

                # we shouldn't have been called again
                self.assertEquals(1, mock.call_count)

                # simulate Vumi calling back to us telling us it failed
                data = dict(event_type='delivery_report',
                            event_id=unicode(uuid.uuid4()),
                            message_type='event',
                            delivery_status='failed',
                            user_message_id=msg.external_id)
                callback_url = reverse('api.vumi_handler', args=['event', self.channel.uuid])
                self.client.post(callback_url, json.dumps(data), content_type="application/json")

                # get the message again
                msg = bcast.get_messages()[0]
                self.assertEquals(ERRORED, msg.status)
                self.assertTrue(msg.next_attempt)
                self.assertFalse(r.sismember(timezone.now().strftime(MSG_SENT_KEY), str(msg.id)))

            with patch('requests.put') as mock:
                mock.return_value = MockResponse(500, "Error")

                # manually send it off
                Channel.send_message(dict_to_struct('MsgStruct', sms.as_task_json()))

                # message should be marked as errored, we'll retry in a bit
                msg = bcast.get_messages()[0]
                self.assertEquals(ERRORED, msg.status)
                self.assertEquals(1, msg.error_count)
                self.assertTrue(msg.next_attempt > timezone.now())
                self.assertEquals(1, mock.call_count)

                self.clear_cache()

            with patch('requests.put') as mock:
                mock.return_value = MockResponse(503, "<html><body><h1>503 Service Unavailable</h1>")

                # manually send it off
                Channel.send_message(dict_to_struct('MsgStruct', sms.as_task_json()))

                # message should be marked as errored, we'll retry in a bit
                msg = bcast.get_messages()[0]
                self.assertEquals(ERRORED, msg.status)
                self.assertEquals(1, msg.error_count)
                self.assertTrue(msg.next_attempt > timezone.now())
                self.assertEquals(1, mock.call_count)

                # Joe shouldn't be failed and should still be in a group
                joe = Contact.objects.get(id=joe.id)
                self.assertFalse(joe.is_failed)
                self.assertTrue(ContactGroup.user_groups.filter(contacts=joe))

                self.clear_cache()

            with patch('requests.put') as mock:
                # set our next attempt as if we are trying anew
                msg.next_attempt = timezone.now()
                msg.save()

                mock.return_value = MockResponse(400, "User has opted out")

                # manually send it off
                Channel.send_message(dict_to_struct('MsgStruct', sms.as_task_json()))

                # message should be marked as failed
                msg = bcast.get_messages()[0]
                self.assertEquals(FAILED, msg.status)
                self.assertEquals(1, msg.error_count)
                self.assertTrue(msg.next_attempt < timezone.now())
                self.assertEquals(1, mock.call_count)

                # could should now be failed as well and in no groups
                joe = Contact.objects.get(id=joe.id)
                self.assertTrue(joe.is_failed)
                self.assertFalse(ContactGroup.user_groups.filter(contacts=joe))

        finally:
            settings.SEND_MESSAGES = False


class ZenviaTest(TembaTest):

    def test_status(self):
        # change our channel to a zenvia channel
        self.channel.channel_type = 'ZV'
        self.channel.uuid = 'asdf-asdf-asdf-asdf'
        self.channel.save()

        # ok, what happens with an invalid uuid?
        data = dict(id="-1", status="500")
        response = self.client.get(reverse('api.zenvia_handler', args=['status', 'not-real-uuid']), data)

        self.assertEquals(404, response.status_code)

        # ok, try with a valid uuid, but invalid message id -1
        delivery_url = reverse('api.zenvia_handler', args=['status', self.channel.uuid])
        response = self.client.get(delivery_url, data)

        self.assertEquals(404, response.status_code)

        # ok, lets create an outgoing message to update
        joe = self.create_contact("Joe Biden", "+254788383383")
        broadcast = joe.send("Hey Joe, it's Obama, pick up!", self.admin)
        sms = broadcast.get_messages()[0]
        sms.save()

        data['id'] = sms.pk

        def assertStatus(sms, status, assert_status):
            data['status'] = status
            response = self.client.get(delivery_url, data)
            self.assertEquals(200, response.status_code)
            sms = Msg.objects.get(pk=sms.id)
            self.assertEquals(assert_status, sms.status)

        assertStatus(sms, '120', DELIVERED)
        assertStatus(sms, '111', SENT)
        assertStatus(sms, '140', FAILED)
        assertStatus(sms, '999', FAILED)
        assertStatus(sms, '131', FAILED)

    def test_receive(self):
        # change our channel to zenvia channel
        self.channel.channel_type = 'ZV'
        self.channel.uuid = 'asdf-asdf-asdf-asdf'
        self.channel.country = 'BR'
        self.channel.save()

        data = { 'from':'5511996458779', 'date':'31/07/2013 14:45:00' }
        encoded_message = "?msg=H%E9llo World%21"

        callback_url = reverse('api.zenvia_handler', args=['receive', self.channel.uuid]) + encoded_message
        response = self.client.post(callback_url, data)

        self.assertEquals(200, response.status_code)

        # load our message
        sms = Msg.objects.get()
        self.assertEquals("+5511996458779", sms.contact.get_urn(TEL_SCHEME).path)
        self.assertEquals(INCOMING, sms.direction)
        self.assertEquals(self.org, sms.org)
        self.assertEquals(self.channel, sms.channel)
        self.assertEquals("Héllo World!", sms.text)

    def test_send(self):
        from temba.orgs.models import NEXMO_KEY, NEXMO_SECRET
        self.channel.config = json.dumps(dict(account='zv-account', code='zv-code'))
        self.channel.channel_type = 'ZV'
        self.channel.save()

        joe = self.create_contact("Joe", "+250788383383")
        bcast = joe.send("Test message", self.admin, trigger_send=False)

        # our outgoing sms
        sms = bcast.get_messages()[0]

        try:
            settings.SEND_MESSAGES = True

            with patch('requests.get') as mock:
                mock.return_value = MockResponse(200, '000-ok', method='GET')

                # manually send it off
                Channel.send_message(dict_to_struct('MsgStruct', sms.as_task_json()))

                # check the status of the message is now sent
                msg = bcast.get_messages()[0]
                self.assertEquals(WIRED, msg.status)
                self.assertTrue(msg.sent_on)

                self.clear_cache()

            with patch('requests.get') as mock:
                mock.return_value = MockResponse(400, "Error", method='POST')

                # manually send it off
                Channel.send_message(dict_to_struct('MsgStruct', sms.as_task_json()))

                # message should be marked as an error
                msg = bcast.get_messages()[0]
                self.assertEquals(ERRORED, msg.status)
                self.assertEquals(1, msg.error_count)
                self.assertTrue(msg.next_attempt)
        finally:
            settings.SEND_MESSAGES = False


class InfobipTest(TembaTest):

    def test_received(self):
        # change our channel to zenvia channel
        self.channel.channel_type = 'IB'
        self.channel.uuid = 'asdf-asdf-asdf-asdf'
        self.channel.address = '+2347030767144'
        self.channel.country = 'NG'
        self.channel.save()

        data = {'receiver': '2347030767144', 'sender': '2347030767143', 'text': 'Hello World' }
        encoded_message = urlencode(data)

        callback_url = reverse('api.infobip_handler', args=['received', self.channel.uuid]) + "?" + encoded_message
        response = self.client.get(callback_url)

        self.assertEquals(200, response.status_code)

        # load our message
        sms = Msg.objects.get()
        self.assertEquals('+2347030767143', sms.contact.get_urn(TEL_SCHEME).path)
        self.assertEquals(INCOMING, sms.direction)
        self.assertEquals(self.org, sms.org)
        self.assertEquals(self.channel, sms.channel)
        self.assertEquals("Hello World", sms.text)

        # try it with an invalid receiver, should fail as UUID and receiver id are mismatched
        data['receiver'] = '2347030767145'
        encoded_message = urlencode(data)

        callback_url = reverse('api.infobip_handler', args=['received', self.channel.uuid]) + "?" + encoded_message
        response = self.client.get(callback_url)

        # should get 404 as the channel wasn't found
        self.assertEquals(404, response.status_code)

    def test_delivered(self):
        # change our channel to zenvia channel
        self.channel.channel_type = 'IB'
        self.channel.uuid = 'asdf-asdf-asdf-asdf'
        self.channel.address = '+2347030767144'
        self.channel.country = 'NG'
        self.channel.save()

        contact = self.create_contact("Joe", '+2347030767143')
        sms = Msg.create_outgoing(self.org, self.user, contact, "Hi Joe")
        sms.external_id = '254021015120766124'
        sms.save()

        # mark it as delivered
        base_body = '<DeliveryReport><message id="254021015120766124" sentdate="2014/02/10 16:12:07" ' \
                    ' donedate="2014/02/10 16:13:00" status="STATUS" gsmerror="0" price="0.65" /></DeliveryReport>'
        delivery_url = reverse('api.infobip_handler', args=['delivered', self.channel.uuid])

        # assert our SENT status
        response = self.client.post(delivery_url, data=base_body.replace('STATUS', 'SENT'), content_type='application/xml')
        self.assertEquals(200, response.status_code)
        sms = Msg.objects.get()
        self.assertEquals(SENT, sms.status)

        # assert our DELIVERED status
        response = self.client.post(delivery_url, data=base_body.replace('STATUS', 'DELIVERED'), content_type='application/xml')
        self.assertEquals(200, response.status_code)
        sms = Msg.objects.get()
        self.assertEquals(DELIVERED, sms.status)

        # assert our FAILED status
        response = self.client.post(delivery_url, data=base_body.replace('STATUS', 'NOT_SENT'), content_type='application/xml')
        self.assertEquals(200, response.status_code)
        sms = Msg.objects.get()
        self.assertEquals(FAILED, sms.status)

    def test_send(self):
        self.channel.config = json.dumps(dict(username='ib-user', password='ib-password'))
        self.channel.channel_type = 'IB'
        self.channel.save()

        joe = self.create_contact("Joe", "+250788383383")
        bcast = joe.send("Test message", self.admin, trigger_send=False)

        # our outgoing sms
        sms = bcast.get_messages()[0]

        try:
            settings.SEND_MESSAGES = True

            with patch('requests.post') as mock:
                mock.return_value = MockResponse(200, json.dumps(dict(results=[{'status':0, 'messageid':12}])))

                # manually send it off
                Channel.send_message(dict_to_struct('MsgStruct', sms.as_task_json()))

                # check the status of the message is now sent
                msg = bcast.get_messages()[0]
                self.assertEquals(SENT, msg.status)
                self.assertTrue(msg.sent_on)
                self.assertEquals('12', msg.external_id)

                self.clear_cache()

            with patch('requests.post') as mock:
                mock.return_value = MockResponse(400, "Error", method='POST')

                # manually send it off
                Channel.send_message(dict_to_struct('MsgStruct', sms.as_task_json()))

                # message should be marked as an error
                msg = bcast.get_messages()[0]
                self.assertEquals(ERRORED, msg.status)
                self.assertEquals(1, msg.error_count)
                self.assertTrue(msg.next_attempt)
        finally:
            settings.SEND_MESSAGES = False


class BlackmynaTest(TembaTest):

    def test_received(self):
        self.channel.channel_type = 'BM'
        self.channel.uuid = 'asdf-asdf-asdf-asdf'
        self.channel.address = '1212'
        self.channel.country = 'NP'
        self.channel.save()

        data = {'to': '1212', 'from': '+977788123123', 'text': 'Hello World', 'smsc': 'NTNepal5002'}
        encoded_message = urlencode(data)

        callback_url = reverse('api.blackmyna_handler', args=['receive', self.channel.uuid]) + "?" + encoded_message
        response = self.client.get(callback_url)

        self.assertEquals(200, response.status_code)

        # load our message
        sms = Msg.objects.get()
        self.assertEquals('+977788123123', sms.contact.get_urn(TEL_SCHEME).path)
        self.assertEquals(INCOMING, sms.direction)
        self.assertEquals(self.org, sms.org)
        self.assertEquals(self.channel, sms.channel)
        self.assertEquals("Hello World", sms.text)

        # try it with an invalid receiver, should fail as UUID and receiver id are mismatched
        data['to'] = '1515'
        encoded_message = urlencode(data)

        callback_url = reverse('api.blackmyna_handler', args=['receive', self.channel.uuid]) + "?" + encoded_message
        response = self.client.get(callback_url)

        # should get 400 as the channel wasn't found
        self.assertEquals(400, response.status_code)

    def test_send(self):
        self.channel.config = json.dumps(dict(username='bm-user', password='bm-password'))
        self.channel.channel_type = 'BM'
        self.channel.save()

        joe = self.create_contact("Joe", "+977788123123")
        bcast = joe.send("Test message", self.admin, trigger_send=False)

        # our outgoing sms
        sms = bcast.get_messages()[0]

        try:
            settings.SEND_MESSAGES = True

            with patch('requests.post') as mock:
                mock.return_value = MockResponse(200, json.dumps([{'recipient': '+977788123123',
                                                                   'id': 'asdf-asdf-asdf-asdf'}]))

                # manually send it off
                Channel.send_message(dict_to_struct('MsgStruct', sms.as_task_json()))

                # check the status of the message is now sent
                msg = bcast.get_messages()[0]
                self.assertEquals(WIRED, msg.status)
                self.assertTrue(msg.sent_on)
                self.assertEquals('asdf-asdf-asdf-asdf', msg.external_id)

                self.clear_cache()

            # return 400
            with patch('requests.post') as mock:
                mock.return_value = MockResponse(400, "Error", method='POST')

                # manually send it off
                Channel.send_message(dict_to_struct('MsgStruct', sms.as_task_json()))

                # message should be marked as an error
                msg = bcast.get_messages()[0]
                self.assertEquals(ERRORED, msg.status)
                self.assertEquals(1, msg.error_count)
                self.assertTrue(msg.next_attempt)

            # return something that isn't JSON
            with patch('requests.post') as mock:
                mock.return_value = MockResponse(200, "Error", method='POST')

                # manually send it off
                Channel.send_message(dict_to_struct('MsgStruct', sms.as_task_json()))

                # message should be marked as an error
                msg = bcast.get_messages()[0]
                self.assertEquals(ERRORED, msg.status)
                self.assertEquals(1, msg.error_count)
                self.assertTrue(msg.next_attempt)

                # we should have "Error" in our error log
                log = ChannelLog.objects.filter(msg=sms).order_by('-pk')[0]
                self.assertEquals("Error", log.response)
                self.assertEquals(503, log.response_status)

        finally:
            settings.SEND_MESSAGES = False

    def test_status(self):
        self.channel.channel_type = 'BM'
        self.channel.uuid = uuid.uuid4()
        self.channel.save()

        # an invalid uuid
        data = dict(id='-1', status='10')
        response = self.client.get(reverse('api.blackmyna_handler', args=['status', 'not-real-uuid']), data)
        self.assertEquals(400, response.status_code)

        # a valid uuid, but invalid data
        status_url = reverse('api.blackmyna_handler', args=['status', self.channel.uuid])
        response = self.client.get(status_url, dict())
        self.assertEquals(400, response.status_code)

        response = self.client.get(status_url, data)
        self.assertEquals(400, response.status_code)

        # ok, lets create an outgoing message to update
        joe = self.create_contact("Joe Biden", "+254788383383")
        broadcast = joe.send("Hey Joe, it's Obama, pick up!", self.admin)
        sms = broadcast.get_messages()[0]
        sms.external_id = 'msg-uuid'
        sms.save()

        data['id'] = sms.external_id

        def assertStatus(sms, status, assert_status):
            sms.status = WIRED
            sms.save()
            data['status'] = status
            response = self.client.get(status_url, data)
            self.assertEquals(200, response.status_code)
            sms = Msg.objects.get(external_id=sms.external_id)
            self.assertEquals(assert_status, sms.status)

        assertStatus(sms, '0', WIRED)
        assertStatus(sms, '1', DELIVERED)
        assertStatus(sms, '2', FAILED)
        assertStatus(sms, '3', WIRED)
        assertStatus(sms, '4', WIRED)
        assertStatus(sms, '8', SENT)
        assertStatus(sms, '16', FAILED)


class SMSCentralTest(TembaTest):

    def test_received(self):
        self.channel.channel_type = 'SC'
        self.channel.uuid = 'asdf-asdf-asdf-asdf'
        self.channel.address = '1212'
        self.channel.country = 'NP'
        self.channel.save()

        data = {'mobile': '+977788123123', 'message': 'Hello World', 'telco': 'Ncell'}
        encoded_message = urlencode(data)

        callback_url = reverse('api.smscentral_handler', args=['receive', self.channel.uuid]) + "?" + encoded_message
        response = self.client.get(callback_url)

        self.assertEquals(200, response.status_code)

        # load our message
        sms = Msg.objects.get()
        self.assertEquals('+977788123123', sms.contact.get_urn(TEL_SCHEME).path)
        self.assertEquals(INCOMING, sms.direction)
        self.assertEquals(self.org, sms.org)
        self.assertEquals(self.channel, sms.channel)
        self.assertEquals("Hello World", sms.text)

        # try it with an invalid channel
        callback_url = reverse('api.smscentral_handler', args=['receive', '1234-asdf']) + "?" + encoded_message
        response = self.client.get(callback_url)

        # should get 400 as the channel wasn't found
        self.assertEquals(400, response.status_code)

    def test_send(self):
        self.channel.config = json.dumps(dict(username='sc-user', password='sc-password'))
        self.channel.channel_type = 'SC'
        self.channel.save()

        joe = self.create_contact("Joe", "+977788123123")
        bcast = joe.send("Test message", self.admin, trigger_send=False)

        # our outgoing sms
        sms = bcast.get_messages()[0]

        try:
            settings.SEND_MESSAGES = True

            with patch('requests.post') as mock:
                mock.return_value = MockResponse(200, '')

                # manually send it off
                Channel.send_message(dict_to_struct('MsgStruct', sms.as_task_json()))

                # check the status of the message is now sent
                msg = bcast.get_messages()[0]
                self.assertEquals(WIRED, msg.status)
                self.assertTrue(msg.sent_on)

                mock.assert_called_with('http://smail.smscentral.com.np/bp/ApiSms.php',
                                        data={'user': 'sc-user', 'pass': 'sc-password',
                                              'mobile': '977788123123', 'content': "Test message"},
                                        headers=TEMBA_HEADERS,
                                        timeout=30)

                self.clear_cache()

            # return 400
            with patch('requests.post') as mock:
                mock.return_value = MockResponse(400, "Error", method='POST')

                # manually send it off
                Channel.send_message(dict_to_struct('MsgStruct', sms.as_task_json()))

                # message should be marked as an error
                msg = bcast.get_messages()[0]
                self.assertEquals(ERRORED, msg.status)
                self.assertEquals(1, msg.error_count)
                self.assertTrue(msg.next_attempt)

        finally:
            settings.SEND_MESSAGES = False


class Hub9Test(TembaTest):

    def test_received(self):
        # change our channel to hub9 channel
        self.channel.channel_type = 'H9'
        self.channel.uuid = 'asdf-asdf-asdf-asdf'
        self.channel.address = '+6289881134567'
        self.channel.country = 'ID'
        self.channel.save()

        # http://localhost:8000/api/v1/hub9/received/9bbffaeb-3b12-4fe1-bcaa-fd50cce2ada2/?
        # userid=testusr&password=test&original=6289881134567&sendto=6282881134567
        # &messageid=99123635&message=Test+sending+sms
        data = {'userid': 'testusr', 'password': 'test', 'original':'6289881134560', 'sendto':'6289881134567', 'message': 'Hello World'}
        encoded_message = urlencode(data)

        callback_url = reverse('api.hub9_handler', args=['received', self.channel.uuid]) + "?" + encoded_message
        response = self.client.get(callback_url)

        self.assertEquals(200, response.status_code)

        # load our message
        sms = Msg.objects.get()
        self.assertEquals('+6289881134560', sms.contact.get_urn(TEL_SCHEME).path)
        self.assertEquals(INCOMING, sms.direction)
        self.assertEquals(self.org, sms.org)
        self.assertEquals(self.channel, sms.channel)
        self.assertEquals("Hello World", sms.text)

        # try it with an invalid receiver, should fail as UUID and receiver id are mismatched
        data['sendto'] = '6289881131111'
        encoded_message = urlencode(data)

        callback_url = reverse('api.hub9_handler', args=['received', self.channel.uuid]) + "?" + encoded_message
        response = self.client.get(callback_url)

        # should get 404 as the channel wasn't found
        self.assertEquals(404, response.status_code)

        # the case of 11 digits numer from hub9
        data = {'userid': 'testusr', 'password': 'test', 'original':'62811999374', 'sendto':'6289881134567', 'message': 'Hello Jakarta'}
        encoded_message = urlencode(data)

        callback_url = reverse('api.hub9_handler', args=['received', self.channel.uuid]) + "?" + encoded_message
        response = self.client.get(callback_url)

        self.assertEquals(200, response.status_code)

        # load our message
        sms = Msg.objects.all().order_by('-pk').first()
        self.assertEquals('+62811999374', sms.contact.raw_tel())
        self.assertEquals(INCOMING, sms.direction)
        self.assertEquals(self.org, sms.org)
        self.assertEquals(self.channel, sms.channel)
        self.assertEquals("Hello Jakarta", sms.text)

    def test_send(self):
        self.channel.config = json.dumps(dict(username='h9-user', password='h9-password'))
        self.channel.channel_type = 'H9'
        self.channel.save()

        joe = self.create_contact("Joe", "+250788383383")
        bcast = joe.send("Test message", self.admin, trigger_send=False)

        # our outgoing sms
        sms = bcast.get_messages()[0]

        try:
            settings.SEND_MESSAGES = True

            with patch('requests.get') as mock:
                mock.return_value = MockResponse(200, "000")

                # manually send it off
                Channel.send_message(dict_to_struct('MsgStruct', sms.as_task_json()))

                # check the status of the message is now sent
                msg = bcast.get_messages()[0]
                self.assertEquals(SENT, msg.status)
                self.assertTrue(msg.sent_on)

                self.clear_cache()

            with patch('requests.get') as mock:
                mock.return_value = MockResponse(400, "Error", method='POST')

                # manually send it off
                Channel.send_message(dict_to_struct('MsgStruct', sms.as_task_json()))

                # message should be marked as an error
                msg = bcast.get_messages()[0]
                self.assertEquals(ERRORED, msg.status)
                self.assertEquals(1, msg.error_count)
                self.assertTrue(msg.next_attempt)
        finally:
            settings.SEND_MESSAGES = False


class HighConnectionTest(TembaTest):

    def test_handler(self):
        # change our channel to high connection channel
        self.channel.channel_type = 'HX'
        self.channel.uuid = 'asdf-asdf-asdf-asdf'
        self.channel.address = '5151'
        self.channel.country = 'FR'
        self.channel.save()

        # http://localhost:8000/api/v1/hcnx/receive/asdf-asdf-asdf-asdf/?FROM=+33610346460&TO=5151&MESSAGE=Hello+World
        data = {'FROM': '+33610346460', 'TO': '5151', 'MESSAGE': 'Hello World', 'RECEPTION_DATE': '2015-04-02T14:26:06'}

        callback_url = reverse('api.hcnx_handler', args=['receive', self.channel.uuid])
        response = self.client.post(callback_url, data)

        self.assertEquals(200, response.status_code)

        # load our message
        msg = Msg.objects.get()
        self.assertEquals('+33610346460', msg.contact.get_urn(TEL_SCHEME).path)
        self.assertEquals(INCOMING, msg.direction)
        self.assertEquals(self.org, msg.org)
        self.assertEquals(self.channel, msg.channel)
        self.assertEquals("Hello World", msg.text)
        self.assertEquals(14, msg.created_on.astimezone(pytz.utc).hour)

        # try it with an invalid receiver, should fail as UUID isn't known
        callback_url = reverse('api.hcnx_handler', args=['receive', uuid.uuid4()])
        response = self.client.post(callback_url, data)

        # should get 400 as the channel wasn't found
        self.assertEquals(400, response.status_code)

        # create an outgoing message instead
        contact = msg.contact
        Msg.objects.all().delete()

        contact.send("outgoing message", self.admin)
        msg = Msg.objects.get()

        # now update the status via a callback
        data = {'ret_id': msg.id, 'status': '6'}
        encoded_message = urlencode(data)

        callback_url = reverse('api.hcnx_handler', args=['status', self.channel.uuid]) + "?" + encoded_message
        response = self.client.get(callback_url)

        self.assertEquals(200, response.status_code)

        msg = Msg.objects.get()
        self.assertEquals(DELIVERED, msg.status)

    def test_send(self):
        self.channel.config = json.dumps(dict(username='hcnx-user', password='hcnx-password'))
        self.channel.channel_type = 'HX'
        self.channel.uuid = 'asdf-asdf-asdf-asdf'
        self.channel.save()

        joe = self.create_contact("Joe", "+250788383383")
        bcast = joe.send("Test message", self.admin, trigger_send=False)

        # our outgoing sms
        msg = bcast.get_messages()[0]

        try:
            settings.SEND_MESSAGES = True

            with patch('requests.get') as mock:
                mock.return_value = MockResponse(200, "Sent")

                # manually send it off
                Channel.send_message(dict_to_struct('MsgStruct', msg.as_task_json()))

                # check the status of the message is now sent
                msg = bcast.get_messages()[0]
                self.assertEquals(WIRED, msg.status)
                self.assertTrue(msg.sent_on)

                self.clear_cache()

            with patch('requests.get') as mock:
                mock.return_value = MockResponse(400, "Error")

                # manually send it off
                Channel.send_message(dict_to_struct('MsgStruct', msg.as_task_json()))

                # message should be marked as an error
                msg = bcast.get_messages()[0]
                self.assertEquals(ERRORED, msg.status)
                self.assertEquals(1, msg.error_count)
                self.assertTrue(msg.next_attempt)
        finally:
            settings.SEND_MESSAGES = False


class TwilioTest(TembaTest):

    def test_receive(self):
        # change our channel to a twilio channel
        self.channel.channel_type = 'T'
        self.channel.save()

        # twilio test credentials
        account_sid = "ACe54dc36bfd2a3b483b7ed854b2dd40c1"
        account_token = "0b14d47901387c03f92253a4e4449d5e"
        application_sid = "AP6fe2069df7f9482a8031cb61dc155de2"

        self.channel.org.config = json.dumps({ACCOUNT_SID:account_sid, ACCOUNT_TOKEN:account_token, APPLICATION_SID:application_sid})
        self.channel.org.save()

        post_data = dict(To=self.channel.address, From='+250788383383', Body="Hello World")
        twilio_url = reverse('api.twilio_handler')

        try:
            response = self.client.post(twilio_url, post_data)
            self.fail("Invalid signature, should have failed")
        except ValidationError as e:
            pass

        # this time sign it appropriately, should work
        client = self.org.get_twilio_client()
        validator = RequestValidator(client.auth[1])
        signature = validator.compute_signature('https://' + settings.TEMBA_HOST + '/api/v1/twilio/', post_data)
        response = self.client.post(twilio_url, post_data, **{'HTTP_X_TWILIO_SIGNATURE': signature})

        self.assertEquals(201, response.status_code)

        # and we should have a new message
        msg1 = Msg.objects.get()
        self.assertEquals("+250788383383", msg1.contact.get_urn(TEL_SCHEME).path)
        self.assertEquals(INCOMING, msg1.direction)
        self.assertEquals(self.org, msg1.org)
        self.assertEquals(self.channel, msg1.channel)
        self.assertEquals("Hello World", msg1.text)

        # try with non-normalized number
        post_data['To'] = '0785551212'
        post_data['ToCountry'] = 'RW'
        signature = validator.compute_signature('https://' + settings.TEMBA_HOST + '/api/v1/twilio/', post_data)
        response = self.client.post(twilio_url, post_data, **{'HTTP_X_TWILIO_SIGNATURE': signature})
        self.assertEquals(201, response.status_code)

        # and we should have another new message
        msg2 = Msg.objects.exclude(pk=msg1.pk).get()
        self.assertEquals(self.channel, msg2.channel)

        # create an outgoing message instead
        contact = msg2.contact
        Msg.objects.all().delete()

        contact.send("outgoing message", self.admin)
        sms = Msg.objects.get()

        # now update the status via a callback
        twilio_url = "%s?action=callback&id=%d" % (twilio_url, sms.id)
        post_data['SmsStatus'] = 'sent'

        signature = validator.compute_signature('https://' + settings.TEMBA_HOST + '%s' % twilio_url, post_data)
        response = self.client.post(twilio_url, post_data, **{ 'HTTP_X_TWILIO_SIGNATURE': signature })

        self.assertEquals(200, response.status_code)

        sms = Msg.objects.get()
        self.assertEquals(SENT, sms.status)

        # try it with a failed SMS
        Msg.objects.all().delete()
        contact.send("outgoing message", self.admin)
        sms = Msg.objects.get()

        # now update the status via a callback
        twilio_url = "%s?action=callback&id=%d" % (twilio_url, sms.id)
        post_data['SmsStatus'] = 'failed'

        signature = validator.compute_signature('https://' + settings.TEMBA_HOST + '%s' % twilio_url, post_data)
        response = self.client.post(twilio_url, post_data, **{ 'HTTP_X_TWILIO_SIGNATURE': signature })

        self.assertEquals(200, response.status_code)
        sms = Msg.objects.get()
        self.assertEquals(FAILED, sms.status)

    def test_send(self):
        from temba.orgs.models import ACCOUNT_SID, ACCOUNT_TOKEN, APPLICATION_SID
        org_config = self.org.config_json()
        org_config[ACCOUNT_SID] = 'twilio_sid'
        org_config[ACCOUNT_TOKEN] = 'twilio_token'
        org_config[APPLICATION_SID] = 'twilio_sid'
        self.org.config = json.dumps(org_config)
        self.org.save()

        self.channel.channel_type = TWILIO
        self.channel.save()

        joe = self.create_contact("Joe", "+250788383383")
        bcast = joe.send("Test message", self.admin, trigger_send=False)

        # our outgoing sms
        sms = bcast.get_messages()[0]

        try:
            settings.SEND_MESSAGES = True

            with patch('twilio.rest.resources.Messages.create') as mock:
                mock.return_value = "Sent"

                # manually send it off
                Channel.send_message(dict_to_struct('MsgStruct', sms.as_task_json()))

                # check the status of the message is now sent
                msg = bcast.get_messages()[0]
                self.assertEquals(WIRED, msg.status)
                self.assertTrue(msg.sent_on)

                self.clear_cache()

            with patch('twilio.rest.resources.Messages.create') as mock:
                mock.side_effect = Exception("Failed to send message")

                # manually send it off
                Channel.send_message(dict_to_struct('MsgStruct', sms.as_task_json()))

                # message should be marked as an error
                msg = bcast.get_messages()[0]
                self.assertEquals(ERRORED, msg.status)
                self.assertEquals(1, msg.error_count)
                self.assertTrue(msg.next_attempt)

            # check that our channel log works as well
            self.login(self.admin)

            response = self.client.get(reverse('channels.channellog_list') + "?channel=%d" % (self.channel.pk))

            # there should be two log items for the two times we sent
            self.assertEquals(2, len(response.context['channellog_list']))

            # of items on this page should be right as well
            self.assertEquals(2, response.context['paginator'].count)

            # the counts on our relayer should be correct as well
            self.channel = Channel.objects.get(id=self.channel.pk)
            self.assertEquals(1, self.channel.get_error_log_count())
            self.assertEquals(1, self.channel.get_success_log_count())

            # view the detailed information for one of them
            response = self.client.get(reverse('channels.channellog_read', args=[ChannelLog.objects.all()[1].pk]))

            # check that it contains the log of our exception
            self.assertContains(response, "Failed to send message")

            # delete our error entry
            ChannelLog.objects.filter(is_error=True).delete()

            # our counts should be right
            # the counts on our relayer should be correct as well
            self.channel = Channel.objects.get(id=self.channel.pk)
            self.assertEquals(0, self.channel.get_error_log_count())
            self.assertEquals(1, self.channel.get_success_log_count())

        finally:
            settings.SEND_MESSAGES = False


class ClickatellTest(TembaTest):

    def test_receive_utf16(self):
        self.channel.channel_type = CLICKATELL
        self.channel.uuid = uuid.uuid4()
        self.channel.save()

        self.channel.org.config = json.dumps({API_ID:'12345', USERNAME:'uname', PASSWORD:'pword'})
        self.channel.org.save()

        data = {'to': self.channel.address,
                'from': '250788383383',
                'timestamp': '2012-10-10 10:10:10',
                'moMsgId': 'id1234'}

        encoded_message = urlencode(data)
        encoded_message += "&text=%00m%00e%00x%00i%00c%00o%00+%00k%00+%00m%00i%00s%00+%00p%00a%00p%00a%00s%00+%00n%00o%00+%00t%00e%00n%00%ED%00a%00+%00d%00i%00n%00e%00r%00o%00+%00p%00a%00r%00a%00+%00c%00o%00m%00p%00r%00a%00r%00n%00o%00s%00+%00l%00o%00+%00q%00+%00q%00u%00e%00r%00%ED%00a%00m%00o%00s%00.%00."
        encoded_message += "&charset=UTF-16BE"
        receive_url = reverse('api.clickatell_handler', args=['receive', self.channel.uuid]) + '?' + encoded_message

        response = self.client.get(receive_url)

        self.assertEquals(200, response.status_code)

        # and we should have a new message
        msg1 = Msg.objects.get()
        self.assertEquals("+250788383383", msg1.contact.get_urn(TEL_SCHEME).path)
        self.assertEquals(INCOMING, msg1.direction)
        self.assertEquals(self.org, msg1.org)
        self.assertEquals(self.channel, msg1.channel)
        self.assertEquals(u"mexico k mis papas no ten\xeda dinero para comprarnos lo q quer\xedamos..", msg1.text)
        self.assertEquals(2012, msg1.created_on.year)
        self.assertEquals('id1234', msg1.external_id)

    def test_receive(self):
        # change our channel to a clickatell channel
        self.channel.channel_type = CLICKATELL
        self.channel.uuid = uuid.uuid4()
        self.channel.save()

        self.channel.org.config = json.dumps({API_ID:'12345', USERNAME:'uname', PASSWORD:'pword'})
        self.channel.org.save()

        data = {'to': self.channel.address,
                'from': '250788383383',
                'text': "Hello World",
                'timestamp': '2012-10-10 10:10:10',
                'moMsgId': 'id1234'}

        encoded_message = urlencode(data)
        receive_url = reverse('api.clickatell_handler', args=['receive', self.channel.uuid]) + '?' + encoded_message

        response = self.client.get(receive_url)

        self.assertEquals(200, response.status_code)

        # and we should have a new message
        msg1 = Msg.objects.get()
        self.assertEquals("+250788383383", msg1.contact.get_urn(TEL_SCHEME).path)
        self.assertEquals(INCOMING, msg1.direction)
        self.assertEquals(self.org, msg1.org)
        self.assertEquals(self.channel, msg1.channel)
        self.assertEquals("Hello World", msg1.text)
        self.assertEquals(2012, msg1.created_on.year)

        # times are sent as GMT+2
        self.assertEquals(8, msg1.created_on.hour)
        self.assertEquals('id1234', msg1.external_id)

    def test_status(self):
        # change our channel to a clickatell channel
        self.channel.channel_type = CLICKATELL
        self.channel.uuid = uuid.uuid4()
        self.channel.save()

        self.channel.org.config = json.dumps({API_ID:'12345', USERNAME:'uname', PASSWORD:'pword'})
        self.channel.org.save()

        contact = self.create_contact("Joe", "+250788383383")
        sms = Msg.create_outgoing(self.org, self.user, contact, "test")
        sms.external_id = 'id1234'
        sms.save()

        data = {'apiMsgId': 'id1234', 'status': '001'}
        encoded_message = urlencode(data)

        callback_url = reverse('api.clickatell_handler', args=['status', self.channel.uuid]) + "?" + encoded_message
        response = self.client.get(callback_url)

        self.assertEquals(200, response.status_code)

        # reload our message
        sms = Msg.objects.get(pk=sms.pk)

        # make sure it is marked as failed
        self.assertEquals(FAILED, sms.status)

        # reset our status to WIRED
        sms.status = WIRED
        sms.save()

        # and do it again with a received state
        data = {'apiMsgId': 'id1234', 'status': '004'}
        encoded_message = urlencode(data)

        callback_url = reverse('api.clickatell_handler', args=['status', self.channel.uuid]) + "?" + encoded_message
        response = self.client.get(callback_url)

        # load our message
        sms = Msg.objects.all().order_by('-pk').first()

        # make sure it is marked as delivered
        self.assertEquals(DELIVERED, sms.status)

    def test_send(self):
        self.channel.config = json.dumps(dict(username='uname', password='pword', api_id='api1'))
        self.channel.channel_type = CLICKATELL
        self.channel.save()

        joe = self.create_contact("Joe", "+250788383383")
        bcast = joe.send("Test message", self.admin, trigger_send=False)

        # our outgoing sms
        sms = bcast.get_messages()[0]

        try:
            settings.SEND_MESSAGES = True

            with patch('requests.get') as mock:
                mock.return_value = MockResponse(200, "000")

                # manually send it off
                Channel.send_message(dict_to_struct('MsgStruct', sms.as_task_json()))

                # check the status of the message is now sent
                msg = bcast.get_messages()[0]
                self.assertEquals(WIRED, msg.status)
                self.assertTrue(msg.sent_on)

                self.clear_cache()

            with patch('requests.get') as mock:
                mock.return_value = MockResponse(400, "Error", method='POST')

                # manually send it off
                Channel.send_message(dict_to_struct('MsgStruct', sms.as_task_json()))

                # message should be marked as an error
                msg = bcast.get_messages()[0]
                self.assertEquals(ERRORED, msg.status)
                self.assertEquals(1, msg.error_count)
                self.assertTrue(msg.next_attempt)
        finally:
            settings.SEND_MESSAGES = False

class PlivoTest(TembaTest):
    def setUp(self):
        super(PlivoTest, self).setUp()

        # change our channel to plivo channel
        self.channel.channel_type = PLIVO
        self.channel.uuid = unicode(uuid.uuid4())

        plivo_config = {PLIVO_AUTH_ID:'plivo-auth-id',
                        PLIVO_AUTH_TOKEN:'plivo-auth-token',
                        PLIVO_APP_ID:'plivo-app-id'}

        self.channel.config = json.dumps(plivo_config)
        self.channel.save()

        self.joe = self.create_contact("Joe", "+250788383383")

    def test_receive(self):
        response = self.client.get(reverse('api.plivo_handler', args=['receive', 'not-real-uuid']), dict())
        self.assertEquals(400, response.status_code)

        data = dict(MessageUUID="msg-uuid", Text="Hey, there", To="254788383383", From="254788383383")
        receive_url = reverse('api.plivo_handler', args=['receive', self.channel.uuid])
        response = self.client.get(receive_url, data)
        self.assertEquals(400, response.status_code)

        data = dict(MessageUUID="msg-uuid", Text="Hey, there", To=self.channel.address.lstrip('+'), From="254788383383")
        response = self.client.get(receive_url, data)
        self.assertEquals(200, response.status_code)

        msg1 = Msg.objects.get()
        self.assertEquals("+254788383383", msg1.contact.get_urn(TEL_SCHEME).path)
        self.assertEquals(INCOMING, msg1.direction)
        self.assertEquals(self.org, msg1.org)
        self.assertEquals(self.channel, msg1.channel)
        self.assertEquals('Hey, there', msg1.text)

    def test_status(self):
        # an invalid uuid
        data = dict(MessageUUID="-1", Status="delivered", From=self.channel.address.lstrip('+'), To="254788383383")
        response = self.client.get(reverse('api.plivo_handler', args=['status', 'not-real-uuid']), data)
        self.assertEquals(400, response.status_code)

        # a valid uuid, but invalid data
        delivery_url = reverse('api.plivo_handler', args=['status', self.channel.uuid])
        response = self.client.get(delivery_url, dict())
        self.assertEquals(400, response.status_code)

        response = self.client.get(delivery_url, data)
        self.assertEquals(400, response.status_code)

        # ok, lets create an outgoing message to update
        joe = self.create_contact("Joe Biden", "+254788383383")
        broadcast = joe.send("Hey Joe, it's Obama, pick up!", self.admin)
        sms = broadcast.get_messages()[0]
        sms.external_id = 'msg-uuid'
        sms.save()

        data['MessageUUID'] = sms.external_id

        def assertStatus(sms, status, assert_status):
            sms.status = WIRED
            sms.save()
            data['Status'] = status
            response = self.client.get(delivery_url, data)
            self.assertEquals(200, response.status_code)
            sms = Msg.objects.get(external_id=sms.external_id)
            self.assertEquals(assert_status, sms.status)

        assertStatus(sms, 'queued', WIRED)
        assertStatus(sms, 'sent', SENT)
        assertStatus(sms, 'delivered', DELIVERED)
        assertStatus(sms, 'undelivered', SENT)
        assertStatus(sms, 'rejected', FAILED)

    def test_send(self):

        bcast = self.joe.send("Test message", self.admin, trigger_send=False)

        # our outgoing sms
        sms = bcast.get_messages()[0]

        try:
            settings.SEND_MESSAGES = True

            with patch('requests.post') as mock:
                mock.return_value = MockResponse(202,
                                                 json.dumps({"message": "message(s) queued",
                                                             "message_uuid": ["db3ce55a-7f1d-11e1-8ea7-1231380bc196"],
                                                             "api_id": "db342550-7f1d-11e1-8ea7-1231380bc196"}))


                # manually send it off
                Channel.send_message(dict_to_struct('MsgStruct', sms.as_task_json()))

                # check the status of the message is now sent
                msg = bcast.get_messages()[0]
                self.assertEquals(WIRED, msg.status)
                self.assertTrue(msg.sent_on)

                self.clear_cache()

            with patch('requests.get') as mock:
                mock.return_value = MockResponse(400, "Error", method='POST')

                # manually send it off
                Channel.send_message(dict_to_struct('MsgStruct', sms.as_task_json()))

                # message should be marked as an error
                msg = bcast.get_messages()[0]
                self.assertEquals(ERRORED, msg.status)
                self.assertEquals(1, msg.error_count)
                self.assertTrue(msg.next_attempt)
        finally:
            settings.SEND_MESSAGES = False


class TwitterTest(TembaTest):

    def test_send(self):
        self.channel.config = json.dumps({
            'oauth_token': 'abcdefghijklmnopqrstuvwxyz',
            'oauth_token_secret': '0123456789'
        })
        self.channel.channel_type = 'TT'
        self.channel.save()

        joe = self.create_contact("Joe", number="+250788383383", twitter="joe1981")
        testers = self.create_group("Testers", [joe])

        bcast = joe.send("This is a long message, longer than just 160 characters, it spans what was before "
                         "more than one message but which is now but one, solitary message, going off into the "
                         "Twitterverse to tweet away.",
                         self.admin, trigger_send=False)

        # our outgoing message
        msg = bcast.get_messages()[0]

        try:
            settings.SEND_MESSAGES = True

            with patch('twython.Twython.send_direct_message') as mock:
                mock.return_value = dict(id=1234567890)

                # manually send it off
                Channel.send_message(dict_to_struct('MsgStruct', msg.as_task_json()))

                # assert we were only called once
                self.assertEquals(1, mock.call_count)

                # check the status of the message is now sent
                msg = bcast.get_messages()[0]
                self.assertEquals(WIRED, msg.status)
                self.assertEquals('1234567890', msg.external_id)
                self.assertTrue(msg.sent_on)

                self.clear_cache()

            ChannelLog.objects.all().delete()

            with patch('twython.Twython.send_direct_message') as mock:
                mock.side_effect = TwythonError("Failed to send message")

                # manually send it off
                Channel.send_message(dict_to_struct('MsgStruct', msg.as_task_json()))

                # message should be marked as an error
                msg = bcast.get_messages()[0]
                self.assertEquals(ERRORED, msg.status)
                self.assertEquals(1, msg.error_count)
                self.assertTrue(msg.next_attempt)
                self.assertEquals("Failed to send message", ChannelLog.objects.get(msg=msg).description)

                self.clear_cache()

            ChannelLog.objects.all().delete()

            with patch('twython.Twython.send_direct_message') as mock:
                mock.side_effect = TwythonError("Different 403 error.", error_code=403)

                # manually send it off
                Channel.send_message(dict_to_struct('MsgStruct', msg.as_task_json()))

                # message should be marked as an error
                msg = bcast.get_messages()[0]
                self.assertEquals(ERRORED, msg.status)
                self.assertEquals(2, msg.error_count)
                self.assertTrue(msg.next_attempt)

                # should not fail the contact
                contact = Contact.objects.get(pk=joe.pk)
                self.assertFalse(contact.is_failed)
                self.assertEqual(contact.user_groups.count(), 1)

                # should record the right error
                self.assertTrue(ChannelLog.objects.get(msg=msg).description.find("Different 403 error") >= 0)

            with patch('twython.Twython.send_direct_message') as mock:
                mock.side_effect = TwythonError("You cannot send messages to users who are not following you.",
                                                error_code=403)

                # manually send it off
                Channel.send_message(dict_to_struct('MsgStruct', msg.as_task_json()))

                # should fail the message
                msg = bcast.get_messages()[0]
                self.assertEquals(FAILED, msg.status)
                self.assertEquals(2, msg.error_count)

                # should fail the contact permanently (i.e. removed from groups)
                contact = Contact.objects.get(pk=joe.pk)
                self.assertTrue(contact.is_failed)
                self.assertEqual(contact.user_groups.count(), 0)

                self.clear_cache()

            joe.is_failed = False
            joe.save()
            testers.update_contacts([joe], add=True)

            with patch('twython.Twython.send_direct_message') as mock:
                mock.side_effect = TwythonError("There was an error sending your message: You can't send direct messages to this user right now.",
                                                error_code=403)

                # manually send it off
                Channel.send_message(dict_to_struct('MsgStruct', msg.as_task_json()))

                # should fail the message
                msg = bcast.get_messages()[0]
                self.assertEquals(FAILED, msg.status)
                self.assertEquals(2, msg.error_count)

                # should fail the contact permanently (i.e. removed from groups)
                contact = Contact.objects.get(pk=joe.pk)
                self.assertTrue(contact.is_failed)
                self.assertEqual(contact.user_groups.count(), 0)

                self.clear_cache()

            joe.is_failed = False
            joe.save()
            testers.update_contacts([joe], add=True)

            with patch('twython.Twython.send_direct_message') as mock:
                mock.side_effect = TwythonError("Sorry, that page does not exist.", error_code=404)

                # manually send it off
                Channel.send_message(dict_to_struct('MsgStruct', msg.as_task_json()))

                # should fail the message
                msg = bcast.get_messages()[0]
                self.assertEqual(msg.status, FAILED)
                self.assertEqual(msg.error_count, 2)

                # should fail the contact permanently (i.e. removed from groups)
                contact = Contact.objects.get(pk=joe.pk)
                self.assertTrue(contact.is_failed)
                self.assertEqual(contact.user_groups.count(), 0)

                self.clear_cache()

        finally:
            settings.SEND_MESSAGES = False


class MageHandlerTest(TembaTest):

    def setUp(self):
        super(MageHandlerTest, self).setUp()

        self.org.webhook = u'{"url": "http://fake.com/webhook.php"}'
        self.org.webhook_events = ALL_EVENTS
        self.org.save()

        self.joe = self.create_contact("Joe", number="+250788383383")

        self.dyn_group = ContactGroup.create(self.org, self.user, "Bobs", query="name has Bob")

    def create_contact_like_mage(self, name, twitter):
        """
        Creates a contact as if it were created in Mage, i.e. no event/group triggering or cache updating
        """
        contact = Contact.objects.create(org=self.org, name=name, is_active=True, is_blocked=False,
                                         uuid=uuid.uuid4(), is_failed=False,
                                         modified_by=self.user, created_by=self.user,
                                         modified_on=timezone.now(), created_on=timezone.now())
        urn = ContactURN.objects.create(org=self.org, contact=contact,
                                        urn="twitter:%s" % twitter, scheme="twitter", path=twitter, priority="90")
        return contact, urn

    def create_message_like_mage(self, text, contact, contact_urn=None):
        """
        Creates a message as it if were created in Mage, i.e. no topup decrementing or cache updating
        """
        if not contact_urn:
            contact_urn = contact.get_urn(TEL_SCHEME)
        return Msg.objects.create(org=self.org, text=text, direction=INCOMING, created_on=timezone.now(),
                                  channel=self.channel, contact=contact, contact_urn=contact_urn)

    def test_handle_message(self):
        url = reverse('api.mage_handler', args=['handle_message'])
        headers = dict(HTTP_AUTHORIZATION='Token %s' % settings.MAGE_AUTH_TOKEN)

        msg_counts = SystemLabel.get_counts(self.org)
        self.assertEqual(0, msg_counts[SystemLabel.TYPE_INBOX])
        self.assertEqual(0, msg_counts[SystemLabel.TYPE_FLOWS])

        contact_counts = ContactGroup.get_system_group_counts(self.org)
        self.assertEqual(1, contact_counts[ContactGroup.TYPE_ALL])
        self.assertEqual(1000, self.org.get_credits_remaining())

        msg = self.create_message_like_mage(text="Hello 1", contact=self.joe)

        msg_counts = SystemLabel.get_counts(self.org)
        self.assertEqual(0, msg_counts[SystemLabel.TYPE_INBOX])

        contact_counts = ContactGroup.get_system_group_counts(self.org)
        self.assertEqual(1, contact_counts[ContactGroup.TYPE_ALL])

        self.assertEqual(1000, self.org.get_credits_remaining())

        # check that GET doesn't work
        response = self.client.get(url, dict(message_id=msg.pk), **headers)
        self.assertEqual(405, response.status_code)

        # check that POST does work
        response = self.client.post(url, dict(message_id=msg.pk, new_contact=False), **headers)
        self.assertEqual(200, response.status_code)

        # check that new message is handled and has a topup
        msg = Msg.objects.get(pk=msg.pk)
        self.assertEqual('H', msg.status)
        self.assertEqual(self.welcome_topup, msg.topup)

        # check for a web hook event
        event = json.loads(WebHookEvent.objects.get(org=self.org, event=SMS_RECEIVED).data)
        self.assertEqual(msg.id, event['sms'])

        msg_counts = SystemLabel.get_counts(self.org)
        self.assertEqual(1, msg_counts[SystemLabel.TYPE_INBOX])

        contact_counts = ContactGroup.get_system_group_counts(self.org)
        self.assertEqual(1, contact_counts[ContactGroup.TYPE_ALL])

        self.assertEqual(999, self.org.get_credits_remaining())

        # check that a message that has a topup, doesn't decrement twice
        msg = self.create_message_like_mage(text="Hello 2", contact=self.joe)
        msg.topup_id = self.org.decrement_credit()
        msg.save()

        self.client.post(url, dict(message_id=msg.pk, new_contact=False), **headers)
        msg_counts = SystemLabel.get_counts(self.org)
        self.assertEqual(2, msg_counts[SystemLabel.TYPE_INBOX])

        contact_counts = ContactGroup.get_system_group_counts(self.org)
        self.assertEqual(1, contact_counts[ContactGroup.TYPE_ALL])

        self.assertEqual(998, self.org.get_credits_remaining())

        # simulate scenario where Mage has added new contact with name that should put it into a dynamic group
        mage_contact, mage_contact_urn = self.create_contact_like_mage("Bob", "bobby81")
        msg = self.create_message_like_mage(text="Hello via Mage", contact=mage_contact, contact_urn=mage_contact_urn)

        response = self.client.post(url, dict(message_id=msg.pk, new_contact=True), **headers)
        self.assertEqual(200, response.status_code)

        msg = Msg.objects.get(pk=msg.pk)
        self.assertEqual('H', msg.status)
        self.assertEqual(self.welcome_topup, msg.topup)

        msg_counts = SystemLabel.get_counts(self.org)
        self.assertEqual(3, msg_counts[SystemLabel.TYPE_INBOX])

        contact_counts = ContactGroup.get_system_group_counts(self.org)
        self.assertEqual(2, contact_counts[ContactGroup.TYPE_ALL])

        self.assertEqual(997, self.org.get_credits_remaining())

        # check that contact ended up dynamic group
        self.assertEqual([mage_contact], list(self.dyn_group.contacts.order_by('name')))

        # check invalid auth key
        response = self.client.post(url, dict(message_id=msg.pk), **dict(HTTP_AUTHORIZATION='Token xyz'))
        self.assertEqual(401, response.status_code)

        # check rejection of empty or invalid msgId
        response = self.client.post(url, dict(), **headers)
        self.assertEqual(400, response.status_code)
        response = self.client.post(url, dict(message_id='xx'), **headers)
        self.assertEqual(400, response.status_code)

    def test_follow_notification(self):
        url = reverse('api.mage_handler', args=['follow_notification'])
        headers = dict(HTTP_AUTHORIZATION='Token %s' % settings.MAGE_AUTH_TOKEN)

        flow = self.create_flow()

        channel = Channel.create(self.org, self.user, None, 'TT', "Twitter Channel", address="billy_bob")

        Trigger.objects.create(created_by=self.user, modified_by=self.user, org=self.org,
                               trigger_type=Trigger.TYPE_FOLLOW, flow=flow, channel=channel)

        contact = self.create_contact("Mary Jo", twitter='mary_jo')
        urn = contact.get_urn(TWITTER_SCHEME)

        response = self.client.post(url, dict(channel_id=channel.id, contact_urn_id=urn.id), **headers)
        self.assertEqual(200, response.status_code)
        self.assertEqual(1, flow.runs.all().count())

        contact_counts = ContactGroup.get_system_group_counts(self.org)
        self.assertEqual(2, contact_counts[ContactGroup.TYPE_ALL])

        # simulate scenario where Mage has added new contact with name that should put it into a dynamic group
        mage_contact, mage_contact_urn = self.create_contact_like_mage("Bob", "bobby81")

        response = self.client.post(url, dict(channel_id=channel.id,
                                              contact_urn_id=mage_contact_urn.id, new_contact=True), **headers)
        self.assertEqual(200, response.status_code)
        self.assertEqual(2, flow.runs.all().count())

        # check that contact ended up dynamic group
        self.assertEqual([mage_contact], list(self.dyn_group.contacts.order_by('name')))

        # check contact count updated
        contact_counts = ContactGroup.get_system_group_counts(self.org)
        self.assertEqual(contact_counts[ContactGroup.TYPE_ALL], 3)


class WebHookTest(TembaTest):

    def setUp(self):
        super(WebHookTest, self).setUp()
        self.joe = self.create_contact("Joe Blow", "0788123123")
        settings.SEND_WEBHOOKS = True

    def tearDown(self):
        super(WebHookTest, self).tearDown()
        settings.SEND_WEBHOOKS = False

    def assertStringContains(self, test, str):
        self.assertTrue(str.find(test) >= 0, "'%s' not found in '%s'" % (test, str))

    def setupChannel(self):
        org = self.channel.org
        org.webhook = u'{"url": "http://fake.com/webhook.php"}'
        org.webhook_events = ALL_EVENTS
        org.save()

        self.channel.address = "+250788123123"
        self.channel.save()

    def test_call_deliveries(self):
        self.setupChannel()
        now = timezone.now()
        call = Call.objects.create(org=self.org,
                                   channel=self.channel,
                                   contact=self.joe,
                                   call_type=Call.TYPE_IN_MISSED,
                                   time=now,
                                   created_by=self.admin,
                                   modified_by=self.admin)

        self.setupChannel()

        with patch('requests.Session.send') as mock:
            # clear out which events we listen for, we still shouldnt be notified though we have a webhook
            self.channel.org.webhook_events = 0
            self.channel.org.save()

            mock.return_value = MockResponse(200, "Hello World")

            # trigger an event, shouldnn't fire as we don't have a webhook
            WebHookEvent.trigger_call_event(call)
            self.assertFalse(WebHookEvent.objects.all())

        self.setupChannel()

        with patch('requests.Session.send') as mock:
            mock.return_value = MockResponse(200, "Hello World")

            # trigger an event
            WebHookEvent.trigger_call_event(call)
            event = WebHookEvent.objects.get()

            self.assertEquals('C', event.status)
            self.assertEquals(1, event.try_count)
            self.assertFalse(event.next_attempt)

            result = WebHookResult.objects.get()
            self.assertStringContains("Event delivered successfully", result.message)
            self.assertStringContains("not JSON", result.message)
            self.assertEquals(200, result.status_code)
            self.assertEquals("Hello World", result.body)

            self.assertTrue(mock.called)
            args = mock.call_args_list[0][0]
            prepared_request = args[0]
            self.assertEquals(self.channel.org.get_webhook_url(), prepared_request.url)

            data = parse_qs(prepared_request.body)
            self.assertEquals('+250788123123', data['phone'][0])
            self.assertEquals(call.pk, int(data['call'][0]))
            self.assertEquals(0, int(data['duration'][0]))
            self.assertEquals(call.call_type, data['event'][0])
            self.assertTrue('time' in data)
            self.assertEquals(self.channel.pk, int(data['channel'][0]))

    def test_alarm_deliveries(self):
        sync_event = SyncEvent.objects.create(channel=self.channel,
                                              power_source='AC',
                                              power_status='CHARGING',
                                              power_level=85,
                                              network_type='WIFI',
                                              pending_message_count=5,
                                              retry_message_count=4,
                                              incoming_command_count=0,
                                              created_by=self.admin,
                                              modified_by=self.admin)

        self.setupChannel()

        with patch('requests.Session.send') as mock:
            # clear out which events we listen for, we still shouldnt be notified though we have a webhook
            self.channel.org.webhook_events = 0
            self.channel.org.save()

            mock.return_value = MockResponse(200, "Hello World")

            # trigger an event, shouldnn't fire as we don't have a webhook
            WebHookEvent.trigger_channel_alarm(sync_event)
            self.assertFalse(WebHookEvent.objects.all())

        self.setupChannel()

        with patch('requests.Session.send') as mock:
            now = timezone.now()
            mock.return_value = MockResponse(200, "")

            # trigger an event
            WebHookEvent.trigger_channel_alarm(sync_event)
            event = WebHookEvent.objects.get()

            self.assertEquals('C', event.status)
            self.assertEquals(1, event.try_count)
            self.assertFalse(event.next_attempt)

            result = WebHookResult.objects.get()
            self.assertStringContains("Event delivered successfully", result.message)
            self.assertEquals(200, result.status_code)
            self.assertEquals("", result.body)

            self.assertTrue(mock.called)
            args = mock.call_args_list[0][0]
            prepared_request = args[0]
            self.assertEquals(self.channel.org.get_webhook_url(), prepared_request.url)

            data = parse_qs(prepared_request.body)
            self.assertEquals(self.channel.pk, int(data['channel'][0]))
            self.assertEquals(85, int(data['power_level'][0]))
            self.assertEquals('AC', data['power_source'][0])
            self.assertEquals('CHARGING', data['power_status'][0])
            self.assertEquals('WIFI', data['network_type'][0])
            self.assertEquals(5, int(data['pending_message_count'][0]))
            self.assertEquals(4, int(data['retry_message_count'][0]))

    def test_flow_event(self):
        self.setupChannel()

        org = self.channel.org
        org.save()

        from temba.flows.models import ActionSet, APIAction, Flow
        flow = self.create_flow()

        # replace our uuid of 4 with the right thing
        actionset = ActionSet.objects.get(x=4)
        actionset.set_actions_dict([APIAction(org.get_webhook_url()).as_json()])
        actionset.save()

        with patch('requests.Session.send') as mock:
            # run a user through this flow
            flow.start([], [self.joe])

            # have joe reply with mauve, which will put him in the other category that triggers the API Action
            sms = self.create_msg(contact=self.joe, direction='I', status='H', text="Mauve")

            mock.return_value = MockResponse(200, "{}")
            Flow.find_and_handle(sms)

            # should have one event created
            event = WebHookEvent.objects.get()

            self.assertEquals('C', event.status)
            self.assertEquals(1, event.try_count)
            self.assertFalse(event.next_attempt)

            result = WebHookResult.objects.get()
            self.assertStringContains("successfully", result.message)
            self.assertEquals(200, result.status_code)

            self.assertTrue(mock.called)

            args = mock.call_args_list[0][0]
            prepared_request = args[0]
            self.assertStringContains(self.channel.org.get_webhook_url(), prepared_request.url)

            data = parse_qs(prepared_request.body)
            self.assertEquals(self.channel.pk, int(data['channel'][0]))
            self.assertEquals(actionset.uuid, data['step'][0])
            self.assertEquals(flow.pk, int(data['flow'][0]))

            values = json.loads(data['values'][0])

            self.assertEquals('Other', values[0]['category']['base'])
            self.assertEquals('color', values[0]['label'])
            self.assertEquals('Mauve', values[0]['text'])
            self.assertTrue(values[0]['time'])
            self.assertTrue(data['time'])

    def test_event_deliveries(self):
        sms = self.create_msg(contact=self.joe, direction='I', status='H', text="I'm gonna pop some tags")

        with patch('requests.Session.send') as mock:
            now = timezone.now()
            mock.return_value = MockResponse(200, "Hello World")

            # trigger an event, shouldnn't fire as we don't have a webhook
            WebHookEvent.trigger_sms_event(SMS_RECEIVED, sms, now)
            self.assertFalse(WebHookEvent.objects.all())

        self.setupChannel()

        with patch('requests.Session.send') as mock:
            # clear out which events we listen for, we still shouldnt be notified though we have a webhook
            self.channel.org.webhook_events = 0
            self.channel.org.save()

            now = timezone.now()
            mock.return_value = MockResponse(200, "Hello World")

            # trigger an event, shouldnn't fire as we don't have a webhook
            WebHookEvent.trigger_sms_event(SMS_RECEIVED, sms, now)
            self.assertFalse(WebHookEvent.objects.all())

        self.setupChannel()

        with patch('requests.Session.send') as mock:
            # remove all the org users
            self.org.administrators.clear()
            self.org.editors.clear()
            self.org.viewers.clear()

            mock.return_value = MockResponse(200, "Hello World")

            # trigger an event
            WebHookEvent.trigger_sms_event(SMS_RECEIVED, sms, now)
            event = WebHookEvent.objects.get()

            self.assertEquals('F', event.status)
            self.assertEquals(0, event.try_count)
            self.assertFalse(event.next_attempt)

            result = WebHookResult.objects.get()
            self.assertStringContains("No active user", result.message)
            self.assertEquals(0, result.status_code)

            self.assertFalse(mock.called)

            # what if they send weird json back?
            WebHookEvent.objects.all().delete()
            WebHookResult.objects.all().delete()

        # add ad manager back in
        self.org.administrators.add(self.admin)
        self.admin.set_org(self.org)

        with patch('requests.Session.send') as mock:
            mock.return_value = MockResponse(200, "Hello World")

            # trigger an event
            WebHookEvent.trigger_sms_event(SMS_RECEIVED, sms, now)
            event = WebHookEvent.objects.get()

            self.assertEquals('C', event.status)
            self.assertEquals(1, event.try_count)
            self.assertFalse(event.next_attempt)

            result = WebHookResult.objects.get()
            self.assertStringContains("Event delivered successfully", result.message)
            self.assertStringContains("not JSON", result.message)
            self.assertEquals(200, result.status_code)

            self.assertTrue(mock.called)

            WebHookEvent.objects.all().delete()
            WebHookResult.objects.all().delete()

        with patch('requests.Session.send') as mock:
            # valid json, but not our format
            bad_json = '{ "thrift_shops": ["Goodwill", "Value Village"] }'
            mock.return_value = MockResponse(200, bad_json)

            next_retry_earliest = timezone.now() + timedelta(minutes=4)
            next_retry_latest = timezone.now() + timedelta(minutes=6)

            WebHookEvent.trigger_sms_event(SMS_RECEIVED, sms, now)
            event = WebHookEvent.objects.get()

            self.assertEquals('C', event.status)
            self.assertEquals(1, event.try_count)
            self.assertFalse(event.next_attempt)

            self.assertTrue(mock.called)

            result = WebHookResult.objects.get()
            self.assertStringContains("Event delivered successfully", result.message)
            self.assertStringContains("ignoring", result.message)
            self.assertEquals(200, result.status_code)
            self.assertEquals(bad_json, result.body)

            WebHookEvent.objects.all().delete()
            WebHookResult.objects.all().delete()

        with patch('requests.Session.send') as mock:
            mock.return_value = MockResponse(200, '{ "phone": "+250788123123", "text": "I am success" }')

            WebHookEvent.trigger_sms_event(SMS_RECEIVED, sms, now)
            event = WebHookEvent.objects.get()

            self.assertEquals('C', event.status)
            self.assertEquals(1, event.try_count)
            self.assertFalse(event.next_attempt)

            result = WebHookResult.objects.get()
            self.assertEquals(200, result.status_code)

            self.assertTrue(mock.called)

            broadcast = Broadcast.objects.get()
            contact = Contact.get_or_create(self.org, self.admin, name=None, urns=[(TEL_SCHEME, "+250788123123")],
                                            incoming_channel=self.channel)
            self.assertTrue("I am success", broadcast.text)
            self.assertTrue(contact, broadcast.contacts.all())

            self.assertTrue(mock.called)
            args = mock.call_args_list[0][0]
            prepared_request = args[0]
            self.assertEquals(self.org.get_webhook_url(), prepared_request.url)

            data = parse_qs(prepared_request.body)
            self.assertEquals(self.joe.get_urn(TEL_SCHEME).path, data['phone'][0])
            self.assertEquals(sms.pk, int(data['sms'][0]))
            self.assertEquals(self.channel.pk, int(data['channel'][0]))
            self.assertEquals(SMS_RECEIVED, data['event'][0])
            self.assertEquals("I'm gonna pop some tags", data['text'][0])
            self.assertTrue('time' in data)

            WebHookEvent.objects.all().delete()
            WebHookResult.objects.all().delete()

        with patch('requests.Session.send') as mock:
            mock.return_value = MockResponse(500, "I am error")

            next_attempt_earliest = timezone.now() + timedelta(minutes=4)
            next_attempt_latest = timezone.now() + timedelta(minutes=6)

            WebHookEvent.trigger_sms_event(SMS_RECEIVED, sms, now)
            event = WebHookEvent.objects.get()

            self.assertEquals('E', event.status)
            self.assertEquals(1, event.try_count)
            self.assertTrue(event.next_attempt)
            self.assertTrue(next_attempt_earliest < event.next_attempt and next_attempt_latest > event.next_attempt)

            result = WebHookResult.objects.get()
            self.assertStringContains("Error", result.message)
            self.assertEquals(500, result.status_code)
            self.assertEquals("I am error", result.body)

            # make sure things become failures after three retries
            event.try_count = 2
            event.deliver()
            event.save()

            self.assertTrue(mock.called)

            self.assertEquals('F', event.status)
            self.assertEquals(3, event.try_count)
            self.assertFalse(event.next_attempt)

            result = WebHookResult.objects.get()
            self.assertStringContains("Error", result.message)
            self.assertEquals(500, result.status_code)
            self.assertEquals("I am error", result.body)
            self.assertEquals("http://fake.com/webhook.php", result.url)
            self.assertTrue(result.data.find("pop+some+tags") > 0)

            # check out our api log
            response = self.client.get(reverse('api.log'))
            self.assertRedirect(response, reverse('users.user_login'))

            response = self.client.get(reverse('api.log_read', args=[event.pk]))
            self.assertRedirect(response, reverse('users.user_login'))

            WebHookEvent.objects.all().delete()
            WebHookResult.objects.all().delete()

        # add a webhook header to the org
        self.channel.org.webhook = u'{"url": "http://fake.com/webhook.php", "headers": {"X-My-Header": "foobar", "Authorization": "Authorization: Basic QWxhZGRpbjpvcGVuIHNlc2FtZQ=="}, "method": "POST"}'
        self.channel.org.save()

        # check that our webhook settings have saved
        self.assertEquals('http://fake.com/webhook.php', self.channel.org.get_webhook_url())
        self.assertDictEqual({'X-My-Header': 'foobar', 'Authorization': 'Authorization: Basic QWxhZGRpbjpvcGVuIHNlc2FtZQ=='}, self.channel.org.get_webhook_headers())

        with patch('requests.Session.send') as mock:
            mock.return_value = MockResponse(200, "Boom")
            WebHookEvent.trigger_sms_event(SMS_RECEIVED, sms, now)
            event = WebHookEvent.objects.get()

            result = WebHookResult.objects.get()
            # both headers should be in the json-encoded url string
            self.assertStringContains('X-My-Header: foobar', result.request)
            self.assertStringContains('Authorization: Authorization: Basic QWxhZGRpbjpvcGVuIHNlc2FtZQ==', result.request)

    def test_webhook(self):
        response = self.client.get(reverse('api.webhook'))
        self.assertEquals(200, response.status_code)
        self.assertContains(response, "Simulator")

        response = self.client.get(reverse('api.webhook_simulator'))
        self.assertEquals(200, response.status_code)
        self.assertContains(response, "Log in")

        self.login(self.admin)
        response = self.client.get(reverse('api.webhook_simulator'))
        self.assertEquals(200, response.status_code)
        self.assertNotContains(response, "Log in")

    def test_tunnel(self):
        response = self.client.post(reverse('api.webhook_tunnel'), dict())
        self.assertEquals(302, response.status_code)

        self.login(self.non_org_user)

        with patch('requests.post') as mock:
            mock.return_value = MockResponse(200, '{ "phone": "+250788123123", "text": "I am success" }')

            response = self.client.post(reverse('api.webhook_tunnel'),
                                        dict(url="http://webhook.url/", data="phone=250788383383&values=foo&bogus=2"))
            self.assertEquals(200, response.status_code)
            self.assertContains(response, "I am success")
            self.assertTrue('values' in mock.call_args[1]['data'])
            self.assertTrue('phone' in mock.call_args[1]['data'])
            self.assertFalse('bogus' in mock.call_args[1]['data'])

            response = self.client.post(reverse('api.webhook_tunnel'), dict())
            self.assertEquals(400, response.status_code)
            self.assertTrue(response.content.find("Must include") >= 0)<|MERGE_RESOLUTION|>--- conflicted
+++ resolved
@@ -41,11 +41,7 @@
 from twython import TwythonError
 from urllib import urlencode
 from urlparse import parse_qs
-<<<<<<< HEAD
-from .models import WebHookEvent, WebHookResult, SMS_RECEIVED
-=======
 from .models import WebHookEvent, WebHookResult, APIToken, SMS_RECEIVED
->>>>>>> d19e37d1
 from .serializers import DictionaryField, IntegerArrayField, StringArrayField, PhoneArrayField, ChannelField, FlowField
 
 
