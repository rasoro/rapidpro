
import json
import logging
import time
import traceback
from datetime import datetime, timedelta
from functools import cmp_to_key
from itertools import chain
from random import randint
from uuid import uuid4

import iso8601
import regex
from smartmin.views import (
    SmartCreateView,
    SmartCRUDL,
    SmartDeleteView,
    SmartFormView,
    SmartListView,
    SmartReadView,
    SmartTemplateView,
    SmartUpdateView,
    smart_url,
)

from django import forms
from django.conf import settings
from django.contrib import messages
from django.core.exceptions import ValidationError
from django.core.paginator import Paginator
from django.core.urlresolvers import reverse
from django.db.models import Count, Max, Min, Prefetch, QuerySet, Sum
from django.db.models.functions import Lower
from django.http import HttpResponse, HttpResponseRedirect, JsonResponse
from django.utils import timezone
from django.utils.encoding import force_text
from django.utils.text import slugify
from django.utils.translation import ugettext_lazy as _
from django.views.decorators.csrf import csrf_exempt
from django.views.generic import FormView

from temba.api.models import Resthook, ResthookSubscriber
from temba.archives.models import Archive
from temba.channels.models import Channel
from temba.contacts.fields import OmniboxField
from temba.contacts.models import TEL_SCHEME, Contact, ContactField, ContactGroup, ContactURN
from temba.flows import server
from temba.flows.models import Flow, FlowRevision, FlowRun, FlowRunCount
from temba.flows.server import get_client
from temba.flows.tasks import export_flow_results_task
from temba.ivr.models import IVRCall
from temba.msgs.models import PENDING, Label, Msg
from temba.orgs.models import Language, Org
from temba.orgs.views import ModalMixin, OrgObjPermsMixin, OrgPermsMixin
from temba.triggers.models import Trigger
<<<<<<< HEAD
from temba.utils import analytics, on_transaction_commit, chunk_list, goflow, str_to_bool
from temba.utils.dates import datetime_to_str, datetime_to_ms
=======
from temba.ussd.models import USSDSession
from temba.utils import analytics, chunk_list, on_transaction_commit, str_to_bool
from temba.utils.dates import datetime_to_ms, datetime_to_str
>>>>>>> 81472807
from temba.utils.expressions import get_function_listing
from temba.utils.s3 import public_file_storage
from temba.utils.views import BaseActionForm

from .models import (
    ActionLog,
    ExportFlowResultsTask,
    FlowInvalidCycleException,
    FlowLabel,
    FlowPathRecentRun,
    FlowUserConflictException,
    FlowVersionConflictException,
    RuleSet,
)

logger = logging.getLogger(__name__)


EXPIRES_CHOICES = (
    (5, _("After 5 minutes")),
    (10, _("After 10 minutes")),
    (15, _("After 15 minutes")),
    (30, _("After 30 minutes")),
    (60, _("After 1 hour")),
    (60 * 3, _("After 3 hours")),
    (60 * 6, _("After 6 hours")),
    (60 * 12, _("After 12 hours")),
    (60 * 24, _("After 1 day")),
    (60 * 24 * 2, _("After 2 days")),
    (60 * 24 * 3, _("After 3 days")),
    (60 * 24 * 7, _("After 1 week")),
    (60 * 24 * 14, _("After 2 weeks")),
    (60 * 24 * 30, _("After 30 days")),
)


IVR_EXPIRES_CHOICES = (
    (1, _("After 1 minute")),
    (2, _("After 2 minutes")),
    (3, _("After 3 minutes")),
    (4, _("After 4 minutes")),
    (5, _("After 5 minutes")),
    (10, _("After 10 minutes")),
    (15, _("After 15 minutes")),
)

IVR_RETRY_CHOICES = ((30, _("After 30 minutes")), (60, _("After 1 hour")), (1440, _("After 1 day")))


class BaseFlowForm(forms.ModelForm):
    def clean_keyword_triggers(self):
        org = self.user.get_org()
        value = self.cleaned_data.get("keyword_triggers", "")

        duplicates = []
        wrong_format = []
        cleaned_keywords = []

        for keyword in value.split(","):
            keyword = keyword.lower().strip()
            if not keyword:
                continue

            if (
                not regex.match("^\w+$", keyword, flags=regex.UNICODE | regex.V0)
                or len(keyword) > Trigger.KEYWORD_MAX_LEN
            ):
                wrong_format.append(keyword)

            # make sure it is unique on this org
            existing = Trigger.objects.filter(org=org, keyword__iexact=keyword, is_archived=False, is_active=True)
            if self.instance:
                existing = existing.exclude(flow=self.instance.pk)

            if existing:
                duplicates.append(keyword)
            else:
                cleaned_keywords.append(keyword)

        if wrong_format:
            raise forms.ValidationError(
                _('"%s" must be a single word, less than %d characters, containing only letter ' "and numbers")
                % (", ".join(wrong_format), Trigger.KEYWORD_MAX_LEN)
            )

        if duplicates:
            if len(duplicates) > 1:
                error_message = _('The keywords "%s" are already used for another flow') % ", ".join(duplicates)
            else:
                error_message = _('The keyword "%s" is already used for another flow') % ", ".join(duplicates)
            raise forms.ValidationError(error_message)

        return ",".join(cleaned_keywords)

    class Meta:
        model = Flow
        fields = "__all__"


class FlowActionForm(BaseActionForm):
    allowed_actions = (
        ("archive", _("Archive Flows")),
        ("label", _("Label Messages")),
        ("restore", _("Restore Flows")),
    )

    model = Flow
    label_model = FlowLabel
    has_is_active = True

    class Meta:
        fields = ("action", "objects", "label", "add")


class FlowActionMixin(SmartListView):
    @csrf_exempt
    def dispatch(self, *args, **kwargs):
        return super().dispatch(*args, **kwargs)

    def post(self, request, *args, **kwargs):
        user = self.request.user
        org = user.get_org()

        form = FlowActionForm(self.request.POST, org=org, user=user)

        toast = None
        ignored = []
        if form.is_valid():
            changed = form.execute().get("changed")
            for flow in form.cleaned_data["objects"]:
                if flow.id not in changed:
                    ignored.append(flow.name)

            if form.cleaned_data["action"] == "archive" and ignored:
                if len(ignored) > 1:
                    toast = _(
                        "%s are used inside a campaign. To archive them, first remove them from your campaigns."
                        % " and ".join(ignored)
                    )
                else:
                    toast = _(
                        "%s is used inside a campaign. To archive it, first remove it from your campaigns."
                        % ignored[0]
                    )

        response = self.get(request, *args, **kwargs)

        if toast:
            response["Temba-Toast"] = toast

        return response


def msg_log_cmp(a, b):
    if a.__class__ == b.__class__:
        return a.pk - b.pk
    else:
        if a.created_on == b.created_on:  # pragma: needs cover
            return 0
        elif a.created_on < b.created_on:
            return -1
        else:
            return 1


class PartialTemplate(SmartTemplateView):  # pragma: no cover
    def pre_process(self, request, *args, **kwargs):
        self.template = kwargs["template"]
        return

    def get_template_names(self):
        return "partials/%s.html" % self.template


class FlowRunCRUDL(SmartCRUDL):
    actions = ("delete",)
    model = FlowRun

    class Delete(ModalMixin, OrgObjPermsMixin, SmartDeleteView):
        fields = ("pk",)
        success_message = None

        def post(self, request, *args, **kwargs):
            self.get_object().release(FlowRun.DELETE_FOR_USER)
            return HttpResponse()


class FlowCRUDL(SmartCRUDL):
<<<<<<< HEAD
    actions = ('list', 'archived', 'copy', 'create', 'delete', 'update', 'simulate', 'export_results',
               'upload_action_recording', 'editor', 'editor_next', 'results', 'run_table', 'category_counts', 'json',
               'broadcast', 'activity', 'activity_chart', 'filter', 'campaign', 'completion', 'revisions',
               'recent_messages', 'assets', 'upload_media_action')
=======
    actions = (
        "list",
        "archived",
        "copy",
        "create",
        "delete",
        "update",
        "simulate",
        "export_results",
        "upload_action_recording",
        "editor",
        "editor_next",
        "results",
        "run_table",
        "category_counts",
        "json",
        "broadcast",
        "activity",
        "activity_chart",
        "filter",
        "campaign",
        "completion",
        "revisions",
        "recent_messages",
        "assets",
        "upload_media_action",
    )
>>>>>>> 81472807

    model = Flow

    class RecentMessages(OrgObjPermsMixin, SmartReadView):
        def get(self, request, *args, **kwargs):
            flow = self.get_object()

            exit_uuids = request.GET.get("exits", "").split(",")
            to_uuid = request.GET.get("to")

            recent_messages = []

            if exit_uuids and to_uuid:
                for recent_run in FlowPathRecentRun.get_recent(exit_uuids, to_uuid):
                    recent_messages.append(
                        {
                            "sent": datetime_to_str(recent_run["visited_on"], tz=flow.org.timezone),
                            "text": recent_run["text"],
                        }
                    )

            return JsonResponse(recent_messages, safe=False)

    class Revisions(OrgObjPermsMixin, SmartReadView):
        def get(self, request, *args, **kwargs):
            flow = self.get_object()

            revision_id = request.GET.get("definition", None)

            if revision_id:
                revision = FlowRevision.objects.get(flow=flow, pk=revision_id)
                return JsonResponse(revision.get_definition_json())
            else:
                revisions = []
                for revision in flow.revisions.all().order_by("-created_on")[:25]:
                    # validate the flow definition before presenting it to the user
                    try:
                        FlowRevision.validate_flow_definition(revision.get_definition_json())
                        revisions.append(revision.as_json())

                    except ValueError:
                        # "expected" error in the def, silently cull it
                        pass

                    except Exception:
                        # something else, we still cull, but report it to sentry
                        logger.exception("Error validating flow revision: %s [%d]" % (flow.uuid, revision.id))
                        pass

                return JsonResponse(revisions, safe=False)

    class OrgQuerysetMixin(object):
        def derive_queryset(self, *args, **kwargs):
            queryset = super().derive_queryset(*args, **kwargs)
            if not self.request.user.is_authenticated():  # pragma: needs cover
                return queryset.exclude(pk__gt=0)
            else:
                return queryset.filter(org=self.request.user.get_org())

    class Create(ModalMixin, OrgPermsMixin, SmartCreateView):
        class FlowCreateForm(BaseFlowForm):
<<<<<<< HEAD
            keyword_triggers = forms.CharField(required=False, label=_("Global keyword triggers"),
                                               help_text=_("When a user sends any of these keywords they will begin this flow"))

            flow_type = forms.ChoiceField(label=_('Run flow over'),
                                          help_text=_('Choose the method for your flow'),
                                          choices=((Flow.FLOW, 'Messaging'),
                                                   (Flow.USSD, 'USSD Messaging'),
                                                   (Flow.VOICE, 'Phone Call'),
                                                   (Flow.SURVEY, 'Surveyor')))

            def __init__(self, user, branding, *args, **kwargs):
                super(FlowCRUDL.Create.FlowCreateForm, self).__init__(*args, **kwargs)
=======
            keyword_triggers = forms.CharField(
                required=False,
                label=_("Global keyword triggers"),
                help_text=_("When a user sends any of these keywords they will begin this flow"),
            )

            flow_type = forms.ChoiceField(
                label=_("Run flow over"),
                help_text=_("Choose the method for your flow"),
                choices=(
                    (Flow.FLOW, "Messaging"),
                    (Flow.USSD, "USSD Messaging"),
                    (Flow.VOICE, "Phone Call"),
                    (Flow.SURVEY, "Surveyor"),
                ),
            )

            def __init__(self, user, branding, *args, **kwargs):
                super().__init__(*args, **kwargs)
>>>>>>> 81472807
                self.user = user

                org_languages = self.user.get_org().languages.all().order_by("orgs", "name")
                language_choices = ((lang.iso_code, lang.name) for lang in org_languages)

<<<<<<< HEAD
                flow_types = branding.get('flow_types', [Flow.FLOW, Flow.VOICE, Flow.SURVEY, Flow.USSD])

                # prune our choices by brand config
                choices = []
                for flow_choice in self.fields['flow_type'].choices:
                    if flow_choice[0] in flow_types:
                        choices.append(flow_choice)
                self.fields['flow_type'].choices = choices

                self.fields['base_language'] = forms.ChoiceField(label=_('Language'),
                                                                 initial=self.user.get_org().primary_language,
                                                                 choices=language_choices)
=======
                flow_types = branding.get("flow_types", [Flow.FLOW, Flow.VOICE, Flow.SURVEY, Flow.USSD])

                # prune our choices by brand config
                choices = []
                for flow_choice in self.fields["flow_type"].choices:
                    if flow_choice[0] in flow_types:
                        choices.append(flow_choice)
                self.fields["flow_type"].choices = choices

                self.fields["base_language"] = forms.ChoiceField(
                    label=_("Language"), initial=self.user.get_org().primary_language, choices=language_choices
                )
>>>>>>> 81472807

            class Meta:
                model = Flow
                fields = ("name", "keyword_triggers", "flow_type", "base_language")

        form_class = FlowCreateForm
        success_url = "uuid@flows.flow_editor"
        success_message = ""
        field_config = dict(name=dict(help=_("Choose a name to describe this flow, e.g. Demographic Survey")))

        def derive_exclude(self):
            org = self.request.user.get_org()
            exclude = []

            if not org.primary_language:
                exclude.append("base_language")

            return exclude

        def get_form_kwargs(self):
<<<<<<< HEAD
            kwargs = super(FlowCRUDL.Create, self).get_form_kwargs()
            kwargs['user'] = self.request.user
            kwargs['branding'] = self.request.branding
=======
            kwargs = super().get_form_kwargs()
            kwargs["user"] = self.request.user
            kwargs["branding"] = self.request.branding
>>>>>>> 81472807
            return kwargs

        def get_context_data(self, **kwargs):
            context = super().get_context_data(**kwargs)
            context["has_flows"] = Flow.objects.filter(org=self.request.user.get_org(), is_active=True).count() > 0
            return context

        def save(self, obj):
            analytics.track(self.request.user.username, "temba.flow_created", dict(name=obj.name))
            org = self.request.user.get_org()

            if not obj.flow_type:  # pragma: needs cover
                obj.flow_type = Flow.FLOW

            # if we don't have a language, use base
            if not obj.base_language:  # pragma: needs cover
                obj.base_language = "base"

            # default expiration is a week
            expires_after_minutes = 60 * 24 * 7
            if obj.flow_type == Flow.VOICE:
                # ivr expires after 5 minutes of inactivity
                expires_after_minutes = 5

            self.object = Flow.create(
                org,
                self.request.user,
                obj.name,
                flow_type=obj.flow_type,
                expires_after_minutes=expires_after_minutes,
                base_language=obj.base_language,
            )

        def post_save(self, obj):
            user = self.request.user
            org = user.get_org()

            # create triggers for this flow only if there are keywords and we aren't a survey
            if self.form.cleaned_data.get("flow_type") != Flow.SURVEY:
                if len(self.form.cleaned_data["keyword_triggers"]) > 0:
                    for keyword in self.form.cleaned_data["keyword_triggers"].split(","):
                        Trigger.objects.create(org=org, keyword=keyword, flow=obj, created_by=user, modified_by=user)

            return obj

    class Delete(ModalMixin, OrgObjPermsMixin, SmartDeleteView):
        fields = ("id",)
        cancel_url = "uuid@flows.flow_editor"
        success_message = ""

        def get_success_url(self):
            return reverse("flows.flow_list")

        def post(self, request, *args, **kwargs):
            flow = self.get_object()
            self.object = flow

            flows = Flow.objects.filter(org=flow.org, flow_dependencies__in=[flow])
            if flows.count():
                return HttpResponseRedirect(smart_url(self.cancel_url, flow))

            # do the actual deletion
            flow.release()

            # we can't just redirect so as to make our modal do the right thing
            response = self.render_to_response(
                self.get_context_data(
                    success_url=self.get_success_url(), success_script=getattr(self, "success_script", None)
                )
            )
            response["Temba-Success"] = self.get_success_url()

            return response

    class Copy(OrgObjPermsMixin, SmartUpdateView):
        fields = []
        success_message = ""

        def form_valid(self, form):
            # copy our current object
            copy = Flow.copy(self.object, self.request.user)

            # redirect to the newly created flow
            return HttpResponseRedirect(reverse("flows.flow_editor", args=[copy.uuid]))

    class Update(ModalMixin, OrgObjPermsMixin, SmartUpdateView):
        class BaseUpdateFlowFormMixin:
            def __init__(self, *args, **kwargs):
                super().__init__(*args, **kwargs)

                # if we don't have a base language let them pick one (this is immutable)
                if not self.instance.base_language:
                    choices = [("base", "No Preference")]
                    choices += [
                        (lang.iso_code, lang.name)
                        for lang in self.instance.org.languages.all().order_by("orgs", "name")
                    ]
                    self.fields["base_language"] = forms.ChoiceField(label=_("Language"), choices=choices)

        class SurveyFlowUpdateForm(BaseUpdateFlowFormMixin, BaseFlowForm):
            expires_after_minutes = forms.ChoiceField(
                label=_("Expire inactive contacts"),
                help_text=_("When inactive contacts should be removed from the flow"),
                initial=str(60 * 24 * 7),
                choices=EXPIRES_CHOICES,
            )
            contact_creation = forms.ChoiceField(
                label=_("Create a contact "),
                help_text=_("Whether surveyor logins should be used as the contact for each run"),
                choices=((Flow.CONTACT_PER_RUN, _("For each run")), (Flow.CONTACT_PER_LOGIN, _("For each login"))),
            )

            def __init__(self, user, *args, **kwargs):
                super().__init__(*args, **kwargs)
                self.user = user

                metadata = self.instance.metadata

                contact_creation = self.fields["contact_creation"]
                contact_creation.initial = metadata.get(Flow.CONTACT_CREATION, Flow.CONTACT_PER_RUN)

            class Meta:
                model = Flow
                fields = ("name", "contact_creation", "expires_after_minutes")

        class IVRFlowUpdateForm(BaseUpdateFlowFormMixin, BaseFlowForm):
            ivr_retry = forms.ChoiceField(
                label=_("Retry call on busy/no answer"),
                help_text=_("Retries call three times for the chosen interval"),
                initial=60,
                choices=IVR_RETRY_CHOICES,
            )
            expires_after_minutes = forms.ChoiceField(
                label=_("Expire inactive contacts"),
                help_text=_("When inactive contacts should be removed from the flow"),
                initial=5,
                choices=IVR_EXPIRES_CHOICES,
            )
            keyword_triggers = forms.CharField(
                required=False,
                label=_("Global keyword triggers"),
                help_text=_("When a user sends any of these keywords they will begin this flow"),
            )

            def __init__(self, user, *args, **kwargs):
                super().__init__(*args, **kwargs)
                self.user = user

                metadata = self.instance.metadata

                # IVR retries
                ivr_retry = self.fields["ivr_retry"]
                ivr_retry.initial = metadata.get("ivr_retry", self.fields["ivr_retry"].initial)

                flow_triggers = Trigger.objects.filter(
                    org=self.instance.org,
                    flow=self.instance,
                    is_archived=False,
                    groups=None,
                    trigger_type=Trigger.TYPE_KEYWORD,
                ).order_by("created_on")

                keyword_triggers = self.fields["keyword_triggers"]
                keyword_triggers.initial = ",".join(t.keyword for t in flow_triggers)

            class Meta:
                model = Flow
                fields = ("name", "keyword_triggers", "expires_after_minutes", "ignore_triggers", "ivr_retry")

        class FlowUpdateForm(BaseUpdateFlowFormMixin, BaseFlowForm):
            keyword_triggers = forms.CharField(
                required=False,
                label=_("Global keyword triggers"),
                help_text=_("When a user sends any of these keywords they will begin this flow"),
            )

            expires_after_minutes = forms.ChoiceField(
                label=_("Expire inactive contacts"),
                help_text=_("When inactive contacts should be removed from the flow"),
                initial=str(60 * 24 * 7),
                choices=EXPIRES_CHOICES,
            )

            def __init__(self, user, *args, **kwargs):
                super().__init__(*args, **kwargs)
                self.user = user

                flow_triggers = Trigger.objects.filter(
                    org=self.instance.org,
                    flow=self.instance,
                    is_archived=False,
                    groups=None,
                    trigger_type=Trigger.TYPE_KEYWORD,
                ).order_by("created_on")

                keyword_triggers = self.fields["keyword_triggers"]
                keyword_triggers.initial = ",".join(t.keyword for t in flow_triggers)

            class Meta:
                model = Flow
                fields = ("name", "keyword_triggers", "expires_after_minutes", "ignore_triggers")

        success_message = ""

        def get_form_class(self):
            flow_type = self.object.flow_type

            if flow_type == Flow.VOICE:
                return self.IVRFlowUpdateForm
            elif flow_type == Flow.SURVEY:
                return self.SurveyFlowUpdateForm
            elif flow_type == Flow.MESSAGE:  # pragma: needs cover
                return self.FlowUpdateForm
            elif flow_type == Flow.FLOW:
                return self.FlowUpdateForm
            elif flow_type == Flow.USSD:  # pragma: needs cover
                return self.FlowUpdateForm
            else:  # pragma: no cover
                raise ValueError(f"Unhandled Flow type: '{flow_type}'")

        def get_form_kwargs(self):
            kwargs = super().get_form_kwargs()
            kwargs["user"] = self.request.user
            return kwargs

        def pre_save(self, obj):
            obj = super().pre_save(obj)
            metadata = obj.metadata

            if Flow.CONTACT_CREATION in self.form.cleaned_data:
                metadata[Flow.CONTACT_CREATION] = self.form.cleaned_data[Flow.CONTACT_CREATION]

            if "ivr_retry" in self.form.cleaned_data:
                metadata["ivr_retry"] = int(self.form.cleaned_data["ivr_retry"])

            obj.metadata = metadata
            return obj

        def post_save(self, obj):
            keywords = set()
            user = self.request.user
            org = user.get_org()

            if "keyword_triggers" in self.form.cleaned_data:

                existing_keywords = set(
                    t.keyword
                    for t in obj.triggers.filter(
                        org=org, flow=obj, trigger_type=Trigger.TYPE_KEYWORD, is_archived=False, groups=None
                    )
                )

                if len(self.form.cleaned_data["keyword_triggers"]) > 0:
                    keywords = set(self.form.cleaned_data["keyword_triggers"].split(","))

                removed_keywords = existing_keywords.difference(keywords)
                for keyword in removed_keywords:
                    obj.triggers.filter(org=org, flow=obj, keyword=keyword, groups=None, is_archived=False).update(
                        is_archived=True
                    )

                added_keywords = keywords.difference(existing_keywords)
<<<<<<< HEAD
                archived_keywords = [t.keyword for t in obj.triggers.filter(org=org, flow=obj, trigger_type=Trigger.TYPE_KEYWORD,
                                                                            is_archived=True, groups=None)]
=======
                archived_keywords = [
                    t.keyword
                    for t in obj.triggers.filter(
                        org=org, flow=obj, trigger_type=Trigger.TYPE_KEYWORD, is_archived=True, groups=None
                    )
                ]
>>>>>>> 81472807

                # set difference does not have a deterministic order, we need to sort the keywords
                for keyword in sorted(added_keywords):
                    # first check if the added keyword is not amongst archived
                    if keyword in archived_keywords:  # pragma: needs cover
                        obj.triggers.filter(org=org, flow=obj, keyword=keyword, groups=None).update(is_archived=False)
                    else:
                        Trigger.objects.create(
                            org=org,
                            keyword=keyword,
                            trigger_type=Trigger.TYPE_KEYWORD,
                            flow=obj,
                            created_by=user,
                            modified_by=user,
                        )

            # run async task to update all runs
            from .tasks import update_run_expirations_task

            on_transaction_commit(lambda: update_run_expirations_task.delay(obj.pk))

            return obj

    class UploadActionRecording(OrgPermsMixin, SmartUpdateView):
        def post(self, request, *args, **kwargs):  # pragma: needs cover
            path = self.save_recording_upload(
                self.request.FILES["file"], self.request.POST.get("actionset"), self.request.POST.get("action")
            )
            return JsonResponse(dict(path=path))

        def save_recording_upload(self, file, actionset_id, action_uuid):  # pragma: needs cover
            flow = self.get_object()
            return public_file_storage.save(
                "recordings/%d/%d/steps/%s.wav" % (flow.org.pk, flow.id, action_uuid), file
            )

    class UploadMediaAction(OrgPermsMixin, SmartUpdateView):
        def post(self, request, *args, **kwargs):
            generated_uuid = str(uuid4())
            path = self.save_media_upload(
                self.request.FILES["file"], self.request.POST.get("actionset"), generated_uuid
            )
            return JsonResponse(dict(path=path))

        def save_media_upload(self, file, actionset_id, name_uuid):
            flow = self.get_object()
            extension = file.name.split(".")[-1]
            return public_file_storage.save(
                "attachments/%d/%d/steps/%s.%s" % (flow.org.pk, flow.id, name_uuid, extension), file
            )

    class BaseList(FlowActionMixin, OrgQuerysetMixin, OrgPermsMixin, SmartListView):
        title = _("Flows")
        refresh = 10000
        fields = ("name", "modified_on")
        default_template = "flows/flow_list.html"
        default_order = ("-saved_on",)
        search_fields = ("name__icontains",)

        def get_context_data(self, **kwargs):
            context = super().get_context_data(**kwargs)
            context["org_has_flows"] = Flow.objects.filter(org=self.request.user.get_org(), is_active=True).count()
            context["folders"] = self.get_folders()
            context["labels"] = self.get_flow_labels()
            context["campaigns"] = self.get_campaigns()
            context["request_url"] = self.request.path
            context["actions"] = self.actions

            # decorate flow objects with their run activity stats
            for flow in context["object_list"]:
                flow.run_stats = flow.get_run_stats()

            return context

        def derive_queryset(self, *args, **kwargs):
            qs = super().derive_queryset(*args, **kwargs)
            return qs.exclude(flow_type=Flow.MESSAGE).exclude(is_active=False)

        def get_campaigns(self):
            from temba.campaigns.models import CampaignEvent

            org = self.request.user.get_org()
            events = CampaignEvent.objects.filter(
                campaign__org=org,
                is_active=True,
                campaign__is_active=True,
                flow__is_archived=False,
                flow__is_active=True,
                flow__flow_type=Flow.FLOW,
            )
            return (
                events.values("campaign__name", "campaign__id").annotate(count=Count("id")).order_by("campaign__name")
            )

        def get_flow_labels(self):
            labels = []
            for label in FlowLabel.objects.filter(org=self.request.user.get_org(), parent=None):
                labels.append(
                    dict(pk=label.pk, label=label.name, count=label.get_flows_count(), children=label.children.all())
                )
            return labels

        def get_folders(self):
            org = self.request.user.get_org()

            return [
                dict(
                    label="Active",
                    url=reverse("flows.flow_list"),
                    count=Flow.objects.exclude(flow_type=Flow.MESSAGE)
                    .filter(is_active=True, is_archived=False, org=org)
                    .count(),
                ),
                dict(
                    label="Archived",
                    url=reverse("flows.flow_archived"),
                    count=Flow.objects.exclude(flow_type=Flow.MESSAGE)
                    .filter(is_active=True, is_archived=True, org=org)
                    .count(),
                ),
            ]

    class Archived(BaseList):
        actions = ("restore",)
        default_order = ("-created_on",)

        def derive_queryset(self, *args, **kwargs):
            return super().derive_queryset(*args, **kwargs).filter(is_active=True, is_archived=True)

    class List(BaseList):
        title = _("Flows")
        actions = ("archive", "label")

        def derive_queryset(self, *args, **kwargs):
            queryset = super().derive_queryset(*args, **kwargs)
            queryset = queryset.filter(is_active=True, is_archived=False)
            types = self.request.GET.getlist("flow_type")
            if types:
                queryset = queryset.filter(flow_type__in=types)
            return queryset

    class Campaign(BaseList):
        actions = ["label"]
        campaign = None

        @classmethod
        def derive_url_pattern(cls, path, action):
            return r"^%s/%s/(?P<campaign_id>\d+)/$" % (path, action)

        def derive_title(self, *args, **kwargs):
            return self.get_campaign().name

        def get_campaign(self):
            if not self.campaign:
                from temba.campaigns.models import Campaign

                campaign_id = self.kwargs["campaign_id"]
                self.campaign = Campaign.objects.filter(id=campaign_id).first()
            return self.campaign

        def get_queryset(self, **kwargs):
            from temba.campaigns.models import CampaignEvent

            flow_ids = CampaignEvent.objects.filter(
                campaign=self.get_campaign(), flow__is_archived=False, flow__flow_type=Flow.FLOW
            ).values("flow__id")

            flows = Flow.objects.filter(id__in=flow_ids).order_by("-modified_on")
            return flows

        def get_context_data(self, *args, **kwargs):
            context = super().get_context_data(*args, **kwargs)
            context["current_campaign"] = self.get_campaign()
            return context

    class Filter(BaseList):
        add_button = True
        actions = ["unlabel", "label"]

        def get_gear_links(self):
            links = []

            if self.has_org_perm("flows.flow_update"):
                links.append(dict(title=_("Edit"), href="#", js_class="label-update-btn"))

            if self.has_org_perm("flows.flow_delete"):
                links.append(dict(title=_("Remove"), href="#", js_class="remove-label"))

            return links

        def get_context_data(self, *args, **kwargs):
            context = super().get_context_data(*args, **kwargs)
            context["current_label"] = self.derive_label()
            return context

        @classmethod
        def derive_url_pattern(cls, path, action):
            return r"^%s/%s/(?P<label_id>\d+)/$" % (path, action)

        def derive_title(self, *args, **kwargs):
            return self.derive_label().name

        def derive_label(self):
            return FlowLabel.objects.get(pk=self.kwargs["label_id"])

        def get_label_filter(self):
            label = FlowLabel.objects.get(pk=self.kwargs["label_id"])
            children = label.children.all()
            if children:  # pragma: needs cover
                return [l for l in FlowLabel.objects.filter(parent=label)] + [label]
            else:
                return [label]

        def get_queryset(self, **kwargs):
            qs = super().get_queryset(**kwargs)
            qs = qs.filter(org=self.request.user.get_org()).order_by("-created_on")
            qs = qs.filter(labels__in=self.get_label_filter(), is_archived=False).distinct()

            return qs

    class Completion(OrgPermsMixin, SmartListView):
        def render_to_response(self, context, **response_kwargs):

            org = self.request.user.get_org()

            contact_variables = [
                dict(name="contact", display=str(_("Contact Name"))),
                dict(name="contact.first_name", display=str(_("Contact First Name"))),
                dict(name="contact.groups", display=str(_("Contact Groups"))),
                dict(name="contact.language", display=str(_("Contact Language"))),
                dict(name="contact.mailto", display=str(_("Contact Email Address"))),
                dict(name="contact.name", display=str(_("Contact Name"))),
                dict(name="contact.tel", display=str(_("Contact Phone"))),
                dict(name="contact.tel_e164", display=str(_("Contact Phone - E164"))),
                dict(name="contact.uuid", display=str(_("Contact UUID"))),
                dict(name="new_contact", display=str(_("New Contact"))),
            ]

            contact_variables += [
                dict(name="contact.%s" % scheme, display=str(_("Contact %s" % label)))
                for scheme, label in ContactURN.SCHEME_CHOICES
                if scheme != TEL_SCHEME and scheme in org.get_schemes(Channel.ROLE_SEND)
            ]

            contact_variables += [
                dict(name="contact.%s" % field.key, display=field.label)
                for field in ContactField.objects.filter(org=org, is_active=True)
            ]

            date_variables = [
                dict(name="date", display=str(_("Current Date and Time"))),
                dict(name="date.now", display=str(_("Current Date and Time"))),
                dict(name="date.today", display=str(_("Current Date"))),
                dict(name="date.tomorrow", display=str(_("Tomorrow's Date"))),
                dict(name="date.yesterday", display=str(_("Yesterday's Date"))),
            ]

            flow_variables = [
                dict(name="channel", display=str(_("Sent to"))),
                dict(name="channel.name", display=str(_("Sent to"))),
                dict(name="channel.tel", display=str(_("Sent to"))),
                dict(name="channel.tel_e164", display=str(_("Sent to"))),
                dict(name="step", display=str(_("Sent to"))),
                dict(name="step.value", display=str(_("Sent to"))),
            ]

            parent_variables = [dict(name="parent.%s" % v["name"], display=v["display"]) for v in contact_variables]
            parent_variables += [dict(name="parent.%s" % v["name"], display=v["display"]) for v in flow_variables]

            child_variables = [dict(name="child.%s" % v["name"], display=v["display"]) for v in contact_variables]
            child_variables += [dict(name="child.%s" % v["name"], display=v["display"]) for v in flow_variables]

            flow_variables.append(dict(name="flow", display=str(_("All flow variables"))))

            flow_id = self.request.GET.get("flow", None)

            if flow_id:
                # TODO: restrict this to only the possible paths to the passed in actionset uuid
                rule_sets = RuleSet.objects.filter(flow__pk=flow_id, flow__org=org)
                for rule_set in rule_sets:
                    key = ContactField.make_key(slugify(rule_set.label))
                    flow_variables.append(dict(name="flow.%s" % key, display=rule_set.label))
                    flow_variables.append(dict(name="flow.%s.category" % key, display="%s Category" % rule_set.label))
                    flow_variables.append(dict(name="flow.%s.text" % key, display="%s Text" % rule_set.label))
                    flow_variables.append(dict(name="flow.%s.time" % key, display="%s Time" % rule_set.label))

            function_completions = get_function_listing()
            messages_completions = contact_variables + date_variables + flow_variables
            messages_completions += parent_variables + child_variables
            return JsonResponse(
                dict(message_completions=messages_completions, function_completions=function_completions)
            )

    class Editor(OrgObjPermsMixin, SmartReadView):
        slug_url_kwarg = "uuid"

        def derive_title(self):
            return self.object.name

        def get_template_names(self):
            return "flows/flow_editor.haml"

        def get_context_data(self, *args, **kwargs):
            context = super().get_context_data(*args, **kwargs)

            flow = self.get_object(self.get_queryset())
            org = self.request.user.get_org()

            # hangup any test calls if we have them
            if flow.flow_type == Flow.VOICE:
                IVRCall.hangup_test_call(flow)

            flow.ensure_current_version()

            if org:
                languages = org.languages.all().order_by("orgs")
                for lang in languages:
                    if self.get_object().base_language == lang.iso_code:
                        context["base_language"] = lang

                context["languages"] = languages

            context["has_ussd_channel"] = bool(org and org.get_ussd_channel())
            context["media_url"] = "%s://%s/" % ("http" if settings.DEBUG else "https", settings.AWS_BUCKET_DOMAIN)
            context["is_starting"] = flow.is_starting()
            context["mutable"] = self.has_org_perm("flows.flow_update") and not self.request.user.is_superuser
            context["has_airtime_service"] = bool(flow.org.is_connected_to_transferto())
            context["can_start"] = flow.flow_type != Flow.VOICE or flow.org.supports_ivr()
            return context

        def get_gear_links(self):
            links = []
            flow = self.get_object()

            if (
                flow.flow_type not in [Flow.SURVEY, Flow.USSD]
                and self.has_org_perm("flows.flow_broadcast")
                and not flow.is_archived
            ):
                links.append(
                    dict(title=_("Start Flow"), style="btn-primary", js_class="broadcast-rulesflow", href="#")
                )

            if self.has_org_perm("flows.flow_results"):
                links.append(
                    dict(title=_("Results"), style="btn-primary", href=reverse("flows.flow_results", args=[flow.uuid]))
                )
            if len(links) > 1:
                links.append(dict(divider=True)),

            if self.has_org_perm("flows.flow_update"):
                links.append(dict(title=_("Edit"), js_class="update-rulesflow", href="#"))

            if self.has_org_perm("flows.flow_copy"):
                links.append(dict(title=_("Copy"), posterize=True, href=reverse("flows.flow_copy", args=[flow.id])))

            if self.has_org_perm("orgs.org_export"):
                links.append(dict(title=_("Export"), href="%s?flow=%s" % (reverse("orgs.org_export"), flow.id)))

            if self.has_org_perm("flows.flow_revisions"):
                links.append(dict(divider=True)),
                links.append(dict(title=_("Revision History"), ngClick="showRevisionHistory()", href="#"))

            if self.has_org_perm("flows.flow_delete"):
                links.append(dict(title=_("Delete"), js_class="delete-flow", href="#"))

            return links

    class EditorNext(OrgObjPermsMixin, SmartReadView):
<<<<<<< HEAD
        slug_url_kwarg = 'uuid'
=======
        slug_url_kwarg = "uuid"
>>>>>>> 81472807

        def derive_title(self):
            return self.object.name

        def get_template_names(self):
            return "flows/flow_editor_next.haml"

        def get_context_data(self, *args, **kwargs):
<<<<<<< HEAD
            context = super(FlowCRUDL.EditorNext, self).get_context_data(*args, **kwargs)
            context['fingerprint'] = datetime_to_ms(datetime.now())
=======
            context = super().get_context_data(*args, **kwargs)
            context["fingerprint"] = datetime_to_ms(datetime.now())
>>>>>>> 81472807
            return context

    class ExportResults(ModalMixin, OrgPermsMixin, SmartFormView):
        class ExportForm(forms.Form):
            flows = forms.ModelMultipleChoiceField(
                Flow.objects.filter(id__lt=0), required=True, widget=forms.MultipleHiddenInput()
            )

            group_memberships = forms.ModelMultipleChoiceField(
                queryset=ContactGroup.user_groups.none(),
                required=False,
                label=_("Which group memberships, if any, to include in the export"),
            )

            contact_fields = forms.ModelMultipleChoiceField(
                ContactField.objects.filter(id__lt=0),
                required=False,
                help_text=_("Which contact fields, if any, to include " "in the export"),
            )

            extra_urns = forms.MultipleChoiceField(
                required=False,
                label=_("Extra URNs"),
                choices=ContactURN.EXPORT_SCHEME_HEADERS,
                help_text=_("Extra URNs to include in the export in addition to " "the URN used in the flow"),
            )

            responded_only = forms.BooleanField(
                required=False,
                label=_("Responded Only"),
                initial=True,
                help_text=_("Only export results for contacts which responded"),
            )
            include_msgs = forms.BooleanField(
                required=False,
                label=_("Include Messages"),
                help_text=_("Export all messages sent and received in this flow"),
            )

            def __init__(self, user, *args, **kwargs):
                super().__init__(*args, **kwargs)
                self.user = user
                self.fields[ExportFlowResultsTask.CONTACT_FIELDS].queryset = ContactField.objects.filter(
                    org=self.user.get_org(), is_active=True
                )

                self.fields[ExportFlowResultsTask.GROUP_MEMBERSHIPS].queryset = ContactGroup.user_groups.filter(
                    org=self.user.get_org(), is_active=True, status=ContactGroup.STATUS_READY
                ).order_by(Lower("name"))

                self.fields[ExportFlowResultsTask.FLOWS].queryset = Flow.objects.filter(
                    org=self.user.get_org(), is_active=True
                )

            def clean(self):
                cleaned_data = super().clean()

                if (
                    ExportFlowResultsTask.CONTACT_FIELDS in cleaned_data
                    and len(cleaned_data[ExportFlowResultsTask.CONTACT_FIELDS])
                    > ExportFlowResultsTask.MAX_CONTACT_FIELDS_COLS
                ):  # pragma: needs cover
                    raise forms.ValidationError(
                        _(
                            f"You can only include up to {ExportFlowResultsTask.MAX_CONTACT_FIELDS_COLS} contact fields in your export"
                        )
                    )

                if (
                    ExportFlowResultsTask.GROUP_MEMBERSHIPS in cleaned_data
                    and len(cleaned_data[ExportFlowResultsTask.GROUP_MEMBERSHIPS])
                    > ExportFlowResultsTask.MAX_GROUP_MEMBERSHIPS_COLS
                ):  # pragma: needs cover
                    raise forms.ValidationError(
                        _(
                            f"You can only include up to {ExportFlowResultsTask.MAX_GROUP_MEMBERSHIPS_COLS} groups for group memberships in your export"
                        )
                    )

                return cleaned_data

        form_class = ExportForm
        submit_button_name = _("Export")
        success_url = "@flows.flow_list"

        def get_form_kwargs(self):
            kwargs = super().get_form_kwargs()
            kwargs["user"] = self.request.user
            return kwargs

        def derive_initial(self):
            flow_ids = self.request.GET.get("ids", None)
            if flow_ids:  # pragma: needs cover
                return dict(
                    flows=Flow.objects.filter(
                        org=self.request.user.get_org(), is_active=True, id__in=flow_ids.split(",")
                    )
                )
            else:
                return dict()

        def form_valid(self, form):
            analytics.track(self.request.user.username, "temba.flow_exported")

            user = self.request.user
            org = user.get_org()

            # is there already an export taking place?
            existing = ExportFlowResultsTask.get_recent_unfinished(org)
            if existing:
                messages.info(
                    self.request,
                    _(
                        "There is already an export in progress, started by %s. You must wait "
                        "for that export to complete before starting another." % existing.created_by.username
                    ),
                )
            else:
                export = ExportFlowResultsTask.create(
                    org,
                    user,
                    form.cleaned_data[ExportFlowResultsTask.FLOWS],
                    contact_fields=form.cleaned_data[ExportFlowResultsTask.CONTACT_FIELDS],
                    include_msgs=form.cleaned_data[ExportFlowResultsTask.INCLUDE_MSGS],
                    responded_only=form.cleaned_data[ExportFlowResultsTask.RESPONDED_ONLY],
                    extra_urns=form.cleaned_data[ExportFlowResultsTask.EXTRA_URNS],
                    group_memberships=form.cleaned_data[ExportFlowResultsTask.GROUP_MEMBERSHIPS],
                )
                on_transaction_commit(lambda: export_flow_results_task.delay(export.pk))

                if not getattr(settings, "CELERY_ALWAYS_EAGER", False):  # pragma: needs cover
                    messages.info(
                        self.request,
                        _("We are preparing your export. We will e-mail you at %s when it is ready.")
                        % self.request.user.username,
                    )

                else:
                    export = ExportFlowResultsTask.objects.get(id=export.pk)
                    dl_url = reverse("assets.download", kwargs=dict(type="results_export", pk=export.pk))
                    messages.info(
                        self.request,
                        _("Export complete, you can find it here: %s (production users will get an email)") % dl_url,
                    )

            if "HTTP_X_PJAX" not in self.request.META:
                return HttpResponseRedirect(self.get_success_url())
            else:  # pragma: no cover
                response = self.render_to_response(
                    self.get_context_data(
                        form=form,
                        success_url=self.get_success_url(),
                        success_script=getattr(self, "success_script", None),
                    )
                )
                response["Temba-Success"] = self.get_success_url()
                response["REDIRECT"] = self.get_success_url()
                return response

    class ActivityChart(OrgObjPermsMixin, SmartReadView):
        """
        Intercooler helper that renders a chart of activity by a given period
        """

        # the min number of responses to show a histogram
        HISTOGRAM_MIN = 0

        # the min number of responses to show the period charts
        PERIOD_MIN = 0

        EXIT_TYPES = {
            None: "active",
            FlowRun.EXIT_TYPE_COMPLETED: "completed",
            FlowRun.EXIT_TYPE_INTERRUPTED: "interrupted",
            FlowRun.EXIT_TYPE_EXPIRED: "expired",
        }

        def get_context_data(self, *args, **kwargs):

            total_responses = 0
            context = super().get_context_data(*args, **kwargs)

            flow = self.get_object()
            from temba.flows.models import FlowPathCount

            rulesets = list(flow.rule_sets.all())

            from_uuids = []
            for ruleset in rulesets:
                from_uuids += [rule.uuid for rule in ruleset.get_rules()]

            dates = FlowPathCount.objects.filter(flow=flow, from_uuid__in=from_uuids).aggregate(
                Max("period"), Min("period")
            )
            start_date = dates.get("period__min")
            end_date = dates.get("period__max")

            # by hour of the day
            hod = FlowPathCount.objects.filter(flow=flow, from_uuid__in=from_uuids).extra(
                {"hour": "extract(hour from period::timestamp)"}
            )
            hod = hod.values("hour").annotate(count=Sum("count")).order_by("hour")
            hod_dict = {int(h.get("hour")): h.get("count") for h in hod}

            hours = []
            for x in range(0, 24):
                hours.append({"bucket": datetime(1970, 1, 1, hour=x), "count": hod_dict.get(x, 0)})

            # by day of the week
            dow = FlowPathCount.objects.filter(flow=flow, from_uuid__in=from_uuids).extra(
                {"day": "extract(dow from period::timestamp)"}
            )
            dow = dow.values("day").annotate(count=Sum("count"))
            dow_dict = {int(d.get("day")): d.get("count") for d in dow}

            dow = []
            for x in range(0, 7):
                day_count = dow_dict.get(x, 0)
                dow.append({"day": x, "count": day_count})
                total_responses += day_count

            if total_responses > self.PERIOD_MIN:
                dow = sorted(dow, key=lambda k: k["day"])
                days = (
                    _("Sunday"),
                    _("Monday"),
                    _("Tuesday"),
                    _("Wednesday"),
                    _("Thursday"),
                    _("Friday"),
                    _("Saturday"),
                )
                dow = [
                    {
                        "day": days[d["day"]],
                        "count": d["count"],
                        "pct": 100 * float(d["count"]) / float(total_responses),
                    }
                    for d in dow
                ]
                context["dow"] = dow
                context["hod"] = hours

            if total_responses > self.HISTOGRAM_MIN:
                # our main histogram
                date_range = end_date - start_date
                histogram = FlowPathCount.objects.filter(flow=flow, from_uuid__in=from_uuids)
                if date_range < timedelta(days=21):
                    histogram = histogram.extra({"bucket": "date_trunc('hour', period)"})
                    min_date = start_date - timedelta(hours=1)
                elif date_range < timedelta(days=500):
                    histogram = histogram.extra({"bucket": "date_trunc('day', period)"})
                    min_date = end_date - timedelta(days=100)
                else:
                    histogram = histogram.extra({"bucket": "date_trunc('week', period)"})
                    min_date = end_date - timedelta(days=500)

                histogram = histogram.values("bucket").annotate(count=Sum("count")).order_by("bucket")
                context["histogram"] = histogram

                # highcharts works in UTC, but we want to offset our chart according to the org timezone
                context["min_date"] = min_date

            counts = FlowRunCount.objects.filter(flow=flow).values("exit_type").annotate(Sum("count"))

            total_runs = 0
            for count in counts:
                key = self.EXIT_TYPES[count["exit_type"]]
                context[key] = count["count__sum"]
                total_runs += count["count__sum"]

            # make sure we have a value for each one
            for state in ("expired", "interrupted", "completed", "active"):
                if state not in context:
                    context[state] = 0

            context["total_runs"] = total_runs
            context["total_responses"] = total_responses

            return context

    class RunTable(OrgObjPermsMixin, SmartReadView):
        """
        Intercooler helper which renders rows of runs to be embedded in an existing table with infinite scrolling
        """

        paginate_by = 50

        def get_context_data(self, *args, **kwargs):
            context = super().get_context_data(*args, **kwargs)
            flow = self.get_object()
            org = self.derive_org()

            context["rulesets"] = list(flow.rule_sets.filter(ruleset_type__in=RuleSet.TYPE_WAIT).order_by("y"))
            for ruleset in context["rulesets"]:
                rules = len(ruleset.get_rules())
                ruleset.category = "true" if rules > 1 else "false"

            test_contacts = Contact.objects.filter(org=org, is_test=True).values_list("id", flat=True)

            runs = FlowRun.objects.filter(flow=flow, responded=True).exclude(contact__in=test_contacts)
            query = self.request.GET.get("q", None)
            contact_ids = []
            if query:
                query = query.strip()
                contact_ids = list(
                    Contact.objects.filter(org=flow.org, name__icontains=query)
                    .exclude(id__in=test_contacts)
                    .values_list("id", flat=True)
                )
                query = query.replace("-", "")
                contact_ids += list(
                    ContactURN.objects.filter(org=flow.org, path__icontains=query)
                    .exclude(contact__in=test_contacts)
                    .order_by("contact__id")
                    .distinct("contact__id")
                    .values_list("contact__id", flat=True)
                )
                runs = runs.filter(contact__in=contact_ids)

            # paginate
            modified_on = self.request.GET.get("modified_on", None)
            if modified_on:
                id = self.request.GET["id"]

                modified_on = iso8601.parse_date(modified_on)
                runs = runs.filter(modified_on__lte=modified_on).exclude(id__gte=id)

            # we grab one more than our page to denote whether there's more to get
            runs = list(runs.order_by("-modified_on")[: self.paginate_by + 1])
            context["more"] = len(runs) > self.paginate_by
            runs = runs[: self.paginate_by]

            # populate ruleset values
            for run in runs:
                results = run.results
                run.value_list = []
                for ruleset in context["rulesets"]:
                    key = Flow.label_to_slug(ruleset.label)
                    run.value_list.append(results.get(key, None))

            context["runs"] = runs
            context["start_date"] = flow.org.get_delete_date(archive_type=Archive.TYPE_FLOWRUN)
            context["paginate_by"] = self.paginate_by
            return context

    class CategoryCounts(OrgObjPermsMixin, SmartReadView):
        slug_url_kwarg = "uuid"

        def render_to_response(self, context, **response_kwargs):
            return JsonResponse(self.get_object().get_category_counts())

    class Results(OrgObjPermsMixin, SmartReadView):
        slug_url_kwarg = "uuid"

        def get_gear_links(self):
            links = []

            if self.has_org_perm("flows.flow_update"):
                links.append(dict(title=_("Download"), href="#", js_class="download-results"))

            if self.has_org_perm("flows.flow_editor"):
                links.append(
                    dict(
                        title=_("Edit Flow"),
                        style="btn-primary",
                        href=reverse("flows.flow_editor", args=[self.get_object().uuid]),
                    )
                )

            return links

        def get_context_data(self, *args, **kwargs):
            context = super().get_context_data(*args, **kwargs)
            flow = self.get_object()
            context["rulesets"] = list(flow.rule_sets.filter(ruleset_type__in=RuleSet.TYPE_WAIT).order_by("y"))
            for ruleset in context["rulesets"]:
                rules = len(ruleset.get_rules())
                ruleset.category = "true" if rules > 1 else "false"
            context["categories"] = flow.get_category_counts()["counts"]
            context["utcoffset"] = int(datetime.now(flow.org.timezone).utcoffset().total_seconds() // 60)
            return context

    class Activity(OrgObjPermsMixin, SmartReadView):
        def get(self, request, *args, **kwargs):
            flow = self.get_object(self.get_queryset())
            (active, visited) = flow.get_activity()

            return JsonResponse(dict(activity=active, visited=visited, is_starting=flow.is_starting()))

    class Simulate(OrgObjPermsMixin, SmartReadView):
        @csrf_exempt
        def dispatch(self, *args, **kwargs):
            return super().dispatch(*args, **kwargs)

        @csrf_exempt
        def dispatch(self, *args, **kwargs):
            return super(FlowCRUDL.Simulate, self).dispatch(*args, **kwargs)

        def get(self, request, *args, **kwargs):
            return HttpResponseRedirect(reverse("flows.flow_editor", args=[self.get_object().uuid]))

        def post(self, request, *args, **kwargs):

            # try to parse our body
            try:
                json_dict = json.loads(request.body)
            except Exception as e:  # pragma: needs cover
                return JsonResponse(dict(status="error", description="Error parsing JSON: %s" % str(e)), status=400)

            if json_dict.get("version", None) == "1":
                return self.handle_legacy(request, json_dict)
            else:

                # handle via the new engine
                client = get_client()

                # simulating never caches
                asset_timestamp = int(time.time() * 1000000)
                flow = self.get_object(self.get_queryset())

                # we control the pointers to ourselves and environment ignoring what the client might send
                flow_request = client.request_builder(flow.org, asset_timestamp)
<<<<<<< HEAD
                flow_request.request['asset_server'] = json_dict.get('asset_server')
                flow_request.request['assets'] = json_dict.get('assets')
=======
                flow_request.request["asset_server"] = json_dict.get("asset_server")
                flow_request.request["assets"] = json_dict.get("assets")
>>>>>>> 81472807
                # asset_server(simulator=True)

                # when testing, we need to include all of our assets
                if settings.TESTING:
                    flow_request.include_all(simulator=True)

                flow_request.request["events"] = json_dict.get("events")

                # check if we are triggering a new session
                if "trigger" in json_dict:
                    flow_request.request["trigger"] = json_dict.get("trigger")
                    output = client.start(flow_request.request)
                    return JsonResponse(output.as_json())

                # otherwise we are resuming
                else:
                    session = json_dict.get("session")
                    flow_request.request["events"] = json_dict.get("events")
                    output = flow_request.resume(session)
                    return JsonResponse(output.as_json())

        def handle_legacy(self, request, json_dict):

            Contact.set_simulation(True)
            user = self.request.user
            test_contact = Contact.get_test_contact(user)
            flow = self.get_object(self.get_queryset())

            if json_dict and json_dict.get("hangup", False):  # pragma: needs cover
                # hangup any test calls if we have them
                IVRCall.hangup_test_call(self.get_object())
                return JsonResponse(dict(status="success", message="Test call hung up"))

            if json_dict and json_dict.get("has_refresh", False):

                lang = request.GET.get("lang", None)
                if lang:
                    test_contact.language = lang
<<<<<<< HEAD
                    test_contact.save(update_fields=('language',))
=======
                    test_contact.save(update_fields=("language",))
>>>>>>> 81472807

                # delete all our steps and messages to restart the simulation
                runs = FlowRun.objects.filter(contact=test_contact).order_by("-modified_on")

                # if their last simulation was more than a day ago, log this simulation
                if runs and runs.first().created_on < timezone.now() - timedelta(hours=24):  # pragma: needs cover
                    analytics.track(user.username, "temba.flow_simulated")

                msg_ids = list(Msg.objects.filter(contact=test_contact).only("id").values_list("id", flat=True))

                for batch in chunk_list(msg_ids, 25):
                    for msg in Msg.objects.filter(id__in=list(batch)):
                        msg.release()

                for ivr_call in IVRCall.objects.filter(contact=test_contact):
                    ivr_call.release()

                for session in USSDSession.objects.filter(contact=test_contact):
                    session.release()

                for run in runs:
                    run.release()

                # reset the name for our test contact too
                test_contact.fields = {}
                test_contact.name = "%s %s" % (request.user.first_name, request.user.last_name)
<<<<<<< HEAD
                test_contact.save(update_fields=('name', 'fields'))
=======
                test_contact.save(update_fields=("name", "fields"))
>>>>>>> 81472807

                # reset the groups for test contact
                for group in test_contact.all_groups.all():
                    group.update_contacts(request.user, [test_contact], False)

                flow.start([], [test_contact], restart_participants=True)

            # try to create message
            new_message = json_dict.get("new_message", "")
            media = None

            media_url = "http://%s%simages" % (user.get_org().get_brand_domain(), settings.STATIC_URL)

            if "new_photo" in json_dict:  # pragma: needs cover
                media = "%s/png:%s/simulator_photo.png" % (Msg.MEDIA_IMAGE, media_url)
            elif "new_gps" in json_dict:  # pragma: needs cover
                media = "%s:47.6089533,-122.34177" % Msg.MEDIA_GPS
            elif "new_video" in json_dict:  # pragma: needs cover
                media = "%s/mp4:%s/simulator_video.mp4" % (Msg.MEDIA_VIDEO, media_url)
            elif "new_audio" in json_dict:  # pragma: needs cover
                media = "%s/mp4:%s/simulator_audio.m4a" % (Msg.MEDIA_AUDIO, media_url)

            if new_message or media:
                try:
                    if flow.flow_type == Flow.USSD:
                        if new_message == "__interrupt__":
                            status = USSDSession.INTERRUPTED
                        else:
                            status = None
                        USSDSession.handle_incoming(
                            test_contact.org.get_ussd_channel(contact_urn=test_contact.get_urn(TEL_SCHEME)),
                            test_contact.get_urn(TEL_SCHEME).path,
                            content=new_message,
                            contact=test_contact,
                            date=timezone.now(),
                            message_id=str(randint(0, 1000)),
                            external_id="test",
                            org=user.get_org(),
                            status=status,
                        )
                    else:
                        Msg.create_incoming(
                            None,
                            str(test_contact.get_urn(TEL_SCHEME)),
                            new_message,
                            attachments=[media] if media else None,
                            org=user.get_org(),
                            status=PENDING,
                        )
                except Exception as e:  # pragma: needs cover

                    traceback.print_exc()
                    return JsonResponse(
                        dict(status="error", description="Error creating message: %s" % str(e)), status=400
                    )

            messages = Msg.objects.filter(contact=test_contact).order_by("pk", "created_on")

            if flow.flow_type == Flow.USSD:
                for msg in messages:
                    if msg.connection.should_end:
                        msg.connection.close()

                # don't show the empty closing message on the simulator
                messages = messages.exclude(text="", direction="O")

            action_logs = ActionLog.objects.filter(run__contact=test_contact).order_by("pk", "created_on")

            messages_and_logs = chain(messages, action_logs)
            messages_and_logs = sorted(messages_and_logs, key=cmp_to_key(msg_log_cmp))

            messages_json = []
            if messages_and_logs:
                for msg in messages_and_logs:
                    messages_json.append(msg.simulator_json())

            (active, visited) = flow.get_activity(test_contact)
            response = dict(messages=messages_json, activity=active, visited=visited)

            # if we are at a ruleset, include it's details
            run = FlowRun.get_active_for_contact(test_contact).first()
            if run and run.path:
                ruleset = RuleSet.objects.filter(uuid=run.path[-1][FlowRun.PATH_NODE_UUID]).first()
                if ruleset:
                    response["ruleset"] = ruleset.as_json()

            return JsonResponse(dict(status="success", description="Message sent to Flow", **response))

    class Json(OrgObjPermsMixin, SmartUpdateView):
        success_message = ""

        def get(self, request, *args, **kwargs):

            flow = self.get_object()
            flow.ensure_current_version()

            # all the translation languages for our org
            languages = [lang.as_json() for lang in flow.org.languages.all().order_by("orgs")]

            # all countries we have a channel for, never fail here
            try:
                channel_countries = flow.org.get_channel_countries()
            except Exception:  # pragma: needs cover
                logger.error("Unable to get currency for channel countries.", exc_info=True)
                channel_countries = []

            # all the channels available for our org
            channels = [
                dict(uuid=chan.uuid, name="%s: %s" % (chan.get_channel_type_display(), chan.get_address_display()))
                for chan in flow.org.channels.filter(is_active=True)
            ]
            return JsonResponse(
                dict(
                    flow=flow.as_json(expand_contacts=True),
                    languages=languages,
                    channel_countries=channel_countries,
                    channels=channels,
                )
            )

        def post(self, request, *args, **kwargs):

            # require update permissions
            if not self.has_org_perm("flows.flow_update"):
                return HttpResponseRedirect(reverse("flows.flow_json", args=[self.get_object().pk]))

            # try to parse our body
            json_string = force_text(request.body)

            # if the last modified on this flow is more than a day ago, log that this flow as updated
            if self.get_object().saved_on < timezone.now() - timedelta(hours=24):  # pragma: needs cover
                analytics.track(self.request.user.username, "temba.flow_updated")

            # try to save the our flow, if this fails, let's let that bubble up to our logger
            json_dict = json.loads(json_string)
            print(json.dumps(json_dict, indent=2))

            try:
                flow = self.get_object(self.get_queryset())
                revision = flow.update(json_dict, user=self.request.user)
                return JsonResponse(
                    {"status": "success", "saved_on": datetime_to_str(flow.saved_on), "revision": revision.revision},
                    status=200,
                )

            except FlowInvalidCycleException:
                error = _("Your flow contains an invalid loop. Please refresh your browser.")
            except FlowVersionConflictException:
                error = _(
                    "Your flow has been upgraded to the latest version. "
                    "In order to continue editing, please refresh your browser."
                )
            except FlowUserConflictException as e:
                error = (
                    _(
                        "%s is currently editing this Flow. "
                        "Your changes will not be saved until you refresh your browser."
                    )
                    % e.other_user
                )
            except Exception:  # pragma: no cover
                error = _("Your flow could not be saved. Please refresh your browser.")

            return JsonResponse({"status": "failure", "description": error}, status=400)

    class Broadcast(ModalMixin, OrgObjPermsMixin, SmartUpdateView):
        class BroadcastForm(forms.ModelForm):
            def __init__(self, *args, **kwargs):
                self.user = kwargs.pop("user")
                self.flow = kwargs.pop("flow")

                super().__init__(*args, **kwargs)
                self.fields["omnibox"].set_user(self.user)

            omnibox = OmniboxField(
                label=_("Contacts & Groups"),
                help_text=_("These contacts will be added to the flow, sending the first message if appropriate."),
            )

            restart_participants = forms.BooleanField(
                label=_("Restart Participants"),
                required=False,
                initial=False,
                help_text=_("Restart any contacts already participating in this flow"),
            )

            include_active = forms.BooleanField(
                label=_("Include Active Contacts"),
                required=False,
                initial=False,
                help_text=_("Include contacts currently active in a flow"),
            )

            def clean_omnibox(self):
                starting = self.cleaned_data["omnibox"]
                if not starting["groups"] and not starting["contacts"]:  # pragma: needs cover
                    raise ValidationError(_("You must specify at least one contact or one group to start a flow."))

                return starting

            def clean(self):
                cleaned = super().clean()

                # check whether there are any flow starts that are incomplete
                if self.flow.is_starting():
                    raise ValidationError(
                        _(
                            "This flow is already being started, please wait until that process is complete before starting more contacts."
                        )
                    )

                if self.flow.org.is_suspended():
                    raise ValidationError(
                        _(
                            "Sorry, your account is currently suspended. To enable sending messages, please contact support."
                        )
                    )

                return cleaned

            class Meta:
                model = Flow
                fields = ("omnibox", "restart_participants", "include_active")

        form_class = BroadcastForm
        fields = ("omnibox", "restart_participants", "include_active")
        success_message = ""
        submit_button_name = _("Add Contacts to Flow")
        success_url = "uuid@flows.flow_editor"

        def get_context_data(self, *args, **kwargs):
            context = super().get_context_data(*args, **kwargs)

            run_stats = self.object.get_run_stats()
            context["run_count"] = run_stats["total"]
            context["complete_count"] = run_stats["completed"]
            return context

        def get_form_kwargs(self):
            kwargs = super().get_form_kwargs()
            kwargs["user"] = self.request.user
            kwargs["flow"] = self.object
            return kwargs

        def save(self, *args, **kwargs):
            form = self.form
            flow = self.object

            # save off our broadcast info
            omnibox = form.cleaned_data["omnibox"]

            analytics.track(
                self.request.user.username,
                "temba.flow_broadcast",
                dict(contacts=len(omnibox["contacts"]), groups=len(omnibox["groups"])),
            )

            # activate all our contacts
            flow.async_start(
                self.request.user,
                list(omnibox["groups"]),
                list(omnibox["contacts"]),
                restart_participants=form.cleaned_data["restart_participants"],
                include_active=form.cleaned_data["include_active"],
            )
            return flow

    class Assets(OrgPermsMixin, SmartTemplateView):
        """
        Flow assets endpoint used by goflow engine and standalone flow editor. For example:

        /flow_assets/123/xyz/flow/0a9f4ddd-895d-4c64-917e-b004fb048306     -> the flow with that UUID in org #123
        /flow_assets/123/xyz/channel/b432261a-7117-4885-8815-8f04e7a15779  -> the channel with that UUID in org #123
        /flow_assets/123/xyz/group                                         -> all groups for org #123
        /flow_assets/123/xyz/location_hierarchy                            -> country>states>districts>wards for org #123
        /flow_assets/123/xyz/environment                                   -> timezone, date_format, languages, etc
        """

        class Resource(object):
            def __init__(self, queryset, serializer):
                self.queryset = queryset
                self.serializer = serializer

            def get_root(self, org):
                return self.queryset.filter(org=org).order_by("id")

            def get_item(self, org, uuid):
                return self.get_root(org).filter(uuid=uuid).first()

        class BoundaryResource(object):
            def __init__(self, serializer):
                self.serializer = serializer

            def get_root(self, org):
                return org.country

        class EnvironmentResource(object):
            def __init__(self, serializer):
                self.serializer = serializer

            def get_root(self, org):
                return org

        resources = {
            "channel": Resource(Channel.objects.filter(is_active=True), server.serialize_channel),
            "environment": EnvironmentResource(server.serialize_environment),
            "field": Resource(ContactField.objects.filter(is_active=True), server.serialize_field),
            "flow": Resource(Flow.objects.filter(is_active=True, is_archived=False), server.serialize_flow),
            "group": Resource(
                ContactGroup.user_groups.filter(is_active=True, status=ContactGroup.STATUS_READY),
                server.serialize_group,
            ),
            "label": Resource(Label.label_objects.filter(is_active=True), server.serialize_label),
            "language": Resource(Language.objects.filter(is_active=True), server.serialize.serialize_language),
            "location_hierarchy": BoundaryResource(server.serialize_location_hierarchy),
            "resthook": Resource(
                Resthook.objects.filter(is_active=True).prefetch_related(
                    Prefetch("subscribers", ResthookSubscriber.objects.filter(is_active=True).order_by("created_on"))
                ),
                server.serialize_resthook,
            ),
        }

<<<<<<< HEAD
        simulator_extras = {
            'channel': [Channel.SIMULATOR_CHANNEL]
        }
=======
        simulator_extras = {"channel": [Channel.SIMULATOR_CHANNEL]}
>>>>>>> 81472807

        @classmethod
        def derive_url_pattern(cls, path, action):
            return r"^%s/%s/(?P<org>\d+)/(?P<fingerprint>[\w-]+)/(?P<type>\w+)/((?P<uuid>[a-z0-9-]{36})/)?$" % (
                path,
                action,
            )

        def derive_org(self):
            if not hasattr(self, "org"):
                self.org = Org.objects.get(id=self.kwargs["org"])
            return self.org

        def has_permission(self, request, *args, **kwargs):
            # allow requests from the flowserver using token authentication
            if request.user.is_anonymous() and settings.FLOW_SERVER_AUTH_TOKEN:
                authorization = request.META.get("HTTP_AUTHORIZATION", "").split(" ")
                if (
                    len(authorization) == 2
                    and authorization[0] == "Token"
                    and authorization[1] == settings.FLOW_SERVER_AUTH_TOKEN
                ):
                    return True

            return super().has_permission(request, *args, **kwargs)

        def get(self, *args, **kwargs):
            org = self.derive_org()
<<<<<<< HEAD
            uuid = kwargs.get('uuid')
            simulator = str_to_bool(self.request.GET.get('simulator', 'false'))

            resource_type = kwargs['type']
=======
            uuid = kwargs.get("uuid")
            simulator = str_to_bool(self.request.GET.get("simulator", "false"))

            resource_type = kwargs["type"]
>>>>>>> 81472807
            resource = self.resources[resource_type]
            if uuid:
                result = resource.get_item(org, uuid)

                if result is None:
                    return JsonResponse({"error": f"no such {resource_type} with UUID '{uuid}'"}, status=400)
            else:
                result = resource.get_root(org)

            if isinstance(result, (list, QuerySet)):
<<<<<<< HEAD
                page_size = self.request.GET.get('page_size')
                page_num = self.request.GET.get('page')
=======
                page_size = self.request.GET.get("page_size")
                page_num = self.request.GET.get("page")
>>>>>>> 81472807

                if page_size is None:
                    # the flow engine doesn't want results paged, so just return the entire set
                    serialized_items = [resource.serializer(o) for o in result]

                    # add potential extra resources for the simulator
                    if simulator:
                        serialized_items += self.simulator_extras.get(resource_type, [])

                    return JsonResponse(serialized_items, safe=False)
                else:  # pragma: no cover
                    # TODO make this meet the needs of the new editor
                    paginator = Paginator(result, page_size)
                    page = paginator.page(page_num)

                    return JsonResponse(
                        {"results": [resource.serializer(o) for o in page.object_list], "has_next": page.has_next()}
                    )
            else:
                return JsonResponse(resource.serializer(result))


# this is just for adhoc testing of the preprocess url
class PreprocessTest(FormView):  # pragma: no cover
    @csrf_exempt
    def dispatch(self, *args, **kwargs):
        return super().dispatch(*args, **kwargs)

    def post(self, request, *args, **kwargs):
        return HttpResponse(
            json.dumps(dict(text="Norbert", extra=dict(occupation="hoopster", skillz=7.9))),
            content_type="application/json",
        )


class FlowLabelForm(forms.ModelForm):
    name = forms.CharField(required=True)
    parent = forms.ModelChoiceField(FlowLabel.objects.all(), required=False, label=_("Parent"))
    flows = forms.CharField(required=False, widget=forms.HiddenInput)

    def __init__(self, *args, **kwargs):
        self.org = kwargs["org"]
        del kwargs["org"]

        label = None
        if "label" in kwargs:
            label = kwargs["label"]
            del kwargs["label"]

        super().__init__(*args, **kwargs)
        qs = FlowLabel.objects.filter(org=self.org, parent=None)

        if label:
            qs = qs.exclude(id=label.pk)

        self.fields["parent"].queryset = qs

    def clean_name(self):
        name = self.cleaned_data["name"].strip()
        if FlowLabel.objects.filter(org=self.org, name=name).exclude(pk=self.instance.id).exists():
            raise ValidationError(_("Name already used"))
        return name

    class Meta:
        model = FlowLabel
        fields = "__all__"


class FlowLabelCRUDL(SmartCRUDL):
    model = FlowLabel
    actions = ("create", "update", "delete")

    class Delete(OrgObjPermsMixin, SmartDeleteView):
        redirect_url = "@flows.flow_list"
        cancel_url = "@flows.flow_list"
        success_message = ""

    class Update(ModalMixin, OrgObjPermsMixin, SmartUpdateView):
        form_class = FlowLabelForm
        success_url = "id@flows.flow_filter"
        success_message = ""

        def get_form_kwargs(self):
            kwargs = super().get_form_kwargs()
            kwargs["org"] = self.request.user.get_org()
            kwargs["label"] = self.get_object()
            return kwargs

        def derive_fields(self):
            return ("name", "parent")

    class Create(ModalMixin, OrgPermsMixin, SmartCreateView):
        fields = ("name", "parent", "flows")
        success_url = "@flows.flow_list"
        form_class = FlowLabelForm
        success_message = ""
        submit_button_name = _("Create")

        def get_form_kwargs(self):
            kwargs = super().get_form_kwargs()
            kwargs["org"] = self.request.user.get_org()
            return kwargs

        def pre_save(self, obj, *args, **kwargs):
            obj = super().pre_save(obj, *args, **kwargs)
            obj.org = self.request.user.get_org()
            return obj

        def post_save(self, obj, *args, **kwargs):
            obj = super().post_save(obj, *args, **kwargs)

            flow_ids = []
            if self.form.cleaned_data["flows"]:  # pragma: needs cover
                flow_ids = [int(f) for f in self.form.cleaned_data["flows"].split(",") if f.isdigit()]

            flows = Flow.objects.filter(org=obj.org, is_active=True, pk__in=flow_ids)

            if flows:  # pragma: needs cover
                obj.toggle_label(flows, add=True)

            return obj<|MERGE_RESOLUTION|>--- conflicted
+++ resolved
@@ -53,14 +53,9 @@
 from temba.orgs.models import Language, Org
 from temba.orgs.views import ModalMixin, OrgObjPermsMixin, OrgPermsMixin
 from temba.triggers.models import Trigger
-<<<<<<< HEAD
-from temba.utils import analytics, on_transaction_commit, chunk_list, goflow, str_to_bool
-from temba.utils.dates import datetime_to_str, datetime_to_ms
-=======
 from temba.ussd.models import USSDSession
 from temba.utils import analytics, chunk_list, on_transaction_commit, str_to_bool
 from temba.utils.dates import datetime_to_ms, datetime_to_str
->>>>>>> 81472807
 from temba.utils.expressions import get_function_listing
 from temba.utils.s3 import public_file_storage
 from temba.utils.views import BaseActionForm
@@ -249,12 +244,6 @@
 
 
 class FlowCRUDL(SmartCRUDL):
-<<<<<<< HEAD
-    actions = ('list', 'archived', 'copy', 'create', 'delete', 'update', 'simulate', 'export_results',
-               'upload_action_recording', 'editor', 'editor_next', 'results', 'run_table', 'category_counts', 'json',
-               'broadcast', 'activity', 'activity_chart', 'filter', 'campaign', 'completion', 'revisions',
-               'recent_messages', 'assets', 'upload_media_action')
-=======
     actions = (
         "list",
         "archived",
@@ -282,7 +271,6 @@
         "assets",
         "upload_media_action",
     )
->>>>>>> 81472807
 
     model = Flow
 
@@ -344,20 +332,6 @@
 
     class Create(ModalMixin, OrgPermsMixin, SmartCreateView):
         class FlowCreateForm(BaseFlowForm):
-<<<<<<< HEAD
-            keyword_triggers = forms.CharField(required=False, label=_("Global keyword triggers"),
-                                               help_text=_("When a user sends any of these keywords they will begin this flow"))
-
-            flow_type = forms.ChoiceField(label=_('Run flow over'),
-                                          help_text=_('Choose the method for your flow'),
-                                          choices=((Flow.FLOW, 'Messaging'),
-                                                   (Flow.USSD, 'USSD Messaging'),
-                                                   (Flow.VOICE, 'Phone Call'),
-                                                   (Flow.SURVEY, 'Surveyor')))
-
-            def __init__(self, user, branding, *args, **kwargs):
-                super(FlowCRUDL.Create.FlowCreateForm, self).__init__(*args, **kwargs)
-=======
             keyword_triggers = forms.CharField(
                 required=False,
                 label=_("Global keyword triggers"),
@@ -377,26 +351,11 @@
 
             def __init__(self, user, branding, *args, **kwargs):
                 super().__init__(*args, **kwargs)
->>>>>>> 81472807
                 self.user = user
 
                 org_languages = self.user.get_org().languages.all().order_by("orgs", "name")
                 language_choices = ((lang.iso_code, lang.name) for lang in org_languages)
 
-<<<<<<< HEAD
-                flow_types = branding.get('flow_types', [Flow.FLOW, Flow.VOICE, Flow.SURVEY, Flow.USSD])
-
-                # prune our choices by brand config
-                choices = []
-                for flow_choice in self.fields['flow_type'].choices:
-                    if flow_choice[0] in flow_types:
-                        choices.append(flow_choice)
-                self.fields['flow_type'].choices = choices
-
-                self.fields['base_language'] = forms.ChoiceField(label=_('Language'),
-                                                                 initial=self.user.get_org().primary_language,
-                                                                 choices=language_choices)
-=======
                 flow_types = branding.get("flow_types", [Flow.FLOW, Flow.VOICE, Flow.SURVEY, Flow.USSD])
 
                 # prune our choices by brand config
@@ -409,7 +368,6 @@
                 self.fields["base_language"] = forms.ChoiceField(
                     label=_("Language"), initial=self.user.get_org().primary_language, choices=language_choices
                 )
->>>>>>> 81472807
 
             class Meta:
                 model = Flow
@@ -430,15 +388,9 @@
             return exclude
 
         def get_form_kwargs(self):
-<<<<<<< HEAD
-            kwargs = super(FlowCRUDL.Create, self).get_form_kwargs()
-            kwargs['user'] = self.request.user
-            kwargs['branding'] = self.request.branding
-=======
             kwargs = super().get_form_kwargs()
             kwargs["user"] = self.request.user
             kwargs["branding"] = self.request.branding
->>>>>>> 81472807
             return kwargs
 
         def get_context_data(self, **kwargs):
@@ -701,17 +653,12 @@
                     )
 
                 added_keywords = keywords.difference(existing_keywords)
-<<<<<<< HEAD
-                archived_keywords = [t.keyword for t in obj.triggers.filter(org=org, flow=obj, trigger_type=Trigger.TYPE_KEYWORD,
-                                                                            is_archived=True, groups=None)]
-=======
                 archived_keywords = [
                     t.keyword
                     for t in obj.triggers.filter(
                         org=org, flow=obj, trigger_type=Trigger.TYPE_KEYWORD, is_archived=True, groups=None
                     )
                 ]
->>>>>>> 81472807
 
                 # set difference does not have a deterministic order, we need to sort the keywords
                 for keyword in sorted(added_keywords):
@@ -1081,11 +1028,7 @@
             return links
 
     class EditorNext(OrgObjPermsMixin, SmartReadView):
-<<<<<<< HEAD
-        slug_url_kwarg = 'uuid'
-=======
         slug_url_kwarg = "uuid"
->>>>>>> 81472807
 
         def derive_title(self):
             return self.object.name
@@ -1094,13 +1037,8 @@
             return "flows/flow_editor_next.haml"
 
         def get_context_data(self, *args, **kwargs):
-<<<<<<< HEAD
-            context = super(FlowCRUDL.EditorNext, self).get_context_data(*args, **kwargs)
-            context['fingerprint'] = datetime_to_ms(datetime.now())
-=======
             context = super().get_context_data(*args, **kwargs)
             context["fingerprint"] = datetime_to_ms(datetime.now())
->>>>>>> 81472807
             return context
 
     class ExportResults(ModalMixin, OrgPermsMixin, SmartFormView):
@@ -1496,10 +1434,6 @@
         def dispatch(self, *args, **kwargs):
             return super().dispatch(*args, **kwargs)
 
-        @csrf_exempt
-        def dispatch(self, *args, **kwargs):
-            return super(FlowCRUDL.Simulate, self).dispatch(*args, **kwargs)
-
         def get(self, request, *args, **kwargs):
             return HttpResponseRedirect(reverse("flows.flow_editor", args=[self.get_object().uuid]))
 
@@ -1524,13 +1458,8 @@
 
                 # we control the pointers to ourselves and environment ignoring what the client might send
                 flow_request = client.request_builder(flow.org, asset_timestamp)
-<<<<<<< HEAD
-                flow_request.request['asset_server'] = json_dict.get('asset_server')
-                flow_request.request['assets'] = json_dict.get('assets')
-=======
                 flow_request.request["asset_server"] = json_dict.get("asset_server")
                 flow_request.request["assets"] = json_dict.get("assets")
->>>>>>> 81472807
                 # asset_server(simulator=True)
 
                 # when testing, we need to include all of our assets
@@ -1569,11 +1498,7 @@
                 lang = request.GET.get("lang", None)
                 if lang:
                     test_contact.language = lang
-<<<<<<< HEAD
-                    test_contact.save(update_fields=('language',))
-=======
                     test_contact.save(update_fields=("language",))
->>>>>>> 81472807
 
                 # delete all our steps and messages to restart the simulation
                 runs = FlowRun.objects.filter(contact=test_contact).order_by("-modified_on")
@@ -1600,11 +1525,7 @@
                 # reset the name for our test contact too
                 test_contact.fields = {}
                 test_contact.name = "%s %s" % (request.user.first_name, request.user.last_name)
-<<<<<<< HEAD
-                test_contact.save(update_fields=('name', 'fields'))
-=======
                 test_contact.save(update_fields=("name", "fields"))
->>>>>>> 81472807
 
                 # reset the groups for test contact
                 for group in test_contact.all_groups.all():
@@ -1928,13 +1849,7 @@
             ),
         }
 
-<<<<<<< HEAD
-        simulator_extras = {
-            'channel': [Channel.SIMULATOR_CHANNEL]
-        }
-=======
         simulator_extras = {"channel": [Channel.SIMULATOR_CHANNEL]}
->>>>>>> 81472807
 
         @classmethod
         def derive_url_pattern(cls, path, action):
@@ -1963,17 +1878,10 @@
 
         def get(self, *args, **kwargs):
             org = self.derive_org()
-<<<<<<< HEAD
-            uuid = kwargs.get('uuid')
-            simulator = str_to_bool(self.request.GET.get('simulator', 'false'))
-
-            resource_type = kwargs['type']
-=======
             uuid = kwargs.get("uuid")
             simulator = str_to_bool(self.request.GET.get("simulator", "false"))
 
             resource_type = kwargs["type"]
->>>>>>> 81472807
             resource = self.resources[resource_type]
             if uuid:
                 result = resource.get_item(org, uuid)
@@ -1984,13 +1892,8 @@
                 result = resource.get_root(org)
 
             if isinstance(result, (list, QuerySet)):
-<<<<<<< HEAD
-                page_size = self.request.GET.get('page_size')
-                page_num = self.request.GET.get('page')
-=======
                 page_size = self.request.GET.get("page_size")
                 page_num = self.request.GET.get("page")
->>>>>>> 81472807
 
                 if page_size is None:
                     # the flow engine doesn't want results paged, so just return the entire set
