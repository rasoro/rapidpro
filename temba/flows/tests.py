# -*- coding: utf-8 -*-
from __future__ import absolute_import, print_function, unicode_literals

import copy
import datetime
import json
import os
import pytz
import re
import six
import time
from uuid import uuid4
from datetime import timedelta
from decimal import Decimal

from mock import patch
from openpyxl import load_workbook

from django.conf import settings
from django.core.urlresolvers import reverse
from django.test.utils import override_settings
from django.utils import timezone

from temba.airtime.models import AirtimeTransfer
from temba.api.models import WebHookEvent, Resthook
from temba.channels.models import Channel, ChannelEvent
from temba.contacts.models import Contact, ContactGroup, ContactField, ContactURN, URN, TEL_SCHEME
from temba.ivr.models import IVRCall
from temba.ussd.models import USSDSession
from temba.locations.models import AdminBoundary, BoundaryAlias
from temba.msgs.models import Broadcast, Label, Msg, INCOMING, PENDING, FLOW, WIRED, OUTGOING, FAILED
from temba.orgs.models import Language, get_current_export_version
from temba.tests import TembaTest, MockResponse, FlowFileTest
from temba.triggers.models import Trigger
from temba.utils import datetime_to_str
from temba.utils.profiler import QueryTracker
from temba.values.models import Value

from .flow_migrations import (
    migrate_to_version_5, migrate_to_version_6, migrate_to_version_7, migrate_to_version_8, migrate_to_version_9,
    migrate_export_to_version_9, migrate_to_version_10_2, migrate_to_version_10_4, migrate_to_version_11_1,
    migrate_to_version_11_2, map_actions
)
from .models import (
    Flow, FlowStep, FlowRun, FlowLabel, FlowStart, FlowRevision, FlowException, ExportFlowResultsTask, ActionSet,
    RuleSet, Action, Rule, FlowRunCount, FlowPathCount, InterruptTest, get_flow_user, FlowCategoryCount,
    FlowPathRecentMessage, Test, TrueTest, FalseTest, AndTest, OrTest, PhoneTest, NumberTest, EqTest, LtTest, LteTest,
    GtTest, GteTest, BetweenTest, ContainsOnlyPhraseTest, ContainsPhraseTest, DateEqualTest, DateAfterTest,
    DateBeforeTest, DateTest, StartsWithTest, ContainsTest, ContainsAnyTest, RegexTest, NotEmptyTest, HasStateTest,
    HasDistrictTest, HasWardTest, HasEmailTest, SendAction, AddLabelAction, AddToGroupAction, ReplyAction,
    SaveToContactAction, SetLanguageAction, SetChannelAction, EmailAction, StartFlowAction, TriggerFlowAction,
    DeleteFromGroupAction, WebhookAction, ActionLog, VariableContactAction, UssdAction,
    FlowUserConflictException, FlowVersionConflictException, FlowInvalidCycleException
)

from .views import FlowCRUDL
from .tasks import update_run_expirations_task, prune_recentmessages, squash_flowruncounts, squash_flowpathcounts


class FlowTest(TembaTest):

    def setUp(self):
        super(FlowTest, self).setUp()

        self.contact = self.create_contact('Eric', '+250788382382')
        self.contact2 = self.create_contact('Nic', '+250788383383')
        self.contact3 = self.create_contact('Norbert', '+250788123456')
        self.contact4 = self.create_contact('Teeh', '+250788123457', language='por')

        self.flow = self.get_flow('color')

        self.other_group = self.create_group("Other", [])

    def export_flow_results(self, flow, responded_only=False, include_msgs=True, include_runs=True, contact_fields=None, extra_urns=()):
        """
        Exports results for the given flow and returns the generated workbook
        """
        self.login(self.admin)

        form = {
            'flows': [flow.id],
            'responded_only': responded_only,
            'include_messages': include_msgs,
            'include_runs': include_runs,
            'extra_urns': extra_urns
        }
        if contact_fields:
            form['contact_fields'] = [c.id for c in contact_fields]

        response = self.client.post(reverse('flows.flow_export_results'), form)
        self.assertEqual(response.status_code, 302)

        task = ExportFlowResultsTask.objects.order_by('-id').first()
        self.assertIsNotNone(task)

        filename = "%s/test_orgs/%d/results_exports/%s.xlsx" % (settings.MEDIA_ROOT, self.org.pk, task.uuid)
        return load_workbook(filename=os.path.join(settings.MEDIA_ROOT, filename))

    def test_get_flow_user(self):
        user = get_flow_user(self.org)
        self.assertEqual(user.pk, get_flow_user(self.org).pk)

    def test_get_unique_name(self):
        flow1 = Flow.create(self.org, self.admin, Flow.get_unique_name(self.org, "Sheep Poll"), base_language='base')
        self.assertEqual(flow1.name, "Sheep Poll")

        flow2 = Flow.create(self.org, self.admin, Flow.get_unique_name(self.org, "Sheep Poll"), base_language='base')
        self.assertEqual(flow2.name, "Sheep Poll 2")

        flow3 = Flow.create(self.org, self.admin, Flow.get_unique_name(self.org, "Sheep Poll"), base_language='base')
        self.assertEqual(flow3.name, "Sheep Poll 3")

        self.create_secondary_org()
        self.assertEqual(Flow.get_unique_name(self.org2, "Sheep Poll"), "Sheep Poll")  # different org

    def test_archive_interrupt_runs(self):
        self.flow.start([], [self.contact, self.contact2])
        self.assertEqual(self.flow.runs.filter(exit_type=None).count(), 2)

        self.flow.archive()

        self.assertEqual(self.flow.runs.filter(exit_type=None).count(), 0)
        self.assertEqual(self.flow.runs.filter(exit_type=FlowRun.EXIT_TYPE_INTERRUPTED).count(), 2)

    @patch('temba.flows.views.uuid4')
    def test_upload_media_action(self, mock_uuid):
        upload_media_action_url = reverse('flows.flow_upload_media_action', args=[self.flow.pk])

        def assert_media_upload(filename, action_uuid, expected_path):
            with open(filename, 'rb') as data:
                post_data = dict(file=data, action=None, actionset='some-uuid',
                                 HTTP_X_FORWARDED_HTTPS='https')
                response = self.client.post(upload_media_action_url, post_data)

                self.assertEqual(response.status_code, 200)
                path = response.json().get('path', None)
                self.assertEqual(path, expected_path)

        self.login(self.admin)

        mock_uuid.side_effect = ['11111-111-11', '22222-222-22']

        assert_media_upload('%s/test_media/steve.marten.jpg' % settings.MEDIA_ROOT, 'action-uuid-1',
                            "attachments/%d/%d/steps/%s%s" % (self.flow.org.pk, self.flow.pk, '11111-111-11', '.jpg'))

        assert_media_upload('%s/test_media/snow.mp4' % settings.MEDIA_ROOT, 'action-uuid-2',
                            "attachments/%d/%d/steps/%s%s" % (self.flow.org.pk, self.flow.pk, '22222-222-22', '.mp4'))

    def test_revision_history(self):
        # we should initially have one revision
        revision = self.flow.revisions.get()
        self.assertEqual(revision.revision, 1)
        self.assertEqual(revision.created_by, self.flow.created_by)

        flow_json = self.flow.as_json()

        # create a new update
        self.flow.update(flow_json, user=self.admin)
        revisions = self.flow.revisions.all().order_by('created_on')

        # now we should have two revisions
        self.assertEqual(2, revisions.count())
        self.assertEqual(1, revisions[0].revision)
        self.assertEqual(2, revisions[1].revision)

        self.assertEqual(get_current_export_version(), revisions[0].spec_version)
        self.assertEqual(get_current_export_version(), revisions[0].as_json()['version'])
        self.assertEqual('base', revisions[0].get_definition_json()['base_language'])

        # now make one revision invalid
        revision = revisions[1]
        definition = revision.get_definition_json()
        del definition['base_language']
        revision.definition = json.dumps(definition)
        revision.save()

        # should be back to one valid flow
        self.login(self.admin)
        response = self.client.get(reverse('flows.flow_revisions', args=[self.flow.pk]))
        self.assertEqual(1, len(response.json()))

        # fetch that revision
        revision_id = response.json()[0]['id']
        response = self.client.get('%s?definition=%s' % (reverse('flows.flow_revisions', args=[self.flow.pk]),
                                                         revision_id))

        # make sure we can read the definition
        definition = response.json()
        self.assertEqual('base', definition['base_language'])

        # make the last revision even more invalid (missing ruleset)
        revision = revisions[0]
        definition = revision.get_definition_json()
        del definition['rule_sets']
        revision.definition = json.dumps(definition)
        revision.save()

        # no valid revisions (but we didn't throw!)
        response = self.client.get(reverse('flows.flow_revisions', args=[self.flow.pk]))
        self.assertEqual(0, len(response.json()))

    def test_get_localized_text(self):

        text_translations = dict(eng="Hello", spa="Hola", fra="Salut")

        # use default when flow, contact and org don't have language set
        self.assertEqual(self.flow.get_localized_text(text_translations, self.contact, "Hi"), "Hi")

        # flow language used regardless of whether it's an org language
        self.flow.base_language = 'eng'
        self.flow.save(update_fields=['base_language'])
        self.flow.org.set_languages(self.admin, ['eng'], 'eng')
        self.assertEqual(self.flow.get_localized_text(text_translations, self.contact, "Hi"), "Hello")

        # flow language now valid org language
        self.flow.org.set_languages(self.admin, ['eng', 'spa'], 'eng')
        self.assertEqual(self.flow.get_localized_text(text_translations, self.contact, "Hi"), "Hello")

        # org primary language overrides flow language
        self.flow.org.set_languages(self.admin, ['eng', 'spa'], 'spa')
        self.assertEqual(self.flow.get_localized_text(text_translations, self.contact, "Hi"), "Hola")

        # contact language doesn't override if it's not an org language
        self.contact.language = 'fra'

        self.contact.save(update_fields=('language',))
        self.assertEqual(self.flow.get_localized_text(text_translations, self.contact, "Hi"), "Hola")

        # does override if it is
        self.flow.org.set_languages(self.admin, ['eng', 'spa', 'fra'], 'fra')
        self.assertEqual(self.flow.get_localized_text(text_translations, self.contact, "Hi"), "Salut")

    def test_flow_lists(self):
        self.login(self.admin)

        # add another flow
        flow2 = self.get_flow('no_ruleset_flow')

        # and archive it right off the bat
        flow2.is_archived = True
        flow2.save()

        flow3 = Flow.create(self.org, self.admin, "Flow 3", base_language='base')

        # see our trigger on the list page
        response = self.client.get(reverse('flows.flow_list'))
        self.assertContains(response, self.flow.name)
        self.assertContains(response, flow3.name)
        self.assertEqual(2, response.context['folders'][0]['count'])
        self.assertEqual(1, response.context['folders'][1]['count'])

        # archive it
        post_data = dict(action='archive', objects=self.flow.pk)
        self.client.post(reverse('flows.flow_list'), post_data)
        response = self.client.get(reverse('flows.flow_list'))
        self.assertNotContains(response, self.flow.name)
        self.assertContains(response, flow3.name)
        self.assertEqual(1, response.context['folders'][0]['count'])
        self.assertEqual(2, response.context['folders'][1]['count'])

        response = self.client.get(reverse('flows.flow_archived'), post_data)
        self.assertContains(response, self.flow.name)

        # flow2 should appear before flow since it was created later
        self.assertTrue(flow2, response.context['object_list'][0])
        self.assertTrue(self.flow, response.context['object_list'][1])

        # unarchive it
        post_data = dict(action='restore', objects=self.flow.pk)
        self.client.post(reverse('flows.flow_archived'), post_data)
        response = self.client.get(reverse('flows.flow_archived'), post_data)
        self.assertNotContains(response, self.flow.name)
        response = self.client.get(reverse('flows.flow_list'), post_data)
        self.assertContains(response, self.flow.name)
        self.assertContains(response, flow3.name)
        self.assertEqual(2, response.context['folders'][0]['count'])
        self.assertEqual(1, response.context['folders'][1]['count'])

        # voice flows should be included in the count
        Flow.objects.filter(pk=self.flow.pk).update(flow_type=Flow.VOICE)

        response = self.client.get(reverse('flows.flow_list'))
        self.assertContains(response, self.flow.name)
        self.assertEqual(2, response.context['folders'][0]['count'])
        self.assertEqual(1, response.context['folders'][1]['count'])

        # single message flow (flom campaign) should not be included in counts and not even on this list
        Flow.objects.filter(pk=self.flow.pk).update(flow_type=Flow.MESSAGE)

        response = self.client.get(reverse('flows.flow_list'))

        self.assertNotContains(response, self.flow.name)
        self.assertEqual(1, response.context['folders'][0]['count'])
        self.assertEqual(1, response.context['folders'][1]['count'])

        # single message flow should not be even in the archived list
        Flow.objects.filter(pk=self.flow.pk).update(flow_type=Flow.MESSAGE, is_archived=True)

        response = self.client.get(reverse('flows.flow_archived'))
        self.assertNotContains(response, self.flow.name)
        self.assertEqual(1, response.context['folders'][0]['count'])
        self.assertEqual(1, response.context['folders'][1]['count'])  # only flow2

    def test_campaign_filter(self):
        self.login(self.admin)
        self.get_flow('the_clinic')

        # should have a list of four flows for our appointment schedule
        response = self.client.get(reverse('flows.flow_list'))
        self.assertContains(response, 'Appointment Schedule (4)')

        from temba.campaigns.models import Campaign
        campaign = Campaign.objects.filter(name='Appointment Schedule').first()
        self.assertIsNotNone(campaign)

        # check that our four flows in the campaign are there
        response = self.client.get(reverse('flows.flow_campaign', args=[campaign.id]))
        self.assertContains(response, 'Confirm Appointment')
        self.assertContains(response, 'Start Notifications')
        self.assertContains(response, 'Stop Notifications')
        self.assertContains(response, 'Appointment Followup')

    def test_flow_archive_with_campaign(self):
        self.login(self.admin)
        self.get_flow('the_clinic')

        from temba.campaigns.models import Campaign
        campaign = Campaign.objects.filter(name='Appointment Schedule').first()
        self.assertIsNotNone(campaign)
        flow = Flow.objects.filter(name="Confirm Appointment").first()
        self.assertIsNotNone(flow)

        # do not archive if the campaign is active
        changed = Flow.apply_action_archive(self.admin, Flow.objects.filter(pk=flow.pk))
        self.assertFalse(changed)

        flow.refresh_from_db()
        self.assertFalse(flow.is_archived)

        campaign.is_archived = True
        campaign.save()

        # can archive if the campaign is archived
        changed = Flow.apply_action_archive(self.admin, Flow.objects.filter(pk=flow.pk))
        self.assertTrue(changed)
        self.assertEqual(changed, [flow.pk])

        flow.refresh_from_db()
        self.assertTrue(flow.is_archived)

    def test_flows_select2(self):
        self.login(self.admin)

        msg = Flow.create(self.org, self.admin, Flow.get_unique_name(self.org, "Message Flow"), base_language='base', flow_type=Flow.FLOW)
        survey = Flow.create(self.org, self.admin, Flow.get_unique_name(self.org, "Surveyor Flow"), base_language='base', flow_type=Flow.SURVEY)
        ivr = Flow.create(self.org, self.admin, Flow.get_unique_name(self.org, "IVR Flow"), base_language='base', flow_type=Flow.VOICE)

        # all flow types
        response = self.client.get('%s?_format=select2' % reverse('flows.flow_list'))
        self.assertContains(response, ivr.name)
        self.assertContains(response, survey.name)
        self.assertContains(response, msg.name)

        # only surveyor flows
        response = self.client.get('%s?_format=select2&flow_type=S' % reverse('flows.flow_list'))
        self.assertContains(response, survey.name)
        self.assertNotContains(response, ivr.name)
        self.assertNotContains(response, msg.name)

        # only voice flows
        response = self.client.get('%s?_format=select2&flow_type=V' % reverse('flows.flow_list'))
        self.assertContains(response, ivr.name)
        self.assertNotContains(response, survey.name)
        self.assertNotContains(response, msg.name)

        # only text flows
        response = self.client.get('%s?_format=select2&flow_type=F' % reverse('flows.flow_list'))
        self.assertContains(response, msg.name)
        self.assertNotContains(response, survey.name)
        self.assertNotContains(response, ivr.name)

        # two at a time
        response = self.client.get('%s?_format=select2&flow_type=V&flow_type=F' % reverse('flows.flow_list'))
        self.assertContains(response, ivr.name)
        self.assertContains(response, msg.name)
        self.assertNotContains(response, survey.name)

    def test_flow_editor(self):
        self.login(self.admin)
        response = self.client.get(reverse('flows.flow_editor', args=[self.flow.uuid]))
        self.assertTrue(response.context['mutable'])
        self.assertFalse(response.context['has_airtime_service'])
        self.assertFalse(response.context['is_starting'])
        self.assertFalse(response.context['has_ussd_channel'])

        # superusers can't edit flows
        self.login(self.superuser)
        response = self.client.get(reverse('flows.flow_editor', args=[self.flow.uuid]))
        self.assertFalse(response.context['mutable'])

    def test_states(self):
        # set our flow
        color_prompt = ActionSet.objects.get(x=1, y=1)
        color_ruleset = RuleSet.objects.get(label="color")
        orange_rule = color_ruleset.get_rules()[0]
        color_reply = ActionSet.objects.get(x=2, y=2)

        # how many people in the flow?
        self.assertEqual(self.flow.get_run_stats(),
                         {'total': 0, 'active': 0, 'completed': 0, 'expired': 0, 'interrupted': 0, 'completion': 0})

        # start the flow
        self.flow.start([], [self.contact, self.contact2])

        # test our stats again
        self.assertEqual(self.flow.get_run_stats(),
                         {'total': 2, 'active': 2, 'completed': 0, 'expired': 0, 'interrupted': 0, 'completion': 0})

        # should have created a single broadcast
        broadcast = Broadcast.objects.get()
        self.assertEqual(
            broadcast.text, {'base': "What is your favorite color?", 'fra': "Quelle est votre couleur préférée?"}
        )
        self.assertEqual(set(broadcast.contacts.all()), {self.contact, self.contact2})
        self.assertEqual(broadcast.base_language, 'base')

        # each contact should have received a single message
        contact1_msg = broadcast.msgs.get(contact=self.contact)
        self.assertEqual(contact1_msg.text, "What is your favorite color?")
        self.assertEqual(contact1_msg.status, PENDING)
        self.assertFalse(contact1_msg.high_priority)

        # should have a flow run for each contact
        contact1_run = FlowRun.objects.get(contact=self.contact)
        contact2_run = FlowRun.objects.get(contact=self.contact2)

        self.assertEqual(contact1_run.flow, self.flow)
        self.assertEqual(contact1_run.contact, self.contact)
        self.assertFalse(contact1_run.responded)
        self.assertFalse(contact2_run.responded)

        # should have two steps, one for the outgoing message, another for the rule set we are now waiting on
        contact1_steps = list(FlowStep.objects.filter(run__contact=self.contact).order_by('pk'))
        contact2_steps = list(FlowStep.objects.filter(run__contact=self.contact2).order_by('pk'))

        self.assertEqual(len(contact1_steps), 2)
        self.assertEqual(len(contact2_steps), 2)

        # check our steps for contact #1
        self.assertEqual(six.text_type(contact1_steps[0]), "Eric - A:" + color_prompt.uuid)
        self.assertEqual(contact1_steps[0].step_uuid, color_prompt.uuid)
        self.assertEqual(contact1_steps[0].step_type, FlowStep.TYPE_ACTION_SET)
        self.assertEqual(contact1_steps[0].contact, self.contact)
        self.assertTrue(contact1_steps[0].arrived_on)
        self.assertTrue(contact1_steps[0].left_on)
        self.assertEqual(set(contact1_steps[0].broadcasts.all()), {broadcast})
        self.assertEqual(set(contact1_steps[0].messages.all()), {contact1_msg})
        self.assertEqual(contact1_steps[0].next_uuid, color_prompt.destination)

        self.assertEqual(six.text_type(contact1_steps[1]), "Eric - R:" + color_ruleset.uuid)
        self.assertEqual(contact1_steps[1].step_uuid, color_ruleset.uuid)
        self.assertEqual(contact1_steps[1].step_type, FlowStep.TYPE_RULE_SET)
        self.assertEqual(contact1_steps[1].contact, self.contact)
        self.assertTrue(contact1_steps[1].arrived_on)
        self.assertEqual(contact1_steps[1].left_on, None)
        self.assertEqual(set(contact1_steps[1].messages.all()), set())
        self.assertEqual(contact1_steps[1].next_uuid, None)

        # check equivalent "steps" in the path fields
        contact1_path = contact1_run.get_path()
        self.assertEqual(len(contact1_path), 2)
        self.assertEqual(contact1_path[0]['node_uuid'], color_prompt.uuid)
        self.assertEqual(contact1_path[0]['arrived_on'], contact1_steps[0].arrived_on.isoformat())
        self.assertEqual(contact1_path[0]['exit_uuid'], color_prompt.exit_uuid)
        self.assertEqual(contact1_path[1]['node_uuid'], color_ruleset.uuid)
        self.assertEqual(contact1_path[1]['arrived_on'], contact1_steps[1].arrived_on.isoformat())
        self.assertNotIn('exit_uuid', contact1_path[1])

        # test our message context
        context = self.flow.build_expressions_context(self.contact, None)
        self.assertEqual(context['flow']['__default__'], "")
        self.assertIn('contact', context)

        # check flow activity endpoint response
        self.login(self.admin)

        test_contact = Contact.get_test_contact(self.admin)

        activity = json.loads(self.client.get(reverse('flows.flow_activity', args=[self.flow.pk])).content)
        self.assertEqual(2, activity['visited'][color_prompt.exit_uuid + ":" + color_ruleset.uuid])
        self.assertEqual(2, activity['activity'][color_ruleset.uuid])
        self.assertFalse(activity['is_starting'])

        # check activity with IVR test call
        IVRCall.create_incoming(self.channel, test_contact, test_contact.get_urn(), self.admin, 'CallSid')
        activity = json.loads(self.client.get(reverse('flows.flow_activity', args=[self.flow.pk])).content)
        self.assertEqual(2, activity['visited'][color_prompt.exit_uuid + ":" + color_ruleset.uuid])
        self.assertEqual(2, activity['activity'][color_ruleset.uuid])

        # set the flow as inactive, shouldn't react to replies
        self.flow.is_archived = True
        self.flow.save()

        # create and send a reply
        incoming = self.create_msg(direction=INCOMING, contact=self.contact, text="Orange")
        self.assertFalse(Flow.find_and_handle(incoming)[0])

        # no reply, our flow isn't active
        self.assertFalse(Msg.objects.filter(response_to=incoming))
        step = FlowStep.objects.get(pk=contact1_steps[1].pk)
        self.assertFalse(step.left_on)
        self.assertFalse(step.messages.all())

        # ok, make our flow active again
        self.flow.is_archived = False
        self.flow.save()

        # simulate a response from contact #1
        incoming = self.create_msg(direction=INCOMING, contact=self.contact, text="orange")
        self.assertTrue(Flow.find_and_handle(incoming)[0])

        contact1_run.refresh_from_db()
        self.assertTrue(contact1_run.responded)

        # our message should have gotten a reply
        reply = Msg.objects.get(response_to=incoming)
        self.assertEqual(self.contact, reply.contact)
        self.assertEqual("I love orange too! You said: orange which is category: Orange You are: 0788 382 382 SMS: orange Flow: color: orange", reply.text)

        # should be high priority as this is a reply
        self.assertTrue(reply.high_priority)

        # our previous state should be executed
        step = FlowStep.objects.get(run__contact=self.contact, pk=step.id)
        self.assertTrue(step.left_on)
        self.assertEqual(step.messages.all()[0].msg_type, 'F')

        # it should contain what rule matched and what came next
        self.assertEqual(orange_rule.uuid, step.rule_uuid)
        self.assertEqual("Orange", step.rule_category)
        self.assertEqual("orange", step.rule_value)
        self.assertFalse(step.rule_decimal_value)
        self.assertEqual(color_reply.uuid, step.next_uuid)
        self.assertTrue(incoming in step.messages.all())

        # we should also have a Value for this RuleSet
        value = Value.objects.get(run=step.run, ruleset__label="color")
        self.assertEqual(orange_rule.uuid, value.rule_uuid)
        self.assertEqual("Orange", value.category)
        self.assertEqual("orange", value.string_value)
        self.assertEqual(None, value.decimal_value)
        self.assertEqual(None, value.datetime_value)

        # check what our message context looks like now
        context = self.flow.build_expressions_context(self.contact, incoming)
        self.assertTrue(context['flow'])
        self.assertEqual("color: orange", context['flow']['__default__'])
        self.assertEqual("orange", six.text_type(context['flow']['color']['__default__']))
        self.assertEqual("orange", six.text_type(context['flow']['color']['value']))
        self.assertEqual("Orange", context['flow']['color']['category'])
        self.assertEqual("orange", context['flow']['color']['text'])
        self.assertIsNotNone(context['flow']['color']['time'])

        self.assertEqual(self.channel.get_address_display(e164=True), context['channel']['tel_e164'])
        self.assertEqual(self.channel.get_address_display(), context['channel']['tel'])
        self.assertEqual(self.channel.get_name(), context['channel']['name'])
        self.assertEqual(self.channel.get_address_display(), context['channel']['__default__'])

        # change our value instead be decimal
        results = contact1_run.get_results()
        results['color']['value'] = '10'
        contact1_run.results = json.dumps(results)
        contact1_run.save(update_fields=('results',))

        # check our message context again
        context = self.flow.build_expressions_context(self.contact, incoming)
        self.assertEqual('10', context['flow']['color']['value'])
        self.assertEqual('Orange', context['flow']['color']['category'])

        # this is drawn from the message which didn't change
        self.assertEqual('orange', context['flow']['color']['text'])

        # revert above change
        results = contact1_run.get_results()
        results['color']['value'] = 'orange'
        contact1_run.results = json.dumps(results)
        contact1_run.save(update_fields=('results',))

        # finally we should have our final step which was our outgoing reply
        step = FlowStep.objects.filter(run__contact=self.contact).order_by('pk')[2]

        self.assertEqual(FlowStep.TYPE_ACTION_SET, step.step_type)
        self.assertEqual(self.contact, step.run.contact)
        self.assertEqual(self.contact, step.contact)
        self.assertEqual(self.flow, step.run.flow)
        self.assertTrue(step.arrived_on)

        # we have left the flow
        self.assertTrue(step.left_on)
        self.assertTrue(step.run.is_completed)
        self.assertFalse(step.next_uuid)

        # check our completion percentages
        self.assertEqual(self.flow.get_run_stats(),
                         {'total': 2, 'active': 1, 'completed': 1, 'expired': 0, 'interrupted': 0, 'completion': 50})

        # at this point there are no more steps to take in the flow, so we shouldn't match anymore
        extra = self.create_msg(direction=INCOMING, contact=self.contact, text="Hello ther")
        self.assertFalse(Flow.find_and_handle(extra)[0])

        # check our run results
        results = contact1_run.get_results()

        self.assertEqual(results['color']['name'], 'color')
        self.assertEqual(results['color']['category'], 'Orange')
        self.assertEqual(results['color']['value'], 'orange')
        self.assertEqual(results['color']['node_uuid'], color_ruleset.uuid)
        self.assertEqual(results['color']['input'], incoming.text)

    def test_anon_export_results(self):
        self.org.is_anon = True
        self.org.save()

        (run1,) = self.flow.start([], [self.contact])

        msg = self.create_msg(direction=INCOMING, contact=self.contact, text="orange")
        Flow.find_and_handle(msg)

        workbook = self.export_flow_results(self.flow)
        sheet_runs, sheet_contacts, sheet_msgs = workbook.worksheets
        self.assertExcelRow(sheet_runs, 0, ["Contact UUID", "ID", "Name", "Groups", "First Seen", "Last Seen",
                                            "color (Category) - Color Flow",
                                            "color (Value) - Color Flow",
                                            "color (Text) - Color Flow"])

        steps = FlowStep.objects.filter(run=run1, step_type='R')
        c1_run1_first = steps.order_by('pk').first().arrived_on
        c1_run1_last = steps.order_by('-pk').first().arrived_on

        self.assertExcelRow(sheet_runs, 1, [self.contact.uuid, six.text_type(self.contact.id), "Eric", "", c1_run1_first,
                                            c1_run1_last, "Orange", "orange", "orange"], self.org.timezone)

        self.assertExcelRow(sheet_contacts, 0, ["Contact UUID", "ID", "Name", "Groups", "First Seen", "Last Seen",
                                                "color (Category) - Color Flow",
                                                "color (Value) - Color Flow",
                                                "color (Text) - Color Flow"])

        self.assertExcelRow(sheet_contacts, 1, [self.contact.uuid, six.text_type(self.contact.id), "Eric", "",
                                                c1_run1_first, c1_run1_last, "Orange", "orange", "orange"], self.org.timezone)

        self.assertExcelRow(sheet_msgs, 0, ["Contact UUID", "ID", "Name", "Date", "Direction", "Message", "Channel"])
        self.assertExcelRow(sheet_msgs, 2, [self.contact.uuid, six.text_type(self.contact.id), "Eric",
                                            msg.created_on, "IN",
                                            "orange", "Test Channel"], self.org.timezone)

    def test_export_results_broadcast_only_flow(self):
        self.login(self.admin)

        flow = self.get_flow('two_in_row')
        contact1_run1, contact2_run1, contact3_run1 = flow.start([], [self.contact, self.contact2, self.contact3])
        contact1_run2, contact2_run2 = flow.start([], [self.contact, self.contact2], restart_participants=True)

        time.sleep(1)
        with self.assertNumQueries(52):
            workbook = self.export_flow_results(flow)

        tz = self.org.timezone

        sheet_runs, sheet_contacts, sheet_msgs = workbook.worksheets

        # check runs sheet...
        self.assertEqual(len(list(sheet_runs.rows)), 6)  # header + 5 runs
        self.assertEqual(len(list(sheet_runs.columns)), 6)

        self.assertExcelRow(sheet_runs, 0, ["Contact UUID", "URN", "Name", "Groups", "First Seen", "Last Seen"])

        contact1_run1_rs = FlowStep.objects.filter(run=contact1_run1)
        c1_run1_first = contact1_run1_rs.order_by('pk').first().arrived_on
        c1_run1_last = contact1_run1_rs.order_by('-pk').first().arrived_on

        contact1_run2_rs = FlowStep.objects.filter(run=contact1_run2)
        c1_run2_first = contact1_run2_rs.order_by('pk').first().arrived_on
        c1_run2_last = contact1_run2_rs.order_by('-pk').first().arrived_on

        self.assertExcelRow(sheet_runs, 1, [contact1_run1.contact.uuid, "+250788382382", "Eric", "bootstrap 3", c1_run1_first,
                                            c1_run1_last], tz)

        self.assertExcelRow(sheet_runs, 2, [contact1_run2.contact.uuid, "+250788382382", "Eric", "bootstrap 3", c1_run2_first,
                                            c1_run2_last], tz)

        contact2_run1_steps = FlowStep.objects.filter(run=contact2_run1)
        c2_run1_first = contact2_run1_steps.order_by('pk').first().arrived_on
        c2_run1_last = contact2_run1_steps.order_by('-pk').first().arrived_on

        contact2_run2_steps = FlowStep.objects.filter(run=contact2_run2)
        c2_run2_first = contact2_run2_steps.order_by('pk').first().arrived_on
        c2_run2_last = contact2_run2_steps.order_by('-pk').first().arrived_on

        contact3_run1_steps = FlowStep.objects.filter(run=contact3_run1)
        c3_run1_first = contact3_run1_steps.order_by('pk').first().arrived_on
        c3_run1_last = contact3_run1_steps.order_by('-pk').first().arrived_on

        self.assertExcelRow(sheet_runs, 3, [contact2_run1.contact.uuid, "+250788383383", "Nic", "bootstrap 3", c2_run1_first,
                                            c2_run1_last], tz)

        self.assertExcelRow(sheet_runs, 4, [contact2_run2.contact.uuid, "+250788383383", "Nic", "bootstrap 3", c2_run2_first,
                                            c2_run2_last], tz)

        # check contacts sheet...
        self.assertEqual(len(list(sheet_contacts.rows)), 4)  # header + 3 contacts
        self.assertEqual(len(list(sheet_contacts.columns)), 6)

        self.assertExcelRow(sheet_contacts, 0, ["Contact UUID", "URN", "Name", "Groups", "First Seen", "Last Seen"])

        self.assertExcelRow(sheet_contacts, 1, [contact1_run1.contact.uuid, "+250788382382", "Eric", "bootstrap 3",
                                                c1_run1_first, c1_run2_last], tz)

        self.assertExcelRow(sheet_contacts, 2, [contact2_run1.contact.uuid, "+250788383383", "Nic", "bootstrap 3",
                                                c2_run1_first, c2_run2_last], tz)

        self.assertExcelRow(sheet_contacts, 3, [contact3_run1.contact.uuid, "+250788123456", "Norbert", "bootstrap 3",
                                                c3_run1_first, c3_run1_last], tz)

        # check messages sheet...
        self.assertEqual(len(list(sheet_msgs.rows)), 11)  # header + 10 messages
        self.assertEqual(len(list(sheet_msgs.columns)), 7)

        self.assertExcelRow(sheet_msgs, 0, ["Contact UUID", "URN", "Name", "Date", "Direction", "Message", "Channel"])

        c1_run1_msg1 = Msg.objects.get(steps__run=contact1_run1, text="This is the first message.")
        c1_run1_msg2 = Msg.objects.get(steps__run=contact1_run1, text="This is the second message.")

        c2_run1_msg1 = Msg.objects.get(steps__run=contact2_run1, text="This is the first message.")
        c2_run1_msg2 = Msg.objects.get(steps__run=contact2_run1, text="This is the second message.")

        c3_run1_msg1 = Msg.objects.get(steps__run=contact3_run1, text="This is the first message.")
        c3_run1_msg2 = Msg.objects.get(steps__run=contact3_run1, text="This is the second message.")

        c1_run2_msg1 = Msg.objects.get(steps__run=contact1_run2, text="This is the first message.")
        c1_run2_msg2 = Msg.objects.get(steps__run=contact1_run2, text="This is the second message.")

        c2_run2_msg1 = Msg.objects.get(steps__run=contact2_run2, text="This is the first message.")
        c2_run2_msg2 = Msg.objects.get(steps__run=contact2_run2, text="This is the second message.")

        self.assertExcelRow(sheet_msgs, 1, [c1_run1_msg1.contact.uuid, "+250788382382", "Eric",
                                            c1_run1_msg1.created_on, "OUT",
                                            "This is the first message.", "Test Channel"], tz)

        self.assertExcelRow(sheet_msgs, 2, [c1_run1_msg2.contact.uuid, "+250788382382", "Eric",
                                            c1_run1_msg2.created_on, "OUT",
                                            "This is the second message.", "Test Channel"], tz)

        self.assertExcelRow(sheet_msgs, 3, [c1_run2_msg1.contact.uuid, "+250788382382", "Eric",
                                            c1_run2_msg1.created_on, "OUT",
                                            "This is the first message.", "Test Channel"], tz)

        self.assertExcelRow(sheet_msgs, 4, [c1_run2_msg2.contact.uuid, "+250788382382", "Eric",
                                            c1_run2_msg2.created_on, "OUT",
                                            "This is the second message.", "Test Channel"], tz)

        self.assertExcelRow(sheet_msgs, 5, [c2_run1_msg1.contact.uuid, "+250788383383", "Nic",
                                            c2_run1_msg1.created_on, "OUT",
                                            "This is the first message.", "Test Channel"], tz)

        self.assertExcelRow(sheet_msgs, 6, [c2_run1_msg2.contact.uuid, "+250788383383", "Nic",
                                            c2_run1_msg2.created_on, "OUT",
                                            "This is the second message.", "Test Channel"], tz)

        self.assertExcelRow(sheet_msgs, 7, [c2_run2_msg1.contact.uuid, "+250788383383", "Nic",
                                            c2_run2_msg1.created_on, "OUT",
                                            "This is the first message.", "Test Channel"], tz)

        self.assertExcelRow(sheet_msgs, 8, [c2_run2_msg2.contact.uuid, "+250788383383", "Nic",
                                            c2_run2_msg2.created_on, "OUT",
                                            "This is the second message.", "Test Channel"], tz)

        self.assertExcelRow(sheet_msgs, 9, [c3_run1_msg1.contact.uuid, "+250788123456", "Norbert",
                                            c3_run1_msg1.created_on, "OUT",
                                            "This is the first message.", "Test Channel"], tz)

        self.assertExcelRow(sheet_msgs, 10, [c3_run1_msg2.contact.uuid, "+250788123456", "Norbert",
                                             c3_run1_msg2.created_on, "OUT",
                                             "This is the second message.", "Test Channel"], tz)

        # test without msgs or runs or unresponded
        with self.assertNumQueries(41):
            workbook = self.export_flow_results(flow, include_msgs=False, include_runs=False, responded_only=True)

        tz = self.org.timezone
        sheet_contacts = workbook.worksheets[0]

        self.assertEqual(len(list(sheet_contacts.rows)), 1)  # header; no resposes to a broadcast only flow
        self.assertEqual(len(list(sheet_contacts.columns)), 6)

        self.assertExcelRow(sheet_contacts, 0, ["Contact UUID", "URN", "Name", "Groups", "First Seen", "Last Seen"])

    def test_export_results(self):
        # setup flow and start both contacts
        self.contact.update_urns(self.admin, ['tel:+250788382382', 'twitter:erictweets'])

        self.create_group('Devs', [self.contact])

        # contact name with an illegal character
        self.contact3.name = "Nor\02bert"
        self.contact3.save()

        contact1_run1, contact2_run1, contact3_run1 = self.flow.start([], [self.contact, self.contact2, self.contact3])

        time.sleep(1)

        # simulate two runs each for two contacts...
        contact1_in1 = self.create_msg(direction=INCOMING, contact=self.contact, text="light beige")
        Flow.find_and_handle(contact1_in1)

        contact1_in2 = self.create_msg(direction=INCOMING, contact=self.contact, text="orange")
        Flow.find_and_handle(contact1_in2)

        contact2_in1 = self.create_msg(direction=INCOMING, contact=self.contact2, text="green")
        Flow.find_and_handle(contact2_in1)

        time.sleep(1)

        contact1_run2, contact2_run2 = self.flow.start([], [self.contact, self.contact2], restart_participants=True)

        time.sleep(1)

        contact1_in3 = self.create_msg(direction=INCOMING, contact=self.contact, text=" blue ")
        Flow.find_and_handle(contact1_in3)

        # check can't export anonymously
        exported = self.client.get(reverse('flows.flow_export_results') + "?ids=%d" % self.flow.pk)
        self.assertEqual(302, exported.status_code)

        self.login(self.admin)

        # create a dummy export task so that we won't be able to export
        blocking_export = ExportFlowResultsTask.objects.create(org=self.org, created_by=self.admin, modified_by=self.admin)
        response = self.client.post(reverse('flows.flow_export_results'), dict(flows=[self.flow.pk]), follow=True)
        self.assertContains(response, "already an export in progress")

        # ok, mark that one as finished and try again
        blocking_export.update_status(ExportFlowResultsTask.STATUS_COMPLETE)

        with self.assertNumQueries(53):
            workbook = self.export_flow_results(self.flow)

        tz = self.org.timezone

        sheet_runs, sheet_contacts, sheet_msgs = workbook.worksheets

        # check runs sheet...
        self.assertEqual(len(list(sheet_runs.rows)), 6)  # header + 5 runs
        self.assertEqual(len(list(sheet_runs.columns)), 9)

        self.assertExcelRow(sheet_runs, 0, ["Contact UUID", "URN", "Name", "Groups", "First Seen", "Last Seen",
                                            "color (Category) - Color Flow",
                                            "color (Value) - Color Flow",
                                            "color (Text) - Color Flow"])

        contact1_run1_rs = FlowStep.objects.filter(run=contact1_run1, step_type='R')
        c1_run1_first = contact1_run1_rs.order_by('pk').first().arrived_on
        c1_run1_last = contact1_run1_rs.order_by('-pk').first().arrived_on

        contact1_run2_rs = FlowStep.objects.filter(run=contact1_run2, step_type='R')
        c1_run2_first = contact1_run2_rs.order_by('pk').first().arrived_on
        c1_run2_last = contact1_run2_rs.order_by('-pk').first().arrived_on

        self.assertExcelRow(sheet_runs, 1, [contact1_run1.contact.uuid, "+250788382382", "Eric", "Devs", c1_run1_first,
                                            c1_run1_last, "Orange", "orange", "orange"], tz)

        self.assertExcelRow(sheet_runs, 2, [contact1_run2.contact.uuid, "+250788382382", "Eric", "Devs", c1_run2_first,
                                            c1_run2_last, "Blue", "blue", " blue "], tz)

        contact2_run1_rs = FlowStep.objects.filter(run=contact2_run1, step_type='R')
        c2_run1_first = contact2_run1_rs.order_by('pk').first().arrived_on
        c2_run1_last = contact2_run1_rs.order_by('-pk').first().arrived_on

        contact2_run2_rs = FlowStep.objects.filter(run=contact2_run2, step_type='R')
        c2_run2_first = contact2_run2_rs.order_by('pk').first().arrived_on
        c2_run2_last = contact2_run2_rs.order_by('-pk').first().arrived_on

        contact3_run1_rs = FlowStep.objects.filter(run=contact3_run1, step_type='R')
        c3_run1_first = contact3_run1_rs.order_by('pk').first().arrived_on
        c3_run1_last = contact3_run1_rs.order_by('-pk').first().arrived_on

        self.assertExcelRow(sheet_runs, 3, [contact2_run1.contact.uuid, "+250788383383", "Nic", "", c2_run1_first,
                                            c2_run1_last, "Other", "green", "green"], tz)

        self.assertExcelRow(sheet_runs, 4, [contact2_run2.contact.uuid, "+250788383383", "Nic", "", c2_run2_first,
                                            c2_run2_last, "", "", ""], tz)

        # check contacts sheet...
        self.assertEqual(len(list(sheet_contacts.rows)), 4)  # header + 3 contacts
        self.assertEqual(len(list(sheet_contacts.columns)), 9)

        self.assertExcelRow(sheet_contacts, 0, ["Contact UUID", "URN", "Name", "Groups", "First Seen", "Last Seen",
                                                "color (Category) - Color Flow",
                                                "color (Value) - Color Flow",
                                                "color (Text) - Color Flow"])

        self.assertExcelRow(sheet_contacts, 1, [contact1_run1.contact.uuid, "+250788382382", "Eric", "Devs",
                                                c1_run1_first, c1_run2_last, "Blue", "blue", " blue "], tz)

        self.assertExcelRow(sheet_contacts, 2, [contact2_run1.contact.uuid, "+250788383383", "Nic", "",
                                                c2_run1_first, c2_run2_last, "Other", "green", "green"], tz)

        self.assertExcelRow(sheet_contacts, 3, [contact3_run1.contact.uuid, "+250788123456", "Norbert", "",
                                                c3_run1_first, c3_run1_last, "", "", ""], tz)

        # check messages sheet...
        self.assertEqual(len(list(sheet_msgs.rows)), 14)  # header + 13 messages
        self.assertEqual(len(list(sheet_msgs.columns)), 7)

        self.assertExcelRow(sheet_msgs, 0, ["Contact UUID", "URN", "Name", "Date", "Direction", "Message", "Channel"])

        contact1_out1 = Msg.objects.get(steps__run=contact1_run1, text="What is your favorite color?")
        contact1_out2 = Msg.objects.get(steps__run=contact1_run1, text="That is a funny color. Try again.")
        contact1_out3 = Msg.objects.get(steps__run=contact1_run1, text__startswith="I love orange too")

        self.assertExcelRow(sheet_msgs, 1, [contact1_out1.contact.uuid, "+250788382382", "Eric",
                                            contact1_out1.created_on, "OUT",
                                            "What is your favorite color?", "Test Channel"], tz)
        self.assertExcelRow(sheet_msgs, 2, [contact1_in1.contact.uuid, "+250788382382", "Eric", contact1_in1.created_on,
                                            "IN", "light beige", "Test Channel"], tz)
        self.assertExcelRow(sheet_msgs, 3, [contact1_out2.contact.uuid, "+250788382382", "Eric",
                                            contact1_out2.created_on, "OUT",
                                            "That is a funny color. Try again.", "Test Channel"], tz)
        self.assertExcelRow(sheet_msgs, 4, [contact1_in2.contact.uuid, "+250788382382", "Eric", contact1_in2.created_on,
                                            "IN", "orange", "Test Channel"], tz)
        self.assertExcelRow(sheet_msgs, 5, [contact1_out3.contact.uuid, "+250788382382", "Eric",
                                            contact1_out3.created_on, "OUT",
                                            "I love orange too! You said: orange which is category: Orange You are: "
                                            "0788 382 382 SMS: orange Flow: color: orange",
                                            "Test Channel"], tz)

        # test without msgs or runs or unresponded
        with self.assertNumQueries(51):
            workbook = self.export_flow_results(self.flow, include_msgs=False, include_runs=False, responded_only=True)

        tz = self.org.timezone
        sheet_contacts = workbook.worksheets[0]

        self.assertEqual(len(list(sheet_contacts.rows)), 3)  # header + 2 contacts
        self.assertEqual(len(list(sheet_contacts.columns)), 9)

        self.assertExcelRow(sheet_contacts, 0, ["Contact UUID", "URN", "Name", "Groups", "First Seen", "Last Seen",
                                                "color (Category) - Color Flow",
                                                "color (Value) - Color Flow",
                                                "color (Text) - Color Flow"])

        self.assertExcelRow(sheet_contacts, 1, [contact1_run1.contact.uuid, "+250788382382", "Eric", "Devs",
                                                c1_run1_first, c1_run2_last, "Blue", "blue", " blue "], tz)

        self.assertExcelRow(sheet_contacts, 2, [contact2_run1.contact.uuid, "+250788383383", "Nic", "", c2_run1_first,
                                                c2_run1_last, "Other", "green", "green"], tz)

        # test export with a contact field
        age = ContactField.get_or_create(self.org, self.admin, 'age', "Age")
        self.contact.set_field(self.admin, 'age', 36)

        # insert a duplicate age field, this can happen due to races
        Value.objects.create(org=self.org, contact=self.contact, contact_field=age, string_value='36', decimal_value='36')

        with self.assertNumQueries(59):
            workbook = self.export_flow_results(self.flow, include_msgs=False, include_runs=True, responded_only=True,
                                                contact_fields=[age], extra_urns=['twitter', 'line'])

        # try setting the field again
        self.contact.set_field(self.admin, 'age', 36)

        # only one present now
        self.assertEqual(Value.objects.filter(contact=self.contact, contact_field=age).count(), 1)

        tz = self.org.timezone
        sheet_runs, sheet_contacts = workbook.worksheets

        self.assertEqual(len(list(sheet_contacts.rows)), 3)  # header + 2 contacts
        self.assertEqual(len(list(sheet_contacts.columns)), 12)

        self.assertExcelRow(sheet_contacts, 0, ["Contact UUID", "URN", "Twitter", "Line", "Name", "Groups", "Age",
                                                "First Seen", "Last Seen",
                                                "color (Category) - Color Flow",
                                                "color (Value) - Color Flow",
                                                "color (Text) - Color Flow"])

        self.assertExcelRow(sheet_contacts, 1, [contact1_run1.contact.uuid, "+250788382382", "erictweets", "", "Eric",
                                                "Devs", "36", c1_run1_first, c1_run2_last, "Blue",
                                                "blue", " blue "], tz)

        self.assertExcelRow(sheet_contacts, 2, [contact2_run1.contact.uuid, "+250788383383", "", "", "Nic",
                                                "", "", c2_run1_first, c2_run1_last, "Other", "green", "green"], tz)

        # check runs sheet...
        self.assertEqual(len(list(sheet_runs.rows)), 4)  # header + 3 runs
        self.assertEqual(len(list(sheet_runs.columns)), 12)

        self.assertExcelRow(sheet_runs, 0, ["Contact UUID", "URN", "Twitter", "Line", "Name", "Groups", "Age",
                                            "First Seen", "Last Seen",
                                            "color (Category) - Color Flow",
                                            "color (Value) - Color Flow",
                                            "color (Text) - Color Flow"])

        self.assertExcelRow(sheet_runs, 1, [contact1_run1.contact.uuid, "+250788382382", "erictweets", "", "Eric",
                                            "Devs", "36", c1_run1_first, c1_run1_last, "Orange", "orange",
                                            "orange"], tz)

    def test_export_results_list_messages_once(self):
        contact1_run1 = self.flow.start([], [self.contact])[0]

        time.sleep(1)

        contact1_in1 = self.create_msg(direction=INCOMING, contact=self.contact, text="Red")
        Flow.find_and_handle(contact1_in1)

        contact1_run1_rs = FlowStep.objects.filter(run=contact1_run1, step_type='R')
        contact1_out1 = Msg.objects.get(steps__run=contact1_run1, text="What is your favorite color?")
        contact1_out2 = Msg.objects.get(steps__run=contact1_run1, text="That is a funny color. Try again.")

        # consider msg is also on the second step too to test it is not exported in two rows
        contact1_run1_rs.last().messages.add(contact1_in1)

        tz = self.org.timezone
        workbook = self.export_flow_results(self.flow)

        sheet_runs, sheet_contacts, sheet_msgs = workbook.worksheets

        self.assertEqual(len(list(sheet_msgs.rows)), 4)  # header + 2 msgs

        self.assertExcelRow(sheet_msgs, 0, ["Contact UUID", "URN", "Name", "Date", "Direction", "Message", "Channel"])

        self.assertExcelRow(sheet_msgs, 1, [contact1_out1.contact.uuid, "+250788382382", "Eric",
                                            contact1_out1.created_on, "OUT",
                                            "What is your favorite color?", "Test Channel"], tz)

        self.assertExcelRow(sheet_msgs, 2, [contact1_run1.contact.uuid, "+250788382382", "Eric",
                                            contact1_in1.created_on, 'IN', "Red", "Test Channel"], tz)

        self.assertExcelRow(sheet_msgs, 3, [contact1_out2.contact.uuid, "+250788382382", "Eric",
                                            contact1_out2.created_on, "OUT",
                                            "That is a funny color. Try again.", "Test Channel"], tz)

    def test_export_results_remove_control_characters(self):
        contact1_run1 = self.flow.start([], [self.contact])[0]

        time.sleep(1)

        contact1_in1 = self.create_msg(direction=INCOMING, contact=self.contact, text="ngert\x07in.")
        Flow.find_and_handle(contact1_in1)

        contact1_run1_rs = FlowStep.objects.filter(run=contact1_run1, step_type='R')
        c1_run1_first = contact1_run1_rs.order_by('pk').first().arrived_on
        c1_run1_last = contact1_run1_rs.order_by('-pk').first().arrived_on

        workbook = self.export_flow_results(self.flow)

        tz = self.org.timezone

        sheet_runs, sheet_contacts, sheet_msgs = workbook.worksheets

        # check runs sheet...
        self.assertEqual(len(list(sheet_runs.rows)), 2)  # header + 1 runs
        self.assertEqual(len(list(sheet_runs.columns)), 9)

        self.assertExcelRow(sheet_runs, 0, ["Contact UUID", "URN", "Name", "Groups", "First Seen", "Last Seen",
                                            "color (Category) - Color Flow",
                                            "color (Value) - Color Flow",
                                            "color (Text) - Color Flow"])

        self.assertExcelRow(sheet_runs, 1, [contact1_run1.contact.uuid, "+250788382382", "Eric", "", c1_run1_first,
                                            c1_run1_last, "Other", "ngertin.", "ngertin."], tz)

    def test_export_results_with_surveyor_msgs(self):
        self.flow.flow_type = Flow.SURVEY
        self.flow.save()
        run = self.flow.start([], [self.contact])[0]

        # no urn or channel
        in1 = Msg.create_incoming(None, None, "blue", org=self.org, contact=self.contact)

        workbook = self.export_flow_results(self.flow)
        tz = self.org.timezone

        sheet_runs, sheet_contacts, sheet_msgs = workbook.worksheets

        run1_rs = FlowStep.objects.filter(run=run, step_type='R')
        run1_first = run1_rs.order_by('pk').first().arrived_on
        run1_last = run1_rs.order_by('-pk').first().arrived_on

        # no submitter for our run
        self.assertExcelRow(sheet_runs, 1, ["", run.contact.uuid, "+250788382382", "Eric", "", run1_first, run1_last,
                                            "Blue", "blue", "blue"], tz)

        out1 = Msg.objects.get(steps__run=run, text="What is your favorite color?")

        self.assertExcelRow(sheet_msgs, 1, [run.contact.uuid, "+250788382382", "Eric", out1.created_on, "OUT",
                                            "What is your favorite color?", "Test Channel"], tz)

        # no channel or phone
        self.assertExcelRow(sheet_msgs, 2, [run.contact.uuid, "", "Eric", in1.created_on, "IN", "blue", ""], tz)

        # now try setting a submitted by on our run
        run.submitted_by = self.admin
        run.save(update_fields=('submitted_by',))

        workbook = self.export_flow_results(self.flow)
        tz = self.org.timezone

        sheet_runs, sheet_contacts, sheet_msgs = workbook.worksheets

        # now the Administrator should show up
        self.assertExcelRow(sheet_runs, 1, ["Administrator", run.contact.uuid, "+250788382382", "Eric", "", run1_first, run1_last,
                                            "Blue", "blue", "blue"], tz)

    def test_export_results_with_no_responses(self):
        self.assertEqual(self.flow.get_run_stats()['total'], 0)

        workbook = self.export_flow_results(self.flow)

        self.assertEqual(len(workbook.worksheets), 2)

        # every sheet has only the head row
        for entries in workbook.worksheets:
            self.assertEqual(len(list(entries.rows)), 1)
            self.assertEqual(len(list(entries.columns)), 9)

    def test_copy(self):
        # pick a really long name so we have to concatenate
        self.flow.name = "Color Flow is a long name to use for something like this"
        self.flow.expires_after_minutes = 60
        self.flow.save()

        # make sure our metadata got saved
        metadata = json.loads(self.flow.metadata)
        self.assertEqual("Ryan Lewis", metadata['author'])

        # now create a copy
        copy = Flow.copy(self.flow, self.admin)

        metadata = json.loads(copy.metadata)
        self.assertEqual("Ryan Lewis", metadata['author'])

        # expiration should be copied too
        self.assertEqual(60, copy.expires_after_minutes)

        # should have a different id
        self.assertNotEqual(self.flow.pk, copy.pk)

        # Name should start with "Copy of"
        self.assertEqual("Copy of Color Flow is a long name to use for something like thi", copy.name)

        # metadata should come out in the json
        copy_json = copy.as_json()
        self.assertEqual(dict(author="Ryan Lewis",
                              name='Copy of Color Flow is a long name to use for something like thi',
                              revision=1,
                              expires=60,
                              uuid=copy.uuid,
                              saved_on=datetime_to_str(copy.saved_on)),
                         copy_json['metadata'])

        # should have the same number of actionsets and rulesets
        self.assertEqual(copy.action_sets.all().count(), self.flow.action_sets.all().count())
        self.assertEqual(copy.rule_sets.all().count(), self.flow.rule_sets.all().count())

    @override_settings(SEND_WEBHOOKS=True)
    def test_optimization_reply_action(self):
        self.flow.version_number = '10.4'
        self.flow.save(update_fields=('version_number',))

        json_flow = FlowRevision.migrate_definition({
            "base_language": "base",
            "version": self.flow.version_number,
            "entry": "02a2f789-1545-466b-978a-4cebcc9ab89a",
            "rule_sets": [],
            "action_sets": [{"y": 0, "x": 100,
                             "destination": None, "uuid": "02a2f789-1545-466b-978a-4cebcc9ab89a",
                             "actions": [
                                 {"type": "api", "webhook": "http://localhost:49999/coupon",
                                  "webhook_header": [{"name": "Authorization", "value": "Token 12345"}]},
                                 {"msg": {"base": "text to get @extra.coupon"}, "type": "reply"}]}],
            "metadata": {"notes": []}}, self.flow)

        self.flow.update(json_flow)

        self.mockRequest('POST', '/coupon', '{"coupon": "NEXUS4"}')
        self.flow.start([], [self.contact])

        self.assertTrue(self.flow.get_steps())
        self.assertTrue(Msg.objects.all())
        msg = Msg.objects.all()[0]
        self.assertFalse("@extra.coupon" in msg.text)
        self.assertEqual(msg.text, "text to get NEXUS4")
        self.assertEqual(PENDING, msg.status)

        # check all our mocked requests were made
        self.assertAllRequestsMade()

    def test_parsing(self):
        # our flow should have the appropriate RuleSet and ActionSet objects
        self.assertEqual(4, ActionSet.objects.all().count())

        entry = ActionSet.objects.get(x=1, y=1)
        actions = entry.get_actions()
        self.assertEqual(len(actions), 1)
        self.assertIsInstance(actions[0], ReplyAction)
        self.assertEqual(actions[0].msg, dict(base="What is your favorite color?", fra="Quelle est votre couleur préférée?"))
        self.assertEqual(entry.uuid, self.flow.entry_uuid)

        orange = ActionSet.objects.get(x=2, y=2)
        actions = orange.get_actions()
        self.assertEqual(1, len(actions))
        self.assertEqual(ReplyAction(actions[0].uuid, dict(base='I love orange too! You said: @step.value which is category: @flow.color.category You are: @step.contact.tel SMS: @step Flow: @flow')).as_json(), actions[0].as_json())

        self.assertEqual(1, RuleSet.objects.all().count())
        ruleset = RuleSet.objects.get(label="color")
        self.assertEqual(entry.destination, ruleset.uuid)
        rules = ruleset.get_rules()
        self.assertEqual(4, len(rules))

        # check ordering
        self.assertEqual(rules[0].category['base'], "Orange")
        self.assertEqual(rules[1].category['base'], "Blue")
        self.assertEqual(rules[2].category['base'], "Other")

        # check routing
        self.assertEqual(ContainsTest(test=dict(base="orange")).as_json(), rules[0].test.as_json())
        self.assertEqual(ContainsTest(test=dict(base="blue")).as_json(), rules[1].test.as_json())
        self.assertEqual(TrueTest().as_json(), rules[2].test.as_json())

        # and categories
        self.assertEqual("Orange", rules[0].category['base'])
        self.assertEqual("Blue", rules[1].category['base'])

        # back out as json
        json_dict = self.flow.as_json()

        self.assertEqual(json_dict['version'], get_current_export_version())
        self.assertEqual(json_dict['flow_type'], self.flow.flow_type)
        self.assertEqual(json_dict['metadata'], {
            'name': self.flow.name,
            'author': "Ryan Lewis",
            'saved_on': datetime_to_str(self.flow.saved_on),
            'revision': 1,
            'expires': self.flow.expires_after_minutes,
            'uuid': self.flow.uuid
        })

        # remove one of our actions and rules
        del json_dict['action_sets'][3]
        del json_dict['rule_sets'][0]['rules'][2]

        # update
        self.flow.update(json_dict)

        self.assertEqual(3, ActionSet.objects.all().count())

        entry = ActionSet.objects.get(x=1, y=1)
        actions = entry.get_actions()
        self.assertEqual(len(actions), 1)
        self.assertIsInstance(actions[0], ReplyAction)
        self.assertEqual(actions[0].msg, dict(base="What is your favorite color?", fra="Quelle est votre couleur préférée?"))
        self.assertEqual(entry.uuid, self.flow.entry_uuid)

        orange = ActionSet.objects.get(x=2, y=2)
        actions = orange.get_actions()
        self.assertEqual(1, len(actions))
        self.assertEqual(ReplyAction(actions[0].uuid, dict(base='I love orange too! You said: @step.value which is category: @flow.color.category You are: @step.contact.tel SMS: @step Flow: @flow')).as_json(), actions[0].as_json())

        self.assertEqual(1, RuleSet.objects.all().count())
        ruleset = RuleSet.objects.get(label="color")
        self.assertEqual(entry.destination, ruleset.uuid)
        rules = ruleset.get_rules()
        self.assertEqual(3, len(rules))

        # check ordering
        self.assertEqual(rules[0].category['base'], "Orange")
        self.assertEqual(rules[1].category['base'], "Blue")

        # check routing
        self.assertEqual(ContainsTest(test=dict(base="orange")).as_json(), rules[0].test.as_json())
        self.assertEqual(ContainsTest(test=dict(base="blue")).as_json(), rules[1].test.as_json())

        # updating with a label name that is too long should truncate it
        json_dict['rule_sets'][0]['label'] = 'W' * 75
        json_dict['rule_sets'][0]['operand'] = 'W' * 135
        self.flow.update(json_dict)

        # now check they are truncated to the max lengths
        ruleset = RuleSet.objects.get()
        self.assertEqual(64, len(ruleset.label))
        self.assertEqual(128, len(ruleset.operand))

    def test_expanding(self):
        # add actions for adding to a group and messaging a contact, we'll test how these expand
        action_set = ActionSet.objects.get(x=4, y=4)

        actions = [AddToGroupAction(str(uuid4()), [self.other_group]).as_json(),
                   SendAction(str(uuid4()), "Outgoing Message", [self.other_group], [self.contact], []).as_json()]

        action_set.set_actions_dict(actions)
        action_set.save()

        # check expanding our groups
        json_dict = self.flow.as_json(expand_contacts=True)
        json_as_string = json.dumps(json_dict)

        # our json should contain the names of our contact and groups
        self.assertTrue(json_as_string.find('Eric') > 0)
        self.assertTrue(json_as_string.find('Other') > 0)

        # now delete our group
        self.other_group.delete()

        flow_json = self.flow.as_json(expand_contacts=True)
        add_group = flow_json['action_sets'][3]['actions'][0]
        send = flow_json['action_sets'][3]['actions'][1]

        # should still see a reference to our group even (recreated)
        self.assertEqual(1, len(add_group['groups']))
        self.assertEqual(1, len(send['groups']))

    def assertTest(self, expected_test, expected_value, test, extra=None):
        runs = FlowRun.objects.filter(contact=self.contact)
        if runs:
            run = runs[0]
        else:
            run = FlowRun.create(self.flow, self.contact)

        # clear any extra on this run
        run.fields = ""

        context = run.flow.build_expressions_context(run.contact, None)
        if extra:
            context['extra'] = extra

        result = test.evaluate(run, self.sms, context, self.sms.text)
        if expected_test:
            self.assertTrue(result[0])
        else:
            self.assertFalse(result[0])
        self.assertEqual(expected_value, result[1])

        # return our run for later inspection
        return run

    def assertDateTest(self, expected_test, expected_value, test):
        run = FlowRun.objects.filter(contact=self.contact).first()
        tz = run.flow.org.timezone
        context = run.flow.build_expressions_context(run.contact, None)

        # turn to JSON and back
        test_json = test.as_json()
        test = test.__class__.from_json(run.org, test_json)

        tuple = test.evaluate(run, self.sms, context, self.sms.text)
        if expected_test:
            self.assertTrue(tuple[0])
        else:
            self.assertFalse(tuple[0])
        if expected_test and expected_value:
            # convert our expected date time the right timezone
            expected_tz = expected_value.astimezone(tz)
            self.assertTrue(abs((expected_tz - tuple[1]).total_seconds()) < 60, "%s does not match expected %s" % (tuple[1], expected_tz))

    def test_location_tests(self):
        sms = self.create_msg(contact=self.contact, text="")
        self.sms = sms

        # test State lookups
        state_test = HasStateTest()
        state_test = HasStateTest.from_json(self.org, state_test.as_json())

        sms.text = "Kigali City"
        self.assertTest(True, AdminBoundary.objects.get(name="Kigali City"), state_test)

        sms.text = "Seattle"
        self.assertTest(False, None, state_test)

        # now District lookups
        district_test = HasDistrictTest("Kigali City")
        district_test = HasDistrictTest.from_json(self.org, district_test.as_json())

        sms.text = "Nyarugenge"
        self.assertTest(True, AdminBoundary.objects.get(name="Nyarugenge"), district_test)

        sms.text = "I am from Nyarugenge"
        self.assertTest(True, AdminBoundary.objects.get(name="Nyarugenge"), district_test)

        sms.text = "Rwamagana"
        self.assertTest(False, None, district_test)

        # remove our org country, should no longer match things
        self.org.country = None
        self.org.save()

        sms.text = "Kigali City"
        self.assertTest(False, None, state_test)

        sms.text = "Nyarugenge"
        self.assertTest(False, None, district_test)

    def test_tests(self):
        sms = self.create_msg(contact=self.contact, text="GReen is my favorite!")
        self.sms = sms

        test = TrueTest()
        self.assertTest(True, sms.text, test)

        test = FalseTest()
        self.assertTest(False, None, test)

        test = ContainsTest(test=dict(base="Green"))
        self.assertTest(True, "GReen", test)

        test = ContainsTest(test=dict(base="Green green GREEN"))
        self.assertTest(True, "GReen", test)

        test = ContainsTest(test=dict(base="Green green GREEN"))
        self.assertTest(True, "GReen", test)

        sms.text = "Blue is my favorite"
        self.assertTest(False, None, test)

        sms.text = "Greenish is ok too"
        self.assertTest(False, None, test)

        # edit distance
        sms.text = "Greenn is ok though"
        self.assertTest(True, "Greenn", test)

        sms.text = "RESIST!!"
        test = ContainsOnlyPhraseTest(test=dict(base="resist"))
        self.assertTest(True, "RESIST", test)

        sms.text = "RESIST TODAY!!"
        self.assertTest(False, None, test)

        test = ContainsOnlyPhraseTest(test=dict(base="resist now"))
        test = ContainsOnlyPhraseTest.from_json(self.org, test.as_json())
        sms.text = " resist NOW "
        self.assertTest(True, "resist NOW", test)

        sms.text = " NOW resist"
        self.assertTest(False, None, test)

        sms.text = "this isn't an email@asdf"
        test = HasEmailTest()
        test = HasEmailTest.from_json(self.org, test.as_json())
        self.assertTest(False, None, test)

        sms.text = "this is an email email@foo.bar TODAY!!"
        self.assertTest(True, "email@foo.bar", test)

        test = ContainsPhraseTest(test=dict(base="resist now"))
        test = ContainsPhraseTest.from_json(self.org, test.as_json())
        sms.text = "we must resist! NOW "
        self.assertTest(True, "resist NOW", test)

        sms.text = "we must resist but perhaps not NOW "
        self.assertTest(False, None, test)

        sms.text = "  RESIST now "
        self.assertTest(True, "RESIST now", test)

        test = ContainsTest(test=dict(base="Green green %%$"))
        sms.text = "GReen is my favorite!, %%$"
        self.assertTest(True, "GReen", test)

        # variable substitution
        test = ContainsTest(test=dict(base="@extra.color"))
        sms.text = "my favorite color is GREEN today"
        self.assertTest(True, "GREEN", test, extra=dict(color="green"))

        test.test = dict(base="this THAT")
        sms.text = "this is good but won't match"
        self.assertTest(False, None, test)

        test.test = dict(base="this THAT")
        sms.text = "that and this is good and will match"
        self.assertTest(True, "that this", test)

        test.test = dict(base="this THAT")
        sms.text = "this and that is good and will match"
        self.assertTest(True, "this that", test)

        test.test = dict(base="this THAT")
        sms.text = "this and that and this other thing is good and will match"
        self.assertTest(True, "this that this", test)

        sms.text = "when we win we \U0001F64C @ "

        test = ContainsTest(test=dict(base="\U0001F64C"))
        self.assertTest(True, "\U0001F64C", test)

        sms.text = "I am \U0001F44D"
        test = ContainsAnyTest(test=dict(base=u"\U0001F64C \U0001F44D"))
        self.assertTest(True, "\U0001F44D", test)

        sms.text = "text"

        test = AndTest([TrueTest(), TrueTest()])
        self.assertTest(True, "text text", test)

        test = AndTest([TrueTest(), FalseTest()])
        self.assertTest(False, None, test)

        test = OrTest([TrueTest(), FalseTest()])
        self.assertTest(True, "text", test)

        test = OrTest([FalseTest(), FalseTest()])
        self.assertTest(False, None, test)

        test = ContainsAnyTest(test=dict(base="klab Kacyiru good"))
        sms.text = "kLab is awesome"
        self.assertTest(True, "kLab", test)

        sms.text = "telecom is located at Kacyiru"
        self.assertTest(True, "Kacyiru", test)

        sms.text = "good morning"
        self.assertTest(True, "good", test)

        sms.text = "kLab is good"
        self.assertTest(True, "kLab good", test)

        sms.text = "kigali city"
        self.assertTest(False, None, test)

        # have the same behaviour when we have commas even a trailing one
        test = ContainsAnyTest(test=dict(base="klab, kacyiru, good, "))
        sms.text = "kLab is awesome"
        self.assertTest(True, "kLab", test)

        sms.text = "telecom is located at Kacyiru"
        self.assertTest(True, "Kacyiru", test)

        sms.text = "good morning"
        self.assertTest(True, "good", test)

        sms.text = "kLab is good"
        self.assertTest(True, "kLab good", test)

        sms.text = "kigali city"
        self.assertTest(False, None, test)

        sms.text = "blue white, allo$%%"
        self.assertTest(False, None, test)

        test = ContainsAnyTest(test=dict(base="%%$, &&,"))
        sms.text = "blue white, allo$%%"
        self.assertTest(False, None, test)

        sms.text = "%%$"
        self.assertTest(False, None, test)

        test = LtTest(test="5")
        self.assertTest(False, None, test)

        test = LteTest(test="0")
        sms.text = "My answer is -4"
        self.assertTest(True, Decimal("-4"), test)

        sms.text = "My answer is 4"
        test = LtTest(test="4")
        self.assertTest(False, None, test)

        test = GtTest(test="4")
        self.assertTest(False, None, test)

        test = GtTest(test="3")
        self.assertTest(True, Decimal("4"), test)

        test = GteTest(test="4")
        self.assertTest(True, Decimal("4"), test)

        test = GteTest(test="9")
        self.assertTest(False, None, test)

        test = EqTest(test="4")
        self.assertTest(True, Decimal("4"), test)

        test = EqTest(test="5")
        self.assertTest(False, None, test)

        test = BetweenTest("5", "10")
        self.assertTest(False, None, test)

        test = BetweenTest("4", "10")
        self.assertTest(True, Decimal("4"), test)

        test = BetweenTest("0", "4")
        self.assertTest(True, Decimal("4"), test)

        test = BetweenTest("0", "3")
        self.assertTest(False, None, test)

        test = BetweenTest("@extra.min", "@extra.max")
        self.assertTest(True, Decimal('4'), test, extra=dict(min=2, max=5))

        test = BetweenTest("0", "@xxx")  # invalid expression
        self.assertTest(False, None, test)

        sms.text = "My answer is or"
        self.assertTest(False, None, test)

        sms.text = "My answer is 4"
        test = BetweenTest("1", "5")
        self.assertTest(True, Decimal("4"), test)

        sms.text = "My answer is 4rwf"
        self.assertTest(True, Decimal("4"), test)

        sms.text = "My answer is a4rwf"
        self.assertTest(False, None, test)

        test = BetweenTest("10", "50")
        sms.text = "My answer is lO"
        self.assertTest(True, Decimal("10"), test)

        test = BetweenTest("1000", "5000")
        sms.text = "My answer is 4,000rwf"
        self.assertTest(True, Decimal("4000"), test)

        rule = Rule('8bfc987a-796f-4de7-bce6-a10ed06f617b', None, None, None, test)
        self.assertEqual("1000-5000", rule.get_category_name(None))

        test = StartsWithTest(test=dict(base="Green"))
        sms.text = "  green beans"
        self.assertTest(True, "green", test)

        sms.text = "greenbeans"
        self.assertTest(True, "green", test)

        sms.text = "  beans Green"
        self.assertTest(False, None, test)

        test = NumberTest()
        self.assertTest(False, None, test)

        sms.text = "I have 7"
        self.assertTest(True, Decimal("7"), test)

        sms.text = "$250"
        self.assertTest(True, Decimal("250"), test)

        sms.text = "Where is my £5,656.56?"
        self.assertTest(True, Decimal("5656.56"), test)

        sms.text = "Very hot in here, temp at 38°c"
        self.assertTest(True, Decimal("38"), test)

        sms.text = "This is aw350me"
        self.assertTest(False, None, test)

        sms.text = "random typing 12333xg333"
        self.assertTest(False, None, test)

        sms.text = ",34"
        self.assertTest(True, Decimal("34"), test)

        # phone tests
        test = PhoneTest()
        sms.text = "My phone number is 0788 383 383"
        self.assertTest(True, "+250788383383", test)

        sms.text = "+250788123123"
        self.assertTest(True, "+250788123123", test)

        sms.text = "+12067799294"
        self.assertTest(True, "+12067799294", test)

        sms.text = "My phone is 0124515"
        self.assertTest(False, None, test)

        test = ContainsTest(test=dict(base="مورنۍ"))
        sms.text = "شاملیدل مورنۍ"
        self.assertTest(True, "مورنۍ", test)

        # test = "word to start" and notice "to start" is one word in arabic ataleast according to Google translate
        test = ContainsAnyTest(test=dict(base="كلمة لبدء"))
        # set text to "give a sample word in sentence"
        sms.text = "تعطي كلمة عينة في الجملة"
        self.assertTest(True, "كلمة", test)  # we get "word"

        # we should not match "this start is not allowed" we wanted "to start"
        test = ContainsAnyTest(test=dict(base="لا يسمح هذه البداية"))
        self.assertTest(False, None, test)

        test = RegexTest(dict(base="(?P<first_name>\w+) (\w+)"))
        sms.text = "Isaac Newton"
        run = self.assertTest(True, "Isaac Newton", test)
        extra = run.field_dict()
        self.assertEqual("Isaac Newton", extra['0'])
        self.assertEqual("Isaac", extra['1'])
        self.assertEqual("Newton", extra['2'])

        # find that arabic unicode is handled right
        sms.text = "مرحبا العالم"
        run = self.assertTest(True, "مرحبا العالم", test)
        extra = run.field_dict()
        self.assertEqual("مرحبا العالم", extra['0'])
        self.assertEqual("مرحبا", extra['1'])
        self.assertEqual("العالم", extra['2'])

        # no matching groups, should return whole string as match
        test = RegexTest(dict(base="\w+ \w+"))
        sms.text = "Isaac Newton"
        run = self.assertTest(True, "Isaac Newton", test)
        extra = run.field_dict()
        self.assertEqual("Isaac Newton", extra['0'])

        # no match, shouldn't return anything at all
        sms.text = "#$%^$#? !@#$"
        run = self.assertTest(False, None, test)
        extra = run.field_dict()
        self.assertFalse(extra)

        # no case sensitivity
        test = RegexTest(dict(base="kazoo"))
        sms.text = "This is my Kazoo"
        run = self.assertTest(True, "Kazoo", test)
        extra = run.field_dict()
        self.assertEqual("Kazoo", extra['0'])

        # change to have anchors
        test = RegexTest(dict(base="^kazoo$"))

        # no match, as at the end
        sms.text = "This is my Kazoo"
        run = self.assertTest(False, None, test)

        # this one will match
        sms.text = "Kazoo"
        run = self.assertTest(True, "Kazoo", test)
        extra = run.field_dict()
        self.assertEqual("Kazoo", extra['0'])

        # not empty
        sms.text = ""
        self.assertTest(False, None, NotEmptyTest())
        sms.text = None
        self.assertTest(False, None, NotEmptyTest())
        sms.text = " "
        self.assertTest(False, None, NotEmptyTest())
        sms.text = "it works "
        self.assertTest(True, "it works", NotEmptyTest())

        def perform_date_tests(sms, dayfirst):
            """
            Performs a set of date tests in either day-first or month-first mode
            """
            self.org.date_format = 'D' if dayfirst else 'M'
            self.org.save()

            # perform all date tests as if it were 2014-01-02 03:04:05.6 UTC - a date which when localized to DD-MM-YYYY
            # or MM-DD-YYYY is ambiguous
            with patch.object(timezone, 'now', return_value=datetime.datetime(2014, 1, 2, 3, 4, 5, 6, timezone.utc)):
                now = timezone.now()
                three_days_ago = now - timedelta(days=3)
                three_days_next = now + timedelta(days=3)
                five_days_next = now + timedelta(days=5)

                sms.text = "no date in this text"
                test = DateTest()
                self.assertDateTest(False, None, test)

                sms.text = "1980"
                self.assertDateTest(True, now.replace(year=1980), test)

                sms.text = "December 14, 1982"
                self.assertDateTest(True, now.replace(year=1982, month=12, day=14), test)

                if dayfirst:
                    sms.text = "sometime on %d/%d/%d" % (now.day, now.month, now.year)
                else:
                    sms.text = "sometime on %d/%d/%d" % (now.month, now.day, now.year)

                self.assertDateTest(True, now, test)

                # date before/equal/after tests using date arithmetic

                test = DateBeforeTest('@(date.today - 1)')
                self.assertDateTest(False, None, test)

                sms.text = "this is for three days ago %d/%d/%d" % (three_days_ago.day, three_days_ago.month, three_days_ago.year)
                self.assertDateTest(True, three_days_ago, test)

                sms.text = "in the next three days %d/%d/%d" % (three_days_next.day, three_days_next.month, three_days_next.year)
                self.assertDateTest(False, None, test)

                test = DateEqualTest('@(date.today - 3)')
                self.assertDateTest(False, None, test)

                sms.text = "this is for three days ago %d/%d/%d" % (three_days_ago.day, three_days_ago.month, three_days_ago.year)
                self.assertDateTest(True, three_days_ago, test)

                test = DateAfterTest('@(date.today + 3)')
                self.assertDateTest(False, None, test)

                if dayfirst:
                    sms.text = "this is for three days ago %d/%d/%d" % (five_days_next.day, five_days_next.month, five_days_next.year)
                else:
                    sms.text = "this is for three days ago %d/%d/%d" % (five_days_next.month, five_days_next.day, five_days_next.year)
                self.assertDateTest(True, five_days_next, test)

        # check date tests in both date modes
        perform_date_tests(sms, True)
        perform_date_tests(sms, False)

    def test_length(self):
        org = self.org

        js = [dict(category="Normal Length", uuid=uuid4(), destination=uuid4(), test=dict(type='true')),
              dict(category="Way too long, will get clipped at 36 characters", uuid=uuid4(), destination=uuid4(), test=dict(type='true'))]

        rules = Rule.from_json_array(org, js)

        self.assertEqual("Normal Length", rules[0].category)
        self.assertEqual(36, len(rules[1].category))

    def test_factories(self):
        org = self.org

        js = dict(type='true')
        self.assertEqual(TrueTest, Test.from_json(org, js).__class__)
        self.assertEqual(js, TrueTest().as_json())

        js = dict(type='false')
        self.assertEqual(FalseTest, Test.from_json(org, js).__class__)
        self.assertEqual(js, FalseTest().as_json())

        js = dict(type='and', tests=[dict(type='true')])
        self.assertEqual(AndTest, Test.from_json(org, js).__class__)
        self.assertEqual(js, AndTest([TrueTest()]).as_json())

        js = dict(type='or', tests=[dict(type='true')])
        self.assertEqual(OrTest, Test.from_json(org, js).__class__)
        self.assertEqual(js, OrTest([TrueTest()]).as_json())

        js = dict(type='contains', test="green")
        self.assertEqual(ContainsTest, Test.from_json(org, js).__class__)
        self.assertEqual(js, ContainsTest("green").as_json())

        js = dict(type='lt', test="5")
        self.assertEqual(LtTest, Test.from_json(org, js).__class__)
        self.assertEqual(js, LtTest("5").as_json())

        js = dict(type='gt', test="5")
        self.assertEqual(GtTest, Test.from_json(org, js).__class__)
        self.assertEqual(js, GtTest("5").as_json())

        js = dict(type='gte', test="5")
        self.assertEqual(GteTest, Test.from_json(org, js).__class__)
        self.assertEqual(js, GteTest("5").as_json())

        js = dict(type='eq', test="5")
        self.assertEqual(EqTest, Test.from_json(org, js).__class__)
        self.assertEqual(js, EqTest("5").as_json())

        js = dict(type='between', min="5", max="10")
        self.assertEqual(BetweenTest, Test.from_json(org, js).__class__)
        self.assertEqual(js, BetweenTest("5", "10").as_json())

        self.assertEqual(ReplyAction, Action.from_json(org, dict(type='reply', msg=dict(base="hello world"))).__class__)
        self.assertEqual(SendAction, Action.from_json(org, dict(type='send', msg=dict(base="hello world"), contacts=[], groups=[], variables=[])).__class__)

    def test_decimal_values(self):
        rules = RuleSet.objects.get(label="color")

        # update our rule to include decimal parsing
        rules.set_rules_dict([
            Rule(
                "1c75fd71-027b-40e8-a819-151a0f8140e6",
                {self.flow.base_language: "< 10"},
                "7d40faea-723b-473d-8999-59fb7d3c3ca2",
                'A',
                LtTest(10)
            ).as_json(),
            Rule(
                "40cc7c36-b7c8-4f05-ae82-25275607e5aa",
                {self.flow.base_language: "> 10"},
                "c12f37e2-8e6c-4c81-ba6d-941bb3caf93f",
                'A',
                GteTest(10)
            ).as_json()
        ])

        rules.save()

        # start the flow
        self.flow.start([], [self.contact])
        sms = self.create_msg(direction=INCOMING, contact=self.contact, text="My answer is 15")
        self.assertTrue(Flow.find_and_handle(sms)[0])

        step = FlowStep.objects.get(step_uuid=rules.uuid)
        self.assertEqual("> 10", step.rule_category)
        self.assertEqual("40cc7c36-b7c8-4f05-ae82-25275607e5aa", step.rule_uuid)
        self.assertEqual("15", step.rule_value)
        self.assertEqual(Decimal("15"), step.rule_decimal_value)

        # get our run and assert our value is saved (as a string)
        run = FlowRun.objects.get(flow=self.flow, contact=self.contact)
        results = run.get_results()
        self.assertEqual("15", results['color']['value'])
        self.assertEqual(rules.uuid, results['color']['node_uuid'])
        self.assertEqual("> 10", results['color']['category'])
        self.assertEqual("color", results['color']['name'])
        self.assertIsNotNone(results['color']['created_on'])

        # and that the category counts have been updated
        self.assertIsNotNone(FlowCategoryCount.objects.filter(node_uuid=rules.uuid, category_name='> 10',
                                                              result_name='color', result_key='color', count=1).first())

    def test_location_entry_test(self):

        self.country = AdminBoundary.objects.create(osm_id='192787', name='Nigeria', level=0)
        kano = AdminBoundary.objects.create(osm_id='3710302', name='Kano', level=1, parent=self.country)
        lagos = AdminBoundary.objects.create(osm_id='3718182', name='Lagos', level=1, parent=self.country)
        ajingi = AdminBoundary.objects.create(osm_id='3710308', name='Ajingi', level=2, parent=kano)
        bichi = AdminBoundary.objects.create(osm_id='3710307', name='Bichi', level=2, parent=kano)
        apapa = AdminBoundary.objects.create(osm_id='3718187', name='Apapa', level=2, parent=lagos)
        bichiward = AdminBoundary.objects.create(osm_id='3710377', name='Bichi', level=3, parent=bichi)
        AdminBoundary.objects.create(osm_id='3710378', name='Ajingi', level=3, parent=ajingi)
        sms = self.create_msg(contact=self.contact, text="awesome text")
        self.sms = sms
        runs = FlowRun.objects.filter(contact=self.contact)
        if runs:
            run = runs[0]
        else:
            run = FlowRun.create(self.flow, self.contact)

        self.org.country = self.country
        run.flow.org = self.org
        context = run.flow.build_expressions_context(run.contact, None)

        # wrong admin level should return None if provided
        lga_tuple = HasDistrictTest('Kano').evaluate(run, sms, context, 'apapa')
        self.assertEqual(lga_tuple[1], None)

        lga_tuple = HasDistrictTest('Lagos').evaluate(run, sms, context, 'apapa')
        self.assertEqual(lga_tuple[1], apapa)

        # get lga with out higher admin level
        lga_tuple = HasDistrictTest().evaluate(run, sms, context, 'apapa')
        self.assertEqual(lga_tuple[1], apapa)

        # get ward with out higher admin levels
        ward_tuple = HasWardTest().evaluate(run, sms, context, 'bichi')
        self.assertEqual(ward_tuple[1], bichiward)

        # get with hierarchy proved
        ward_tuple = HasWardTest('Kano', 'Bichi').evaluate(run, sms, context, 'bichi')
        self.assertEqual(ward_tuple[1], bichiward)

        # wrong admin level should return None if provided
        ward_tuple = HasWardTest('Kano', 'Ajingi').evaluate(run, sms, context, 'bichi')
        js = dict(state='Kano', district='Ajingi', type='ward')
        self.assertEqual(HasWardTest('Kano', 'Ajingi').as_json(), js)
        self.assertEqual(ward_tuple[1], None)

        # get with hierarchy by aliases
        BoundaryAlias.objects.create(name='Pillars', boundary=kano, org=self.org,
                                     created_by=self.admin, modified_by=self.admin)
        ward_tuple = HasWardTest('Pillars', 'Bichi').evaluate(run, sms, context, 'bichi')
        self.assertEqual(ward_tuple[1], bichiward)

        # misconfigured flows should ignore the state and district if wards are unique by name
        ward_tuple = HasWardTest('Bichi', 'Kano').evaluate(run, sms, context, 'bichi')
        self.assertEqual(ward_tuple[1], bichiward)

        # misconfigured flows should not match if wards not unique
        AdminBoundary.objects.create(osm_id='3710379', name='Bichi', level=3, parent=apapa)
        ward_tuple = HasWardTest('Bichi', 'Kano').evaluate(run, sms, context, 'bichi')
        self.assertEqual(ward_tuple[1], None)

        self.assertEqual(HasWardTest, Test.from_json(self.org, js).__class__)

    def test_flow_keyword_create(self):
        self.login(self.admin)

        # try creating a flow with invalid keywords
        response = self.client.post(reverse('flows.flow_create'), {
            'name': "Flow #1",
            'keyword_triggers': "toooooooooooooolong,test",
            'flow_type': Flow.FLOW,
            'expires_after_minutes': 60 * 12
        })
        self.assertEqual(response.status_code, 200)
        self.assertFormError(response, 'form', 'keyword_triggers',
                             '"toooooooooooooolong" must be a single word, less than 16 characters, containing only '
                             'letter and numbers')

        # submit with valid keywords
        response = self.client.post(reverse('flows.flow_create'), {
            'name': "Flow #1",
            'keyword_triggers': "testing, test",
            'flow_type': Flow.FLOW,
            'expires_after_minutes': 60 * 12
        })
        self.assertEqual(response.status_code, 302)

        flow = Flow.objects.get(name='Flow #1')
        self.assertEqual(flow.triggers.all().count(), 2)
        self.assertEqual(set(flow.triggers.values_list('keyword', flat=True)), {'testing', 'test'})

        # try creating a survey flow with keywords (they'll be ignored)
        response = self.client.post(reverse('flows.flow_create'), {
            'name': "Survey Flow",
            'keyword_triggers': "notallowed",
            'flow_type': Flow.SURVEY,
            'expires_after_minutes': 60 * 12
        })
        self.assertEqual(response.status_code, 302)

        # should't be allowed to have a survey flow and keywords
        flow = Flow.objects.get(name='Survey Flow')
        self.assertEqual(flow.triggers.all().count(), 0)

    def test_flow_keyword_update(self):
        self.login(self.admin)
        flow = Flow.create(self.org, self.admin, "Flow")
        flow.flow_type = Flow.SURVEY
        flow.save()

        # keywords aren't an option for survey flows
        response = self.client.get(reverse('flows.flow_update', args=[flow.pk]))
        self.assertTrue('keyword_triggers' not in response.context['form'].fields)
        self.assertTrue('ignore_triggers' not in response.context['form'].fields)

        # send update with triggers and ignore flag anyways
        post_data = dict()
        post_data['name'] = "Flow With Keyword Triggers"
        post_data['keyword_triggers'] = "notallowed"
        post_data['ignore_keywords'] = True
        post_data['expires_after_minutes'] = 60 * 12
        response = self.client.post(reverse('flows.flow_update', args=[flow.pk]), post_data, follow=True)

        # still shouldn't have any triggers
        flow.refresh_from_db()
        self.assertFalse(flow.ignore_triggers)
        self.assertEqual(0, flow.triggers.all().count())

    def test_global_keywords_trigger_update(self):
        self.login(self.admin)
        flow = Flow.create(self.org, self.admin, "Flow")

        # update flow triggers
        response = self.client.post(reverse('flows.flow_update', args=[flow.id]), {
            'name': "Flow With Keyword Triggers",
            'keyword_triggers': "it,changes,everything",
            'expires_after_minutes': 60 * 12
        })
        self.assertEqual(response.status_code, 302)

        flow_with_keywords = Flow.objects.get(name="Flow With Keyword Triggers")
        self.assertEqual(flow_with_keywords.triggers.count(), 3)
        self.assertEqual(flow_with_keywords.triggers.filter(is_archived=False).count(), 3)
        self.assertEqual(flow_with_keywords.triggers.filter(is_archived=False).exclude(groups=None).count(), 0)

        # add triggers of other types
        Trigger.objects.create(created_by=self.admin, modified_by=self.admin, org=self.org,
                               trigger_type=Trigger.TYPE_FOLLOW, flow=flow_with_keywords, channel=self.channel)

        Trigger.objects.create(created_by=self.admin, modified_by=self.admin, org=self.org,
                               trigger_type=Trigger.TYPE_CATCH_ALL, flow=flow_with_keywords)

        Trigger.objects.create(created_by=self.admin, modified_by=self.admin, org=self.org,
                               trigger_type=Trigger.TYPE_MISSED_CALL, flow=flow_with_keywords)

        Trigger.objects.create(created_by=self.admin, modified_by=self.admin, org=self.org,
                               trigger_type=Trigger.TYPE_INBOUND_CALL, flow=flow_with_keywords)

        Trigger.objects.create(created_by=self.admin, modified_by=self.admin, org=self.org,
                               trigger_type=Trigger.TYPE_SCHEDULE, flow=flow_with_keywords)

        self.assertEqual(flow_with_keywords.triggers.filter(is_archived=False).count(), 8)

        # update flow triggers
        post_data = dict()
        post_data['name'] = "Flow With Keyword Triggers"
        post_data['keyword_triggers'] = "it,join"
        post_data['expires_after_minutes'] = 60 * 12
        response = self.client.post(reverse('flows.flow_update', args=[flow.pk]), post_data, follow=True)

        flow_with_keywords = Flow.objects.get(name=post_data['name'])
        self.assertEqual(200, response.status_code)
        self.assertEqual(response.request['PATH_INFO'], reverse('flows.flow_list'))
        self.assertTrue(flow_with_keywords in response.context['object_list'].all())
        self.assertEqual(flow_with_keywords.triggers.count(), 9)
        self.assertEqual(flow_with_keywords.triggers.filter(is_archived=True).count(), 2)
        self.assertEqual(flow_with_keywords.triggers.filter(is_archived=True,
                                                            trigger_type=Trigger.TYPE_KEYWORD).count(), 2)
        self.assertEqual(flow_with_keywords.triggers.filter(is_archived=False).count(), 7)
        self.assertEqual(flow_with_keywords.triggers.filter(is_archived=True,
                                                            trigger_type=Trigger.TYPE_KEYWORD).count(), 2)

        # only keyword triggers got archived, other are stil active
        self.assertTrue(flow_with_keywords.triggers.filter(is_archived=False, trigger_type=Trigger.TYPE_FOLLOW))
        self.assertTrue(flow_with_keywords.triggers.filter(is_archived=False, trigger_type=Trigger.TYPE_CATCH_ALL))
        self.assertTrue(flow_with_keywords.triggers.filter(is_archived=False, trigger_type=Trigger.TYPE_SCHEDULE))
        self.assertTrue(flow_with_keywords.triggers.filter(is_archived=False, trigger_type=Trigger.TYPE_MISSED_CALL))
        self.assertTrue(flow_with_keywords.triggers.filter(is_archived=False, trigger_type=Trigger.TYPE_INBOUND_CALL))

    def test_views(self):
        self.create_secondary_org()

        # create a flow for another org
        other_flow = Flow.create(self.org2, self.admin2, "Flow2", base_language='base')

        # no login, no list
        response = self.client.get(reverse('flows.flow_list'))
        self.assertRedirect(response, reverse('users.user_login'))

        user = self.admin
        user.first_name = "Test"
        user.last_name = "Contact"
        user.save()
        self.login(user)

        # list, should have only one flow (the one created in setUp)
        response = self.client.get(reverse('flows.flow_list'))
        self.assertEqual(1, len(response.context['object_list']))

        # inactive list shouldn't have any flows
        response = self.client.get(reverse('flows.flow_archived'))
        self.assertEqual(0, len(response.context['object_list']))

        # also shouldn't be able to view other flow
        response = self.client.get(reverse('flows.flow_editor', args=[other_flow.uuid]))
        self.assertEqual(302, response.status_code)

        # get our create page
        response = self.client.get(reverse('flows.flow_create'))
        self.assertTrue(response.context['has_flows'])
        self.assertIn('flow_type', response.context['form'].fields)

        # add call channel
        twilio = Channel.create(self.org, self.user, None, 'T', "Twilio", "0785553434", role="C",
                                secret="56789", gcm_id="456")

        response = self.client.get(reverse('flows.flow_create'))
        self.assertTrue(response.context['has_flows'])
        self.assertIn('flow_type', response.context['form'].fields)  # shown because of call channel

        twilio.delete()

        # create a new regular flow
        response = self.client.post(reverse('flows.flow_create'), dict(name='Flow', flow_type='F'), follow=True)
        flow1 = Flow.objects.get(org=self.org, name="Flow")
        # add a trigger on this flow
        Trigger.objects.create(org=self.org, keyword='unique', flow=flow1,
                               created_by=self.admin, modified_by=self.admin)
        self.assertEqual(response.status_code, 200)
        self.assertEqual(flow1.flow_type, 'F')
        self.assertEqual(flow1.expires_after_minutes, 10080)

        # create a new surveyor flow
        self.client.post(reverse('flows.flow_create'), dict(name='Surveyor Flow', flow_type='S'), follow=True)
        flow2 = Flow.objects.get(org=self.org, name="Surveyor Flow")
        self.assertEqual(flow2.flow_type, 'S')
        self.assertEqual(flow2.expires_after_minutes, 10080)

        # make sure we don't get a start flow button for Android Surveys
        response = self.client.get(reverse('flows.flow_editor', args=[flow2.uuid]))
        self.assertNotContains(response, "broadcast-rulesflow btn-primary")

        # create a new voice flow
        response = self.client.post(reverse('flows.flow_create'), dict(name='Voice Flow', flow_type='V'), follow=True)
        voice_flow = Flow.objects.get(org=self.org, name="Voice Flow")
        self.assertEqual(response.status_code, 200)
        self.assertEqual(voice_flow.flow_type, 'V')

        # default expiration for voice is shorter
        self.assertEqual(voice_flow.expires_after_minutes, 5)

        # test flows with triggers
        # create a new flow with one unformatted keyword
        post_data = dict()
        post_data['name'] = "Flow With Unformated Keyword Triggers"
        post_data['keyword_triggers'] = "this is,it"
        response = self.client.post(reverse('flows.flow_create'), post_data)
        self.assertFormError(response, 'form', 'keyword_triggers',
                             '"this is" must be a single word, less than 16 characters, containing only letter and numbers')

        # create a new flow with one existing keyword
        post_data = dict()
        post_data['name'] = "Flow With Existing Keyword Triggers"
        post_data['keyword_triggers'] = "this,is,unique"
        response = self.client.post(reverse('flows.flow_create'), post_data)
        self.assertFormError(response, 'form', 'keyword_triggers',
                             'The keyword "unique" is already used for another flow')

        # create another trigger so there are two in the way
        trigger = Trigger.objects.create(org=self.org, keyword='this', flow=flow1,
                                         created_by=self.admin, modified_by=self.admin)

        response = self.client.post(reverse('flows.flow_create'), post_data)
        self.assertFormError(response, 'form', 'keyword_triggers',
                             'The keywords "this, unique" are already used for another flow')
        trigger.delete()

        # create a new flow with keywords
        post_data = dict()
        post_data['name'] = "Flow With Good Keyword Triggers"
        post_data['keyword_triggers'] = "this,is,it"
        post_data['flow_type'] = 'F'
        post_data['expires_after_minutes'] = 30
        response = self.client.post(reverse('flows.flow_create'), post_data, follow=True)
        flow3 = Flow.objects.get(name=post_data['name'])

        self.assertEqual(200, response.status_code)
        self.assertEqual(response.request['PATH_INFO'], reverse('flows.flow_editor', args=[flow3.uuid]))
        self.assertEqual(response.context['object'].triggers.count(), 3)

        # update expiration for voice flow
        post_data = dict()
        response = self.client.get(reverse('flows.flow_update', args=[voice_flow.pk]), post_data, follow=True)

        choices = response.context['form'].fields['expires_after_minutes'].choices
        self.assertEqual(7, len(choices))
        self.assertEqual(1, choices[0][0])
        self.assertEqual(2, choices[1][0])
        self.assertEqual(3, choices[2][0])
        self.assertEqual(4, choices[3][0])
        self.assertEqual(5, choices[4][0])
        self.assertEqual(10, choices[5][0])
        self.assertEqual(15, choices[6][0])

        # try updating with an sms type expiration to make sure it's restricted for voice flows
        post_data['expires_after_minutes'] = 60 * 12
        post_data['name'] = 'Voice Flow'
        response = self.client.post(reverse('flows.flow_update', args=[voice_flow.pk]), post_data, follow=True)
        voice_flow.refresh_from_db()
        self.assertEqual(5, voice_flow.expires_after_minutes)

        # now do a valid value for voice
        post_data['expires_after_minutes'] = 3
        response = self.client.post(reverse('flows.flow_update', args=[voice_flow.pk]), post_data, follow=True)

        voice_flow.refresh_from_db()
        self.assertEqual(3, voice_flow.expires_after_minutes)

        # update flow triggers
        post_data = dict()
        post_data['name'] = "Flow With Keyword Triggers"
        post_data['keyword_triggers'] = "it,changes,everything"
        post_data['expires_after_minutes'] = 60 * 12
        response = self.client.post(reverse('flows.flow_update', args=[flow3.pk]), post_data, follow=True)
        flow3 = Flow.objects.get(name=post_data['name'])
        self.assertEqual(200, response.status_code)
        self.assertEqual(response.request['PATH_INFO'], reverse('flows.flow_list'))
        self.assertTrue(flow3 in response.context['object_list'].all())
        self.assertEqual(flow3.triggers.count(), 5)
        self.assertEqual(flow3.triggers.filter(is_archived=True).count(), 2)
        self.assertEqual(flow3.triggers.filter(is_archived=False).count(), 3)
        self.assertEqual(flow3.triggers.filter(is_archived=False).exclude(groups=None).count(), 0)

        # update flow with unformatted keyword
        post_data['keyword_triggers'] = "it,changes,every thing"
        response = self.client.post(reverse('flows.flow_update', args=[flow3.pk]), post_data)
        self.assertTrue(response.context['form'].errors)

        # update flow with unformated keyword
        post_data['keyword_triggers'] = "it,changes,everything,unique"
        response = self.client.post(reverse('flows.flow_update', args=[flow3.pk]), post_data)
        self.assertTrue(response.context['form'].errors)
        response = self.client.get(reverse('flows.flow_update', args=[flow3.pk]))
        self.assertEqual(response.context['form'].fields['keyword_triggers'].initial, "it,everything,changes")
        self.assertEqual(flow3.triggers.filter(is_archived=False).count(), 3)
        self.assertEqual(flow3.triggers.filter(is_archived=False).exclude(groups=None).count(), 0)
        trigger = Trigger.objects.get(keyword="everything", flow=flow3)
        group = self.create_group("first", [self.contact])
        trigger.groups.add(group)
        self.assertEqual(flow3.triggers.filter(is_archived=False).count(), 3)
        self.assertEqual(flow3.triggers.filter(is_archived=False).exclude(groups=None).count(), 1)
        self.assertEqual(flow3.triggers.filter(is_archived=False).exclude(groups=None)[0].keyword, "everything")
        response = self.client.get(reverse('flows.flow_update', args=[flow3.pk]))
        self.assertEqual(response.context['form'].fields['keyword_triggers'].initial, "it,changes")
        self.assertNotContains(response, "contact_creation")
        self.assertEqual(flow3.triggers.filter(is_archived=False).count(), 3)
        self.assertEqual(flow3.triggers.filter(is_archived=False).exclude(groups=None).count(), 1)
        self.assertEqual(flow3.triggers.filter(is_archived=False).exclude(groups=None)[0].keyword, "everything")

        # make us a survey flow
        flow3.flow_type = Flow.SURVEY
        flow3.save()

        # we should get the contact creation option
        response = self.client.get(reverse('flows.flow_update', args=[flow3.pk]))
        self.assertContains(response, 'contact_creation')

        # set contact creation to be per login
        del post_data['keyword_triggers']
        post_data['contact_creation'] = Flow.CONTACT_PER_LOGIN
        response = self.client.post(reverse('flows.flow_update', args=[flow3.pk]), post_data)
        flow3.refresh_from_db()
        self.assertEqual(Flow.CONTACT_PER_LOGIN, flow3.get_metadata_json().get('contact_creation'))

        # can see results for a flow
        response = self.client.get(reverse('flows.flow_results', args=[self.flow.uuid]))
        self.assertEqual(200, response.status_code)

        # check flow listing
        response = self.client.get(reverse('flows.flow_list'))
        self.assertEqual(list(response.context['object_list']), [flow3, voice_flow, flow2, flow1, self.flow])  # by saved_on

        # start a contact in a flow
        self.flow.start([], [self.contact])

        # test getting the json
        response = self.client.get(reverse('flows.flow_json', args=[self.flow.id]))
        self.assertIn('channels', response.json())
        self.assertIn('languages', response.json())
        self.assertIn('channel_countries', response.json())
        self.assertEqual(ActionSet.objects.all().count(), 28)

        json_dict = response.json()['flow']

        # test setting the json to a single actionset
        json_dict['action_sets'] = [dict(uuid=str(uuid4()), x=1, y=1, destination=None,
                                         actions=[dict(type='reply', msg=dict(base='This flow is more like a broadcast'))])]
        json_dict['rule_sets'] = []
        json_dict['entry'] = json_dict['action_sets'][0]['uuid']

        response = self.client.post(reverse('flows.flow_json', args=[self.flow.id]), json.dumps(json_dict), content_type="application/json")
        self.assertEqual(response.status_code, 200)
        self.assertEqual(ActionSet.objects.all().count(), 25)

        # check that the flow only has a single actionset
        ActionSet.objects.get(flow=self.flow)

        # can't save with an invalid uuid
        json_dict['metadata']['saved_on'] = datetime_to_str(timezone.now())
        json_dict['action_sets'][0]['destination'] = 'notthere'

        response = self.client.post(reverse('flows.flow_json', args=[self.flow.id]), json.dumps(json_dict), content_type="application/json")
        self.assertEqual(200, response.status_code)

        self.flow.refresh_from_db()
        flow_json = self.flow.as_json()
        self.assertIsNone(flow_json['action_sets'][0]['destination'])

        # flow should still be there though
        self.flow.refresh_from_db()

        # should still have the original one, nothing changed
        response = self.client.get(reverse('flows.flow_json', args=[self.flow.id]))
        self.assertEqual(200, response.status_code)
        json_dict = response.json()

        # can't save against the other org's flow
        response = self.client.post(reverse('flows.flow_json', args=[other_flow.id]), json.dumps(json_dict), content_type="application/json")
        self.assertEqual(302, response.status_code)

        # can't save with invalid json
        with self.assertRaises(ValueError):
            response = self.client.post(reverse('flows.flow_json', args=[self.flow.id]), "badjson", content_type="application/json")

        # test simulation
        simulate_url = reverse('flows.flow_simulate', args=[self.flow.id])

        test_contact = Contact.get_test_contact(self.admin)
        group = self.create_group("players", [test_contact])
        contact_field = ContactField.get_or_create(self.org, self.admin, 'custom', 'custom')
        contact_field_value = Value.objects.create(contact=test_contact, contact_field=contact_field, org=self.org,
                                                   string_value="hey")

        response = self.client.get(simulate_url)
        self.assertEqual(response.status_code, 302)

        post_data = {'has_refresh': True}

        response = self.client.post(simulate_url, json.dumps(post_data), content_type="application/json")
        json_dict = response.json()

        self.assertFalse(group in test_contact.all_groups.all())
        self.assertFalse(test_contact.values.all())

        self.assertEqual(len(json_dict.keys()), 5)
        self.assertEqual(len(json_dict['messages']), 3)
        self.assertEqual('Test Contact has entered the &quot;Color Flow&quot; flow', json_dict['messages'][0]['text'])
        self.assertEqual("This flow is more like a broadcast", json_dict['messages'][1]['text'])
        self.assertEqual("Test Contact has exited this flow", json_dict['messages'][2]['text'])

        group = self.create_group("fans", [test_contact])
        contact_field_value = Value.objects.create(contact=test_contact, contact_field=contact_field, org=self.org,
                                                   string_value="hey")

        post_data['new_message'] = "Ok, Thanks"
        post_data['has_refresh'] = False

        response = self.client.post(simulate_url, json.dumps(post_data), content_type="application/json")
        self.assertEqual(200, response.status_code)
        json_dict = response.json()

        self.assertTrue(group in test_contact.all_groups.all())
        self.assertTrue(test_contact.values.all())
        self.assertEqual(test_contact.values.get(string_value='hey'), contact_field_value)

        self.assertEqual(len(json_dict.keys()), 5)
        self.assertIn('status', json_dict.keys())
        self.assertIn('visited', json_dict.keys())
        self.assertIn('activity', json_dict.keys())
        self.assertIn('messages', json_dict.keys())
        self.assertIn('description', json_dict.keys())
        self.assertEqual(json_dict['status'], 'success')
        self.assertEqual(json_dict['description'], 'Message sent to Flow')

        post_data['has_refresh'] = True

        response = self.client.post(simulate_url, json.dumps(post_data), content_type="application/json")
        self.assertEqual(200, response.status_code)
        json_dict = response.json()

        self.assertEqual(len(json_dict.keys()), 5)
        self.assertIn('status', json_dict.keys())
        self.assertIn('visited', json_dict.keys())
        self.assertIn('activity', json_dict.keys())
        self.assertIn('messages', json_dict.keys())
        self.assertIn('description', json_dict.keys())
        self.assertEqual(json_dict['status'], 'success')
        self.assertEqual(json_dict['description'], 'Message sent to Flow')

        # test our copy view
        response = self.client.post(reverse('flows.flow_copy', args=[self.flow.id]))
        flow_copy = Flow.objects.get(org=self.org, name="Copy of %s" % self.flow.name)
        self.assertRedirect(response, reverse('flows.flow_editor', args=[flow_copy.uuid]))

        FlowLabel.objects.create(name="one", org=self.org, parent=None)
        FlowLabel.objects.create(name="two", org=self.org2, parent=None)

        # test update view
        response = self.client.post(reverse('flows.flow_update', args=[self.flow.id]))
        self.assertEqual(response.status_code, 200)
        self.assertEqual(len(response.context['form'].fields), 5)
        self.assertIn('name', response.context['form'].fields)
        self.assertIn('keyword_triggers', response.context['form'].fields)
        self.assertIn('ignore_triggers', response.context['form'].fields)

        # test broadcast view
        response = self.client.get(reverse('flows.flow_broadcast', args=[self.flow.id]))
        self.assertEqual(len(response.context['form'].fields), 4)
        self.assertIn('omnibox', response.context['form'].fields)
        self.assertIn('restart_participants', response.context['form'].fields)
        self.assertIn('include_active', response.context['form'].fields)

        post_data = dict()
        post_data['omnibox'] = "c-%s" % self.contact.uuid
        post_data['restart_participants'] = 'on'

        # nothing should happen, contacts are already active in the flow
        count = Broadcast.objects.all().count()
        self.client.post(reverse('flows.flow_broadcast', args=[self.flow.id]), post_data, follow=True)
        self.assertEqual(count, Broadcast.objects.all().count())

        FlowStart.objects.all().delete()

        # include people active in flows
        post_data['include_active'] = 'on'
        count = Msg.objects.all().count()
        self.client.post(reverse('flows.flow_broadcast', args=[self.flow.id]), post_data, follow=True)
        self.assertEqual(count + 1, Msg.objects.all().count())

        # we should have a flow start
        start = FlowStart.objects.get(flow=self.flow)

        # should be in a completed state
        self.assertEqual(FlowStart.STATUS_COMPLETE, start.status)
        self.assertEqual(1, start.contact_count)

        # do so again but don't restart the participants
        del post_data['restart_participants']

        self.client.post(reverse('flows.flow_broadcast', args=[self.flow.id]), post_data, follow=True)

        # should have a new flow start
        new_start = FlowStart.objects.filter(flow=self.flow).order_by('-created_on').first()
        self.assertNotEqual(start, new_start)
        self.assertEqual(FlowStart.STATUS_COMPLETE, new_start.status)
        self.assertEqual(0, new_start.contact_count)

        # mark that start as incomplete
        new_start.status = FlowStart.STATUS_STARTING
        new_start.save()

        # try to start again
        response = self.client.post(reverse('flows.flow_broadcast', args=[self.flow.id]), post_data, follow=True)

        # should have an error now
        self.assertTrue(response.context['form'].errors)

        # shouldn't have a new flow start as validation failed
        self.assertFalse(FlowStart.objects.filter(flow=self.flow).exclude(id__lte=new_start.id))

        # test ivr flow creation
        self.channel.role = 'SRCA'
        self.channel.save()

        post_data = dict(name="Message flow", expires_after_minutes=5, flow_type='F')
        response = self.client.post(reverse('flows.flow_create'), post_data, follow=True)
        msg_flow = Flow.objects.get(name=post_data['name'])

        self.assertEqual(200, response.status_code)
        self.assertEqual(response.request['PATH_INFO'], reverse('flows.flow_editor', args=[msg_flow.uuid]))
        self.assertEqual(msg_flow.flow_type, 'F')

        post_data = dict(name="Call flow", expires_after_minutes=5, flow_type='V')
        response = self.client.post(reverse('flows.flow_create'), post_data, follow=True)
        call_flow = Flow.objects.get(name=post_data['name'])

        self.assertEqual(200, response.status_code)
        self.assertEqual(response.request['PATH_INFO'], reverse('flows.flow_editor', args=[call_flow.uuid]))
        self.assertEqual(call_flow.flow_type, 'V')

        # test creating a  flow with base language
        # create the language for our org
        language = Language.create(self.org, self.flow.created_by, "English", 'eng')
        self.org.primary_language = language
        self.org.save()

        post_data = dict(name="Language Flow", expires_after_minutes=5, base_language=language.iso_code, flow_type='F')
        response = self.client.post(reverse('flows.flow_create'), post_data, follow=True)
        language_flow = Flow.objects.get(name=post_data['name'])

        self.assertEqual(200, response.status_code)
        self.assertEqual(response.request['PATH_INFO'], reverse('flows.flow_editor', args=[language_flow.uuid]))
        self.assertEqual(language_flow.base_language, language.iso_code)

    def test_views_viewers(self):
        # create a viewer
        self.viewer = self.create_user("Viewer")
        self.org.viewers.add(self.viewer)
        self.viewer.set_org(self.org)

        self.create_secondary_org()

        # create a flow for another org and a flow label
        flow2 = Flow.create(self.org2, self.admin2, "Flow2")
        flow_label = FlowLabel.objects.create(name="one", org=self.org, parent=None)

        flow_list_url = reverse('flows.flow_list')
        flow_archived_url = reverse('flows.flow_archived')
        flow_create_url = reverse('flows.flow_create')
        flowlabel_create_url = reverse('flows.flowlabel_create')

        # no login, no list
        response = self.client.get(flow_list_url)
        self.assertRedirect(response, reverse('users.user_login'))

        user = self.viewer
        user.first_name = "Test"
        user.last_name = "Contact"
        user.save()
        self.login(user)

        # list, should have only one flow (the one created in setUp)

        response = self.client.get(flow_list_url)
        self.assertEqual(1, len(response.context['object_list']))
        # no create links
        self.assertFalse(flow_create_url in response.content)
        self.assertFalse(flowlabel_create_url in response.content)
        # verify the action buttons we have
        self.assertFalse('object-btn-unlabel' in response.content)
        self.assertFalse('object-btn-restore' in response.content)
        self.assertFalse('object-btn-archive' in response.content)
        self.assertFalse('object-btn-label' in response.content)
        self.assertTrue('object-btn-export' in response.content)

        # can not label
        post_data = dict()
        post_data['action'] = 'label'
        post_data['objects'] = self.flow.pk
        post_data['label'] = flow_label.pk
        post_data['add'] = True

        response = self.client.post(flow_list_url, post_data, follow=True)
        self.assertEqual(1, response.context['object_list'].count())
        self.assertFalse(response.context['object_list'][0].labels.all())

        # can not archive
        post_data = dict()
        post_data['action'] = 'archive'
        post_data['objects'] = self.flow.pk
        response = self.client.post(flow_list_url, post_data, follow=True)
        self.assertEqual(1, response.context['object_list'].count())
        self.assertEqual(response.context['object_list'][0].pk, self.flow.pk)
        self.assertFalse(response.context['object_list'][0].is_archived)

        # inactive list shouldn't have any flows
        response = self.client.get(flow_archived_url)
        self.assertEqual(0, len(response.context['object_list']))

        response = self.client.get(reverse('flows.flow_editor', args=[self.flow.uuid]))
        self.assertEqual(200, response.status_code)
        self.assertFalse(response.context['mutable'])

        # we can fetch the json for the flow
        response = self.client.get(reverse('flows.flow_json', args=[self.flow.pk]))
        self.assertEqual(200, response.status_code)

        # but posting to it should redirect to a get
        response = self.client.post(reverse('flows.flow_json', args=[self.flow.pk]), post_data=response.content)
        self.assertEqual(302, response.status_code)

        self.flow.is_archived = True
        self.flow.save()

        response = self.client.get(flow_list_url)
        self.assertEqual(0, len(response.context['object_list']))

        # can not restore
        post_data = dict()
        post_data['action'] = 'archive'
        post_data['objects'] = self.flow.pk
        response = self.client.post(flow_archived_url, post_data, follow=True)
        self.assertEqual(1, response.context['object_list'].count())
        self.assertEqual(response.context['object_list'][0].pk, self.flow.pk)
        self.assertTrue(response.context['object_list'][0].is_archived)

        response = self.client.get(flow_archived_url)
        self.assertEqual(1, len(response.context['object_list']))

        # cannot create a flow
        response = self.client.get(flow_create_url)
        self.assertEqual(302, response.status_code)

        # cannot create a flowlabel
        response = self.client.get(flowlabel_create_url)
        self.assertEqual(302, response.status_code)

        # also shouldn't be able to view other flow
        response = self.client.get(reverse('flows.flow_editor', args=[flow2.uuid]))
        self.assertEqual(302, response.status_code)

    def test_flow_update_error(self):

        flow = self.get_flow('favorites')
        json_dict = flow.as_json()
        json_dict['action_sets'][0]['actions'].append(dict(type='add_label', labels=[dict(name='@badlabel')]))
        self.login(self.admin)
        response = self.client.post(reverse('flows.flow_json', args=[flow.pk]),
                                    json.dumps(json_dict),
                                    content_type="application/json")

        self.assertEqual(response.status_code, 400)
        self.assertEqual(response.json()['description'], 'Your flow could not be saved. Please refresh your browser.')

    def test_flow_start_with_start_msg(self):
        sms = self.create_msg(direction=INCOMING, contact=self.contact, text="I am coming")
        self.flow.start([], [self.contact], start_msg=sms)

        self.assertTrue(FlowRun.objects.filter(contact=self.contact))
        run = FlowRun.objects.filter(contact=self.contact).first()

        self.assertEqual(run.steps.all().count(), 2)
        actionset_step = run.steps.filter(step_type=FlowStep.TYPE_ACTION_SET).first()
        ruleset_step = run.steps.filter(step_type=FlowStep.TYPE_RULE_SET).first()

        # no messages on the ruleset step
        self.assertFalse(ruleset_step.messages.all())

        # should have 2 messages on the actionset step
        self.assertEqual(actionset_step.messages.all().count(), 2)

        # one is the start msg
        self.assertTrue(actionset_step.messages.filter(pk=sms.pk))

        # sms msg_type should be FLOW
        self.assertEqual(Msg.objects.get(pk=sms.pk).msg_type, FLOW)

    def test_flow_start_with_quick_replies(self):
        flow = self.get_flow('quick_replies')
        flow.start([], [self.contact4])

        self.assertTrue(FlowRun.objects.filter(contact=self.contact4))
        run = FlowRun.objects.filter(contact=self.contact4).first()

        self.assertEqual(run.steps.all().count(), 2)
        actionset_step = run.steps.filter(step_type=FlowStep.TYPE_ACTION_SET).first()
        ruleset_step = run.steps.filter(step_type=FlowStep.TYPE_RULE_SET).first()

        # no messages on the ruleset step
        self.assertFalse(ruleset_step.messages.all())

        # should have 2 messages on the actionset step
        self.assertEqual(actionset_step.messages.all().count(), 1)

        runs = flow.start([], [self.contact3, self.contact4])
        self.assertEqual(1, len(runs))

        contact_test = self.create_contact('Teeh', '+250788123457', language='por', is_test=True)
        flow.start([], [contact_test])
        self.assertTrue(FlowRun.objects.filter(contact=contact_test))

    def test_multiple(self):
        self.flow.start([], [self.contact])

        # create a second flow
        self.flow2 = Flow.create(self.org, self.admin, "Color Flow 2")

        # broadcast to one user
        self.flow2 = self.flow.copy(self.flow, self.flow.created_by)
        self.flow2.start([], [self.contact])

        # each flow should have two events
        self.assertEqual(2, FlowStep.objects.filter(run__flow=self.flow).count())
        self.assertEqual(2, FlowStep.objects.filter(run__flow=self.flow2).count())

        # send in a message
        incoming = self.create_msg(direction=INCOMING, contact=self.contact, text="Orange", created_on=timezone.now())
        self.assertTrue(Flow.find_and_handle(incoming)[0])

        # only the second flow should get it
        self.assertEqual(2, FlowStep.objects.filter(run__flow=self.flow).count())
        self.assertEqual(3, FlowStep.objects.filter(run__flow=self.flow2).count())

        # start the flow again for our contact
        self.flow.start([], [self.contact], restart_participants=True)

        # should have two flow runs for this contact and flow
        runs = FlowRun.objects.filter(flow=self.flow, contact=self.contact).order_by('-created_on')
        self.assertTrue(runs[0].is_active)
        self.assertFalse(runs[1].is_active)

        self.assertEqual(2, runs[0].steps.all().count())
        self.assertEqual(2, runs[1].steps.all().count())

        # send in a message, this should be handled by our first flow, which has a more recent run active
        incoming = self.create_msg(direction=INCOMING, contact=self.contact, text="blue")
        self.assertTrue(Flow.find_and_handle(incoming)[0])

        self.assertEqual(3, runs[0].steps.all().count())

        # if we exclude existing and try starting again, nothing happens
        self.flow.start([], [self.contact], restart_participants=False)

        # no new runs
        self.assertEqual(2, self.flow.runs.all().count())

        # check our run results
        results = self.flow.runs.order_by('-id').first().get_results()

        self.assertEqual(len(results), 1)
        self.assertEqual(results['color']['name'], 'color')
        self.assertEqual(results['color']['category'], 'Blue')
        self.assertEqual(results['color']['value'], 'blue')
        self.assertEqual(results['color']['input'], incoming.text)

    def test_ignore_keyword_triggers(self):
        self.flow.start([], [self.contact])

        # create a second flow
        self.flow2 = Flow.create(self.org, self.admin, "Kiva Flow")

        self.flow2 = self.flow.copy(self.flow, self.flow.created_by)

        # add a trigger on flow2
        Trigger.objects.create(org=self.org, keyword='kiva', flow=self.flow2,
                               created_by=self.admin, modified_by=self.admin)

        incoming = self.create_msg(direction=INCOMING, contact=self.contact, text="kiva")

        self.assertTrue(Trigger.find_and_handle(incoming))
        self.assertTrue(FlowRun.objects.filter(flow=self.flow2, contact=self.contact))

        self.flow.ignore_triggers = True
        self.flow.save()
        self.flow.start([], [self.contact], restart_participants=True)

        other_incoming = self.create_msg(direction=INCOMING, contact=self.contact, text="kiva")

        self.assertFalse(Trigger.find_and_handle(other_incoming))

        # complete the flow
        incoming = self.create_msg(direction=INCOMING, contact=self.contact, text="orange")
        self.assertTrue(Flow.find_and_handle(incoming)[0])

        # now we should trigger the other flow as we are at our terminal flow
        self.assertTrue(Trigger.find_and_handle(other_incoming))

    @patch('temba.flows.models.Flow.handle_ussd_ruleset_action',
           return_value=dict(handled=True, destination=None, step=None, msgs=[]))
    def test_ussd_ruleset_sends_message(self, handle_ussd_ruleset_action):
        definition = self.flow.as_json()

        # set flow to USSD and have a USSD ruleset
        definition['flow_type'] = 'U'
        definition['rule_sets'][0]['ruleset_type'] = "wait_menu"

        self.flow.update(definition)

        # start flow
        self.flow.start([], [self.contact])

        self.assertTrue(handle_ussd_ruleset_action.called)
        self.assertEqual(handle_ussd_ruleset_action.call_count, 1)

    @patch('temba.flows.models.Flow.handle_ussd_ruleset_action',
           return_value=dict(handled=True, destination=None, step=None, msgs=[]))
    def test_triggered_start_with_ussd(self, handle_ussd_ruleset_action):
        definition = self.flow.as_json()

        # set flow to USSD and have a USSD ruleset
        definition['flow_type'] = 'U'
        definition['rule_sets'][0]['ruleset_type'] = "wait_menu"

        self.flow.update(definition)

        # create a trigger
        Trigger.objects.create(org=self.org, keyword='derp', flow=self.flow,
                               created_by=self.admin, modified_by=self.admin)

        # create an incoming message
        incoming = self.create_msg(direction=INCOMING, contact=self.contact, text="derp")

        self.assertTrue(Trigger.find_and_handle(incoming))

        self.assertTrue(handle_ussd_ruleset_action.called)
        self.assertEqual(handle_ussd_ruleset_action.call_count, 1)


class ActionTest(TembaTest):

    def setUp(self):
        super(ActionTest, self).setUp()

        self.contact = self.create_contact('Eric', '+250788382382')
        self.contact2 = self.create_contact('Nic', '+250788383383')

        self.flow = self.get_flow('color')

        self.other_group = self.create_group("Other", [])

    def execute_action(self, action, run, msg, **kwargs):
        context = run.flow.build_expressions_context(run.contact, msg)
        return action.execute(run, context, None, msg, **kwargs)

    def test_reply_action(self):
        msg = self.create_msg(direction=INCOMING, contact=self.contact, text="Green is my favorite")
        run = FlowRun.create(self.flow, self.contact)

        with self.assertRaises(FlowException):
            ReplyAction.from_json(self.org, {'type': ReplyAction.TYPE})

        with self.assertRaises(FlowException):
            ReplyAction.from_json(self.org, {'type': ReplyAction.TYPE, ReplyAction.MESSAGE: dict()})

        with self.assertRaises(FlowException):
            ReplyAction.from_json(self.org, {'type': ReplyAction.TYPE, ReplyAction.MESSAGE: dict(base="")})

        action = ReplyAction(str(uuid4()), dict(base="We love green too!"))
        self.execute_action(action, run, msg)
        msg = Msg.objects.get(contact=self.contact, direction='O')
        self.assertEqual("We love green too!", msg.text)

        Broadcast.objects.all().delete()

        action_json = action.as_json()
        action = ReplyAction.from_json(self.org, action_json)
        self.assertEqual(dict(base="We love green too!"), action.msg)

        self.execute_action(action, run, msg)

        response = msg.responses.get()
        self.assertEqual("We love green too!", response.text)
        self.assertEqual(self.contact, response.contact)

    def test_send_all_action(self):
        contact = self.create_contact('Stephen', '+12078778899', twitter='stephen')
        msg = self.create_msg(direction=INCOMING, contact=contact, text="Green is my favorite")
        run = FlowRun.create(self.flow, self.contact)

        action = ReplyAction(str(uuid4()), dict(base="We love green too!"), None, send_all=True)
        action_replies = self.execute_action(action, run, msg)
        self.assertEqual(len(action_replies), 1)
        for action_reply in action_replies:
            self.assertIsInstance(action_reply, Msg)

        replies = Msg.objects.filter(contact=contact, direction='O')
        self.assertEqual(replies.count(), 1)
        self.assertIsNone(replies.filter(contact_urn__path='stephen').first())
        self.assertIsNotNone(replies.filter(contact_urn__path='+12078778899').first())

        Broadcast.objects.all().delete()
        Msg.objects.all().delete()

        msg = self.create_msg(direction=INCOMING, contact=contact, text="Green is my favorite")
        run = FlowRun.create(self.flow, self.contact)

        # create twitter channel
        Channel.create(self.org, self.user, None, 'TT')
        delattr(self.org, '__schemes__%s' % Channel.ROLE_SEND)

        action_json = action.as_json()
        action = ReplyAction.from_json(self.org, action_json)
        self.assertEqual(dict(base="We love green too!"), action.msg)
        self.assertTrue(action.send_all)

        action_replies = self.execute_action(action, run, msg)
        self.assertEqual(len(action_replies), 2)
        for action_reply in action_replies:
            self.assertIsInstance(action_reply, Msg)

        replies = Msg.objects.filter(contact=contact, direction='O')
        self.assertEqual(replies.count(), 2)
        self.assertIsNotNone(replies.filter(contact_urn__path='stephen').first())
        self.assertIsNotNone(replies.filter(contact_urn__path='+12078778899').first())

    def test_media_action(self):
        msg = self.create_msg(direction=INCOMING, contact=self.contact, text="Green is my favorite")
        run = FlowRun.create(self.flow, self.contact)

        action = ReplyAction(str(uuid4()), dict(base="We love green too!"), 'image/jpeg:path/to/media.jpg')
        self.execute_action(action, run, msg)
        reply_msg = Msg.objects.get(contact=self.contact, direction='O')
        self.assertEqual("We love green too!", reply_msg.text)
        self.assertEqual(reply_msg.attachments, ["image/jpeg:https://%s/%s" % (settings.AWS_BUCKET_DOMAIN, 'path/to/media.jpg')])

        Broadcast.objects.all().delete()
        Msg.objects.all().delete()
        msg = self.create_msg(direction=INCOMING, contact=self.contact, text="Green is my favorite")

        action_json = action.as_json()
        action = ReplyAction.from_json(self.org, action_json)
        self.assertEqual(dict(base="We love green too!"), action.msg)
        self.assertEqual('image/jpeg:path/to/media.jpg', action.media)

        self.execute_action(action, run, msg)

        response = msg.responses.get()
        self.assertEqual("We love green too!", response.text)
        self.assertEqual(response.attachments, ["image/jpeg:https://%s/%s" % (settings.AWS_BUCKET_DOMAIN, 'path/to/media.jpg')])
        self.assertEqual(self.contact, response.contact)

    def test_media_expression(self):
        msg = self.create_msg(direction=INCOMING, contact=self.contact, text="profile")
        run = FlowRun.create(self.flow, self.contact)

        action = ReplyAction(str(uuid4()), dict(base="Here is your profile pic."), 'image:/photos/contacts/@(contact.name).jpg')

        # export and import our json to make sure that works as well
        action_json = action.as_json()
        action = ReplyAction.from_json(self.org, action_json)

        # now execute it
        self.execute_action(action, run, msg)
        reply_msg = Msg.objects.get(contact=self.contact, direction='O')
        self.assertEqual("Here is your profile pic.", reply_msg.text)
        self.assertEqual(reply_msg.attachments, ["image:/photos/contacts/Eric.jpg"])

        response = msg.responses.get()
        self.assertEqual("Here is your profile pic.", response.text)
        self.assertEqual(self.contact, response.contact)

    def test_quick_replies_action(self):
        msg = self.create_msg(direction=INCOMING, contact=self.contact, text="Yes")
        run = FlowRun.create(self.flow, self.contact)

        payload = [dict(eng='Yes'), dict(eng='No')]

        action = ReplyAction(str(uuid4()), msg=dict(base="Are you fine?"), quick_replies=payload)
        action_json = action.as_json()
        action = ReplyAction.from_json(self.org, action_json)

        self.execute_action(action, run, msg)
        self.assertEqual(action.msg, dict(base="Are you fine?"))
        self.assertEqual(action.quick_replies, payload)

    def test_ussd_action(self):
        self.channel.delete()
        self.channel = Channel.create(self.org, self.user, 'RW', 'JNU', None, '+250788123123',
                                      role=Channel.ROLE_USSD)

        msg = self.create_msg(direction=INCOMING, contact=self.contact, text="Green is my favorite")
        run = FlowRun.create(self.flow, self.contact)

        menu_uuid = str(uuid4())

        ussd_ruleset = RuleSet.objects.create(flow=self.flow, uuid=str(uuid4()), x=0, y=0, ruleset_type=RuleSet.TYPE_WAIT_USSD_MENU)
        ussd_ruleset.set_rules_dict([Rule(str(uuid4()), dict(base="All Responses"), menu_uuid, 'R', TrueTest()).as_json()])
        ussd_ruleset.save()

        # without USSD config we only get an empty UssdAction
        action = UssdAction.from_ruleset(ussd_ruleset, run)
        execution = self.execute_action(action, run, msg)

        self.assertIsNone(action.msg)
        self.assertEqual(execution, [])

        # add menu rules
        ussd_ruleset.set_rules_dict([Rule(str(uuid4()), dict(base="All Responses"), menu_uuid, 'R', TrueTest()).as_json(),
                                    Rule(str(uuid4()), dict(base="Test1"), None, 'R', EqTest(test="1"), dict(base="Test1")).as_json(),
                                    Rule(str(uuid4()), dict(base="Test2"), None, 'R', EqTest(test="2"), dict(base="Test2")).as_json()])
        ussd_ruleset.save()

        # add ussd message
        config = {
            "ussd_message": {"base": "test"}
        }
        ussd_ruleset.config = json.dumps(config)
        action = UssdAction.from_ruleset(ussd_ruleset, run)
        execution = self.execute_action(action, run, msg)

        self.assertIsNotNone(action.msg)
        self.assertEqual(action.msg, {u'base': u'test\n1: Test1\n2: Test2\n'})
        self.assertIsInstance(execution[0], Msg)
        self.assertEqual(execution[0].text, u'test\n1: Test1\n2: Test2')

        Broadcast.objects.all().delete()

    def test_multilanguage_ussd_menu_partly_translated(self):
        self.channel.delete()
        self.channel = Channel.create(self.org, self.user, 'RW', 'JNU', None, '+250788123123',
                                      role=Channel.ROLE_USSD)

        msg = self.create_msg(direction=INCOMING, contact=self.contact, text="Green is my favorite")
        run = FlowRun.create(self.flow, self.contact)

        menu_uuid = str(uuid4())

        ussd_ruleset = RuleSet.objects.create(flow=self.flow, uuid=str(uuid4()), x=0, y=0, ruleset_type=RuleSet.TYPE_WAIT_USSD_MENU)
        ussd_ruleset.set_rules_dict([Rule(str(uuid4()), dict(base="All Responses"), menu_uuid, 'R', TrueTest()).as_json()])
        ussd_ruleset.save()

        english = Language.create(self.org, self.admin, "English", 'eng')
        Language.create(self.org, self.admin, "Hungarian", 'hun')
        Language.create(self.org, self.admin, "Russian", 'rus')
        self.flow.org.primary_language = english

        # add menu rules
        ussd_ruleset.set_rules_dict([Rule(str(uuid4()), dict(base="All Responses"), menu_uuid, 'R', TrueTest()).as_json(),
                                    Rule(str(uuid4()), dict(base="Test1"), None, 'R', EqTest(test="1"), dict(eng="labelENG", hun="labelHUN")).as_json(),
                                    Rule(str(uuid4()), dict(base="Test2"), None, 'R', EqTest(test="2"), dict(eng="label2ENG")).as_json()])
        ussd_ruleset.save()

        # add ussd message
        config = {
            "ussd_message": {"eng": "testENG", "hun": "testHUN"}
        }

        ussd_ruleset.config = json.dumps(config)
        action = UssdAction.from_ruleset(ussd_ruleset, run)
        execution = self.execute_action(action, run, msg)

        self.assertIsNotNone(action.msg)
        # we have three languages, although only 2 are (partly) translated
        self.assertEqual(len(action.msg.keys()), 3)
        self.assertEqual(action.msg.keys(), [u'rus', u'hun', u'eng'])

        # we don't have any translation for Russian, so it should be the same as eng
        self.assertEqual(action.msg['eng'], action.msg['rus'])

        # we have partly translated hungarian labels
        self.assertNotEqual(action.msg['eng'], action.msg['hun'])

        # the missing translation should be the same as the english label
        self.assertNotIn('labelENG', action.msg['hun'])
        self.assertIn('label2ENG', action.msg['hun'])

        self.assertEqual(action.msg['hun'], u'testHUN\n1: labelHUN\n2: label2ENG\n')

        # the msg sent out is in english
        self.assertIsInstance(execution[0], Msg)
        self.assertEqual(execution[0].text, u'testENG\n1: labelENG\n2: label2ENG')

        # now set contact's language to something we don't have in our org languages
        self.contact.language = 'fra'
        self.contact.save(update_fields=('language',))
        run = FlowRun.create(self.flow, self.contact)

        # resend the message to him
        execution = self.execute_action(action, run, msg)

        # he will still get the english (base language)
        self.assertIsInstance(execution[0], Msg)
        self.assertEqual(execution[0].text, u'testENG\n1: labelENG\n2: label2ENG')

        # now set contact's language to hungarian
        self.contact.language = 'hun'
        self.contact.save(update_fields=('language',))
        run = FlowRun.create(self.flow, self.contact)

        # resend the message to him
        execution = self.execute_action(action, run, msg)

        # he will get the partly translated hungarian version
        self.assertIsInstance(execution[0], Msg)
        self.assertEqual(execution[0].text, u'testHUN\n1: labelHUN\n2: label2ENG')

        Broadcast.objects.all().delete()

    def test_trigger_flow_action(self):
        flow = self.create_flow()
        run = FlowRun.create(self.flow, self.contact)

        # add a channel to make sure that country is ambiguous
        Channel.create(self.org, self.admin, 'US', 'EX', schemes=['tel'])
        delattr(self.org, '_country_code')
        self.org.country = None
        self.org.save()

        # set a contact field with another phone number
        self.contact.set_field(self.admin, "other_contact_tel", "+12065551212", "Other Contact Tel")

        action = TriggerFlowAction(str(uuid4()), flow, [], [self.contact], ["@contact.other_contact_tel"])
        self.execute_action(action, run, None)

        # should have created a new contact with the above variable
        self.assertIsNotNone(Contact.from_urn(self.org, "tel:+12065551212"))

        action_json = action.as_json()
        action = TriggerFlowAction.from_json(self.org, action_json)
        self.assertEqual(action.flow.pk, flow.pk)

        self.assertTrue(FlowRun.objects.filter(contact=self.contact, flow=flow))

        action = TriggerFlowAction(str(uuid4()), flow, [self.other_group], [], [])
        run = FlowRun.create(self.flow, self.contact)
        msgs = self.execute_action(action, run, None)

        self.assertFalse(msgs)

        self.other_group.update_contacts(self.user, [self.contact2], True)

        action = TriggerFlowAction(str(uuid4()), flow, [self.other_group], [self.contact], [])
        run = FlowRun.create(self.flow, self.contact)
        self.execute_action(action, run, None)

        self.assertTrue(FlowRun.objects.filter(contact=self.contact2, flow=flow))

        # delete the group
        self.other_group.is_active = False
        self.other_group.save()

        self.assertTrue(action.groups)
        self.assertTrue(self.other_group.pk in [g.pk for g in action.groups])
        # should create new group the next time the flow is read
        updated_action = TriggerFlowAction.from_json(self.org, action.as_json())
        self.assertTrue(updated_action.groups)
        self.assertFalse(self.other_group.pk in [g.pk for g in updated_action.groups])

    def test_send_action(self):
        # previously @step.contact was the run contact and @contact would become the recipient but that has been
        # changed so that both are the run contact
        msg_body = "Hi @contact.name (@contact.state). @step.contact (@step.contact.state) is in the flow"

        self.contact.set_field(self.user, 'state', "WA", label="State")
        self.contact2.set_field(self.user, 'state', "GA", label="State")
        run = FlowRun.create(self.flow, self.contact)

        action = SendAction(str(uuid4()), dict(base=msg_body), [], [self.contact2], [])
        self.execute_action(action, run, None)

        action_json = action.as_json()
        action = SendAction.from_json(self.org, action_json)
        self.assertEqual(action.msg['base'], msg_body)
        self.assertEqual(action.media, dict())

        broadcast = Broadcast.objects.get()
        self.assertEqual(broadcast.text, dict(base=msg_body))
        self.assertEqual(broadcast.base_language, 'base')
        self.assertEqual(broadcast.get_messages().count(), 1)
        msg = broadcast.get_messages().first()
        self.assertEqual(msg.contact, self.contact2)
        self.assertEqual(msg.text, "Hi Eric (WA). Eric (WA) is in the flow")

        # empty message should be a no-op
        action = SendAction(str(uuid4()), dict(base=""), [], [self.contact], [])
        self.execute_action(action, run, None)
        self.assertEqual(Broadcast.objects.all().count(), 1)

        # try with a test contact and a group
        test_contact = Contact.get_test_contact(self.user)
        test_contact.name = "Mr Test"
        test_contact.save()
        test_contact.set_field(self.user, 'state', "IN", label="State")

        self.other_group.update_contacts(self.user, [self.contact2], True)

        action = SendAction(str(uuid4()), dict(base=msg_body), [self.other_group], [test_contact], [])
        run = FlowRun.create(self.flow, test_contact)
        self.execute_action(action, run, None)

        # since we are test contact now, no new broadcasts
        self.assertEqual(Broadcast.objects.all().count(), 1)

        # but we should have logged instead
        logged = "Sending &#39;Hi Mr Test (IN). Mr Test (IN) is in the flow&#39; to 2 contacts"
        self.assertEqual(ActionLog.objects.all().first().text, logged)

        # delete the group
        self.other_group.is_active = False
        self.other_group.save()

        self.assertTrue(action.groups)
        self.assertTrue(self.other_group.pk in [g.pk for g in action.groups])
        # should create new group the next time the flow is read
        updated_action = SendAction.from_json(self.org, action.as_json())
        self.assertTrue(updated_action.groups)
        self.assertFalse(self.other_group.pk in [g.pk for g in updated_action.groups])

        # test send media to someone else
        run = FlowRun.create(self.flow, self.contact)
        msg_body = 'I am a media message message'

        action = SendAction(str(uuid4()), dict(base=msg_body), [], [self.contact2], [], dict(base='image/jpeg:attachments/picture.jpg'))
        self.execute_action(action, run, None)

        action_json = action.as_json()
        action = SendAction.from_json(self.org, action_json)
        self.assertEqual(action.msg['base'], msg_body)
        self.assertEqual(action.media['base'], 'image/jpeg:attachments/picture.jpg')

        self.assertEqual(Broadcast.objects.all().count(), 2)  # new broadcast with media

        broadcast = Broadcast.objects.order_by('-id').first()
        self.assertEqual(broadcast.media, dict(base='image/jpeg:attachments/picture.jpg'))
        self.assertEqual(broadcast.get_messages().count(), 1)
        msg = broadcast.get_messages().first()
        self.assertEqual(msg.contact, self.contact2)
        self.assertEqual(msg.text, msg_body)
        self.assertEqual(msg.attachments, ["image/jpeg:https://%s/%s" % (settings.AWS_BUCKET_DOMAIN, 'attachments/picture.jpg')])

        # also send if we have empty message but have an attachment
        action = SendAction(str(uuid4()), dict(base=""), [], [self.contact], [], dict(base='image/jpeg:attachments/picture.jpg'))
        self.execute_action(action, run, None)

        broadcast = Broadcast.objects.order_by('-id').first()
        self.assertEqual(broadcast.text, dict(base=""))
        self.assertEqual(broadcast.media, dict(base='image/jpeg:attachments/picture.jpg'))
        self.assertEqual(broadcast.base_language, 'base')

    def test_variable_contact_parsing(self):
        groups = dict(groups=[dict(id=-1)])
        groups = VariableContactAction.parse_groups(self.org, groups)
        self.assertTrue('Missing', groups[0].name)

    @override_settings(SEND_EMAILS=True)
    def test_email_action(self):
        msg = self.create_msg(direction=INCOMING, contact=self.contact, text="Green is my favorite")
        run = FlowRun.create(self.flow, self.contact)

        action = EmailAction(str(uuid4()), ["steve@apple.com"], "Subject", "Body")

        # check to and from JSON
        action_json = action.as_json()
        action = EmailAction.from_json(self.org, action_json)

        self.execute_action(action, run, msg)
        self.assertOutbox(0, 'no-reply@temba.io', 'Subject', 'Body', ['steve@apple.com'])

        try:
            EmailAction(str(uuid4()), [], "Subject", "Body")
            self.fail("Should have thrown due to empty recipient list")
        except FlowException:
            pass

        # check expression evaluation in action fields
        action = EmailAction(str(uuid4()), ["@contact.name", "xyz", "", '@(SUBSTITUTE(LOWER(contact), " ", "") & "@nyaruka.com")'],
                             "@contact.name added in subject",
                             "@contact.name uses phone @contact.tel")

        action_json = action.as_json()
        action = EmailAction.from_json(self.org, action_json)

        self.execute_action(action, run, msg)
        self.assertOutbox(1, 'no-reply@temba.io', 'Eric added in subject', 'Eric uses phone 0788 382 382', ['eric@nyaruka.com'])

        # check simulator reports invalid addresses
        test_contact = Contact.get_test_contact(self.user)
        test_run = FlowRun.create(self.flow, test_contact)

        self.execute_action(action, test_run, msg)

        logs = list(ActionLog.objects.order_by('pk'))
        self.assertEqual(logs[0].level, ActionLog.LEVEL_INFO)
        self.assertEqual(logs[0].text, "&quot;Test Contact uses phone (206) 555-0100&quot; would be sent to &quot;testcontact@nyaruka.com&quot;")
        self.assertEqual(logs[1].level, ActionLog.LEVEL_WARN)
        self.assertEqual(logs[1].text, 'Some email address appear to be invalid: &quot;Test Contact&quot;, &quot;xyz&quot;, &quot;&quot;')

        # check that all white space is replaced with single spaces in the subject
        test = EmailAction(str(uuid4()), ["steve@apple.com"], "Allo \n allo\tmessage", "Email notification for allo allo")
        self.execute_action(test, run, msg)

        self.assertOutbox(2, 'no-reply@temba.io', 'Allo allo message', 'Email notification for allo allo', ["steve@apple.com"])

        # now try with a custom from address
        branding = copy.deepcopy(settings.BRANDING)
        branding['rapidpro.io']['flow_email'] = 'no-reply@mybrand.com'
        with self.settings(BRANDING=branding):
            self.execute_action(action, run, msg)
            self.assertOutbox(3, 'no-reply@mybrand.com', 'Eric added in subject', 'Eric uses phone 0788 382 382', ['eric@nyaruka.com'])

        # same thing, but with a custom smtp server
        self.org.add_smtp_config('support@example.com', 'smtp.example.com', 'support@example.com', 'secret', '465', 'T', self.admin)
        action = EmailAction(str(uuid4()), ["steve@apple.com"], "Subject", "Body")
        self.execute_action(action, run, msg)
        self.assertOutbox(4, 'support@example.com', 'Subject', 'Body', ["steve@apple.com"])

    def test_save_to_contact_action(self):
        sms = self.create_msg(direction=INCOMING, contact=self.contact, text="batman")
        test = SaveToContactAction.from_json(self.org, dict(type='save', label="Superhero Name", value='@step'))
        run = FlowRun.create(self.flow, self.contact)

        field = ContactField.objects.get(org=self.org, key="superhero_name")
        self.assertEqual("Superhero Name", field.label)

        self.execute_action(test, run, sms)

        # user should now have a nickname field with a value of batman
        contact = Contact.objects.get(id=self.contact.pk)
        self.assertEqual("batman", contact.get_field_raw('superhero_name'))

        # test clearing our value
        test = SaveToContactAction.from_json(self.org, test.as_json())
        test.value = ""
        self.execute_action(test, run, sms)
        contact = Contact.objects.get(id=self.contact.pk)
        self.assertEqual(None, contact.get_field_raw('superhero_name'))

        # test setting our name
        test = SaveToContactAction.from_json(self.org, dict(type='save', label="Name", value='', field='name'))
        test.value = "Eric Newcomer"
        self.execute_action(test, run, sms)
        contact = Contact.objects.get(id=self.contact.pk)
        self.assertEqual("Eric Newcomer", contact.name)
        run.contact = contact

        # test setting just the first name
        test = SaveToContactAction.from_json(self.org, dict(type='save', label="First Name", value='', field='first_name'))
        test.value = "Jen"
        self.execute_action(test, run, sms)
        contact = Contact.objects.get(id=self.contact.pk)
        self.assertEqual("Jen Newcomer", contact.name)

        # throw exception for other reserved words except name and first_name
        for word in Contact.RESERVED_FIELDS:
            if word not in ['name', 'first_name', 'tel_e164'] + list(URN.VALID_SCHEMES):
                with self.assertRaises(Exception):
                    test = SaveToContactAction.from_json(self.org, dict(type='save', label=word, value='', field=word))
                    test.value = "Jen"
                    self.execute_action(test, run, sms)

        # we should strip whitespace
        run.contact = contact
        test = SaveToContactAction.from_json(self.org, dict(type='save', label="First Name", value='', field='first_name'))
        test.value = " Jackson "
        self.execute_action(test, run, sms)
        contact = Contact.objects.get(id=self.contact.pk)
        self.assertEqual("Jackson Newcomer", contact.name)

        # first name works with a single word
        run.contact = contact
        contact.name = "Percy"
        contact.save()

        test = SaveToContactAction.from_json(self.org, dict(type='save', label="First Name", value='', field='first_name'))
        test.value = " Cole"
        self.execute_action(test, run, sms)
        contact = Contact.objects.get(id=self.contact.pk)
        self.assertEqual("Cole", contact.name)

        # test saving something really long to another field
        test = SaveToContactAction.from_json(self.org, dict(type='save', label="Last Message", value='', field='last_message'))
        test.value = "This is a long message, longer than 160 characters, longer than 250 characters, all the way up "\
                     "to 500 some characters long because sometimes people save entire messages to their contact " \
                     "fields and we want to enable that for them so that they can do what they want with the platform."
        self.execute_action(test, run, sms)
        contact = Contact.objects.get(id=self.contact.pk)
        self.assertEqual(test.value, contact.get_field('last_message').string_value)

        # test saving a contact's phone number
        test = SaveToContactAction.from_json(self.org, dict(type='save', label='Phone Number', field='tel_e164', value='@step'))

        # make sure they have a twitter urn first
        contact.urns.add(ContactURN.create(self.org, None, 'twitter:enewcomer'))
        self.assertIsNotNone(contact.urns.filter(path='enewcomer').first())

        # add another phone number to make sure it doesn't get removed too
        contact.urns.add(ContactURN.create(self.org, None, 'tel:+18005551212'))
        self.assertEqual(3, contact.urns.all().count())

        # create an inbound message on our original phone number
        sms = self.create_msg(direction=INCOMING, contact=self.contact,
                              text="+12065551212", contact_urn=contact.urns.filter(path='+250788382382').first())

        # create another contact with that phone number, to test stealing
        robbed = self.create_contact("Robzor", "+12065551212")

        self.execute_action(test, run, sms)

        # updating Phone Number should not create a contact field
        self.assertIsNone(ContactField.objects.filter(org=self.org, key='tel_e164').first())

        # instead it should update the tel urn for our contact
        contact = Contact.objects.get(id=self.contact.pk)
        self.assertEqual(4, contact.urns.all().count())
        self.assertIsNotNone(contact.urns.filter(path='+12065551212').first())

        # we should still have our twitter scheme
        self.assertIsNotNone(contact.urns.filter(path='enewcomer').first())

        # and our other phone number
        self.assertIsNotNone(contact.urns.filter(path='+18005551212').first())

        # and our original number too
        self.assertIsNotNone(contact.urns.filter(path='+250788382382').first())

        # robzor shouldn't have a number anymore
        self.assertFalse(robbed.urns.all())

        # try the same with a simulator contact
        test_contact = Contact.get_test_contact(self.admin)
        test_contact_urn = test_contact.urns.all().first()
        run = FlowRun.create(self.flow, test_contact)
        self.execute_action(test, run, sms)

        ActionLog.objects.all().delete()
        action = SaveToContactAction.from_json(self.org, dict(type='save', label="mailto", value='foo@bar.com'))
        self.execute_action(action, run, None)
        self.assertEqual(ActionLog.objects.get().text, "Added foo@bar.com as @contact.mailto - skipped in simulator")

        # Invalid email
        ActionLog.objects.all().delete()
        action = SaveToContactAction.from_json(self.org, dict(type='save', label="mailto", value='foobar.com'))
        self.execute_action(action, run, None)
        self.assertEqual(ActionLog.objects.get().text, "Contact not updated, invalid connection for contact (mailto:foobar.com)")

        # URN should be unchanged on the simulator contact
        test_contact = Contact.objects.get(id=test_contact.id)
        self.assertEqual(test_contact_urn, test_contact.urns.all().first())

        self.assertFalse(ContactField.objects.filter(org=self.org, label='Ecole'))
        SaveToContactAction.from_json(self.org, dict(type='save', label="[_NEW_]Ecole", value='@step'))
        field = ContactField.objects.get(org=self.org, key="ecole")
        self.assertEqual("Ecole", field.label)

        # try saving some empty data into mailto
        ActionLog.objects.all().delete()
        action = SaveToContactAction.from_json(self.org, dict(type='save', label="mailto", value='@contact.mailto'))
        self.execute_action(action, run, None)
        self.assertEqual(ActionLog.objects.get().text, "Contact not updated, missing connection for contact")

    def test_set_language_action(self):
        action = SetLanguageAction(str(uuid4()), 'kli', 'Klingon')

        # check to and from JSON
        action_json = action.as_json()
        action = SetLanguageAction.from_json(self.org, action_json)

        self.assertEqual('kli', action.lang)
        self.assertEqual('Klingon', action.name)

        # execute our action and check we are Klingon now, eeektorp shnockahltip.
        run = FlowRun.create(self.flow, self.contact)
        self.execute_action(action, run, None)
        self.assertEqual('kli', Contact.objects.get(pk=self.contact.pk).language)

        # try setting the language to something thats not three characters
        action_json['lang'] = 'base'
        action_json['name'] = 'Default'
        action = SetLanguageAction.from_json(self.org, action_json)
        self.execute_action(action, run, None)

        # should clear the contacts language
        self.assertIsNone(Contact.objects.get(pk=self.contact.pk).language)

    def test_start_flow_action(self):
        self.flow.name = 'Parent'
        self.flow.save()

        self.flow.start([], [self.contact])

        sms = Msg.create_incoming(self.channel, "tel:+250788382382", "Blue is my favorite")

        run = FlowRun.objects.get()

        new_flow = Flow.create_single_message(self.org, self.user,
                                              {'base': "You chose @parent.color.category"}, base_language='base')
        action = StartFlowAction(str(uuid4()), new_flow)

        action_json = action.as_json()
        action = StartFlowAction.from_json(self.org, action_json)

        self.execute_action(action, run, sms, started_flows=[])

        # our contact should now be in the flow
        self.assertTrue(FlowStep.objects.filter(run__flow=new_flow, run__contact=self.contact))
        self.assertTrue(Msg.objects.filter(contact=self.contact, direction='O', text='You chose Blue'))

    def test_group_actions(self):
        msg = self.create_msg(direction=INCOMING, contact=self.contact, text="Green is my favorite")
        run = FlowRun.create(self.flow, self.contact)

        test_contact = Contact.get_test_contact(self.admin)
        test_msg = self.create_msg(direction=INCOMING, contact=self.contact, text="Blue")
        test_run = FlowRun.create(self.flow, test_contact)

        group = self.create_group("Flow Group", [])

        # check converting to and from json
        action = AddToGroupAction(str(uuid4()), [group, "@step.contact"])
        action_json = action.as_json()
        action = AddToGroupAction.from_json(self.org, action_json)

        self.execute_action(action, run, msg)

        # user should now be in the group
        self.assertEqual(set(group.contacts.all()), {self.contact})

        # we should never create a new group in the flow execution
        self.assertIsNone(ContactGroup.user_groups.filter(name=self.contact.name).first())

        # should match existing group for variables
        replace_group1 = ContactGroup.create_static(self.org, self.admin, self.contact.name)
        self.assertEqual(set(replace_group1.contacts.all()), set())

        # passing through twice doesn't change anything
        self.execute_action(action, run, msg)

        self.assertEqual(set(group.contacts.all()), {self.contact})
        self.assertEqual(self.contact.user_groups.all().count(), 2)

        # having the group name containing a space doesn't change anything
        self.contact.name += " "
        self.contact.save()
        run.contact = self.contact

        self.execute_action(action, run, msg)

        self.assertEqual(set(group.contacts.all()), {self.contact})
        self.assertEqual(set(replace_group1.contacts.all()), {self.contact})

        replace_group2 = ContactGroup.create_static(self.org, self.admin, test_contact.name)

        # with test contact, action logs are also created
        self.execute_action(action, test_run, test_msg)

        self.assertEqual(set(group.contacts.all()), {self.contact, test_contact})
        self.assertEqual(set(replace_group1.contacts.all()), {self.contact})
        self.assertEqual(set(replace_group2.contacts.all()), {test_contact})
        self.assertEqual(ActionLog.objects.filter(level='I').count(), 2)

        # now try remove action
        action = DeleteFromGroupAction(str(uuid4()), [group, "@step.contact"])
        action_json = action.as_json()
        action = DeleteFromGroupAction.from_json(self.org, action_json)

        self.execute_action(action, run, msg)

        # contact should be removed now
        self.assertEqual(set(group.contacts.all()), {test_contact})
        self.assertEqual(set(replace_group1.contacts.all()), set())

        # no change if we run again
        self.execute_action(action, run, msg)

        self.assertEqual(set(group.contacts.all()), {test_contact})
        self.assertEqual(set(replace_group1.contacts.all()), set())

        # with test contact, action logs are also created
        self.execute_action(action, test_run, test_msg)

        self.assertEqual(set(group.contacts.all()), set())
        self.assertEqual(set(replace_group2.contacts.all()), set())
        self.assertEqual(ActionLog.objects.filter(level='I').count(), 4)

        # try when group is inactive
        action = DeleteFromGroupAction(str(uuid4()), [group])
        group.is_active = False
        group.save()
        self.org.clear_cached_groups()

        self.assertIn(group, action.groups)

        # reading the action should create a new group
        updated_action = DeleteFromGroupAction.from_json(self.org, action.as_json())
        self.assertTrue(updated_action.groups)
        self.assertFalse(group.pk in [g.pk for g in updated_action.groups])

        # try adding a contact to a dynamic group
        self.create_field('isalive', "Is Alive")
        dynamic_group = self.create_group("Dynamic", query="isalive=YES")
        action = AddToGroupAction(str(uuid4()), [dynamic_group])

        self.execute_action(action, run, msg)

        # should do nothing
        self.assertEqual(dynamic_group.contacts.count(), 0)

        # tho if contact is a test contact, log as error
        self.execute_action(action, test_run, test_msg)

        self.assertEqual(dynamic_group.contacts.count(), 0)

        self.assertEqual(ActionLog.objects.filter(level='E').count(), 2)

        group1 = self.create_group("Flow Group 1", [])
        group2 = self.create_group("Flow Group 2", [])

        test = AddToGroupAction(str(uuid4()), [group1])
        action_json = test.as_json()
        test = AddToGroupAction.from_json(self.org, action_json)

        self.execute_action(test, run, test_msg)

        test = AddToGroupAction(str(uuid4()), [group2])
        action_json = test.as_json()
        test = AddToGroupAction.from_json(self.org, action_json)

        self.execute_action(test, run, test_msg)

        # user should be in both groups now
        self.assertTrue(group1.contacts.filter(id=self.contact.pk))
        self.assertEqual(1, group1.contacts.all().count())
        self.assertTrue(group2.contacts.filter(id=self.contact.pk))
        self.assertEqual(1, group2.contacts.all().count())

        test = DeleteFromGroupAction(str(uuid4()), [])
        action_json = test.as_json()
        test = DeleteFromGroupAction.from_json(self.org, action_json)

        self.execute_action(test, run, test_msg)

        # user should be gone from both groups now
        self.assertFalse(group1.contacts.filter(id=self.contact.pk))
        self.assertEqual(0, group1.contacts.all().count())
        self.assertFalse(group2.contacts.filter(id=self.contact.pk))
        self.assertEqual(0, group2.contacts.all().count())

    def test_set_channel_action(self):
        flow = self.flow
        run = FlowRun.create(flow, self.contact)

        tel1_channel = Channel.add_config_external_channel(self.org, self.admin, 'US', '+12061111111', 'KN', {})
        tel2_channel = Channel.add_config_external_channel(self.org, self.admin, 'US', '+12062222222', 'KN', {})

        fb_channel = Channel.create(self.org, self.user, None, 'FB', address="Page Id",
                                    config={'page_name': "Page Name", 'auth_token': "Page Token"})

        # create an incoming message on tel1, this should create an affinity to that channel
        Msg.create_incoming(tel1_channel, str(self.contact.urns.all().first()), "Incoming msg")
        urn = self.contact.urns.all().first()
        self.assertEqual(urn.channel, tel1_channel)

        action = SetChannelAction(str(uuid4()), tel2_channel)
        self.execute_action(action, run, None)

        # check the affinity on our urn again, should now be the second channel
        urn.refresh_from_db()
        self.assertEqual(urn.channel, tel2_channel)

        # try to set it to a channel that we don't have a URN for
        action = SetChannelAction(str(uuid4()), fb_channel)
        self.execute_action(action, run, None)

        # affinity is unchanged
        urn.refresh_from_db()
        self.assertEqual(urn.channel, tel2_channel)

        # add a FB urn for our contact
        fb_urn = ContactURN.get_or_create(self.org, self.contact, 'facebook:1001')

        # default URN should be FB now, as it has the highest priority
        contact, resolved_urn = Msg.resolve_recipient(self.org, self.admin, self.contact, None)
        self.assertEqual(resolved_urn, fb_urn)

        # but if we set our channel to tel, will override that
        run.contact.clear_urn_cache()
        action = SetChannelAction(str(uuid4()), tel1_channel)
        self.execute_action(action, run, None)

        contact.clear_urn_cache()
        contact, resolved_urn = Msg.resolve_recipient(self.org, self.admin, self.contact, None)
        self.assertEqual(resolved_urn, urn)
        self.assertEqual(resolved_urn.channel, tel1_channel)

        # test serializing
        action_json = action.as_json()
        action = SetChannelAction.from_json(self.org, action_json)
        self.assertEqual(tel1_channel, action.channel)

        # action shouldn't blow up without a channel
        action = SetChannelAction(str(uuid4()), None)
        self.execute_action(action, run, None)

        # incoming messages will still cause preference to switch
        Msg.create_incoming(tel2_channel, str(urn), "Incoming msg")
        urn.refresh_from_db()
        self.assertEqual(urn.channel, tel2_channel)

        # make sure that switch will work across schemes as well
        Msg.create_incoming(fb_channel, str(fb_urn), "Incoming FB message")
        self.contact.clear_urn_cache()
        contact, resolved_urn = Msg.resolve_recipient(self.org, self.admin, self.contact, None)
        self.assertEqual(resolved_urn, fb_urn)

    def test_add_label_action(self):
        flow = self.flow
        msg = self.create_msg(direction=INCOMING, contact=self.contact, text="Green is my favorite")
        run = FlowRun.create(flow, self.contact)

        label1 = Label.get_or_create(self.org, self.user, "green label")
        action = AddLabelAction(str(uuid4()), [label1, "@step.contact"])

        action_json = action.as_json()
        action = AddLabelAction.from_json(self.org, action_json)

        # no message yet; such Add Label action on entry Actionset. No error should be raised
        self.execute_action(action, run, None)

        self.assertFalse(label1.get_messages())
        self.assertEqual(label1.get_visible_count(), 0)

        self.execute_action(action, run, msg)

        # only label one was added to the message and no new label created
        self.assertEqual(set(label1.get_messages()), {msg})
        self.assertEqual(label1.get_visible_count(), 1)
        self.assertEqual(Label.label_objects.all().count(), 1)

        # make sure the expression variable label exists too
        label1 = Label.label_objects.get(pk=label1.pk)
        label2 = Label.label_objects.create(org=self.org, name=self.contact.name, created_by=self.admin,
                                            modified_by=self.admin)

        self.execute_action(action, run, msg)

        # and message should have been labeled with both labels
        msg = Msg.objects.get(pk=msg.pk)
        self.assertEqual(set(msg.labels.all()), {label1, label2})
        self.assertEqual(set(label1.get_messages()), {msg})
        self.assertEqual(label1.get_visible_count(), 1)
        self.assertTrue(set(label2.get_messages()), {msg})
        self.assertEqual(label2.get_visible_count(), 1)

        # passing through twice doesn't change anything
        self.execute_action(action, run, msg)

        self.assertEqual(set(Msg.objects.get(pk=msg.pk).labels.all()), {label1, label2})
        self.assertEqual(Label.label_objects.get(pk=label1.pk).get_visible_count(), 1)
        self.assertEqual(Label.label_objects.get(pk=label2.pk).get_visible_count(), 1)

    @override_settings(SEND_WEBHOOKS=True)
    @patch('django.utils.timezone.now')
    def test_webhook_action(self, mock_timezone_now):
        tz = pytz.timezone("Africa/Kigali")
        mock_timezone_now.return_value = tz.localize(datetime.datetime(2015, 10, 27, 16, 7, 30, 6))

        action = WebhookAction(str(uuid4()), 'http://localhost:49999/token',
                               webhook_headers=[{'name': 'Authorization', 'value': 'Token 12345'}])

        # check to and from JSON
        action_json = action.as_json()
        action = WebhookAction.from_json(self.org, action_json)
        run = FlowRun.create(self.flow, self.contact)

        mock_request = self.mockRequest('POST', '/token', '{"coupon":"NEXUS4"}', content_type='application/json')

        # test with no incoming message
        self.execute_action(action, run, None)

        self.assertMockedRequest(mock_request, data={
            'relayer': ['-1'],
            'flow_base_language': ['base'],
            'run': [str(run.id)],
            'urn': ['tel:+250788382382'],
            'flow': [str(self.flow.id)],
            'flow_uuid': [str(self.flow.uuid)],
            'phone': ['+250788382382'],
            'step': ['None'],
            'contact': [str(self.contact.uuid)],
            'values': ['[]'],
            'time': ['2015-10-27T14:07:30.000006Z'],
            'steps': ['[]'],
            'contact_name': ['Eric'],
            'flow_name': ['Color Flow'],
            'channel': ['-1']
        }, authorization='Token 12345', user_agent='RapidPro')

        # check that run @extra was updated
        self.assertEqual(json.loads(run.fields), {'coupon': "NEXUS4"})

        # test with an incoming message
        msg = self.create_msg(direction=INCOMING, contact=self.contact, text="Green is my favorite",
                              attachments=['image/jpeg:http://example.com/test.jpg'])

        mock_request = self.mockRequest('POST', '/token', '{"coupon":"NEXUS4"}', content_type='application_json')
        self.execute_action(action, run, msg)

        # check webhook was called with correct payload
        self.assertMockedRequest(mock_request, data={
            'channel_uuid': [str(msg.channel.uuid)],
            'flow_base_language': ['base'],
            'run': [str(run.id)],
            'attachments': ['http://example.com/test.jpg'],
            'text': ['Green is my favorite'],
            'urn': ['tel:+250788382382'],
            'flow': [str(self.flow.id)],
            'flow_uuid': [str(self.flow.uuid)],
            'phone': ['+250788382382'],
            'step': ['None'],
            'contact': [str(self.contact.uuid)],
            'values': ['[]'],
            'channel': [str(msg.channel.id)],
            'time': ['2015-10-27T14:07:30.000006Z'],
            'steps': ['[]'],
            'contact_name': ['Eric'],
            'flow_name': ['Color Flow'],
            'relayer': [str(msg.channel.id)]
        }, authorization='Token 12345', user_agent='RapidPro')

        # check simulator warns of webhook URL errors
        action = WebhookAction(str(uuid4()), 'http://localhost:49999/token?xyz=@contact.xyz')
        test_contact = Contact.get_test_contact(self.user)
        test_run = FlowRun.create(self.flow, test_contact)

        self.mockRequest('POST', '/token?xyz=@contact.xyz', '{"coupon":"NEXUS4"}', content_type='application_json')
        self.execute_action(action, test_run, None)

        event = WebHookEvent.objects.order_by('-pk').first()

        logs = list(ActionLog.objects.order_by('pk'))
        self.assertEqual(logs[0].level, ActionLog.LEVEL_WARN)
        self.assertEqual(logs[0].text, "URL appears to contain errors: Undefined variable: contact.xyz")
        self.assertEqual(logs[1].level, ActionLog.LEVEL_INFO)
        self.assertEqual(logs[1].text, "Triggered <a href='/webhooks/log/%d/' target='_log'>webhook event</a> - 200" % event.pk)

        # check all our mocked requests were made
        self.assertAllRequestsMade()


class FlowRunTest(TembaTest):

    def setUp(self):
        super(FlowRunTest, self).setUp()

        self.flow = self.get_flow('color')
        self.contact = self.create_contact("Ben Haggerty", "+250788123123")

    def test_field_normalization(self):
        fields = dict(field1="value1", field2="value2")
        (normalized, count) = FlowRun.normalize_fields(fields)
        self.assertEqual(normalized, fields)

        # spaces in field keys
        fields = {'value 1': 'value1', 'value-2': 'value2'}
        (normalized, count) = FlowRun.normalize_fields(fields)
        self.assertEqual(normalized, dict(value_1='value1', value_2='value2'))

        # field text too long
        fields['field2'] = "*" * 650
        (normalized, count) = FlowRun.normalize_fields(fields)
        self.assertEqual(len(normalized['field2']), 640)

        # field name too long
        fields['field' + ("*" * 350)] = "short value"
        (normalized, count) = FlowRun.normalize_fields(fields)
        self.assertTrue('field' + ("_" * 250) in normalized)

        # too many fields
        for i in range(259):
            fields['field%d' % i] = 'value %d' % i
        (normalized, count) = FlowRun.normalize_fields(fields)
        self.assertEqual(count, 256)
        self.assertEqual(len(normalized), 256)

        # can manually keep more values
        (normalized, count) = FlowRun.normalize_fields(fields, 500)
        self.assertEqual(count, 262)
        self.assertEqual(len(normalized), 262)

        fields = dict(numbers=["zero", "one", "two", "three"])
        (normalized, count) = FlowRun.normalize_fields(fields)
        self.assertEqual(count, 5)
        self.assertEqual(normalized, dict(numbers={'0': "zero", '1': "one", '2': "two", '3': "three"}))

        fields = dict(united_states=dict(wa="Washington", nv="Nevada"), states=50)
        (normalized, count) = FlowRun.normalize_fields(fields)
        self.assertEqual(count, 4)
        self.assertEqual(normalized, fields)

    def test_update_fields(self):
        run = FlowRun.create(self.flow, self.contact)

        # set our fields from an empty state
        new_values = dict(Field1="value1", field_2="value2")
        run.update_fields(new_values)

        self.assertEqual(run.field_dict(), new_values)

        run.update_fields(dict(field2="new value2", field3="value3"))
        new_values['field2'] = "new value2"
        new_values['field3'] = "value3"

        self.assertEqual(run.field_dict(), new_values)

        run.update_fields(dict(field1=""))
        new_values['field1'] = ""

        self.assertEqual(run.field_dict(), new_values)

        # clear our fields
        run.fields = None
        run.save(update_fields=('fields',))

        # set to a list instead
        run.update_fields(["zero", "one", "two"])
        self.assertEqual(run.field_dict(), {"0": "zero", "1": "one", "2": "two"})

    def test_is_completed(self):
        self.flow.start([], [self.contact])

        self.assertFalse(FlowRun.objects.get(contact=self.contact).is_completed())

        incoming = self.create_msg(direction=INCOMING, contact=self.contact, text="orange")
        Flow.find_and_handle(incoming)

        self.assertTrue(FlowRun.objects.get(contact=self.contact).is_completed())

    def test_is_interrupted(self):
        self.channel.delete()
        # Create a USSD channel type to test USSDSession.INTERRUPTED status
        self.channel = Channel.create(self.org, self.user, 'RW', 'JNU', None, '+250788123123',
                                      role=Channel.ROLE_USSD)

        flow = self.get_flow('ussd_example')
        flow.start([], [self.contact])

        self.assertFalse(FlowRun.objects.get(contact=self.contact).is_interrupted())

        USSDSession.handle_incoming(channel=self.channel, urn=self.contact.get_urn().path, date=timezone.now(),
                                    external_id="12341231", status=USSDSession.INTERRUPTED)

        self.assertTrue(FlowRun.objects.get(contact=self.contact).is_interrupted())


class FlowLabelTest(FlowFileTest):

    def test_label_model(self):
        # test a the creation of a unique label when we have a long word(more than 32 caracters)
        response = FlowLabel.create_unique("alongwordcomposedofmorethanthirtytwoletters",
                                           self.org,
                                           parent=None)
        self.assertEqual(response.name, "alongwordcomposedofmorethanthirt")

        # try to create another label which starts with the same 32 caracteres
        # the one we already have
        label = FlowLabel.create_unique("alongwordcomposedofmorethanthirtytwocaracteres",
                                        self.org, parent=None)

        self.assertEqual(label.name, "alongwordcomposedofmorethanthi 2")
        self.assertEqual(str(label), "alongwordcomposedofmorethanthi 2")
        label = FlowLabel.create_unique("child", self.org, parent=label)
        self.assertEqual(str(label), "alongwordcomposedofmorethanthi 2 > child")

        FlowLabel.create_unique("dog", self.org)
        FlowLabel.create_unique("dog", self.org)
        dog3 = FlowLabel.create_unique("dog", self.org)
        self.assertEqual("dog 3", dog3.name)

        dog4 = FlowLabel.create_unique("dog ", self.org)
        self.assertEqual("dog 4", dog4.name)

        # view the parent label, should see the child
        self.login(self.admin)
        favorites = self.get_flow('favorites')
        label.toggle_label([favorites], True)
        response = self.client.get(reverse('flows.flow_filter', args=[label.pk]))
        self.assertTrue(response.context['object_list'])
        # our child label
        self.assertContains(response, "child")

        # and the edit gear link
        self.assertContains(response, "Edit")

        favorites.is_active = False
        favorites.save()

        response = self.client.get(reverse('flows.flow_filter', args=[label.pk]))
        self.assertFalse(response.context['object_list'])

    def test_toggle_label(self):
        label = FlowLabel.create_unique('toggle me', self.org)
        flow = self.get_flow('favorites')

        changed = label.toggle_label([flow], True)
        self.assertEqual(1, len(changed))
        self.assertEqual(label.pk, flow.labels.all().first().pk)

        changed = label.toggle_label([flow], False)
        self.assertEqual(1, len(changed))
        self.assertIsNone(flow.labels.all().first())

    def test_create(self):
        create_url = reverse('flows.flowlabel_create')

        post_data = dict(name="label_one")

        self.login(self.admin)
        response = self.client.post(create_url, post_data, follow=True)
        self.assertEqual(FlowLabel.objects.all().count(), 1)
        self.assertEqual(FlowLabel.objects.all()[0].parent, None)

        label_one = FlowLabel.objects.all()[0]
        post_data = dict(name="sub_label", parent=label_one.pk)
        response = self.client.post(create_url, post_data, follow=True)

        self.assertEqual(FlowLabel.objects.all().count(), 2)
        self.assertEqual(FlowLabel.objects.filter(parent=None).count(), 1)

        post_data = dict(name="sub_label ", parent=label_one.pk)
        response = self.client.post(create_url, post_data, follow=True)
        self.assertTrue('form' in response.context)
        self.assertTrue(response.context['form'].errors)
        self.assertEqual('Name already used', response.context['form'].errors['name'][0])

        self.assertEqual(FlowLabel.objects.all().count(), 2)
        self.assertEqual(FlowLabel.objects.filter(parent=None).count(), 1)

        post_data = dict(name="label from modal")
        response = self.client.post("%s?format=modal" % create_url, post_data, follow=True)
        self.assertEqual(FlowLabel.objects.all().count(), 3)

    def test_delete(self):
        label_one = FlowLabel.create_unique("label1", self.org)

        delete_url = reverse('flows.flowlabel_delete', args=[label_one.pk])

        self.other_user = self.create_user("ironman")

        self.login(self.other_user)
        response = self.client.get(delete_url)
        self.assertEqual(response.status_code, 302)

        self.login(self.admin)
        response = self.client.get(delete_url)
        self.assertEqual(response.status_code, 200)

    def test_update(self):
        label_one = FlowLabel.create_unique("label1", self.org)
        update_url = reverse('flows.flowlabel_update', args=[label_one.pk])

        # not logged in, no dice
        response = self.client.get(update_url)
        self.assertLoginRedirect(response)

        # login
        self.login(self.admin)
        response = self.client.get(update_url)

        # change our name
        data = response.context['form'].initial
        data['name'] = "Label One"
        data['parent'] = ''
        self.client.post(update_url, data)

        label_one.refresh_from_db()
        self.assertEqual(label_one.name, "Label One")


class WebhookTest(TembaTest):

    def setUp(self):
        super(WebhookTest, self).setUp()
        settings.SEND_WEBHOOKS = True

    def tearDown(self):
        super(WebhookTest, self).tearDown()
        settings.SEND_WEBHOOKS = False

    def test_webhook_subflow_extra(self):
        # import out flow that triggers another flow
        contact1 = self.create_contact("Marshawn", "+14255551212")
        substitutions = dict(contact_id=contact1.id)
        flow = self.get_flow('triggered', substitutions)

        self.mockRequest('GET', '/where', '{ "text": "(I came from a webhook)" }')
        flow.start(groups=[], contacts=[contact1], restart_participants=True)

        # first message from our trigger flow action
        msg = Msg.objects.all().order_by('-created_on')[0]
        self.assertEqual('Honey, I triggered the flow! (I came from a webhook)', msg.text)

        # second message from our start flow action
        msg = Msg.objects.all().order_by('-created_on')[1]
        self.assertEqual('Honey, I triggered the flow! (I came from a webhook)', msg.text)

        # check all our mocked requests were made
        self.assertAllRequestsMade()

    def test_webhook(self):
        self.flow = self.get_flow('color')
        self.contact = self.create_contact("Ben Haggerty", '+250788383383')

        run = FlowRun.create(self.flow, self.contact)

        split_uuid = str(uuid4())
        valid_uuid = str(uuid4())

        # webhook ruleset comes first
        webhook = RuleSet.objects.create(flow=self.flow, uuid=str(uuid4()), x=0, y=0, ruleset_type=RuleSet.TYPE_WEBHOOK)
        config = {RuleSet.CONFIG_WEBHOOK: "http://localhost:49999/check_order.php?phone=@step.contact.tel_e164",
                  RuleSet.CONFIG_WEBHOOK_ACTION: "GET",
                  RuleSet.CONFIG_WEBHOOK_HEADERS: [{"name": "Authorization", "value": "Token 12345"}]}
        webhook.config = json.dumps(config)
        webhook.set_rules_dict([Rule(str(uuid4()), dict(base="All Responses"), split_uuid, 'R', TrueTest()).as_json()])
        webhook.save()

        # and a ruleset to split off the results
        rules = RuleSet.objects.create(flow=self.flow, uuid=split_uuid, x=0, y=200, ruleset_type=RuleSet.TYPE_EXPRESSION)
        rules.set_rules_dict([Rule(valid_uuid, dict(base="Valid"), "7d40faea-723b-473d-8999-59fb7d3c3ca2", 'A', ContainsTest(dict(base="valid"))).as_json(),
                              Rule(str(uuid4()), dict(base="Invalid"), "c12f37e2-8e6c-4c81-ba6d-941bb3caf93f", 'A', ContainsTest(dict(base="invalid"))).as_json()])
        rules.save()

        webhook_step = FlowStep.objects.create(run=run, contact=run.contact, step_type=FlowStep.TYPE_RULE_SET,
                                               step_uuid=webhook.uuid, arrived_on=timezone.now())
        incoming = self.create_msg(direction=INCOMING, contact=self.contact, text="1001")

        (match, value) = rules.find_matching_rule(webhook_step, run, incoming)
        self.assertIsNone(match)
        self.assertIsNone(value)

        rules.operand = "@extra.text @extra.blank"
        rules.save()

        self.mockRequest('GET', '/check_order.php?phone=%2B250788383383', '{ "text": "Get", "blank": "" }')
        self.mockRequest('POST', '/check_order.php?phone=%2B250788383383', '{ "text": "Post", "blank": "" }')

        # first do a GET
        webhook.find_matching_rule(webhook_step, run, incoming)
        self.assertEqual(dict(text="Get", blank=""), run.field_dict())

        # now do a POST
        config = webhook.config_json()
        config[RuleSet.CONFIG_WEBHOOK_ACTION] = 'POST'
        webhook.config = json.dumps(config)
        webhook.save()
        webhook.find_matching_rule(webhook_step, run, incoming)
        self.assertEqual(dict(text="Post", blank=""), run.field_dict())

        # remove @extra.blank from our text
        rules.operand = "@extra.text"
        rules.save()

        # clear our run's field dict
        run.fields = json.dumps(dict())
        run.save(update_fields=('fields',))

        rule_step = FlowStep.objects.create(run=run, contact=run.contact, step_type=FlowStep.TYPE_RULE_SET,
                                            step_uuid=rules.uuid, arrived_on=timezone.now())

        self.mockRequest('POST', '/check_order.php?phone=%2B250788383383', '{ "text": "Valid" }')

        (match, value) = webhook.find_matching_rule(webhook_step, run, incoming)
        (match, value) = rules.find_matching_rule(rule_step, run, incoming)

        self.assertEqual(valid_uuid, match.uuid)
        self.assertEqual("Valid", value)
        self.assertEqual(dict(text="Valid"), run.field_dict())

        self.mockRequest('POST', '/check_order.php?phone=%2B250788383383', '{ "text": "Valid", "order_number": "PX1001" }')

        (match, value) = webhook.find_matching_rule(webhook_step, run, incoming)
        (match, value) = rules.find_matching_rule(rule_step, run, incoming)

        self.assertEqual(valid_uuid, match.uuid)
        self.assertEqual("Valid", value)
        self.assertEqual(dict(text="Valid", order_number="PX1001"), run.field_dict())

        message_context = self.flow.build_expressions_context(self.contact, incoming)
        self.assertEqual(dict(text="Valid", order_number="PX1001"), message_context['extra'])

        self.mockRequest('POST', '/check_order.php?phone=%2B250788383383', '{ "text": "Valid", "order_number": "PX1002" }')

        webhook.find_matching_rule(webhook_step, run, incoming)
        (match, value) = rules.find_matching_rule(rule_step, run, incoming)

        self.assertEqual(valid_uuid, match.uuid)
        self.assertEqual("Valid", value)
        self.assertEqual(dict(text="Valid", order_number="PX1002"), run.field_dict())

        message_context = self.flow.build_expressions_context(self.contact, incoming)
        self.assertEqual(dict(text="Valid", order_number="PX1002"), message_context['extra'])

        self.mockRequest('POST', '/check_order.php?phone=%2B250788383383', '["zero", "one", "two"]')

        rule_step.run.fields = None
        rule_step.run.save(update_fields=('fields',))

        webhook.find_matching_rule(webhook_step, run, incoming)
        (match, value) = rules.find_matching_rule(rule_step, run, incoming)
        self.assertIsNone(match)
        self.assertIsNone(value)
        self.assertEqual("1001", incoming.text)

        message_context = self.flow.build_expressions_context(self.contact, incoming)
        self.assertEqual(message_context['extra'], {'0': 'zero', '1': 'one', '2': 'two'})

        self.mockRequest('POST', '/check_order.php?phone=%2B250788383383', json.dumps(range(300)))

        rule_step.run.fields = None
        rule_step.run.save(update_fields=('fields',))

        webhook.find_matching_rule(webhook_step, run, incoming)
        (match, value) = rules.find_matching_rule(rule_step, run, incoming)
        self.assertIsNone(match)
        self.assertIsNone(value)
        self.assertEqual("1001", incoming.text)

        message_context = self.flow.build_expressions_context(self.contact, incoming)
        extra = message_context['extra']

        # should only keep first 256 values
        self.assertEqual(256, len(extra))
        self.assertFalse('256' in extra)

        self.mockRequest('POST', '/check_order.php?phone=%2B250788383383', "asdfasdfasdf")

        rule_step.run.fields = None
        rule_step.run.save(update_fields=('fields',))

        webhook.find_matching_rule(webhook_step, run, incoming)
        (match, value) = rules.find_matching_rule(rule_step, run, incoming)
        self.assertIsNone(match)
        self.assertIsNone(value)
        self.assertEqual("1001", incoming.text)

        message_context = self.flow.build_expressions_context(self.contact, incoming)
        self.assertEqual({}, message_context['extra'])

        self.mockRequest('POST', '/check_order.php?phone=%2B250788383383', "12345")

        rule_step.run.fields = None
        rule_step.run.save(update_fields=('fields',))

        webhook.find_matching_rule(webhook_step, run, incoming)
        (match, value) = rules.find_matching_rule(rule_step, run, incoming)
        self.assertIsNone(match)
        self.assertIsNone(value)
        self.assertEqual("1001", incoming.text)

        message_context = self.flow.build_expressions_context(self.contact, incoming)
        self.assertEqual({}, message_context['extra'])

        self.mockRequest('POST', '/check_order.php?phone=%2B250788383383', "Server Error", status=500)

        rule_step.run.fields = None
        rule_step.run.save(update_fields=('fields',))

        webhook.find_matching_rule(webhook_step, run, incoming)
        (match, value) = rules.find_matching_rule(rule_step, run, incoming)
        self.assertIsNone(match)
        self.assertIsNone(value)
        self.assertEqual("1001", incoming.text)

        self.mockRequest('POST', '/check_order.php?phone=%2B250788383383', '{ "text": "Valid", "error": "400", "message": "Missing field in request" }', status=400)

        rule_step.run.fields = None
        rule_step.run.save(update_fields=('fields',))

        (match, value) = webhook.find_matching_rule(webhook_step, run, incoming)
        (match, value) = rules.find_matching_rule(rule_step, run, incoming)
        self.assertEqual(valid_uuid, match.uuid)
        self.assertEqual("Valid", value)
        self.assertEqual(dict(text="Valid", error="400", message="Missing field in request"), run.field_dict())

        message_context = self.flow.build_expressions_context(self.contact, incoming)
        self.assertEqual(dict(text="Valid", error="400", message="Missing field in request"), message_context['extra'])

        # check all our mocked requests were made
        self.assertAllRequestsMade()

    def test_resthook(self):
        self.contact = self.create_contact("Macklemore", "+12067799294")
        webhook_flow = self.get_flow('resthooks')

        # we don't have the resthook registered yet, so this won't trigger any calls
        webhook_flow.start([], [self.contact])

        # should have two messages of failures
        msgs = list(self.contact.msgs.order_by('id'))
        self.assertEqual(msgs[0].text, "That was a success.")
        self.assertEqual(msgs[1].text, "The second succeeded.")

        # but we should have created a webhook event regardless
        self.assertTrue(WebHookEvent.objects.filter(resthook__slug='new-registration'))

        # ok, let's go add a listener for that event (should have been created automatically)
        resthook = Resthook.objects.get(org=self.org, slug='new-registration')
        resthook.subscribers.create(target_url='http://localhost:49999/foo', created_by=self.admin, modified_by=self.admin)
        resthook.subscribers.create(target_url='http://localhost:49999/bar', created_by=self.admin, modified_by=self.admin)

        # clear out our messages
        Msg.objects.filter(contact=self.contact).delete()

        self.mockRequest('POST', '/foo', '{ "code": "ABABUUDDLRS" }')
        self.mockRequest('POST', '/bar', "Failure", status=400)
        self.mockRequest('POST', '/foo', "Unsubscribe", status=410)
        self.mockRequest('POST', '/bar', "Failure", status=400)

        # start over, have our first webhook fail, check that routing still works with failure
        webhook_flow.start([], [self.contact], restart_participants=True)

        msgs = list(self.contact.msgs.order_by('id'))

        # first should be a success because we had at least one success
        self.assertEqual(msgs[0].text, "That was a success.")

        # second, both failed so should be a failure
        self.assertEqual(msgs[1].text, "The second failed.")

        # we should also have unsubscribed from one of our endpoints
        self.assertTrue(resthook.subscribers.filter(is_active=False, target_url='http://localhost:49999/foo'))
        self.assertTrue(resthook.subscribers.filter(is_active=True, target_url='http://localhost:49999/bar'))

        # check all our mocked requests were made
        self.assertAllRequestsMade()


class SimulationTest(FlowFileTest):

    def test_simulation(self):
        flow = self.get_flow('pick_a_number')

        # remove our channels
        self.org.channels.all().delete()

        simulate_url = reverse('flows.flow_simulate', args=[flow.pk])
        self.admin.first_name = "Ben"
        self.admin.last_name = "Haggerty"
        self.admin.save()

        post_data = dict()
        post_data['has_refresh'] = True

        self.login(self.admin)
        response = self.client.post(simulate_url, json.dumps(post_data), content_type="application/json")
        json_dict = response.json()

        self.assertEqual(len(json_dict.keys()), 6)
        self.assertEqual(len(json_dict['messages']), 2)
        self.assertEqual('Ben Haggerty has entered the &quot;Pick a Number&quot; flow', json_dict['messages'][0]['text'])
        self.assertEqual("Pick a number between 1-10.", json_dict['messages'][1]['text'])

        post_data['new_message'] = "3"
        post_data['has_refresh'] = False

        response = self.client.post(simulate_url, json.dumps(post_data), content_type="application/json")
        self.assertEqual(200, response.status_code)
        json_dict = response.json()

        self.assertEqual(len(json_dict['messages']), 6)
        self.assertEqual("3", json_dict['messages'][2]['text'])
        self.assertEqual("Saved &#39;3&#39; as @flow.number", json_dict['messages'][3]['text'])
        self.assertEqual("You picked 3!", json_dict['messages'][4]['text'])
        self.assertEqual('Ben Haggerty has exited this flow', json_dict['messages'][5]['text'])

    @patch('temba.ussd.models.USSDSession.handle_incoming')
    def test_ussd_simulation(self, handle_incoming):
        self.channel.delete()
        self.channel = Channel.create(self.org, self.user, 'RW', 'JNU', None, '+250788123123',
                                      role=Channel.ROLE_USSD + Channel.DEFAULT_ROLE)
        flow = self.get_flow('ussd_example')

        simulate_url = reverse('flows.flow_simulate', args=[flow.pk])

        post_data = dict(has_refresh=True, new_message="derp")

        self.login(self.admin)
        response = self.client.post(simulate_url, json.dumps(post_data), content_type="application/json")

        self.assertEqual(response.status_code, 200)

        # session should have started now
        self.assertTrue(handle_incoming.called)
        self.assertEqual(handle_incoming.call_count, 1)

        self.assertIsNone(handle_incoming.call_args[1]['status'])

        self.channel.delete()
        response = self.client.post(simulate_url, json.dumps(post_data), content_type="application/json")
        self.assertEqual(response.status_code, 200)

    @patch('temba.ussd.models.USSDSession.handle_incoming')
    def test_ussd_simulation_interrupt(self, handle_incoming):
        self.channel.delete()
        self.channel = Channel.create(self.org, self.user, 'RW', 'JNU', None, '+250788123123',
                                      role=Channel.ROLE_USSD + Channel.DEFAULT_ROLE)
        flow = self.get_flow('ussd_example')

        simulate_url = reverse('flows.flow_simulate', args=[flow.pk])

        post_data = dict(has_refresh=True, new_message="__interrupt__")

        self.login(self.admin)
        response = self.client.post(simulate_url, json.dumps(post_data), content_type="application/json")

        self.assertEqual(response.status_code, 200)

        # session should have started now
        self.assertTrue(handle_incoming.called)
        self.assertEqual(handle_incoming.call_count, 1)

        self.assertEqual(handle_incoming.call_args[1]['status'], USSDSession.INTERRUPTED)

    def test_ussd_simulation_connection_end(self):
        self.ussd_channel = Channel.create(
            self.org, self.user, 'RW', 'JNU', None, '*123#',
            schemes=['tel'], uuid='00000000-0000-0000-0000-000000002222',
            role=Channel.ROLE_USSD)

        flow = self.get_flow('ussd_session_end')

        simulate_url = reverse('flows.flow_simulate', args=[flow.pk])

        post_data = dict(has_refresh=True, new_message="4")

        self.login(self.admin)
        response = self.client.post(simulate_url, json.dumps(post_data), content_type="application/json")

        self.assertEqual(response.status_code, 200)

        connection = USSDSession.objects.get()
        self.assertEqual(connection.status, USSDSession.COMPLETED)

    def test_ussd_simulation_without_channel_doesnt_run(self):
        Channel.objects.all().delete()

        flow = self.get_flow('ussd_session_end')

        simulate_url = reverse('flows.flow_simulate', args=[flow.pk])

        post_data = dict(has_refresh=True, new_message="4")

        self.login(self.admin)
        response = self.client.post(simulate_url, json.dumps(post_data), content_type="application/json")
        self.assertEqual(response.status_code, 400)
        self.assertEqual(response.json()['status'], 'error')

        self.assertEqual(flow.runs.count(), 0)


class FlowsTest(FlowFileTest):

    def test_validate_flow_definition(self):

        with self.assertRaises(ValueError):
            FlowRevision.validate_flow_definition(self.get_flow_json('not_fully_localized'))

        # base_language of null, but spec version 8
        with self.assertRaises(ValueError):
            FlowRevision.validate_flow_definition(self.get_flow_json('no_base_language_v8'))

        # base_language of 'eng' but non localized actions
        with self.assertRaises(ValueError):
            FlowRevision.validate_flow_definition(self.get_flow_json('non_localized_with_language'))

        with self.assertRaises(ValueError):
            FlowRevision.validate_flow_definition(self.get_flow_json('non_localized_ruleset'))

    def test_sms_forms(self):
        flow = self.get_flow('sms_form')

        def assert_response(message, response):
            self.assertEqual(response, self.send_message(flow, message, restart_participants=True))

        # invalid age
        assert_response("101 M Seattle", "Sorry, 101 doesn't look like a valid age, please try again.")

        # invalid gender
        assert_response("36 elephant Seattle", "Sorry, elephant doesn't look like a valid gender. Try again.")

        # invalid location
        assert_response("36 M Saturn", "I don't know the location Saturn. Please try again.")

        # some missing fields
        assert_response("36", "Sorry,  doesn't look like a valid gender. Try again.")
        assert_response("36 M", "I don't know the location . Please try again.")
        assert_response("36 M pequeño", "I don't know the location pequeño. Please try again.")

        # valid entry
        assert_response("36 M Seattle", "Thanks for your submission. We have that as:\n\n36 / M / Seattle")

        # valid entry with extra spaces
        assert_response("36   M  Seattle", "Thanks for your submission. We have that as:\n\n36 / M / Seattle")

        for delimiter in ['+', '.']:
            # now let's switch to pluses and make sure they do the right thing
            for ruleset in flow.rule_sets.filter(ruleset_type='form_field'):
                config = ruleset.config_json()
                config['field_delimiter'] = delimiter
                ruleset.set_config(config)
                ruleset.save()

            ctx = dict(delim=delimiter)

            assert_response("101%(delim)sM%(delim)sSeattle" % ctx, "Sorry, 101 doesn't look like a valid age, please try again.")
            assert_response("36%(delim)selephant%(delim)sSeattle" % ctx, "Sorry, elephant doesn't look like a valid gender. Try again.")
            assert_response("36%(delim)sM%(delim)sSaturn" % ctx, "I don't know the location Saturn. Please try again.")
            assert_response("36%(delim)sM%(delim)sSeattle" % ctx, "Thanks for your submission. We have that as:\n\n36 / M / Seattle")
            assert_response("15%(delim)sM%(delim)spequeño" % ctx, "I don't know the location pequeño. Please try again.")

    def test_write_protection(self):
        flow = self.get_flow('favorites')
        flow_json = flow.as_json()

        self.login(self.admin)

        # saving should work
        flow.update(flow_json, self.admin)

        # but if we save from in the past after our save it should fail
        with self.assertRaises(FlowUserConflictException):
            flow.update(flow_json, self.admin)

        # check view sends converts exception to error response
        response = self.client.post(reverse('flows.flow_json', args=[flow.id]), data=json.dumps(flow_json),
                                    content_type='application/json')

        self.assertEqual(response.status_code, 400)
        self.assertEqual(response.json(), {
            'description': 'Administrator is currently editing this Flow. '
                           'Your changes will not be saved until you refresh your browser.',
            'status': 'failure'
        })

        # we should also fail if we try saving an old spec version from the editor
        flow.refresh_from_db()
        flow_json = flow.as_json()

        with patch('temba.flows.models.get_current_export_version') as mock_version:
            mock_version.return_value = '1.234'

            with self.assertRaises(FlowVersionConflictException):
                flow.update(flow_json, self.admin)

            # check view sends converts exception to error response
            response = self.client.post(reverse('flows.flow_json', args=[flow.id]), data=json.dumps(flow_json),
                                        content_type='application/json')

            self.assertEqual(response.status_code, 400)
            self.assertEqual(response.json(), {
                'description': 'Your flow has been upgraded to the latest version. '
                               'In order to continue editing, please refresh your browser.',
                'status': 'failure'
            })

        # create an invalid loop in the flow definition
        flow_json['action_sets'][0]['destination'] = flow_json['action_sets'][0]['uuid']

        with self.assertRaises(FlowInvalidCycleException):
            flow.update(flow_json, self.admin)

        # check view sends converts exception to error response
        response = self.client.post(reverse('flows.flow_json', args=[flow.id]), data=json.dumps(flow_json),
                                    content_type='application/json')

        self.assertEqual(response.status_code, 400)
        self.assertEqual(response.json(), {
            'description': 'Your flow contains an invalid loop. Please refresh your browser.',
            'status': 'failure'
        })

    def test_flow_category_counts(self):

        def assertCount(counts, result_key, category_name, truth):
            found = False
            for count in counts['counts']:
                if count['key'] == result_key:
                    categories = count['categories']
                    for category in categories:
                        if category['name'] == category_name:
                            found = True
                            self.assertEqual(category['count'], truth)
            self.assertTrue(found)

        favorites = self.get_flow('favorites')

        # add in some fake data
        for i in range(0, 10):
            contact = self.create_contact('Contact %d' % i, '+120655530%d' % i)
            self.send_message(favorites, 'blue', contact=contact)
            self.send_message(favorites, 'primus', contact=contact)
            self.send_message(favorites, 'russell', contact=contact)

        for i in range(0, 5):
            contact = self.create_contact('Contact %d' % i, '+120655531%d' % i)
            self.send_message(favorites, 'red', contact=contact)
            self.send_message(favorites, 'primus', contact=contact)
            self.send_message(favorites, 'earl', contact=contact)

        # test update flow values
        for i in range(0, 5):
            contact = self.create_contact('Contact %d' % i, '+120655532%d' % i)
            self.send_message(favorites, 'orange', contact=contact)
            self.send_message(favorites, 'green', contact=contact)
            self.send_message(favorites, 'skol', contact=contact)
            self.send_message(favorites, 'bobby', contact=contact)

        counts = favorites.get_category_counts()

        assertCount(counts, 'color', 'Blue', 10)
        assertCount(counts, 'color', 'Red', 5)
        assertCount(counts, 'beer', 'Primus', 15)

        # name shouldn't be included since it's open ended
        self.assertNotIn('"name": "Name"', json.dumps(counts))

        # five oranges went back and became greens
        assertCount(counts, 'color', 'Other', 0)
        assertCount(counts, 'color', 'Green', 5)

        # now remap the uuid for our color node
        flow_json = favorites.as_json()
        color_ruleset = (flow_json['rule_sets'][0])
        flow_json = json.loads(json.dumps(flow_json).replace(color_ruleset['uuid'], str(uuid4())))
        favorites.update(flow_json)

        # send a few more runs through our updated flow
        for i in range(0, 3):
            contact = self.create_contact('Contact %d' % i, '+120655533%d' % i)
            self.send_message(favorites, 'red', contact=contact)
            self.send_message(favorites, 'turbo', contact=contact)

        # should now have three more reds
        counts = favorites.get_category_counts()
        assertCount(counts, 'color', 'Red', 8)
        assertCount(counts, 'beer', 'Turbo King', 3)

        # but if we ignore the ones from our deleted color node, should only have the three new ones
        counts = favorites.get_category_counts(deleted_nodes=False)
        assertCount(counts, 'color', 'Red', 3)

        # now erase the color key entirely
        flow_json['rule_sets'] = flow_json['rule_sets'][1:]
        favorites.update(flow_json)

        # now the color counts have been removed, but beer is still there
        counts = favorites.get_category_counts()
        self.assertNotIn('color', counts)
        assertCount(counts, 'beer', 'Turbo King', 3)

        # make sure it still works after ze squashings
        self.assertEqual(76, FlowCategoryCount.objects.all().count())
        FlowCategoryCount.squash()
        self.assertEqual(9, FlowCategoryCount.objects.all().count())
        counts = favorites.get_category_counts()
        assertCount(counts, 'beer', 'Turbo King', 3)

        # test tostring
        six.text_type(FlowCategoryCount.objects.all().first())

        # and if we delete our runs, things zero out
        FlowRun.objects.all().delete()
        counts = favorites.get_category_counts()
        assertCount(counts, 'beer', 'Turbo King', 0)

    def test_flow_results(self):
        favorites = self.get_flow('favorites')

        with patch('temba.flows.views.FlowCRUDL.RunTable.paginate_by', 1):

            pete = self.create_contact('Pete', '+12065553027')
            self.send_message(favorites, 'blue', contact=pete)

            jimmy = self.create_contact('Jimmy', '+12065553026')
            self.send_message(favorites, 'red', contact=jimmy)
            self.send_message(favorites, 'turbo', contact=jimmy)

            kobe = Contact.get_test_contact(self.admin)
            self.send_message(favorites, 'green', contact=kobe)
            self.send_message(favorites, 'skol', contact=kobe)

            self.login(self.admin)
            response = self.client.get(reverse('flows.flow_results', args=[favorites.uuid]))

            # the rulesets should be present as column headers
            self.assertContains(response, 'Beer')
            self.assertContains(response, 'Color')
            self.assertContains(response, 'Name')

            # fetch counts endpoint, should have 2 color results (one is a test contact)
            response = self.client.get(reverse('flows.flow_category_counts', args=[favorites.uuid]))
            counts = json.loads(response.content)['counts']
            self.assertEqual("Color", counts[0]['name'])
            self.assertEqual(2, counts[0]['total'])

            # test a search on our runs
            response = self.client.get('%s?q=pete' % reverse('flows.flow_run_table', args=[favorites.pk]))
            self.assertEqual(len(response.context['runs']), 1)
            self.assertContains(response, 'Pete')
            self.assertNotContains(response, 'Jimmy')

            response = self.client.get('%s?q=555-3026' % reverse('flows.flow_run_table', args=[favorites.pk]))
            self.assertEqual(len(response.context['runs']), 1)
            self.assertContains(response, 'Jimmy')
            self.assertNotContains(response, 'Pete')

            # fetch our intercooler rows for the run table
            response = self.client.get(reverse('flows.flow_run_table', args=[favorites.pk]))
            self.assertEqual(len(response.context['runs']), 1)
            self.assertEqual(200, response.status_code)
            self.assertContains(response, 'Jimmy')
            self.assertContains(response, 'red')
            self.assertContains(response, 'Red')
            self.assertContains(response, 'turbo')
            self.assertContains(response, 'Turbo King')
            self.assertNotContains(response, 'skol')

            # one more row to add
            self.assertEqual(1, len(response.context['runs']))
            # self.assertNotContains(response, "ic-append-from")

            next_link = re.search('ic-append-from=\"(.*)\" ic-trigger-on', response.content).group(1)
            response = self.client.get(next_link)
            self.assertEqual(200, response.status_code)

            FlowCRUDL.ActivityChart.HISTOGRAM_MIN = 0
            FlowCRUDL.ActivityChart.PERIOD_MIN = 0

            # and some charts
            response = self.client.get(reverse('flows.flow_activity_chart', args=[favorites.pk]))

            # we have two active runs
            self.assertContains(response, "name: 'Active', y: 2")
            self.assertContains(response, "3 Responses")

            # now send another message
            self.send_message(favorites, 'primus', contact=pete)
            self.send_message(favorites, 'Pete', contact=pete)

            # now only one active, one completed, and 5 total responses
            response = self.client.get(reverse('flows.flow_activity_chart', args=[favorites.pk]))
            self.assertContains(response, "name: 'Active', y: 1")
            self.assertContains(response, "name: 'Completed', y: 1")
            self.assertContains(response, "5 Responses")

            # they all happened on the same day
            response = self.client.get(reverse('flows.flow_activity_chart', args=[favorites.pk]))
            points = response.context['histogram']
            self.assertEqual(1, len(points))

            # put one of our counts way in the past so we get a different histogram scale
            count = FlowPathCount.objects.filter(flow=favorites).order_by('id')[1]
            count.period = count.period - timedelta(days=25)
            count.save()
            response = self.client.get(reverse('flows.flow_activity_chart', args=[favorites.pk]))
            points = response.context['histogram']
            self.assertTrue(timedelta(days=24) < (points[1]['bucket'] - points[0]['bucket']))

            # pick another scale
            count.period = count.period - timedelta(days=600)
            count.save()
            response = self.client.get(reverse('flows.flow_activity_chart', args=[favorites.pk]))

            # this should give us a more compressed histogram
            points = response.context['histogram']
            self.assertTrue(timedelta(days=620) < (points[1]['bucket'] - points[0]['bucket']))

            self.assertEqual(24, len(response.context['hod']))
            self.assertEqual(7, len(response.context['dow']))

        # delete a run
        with patch('temba.flows.views.FlowCRUDL.RunTable.paginate_by', 100):
            response = self.client.get(reverse('flows.flow_run_table', args=[favorites.pk]))
            self.assertEqual(len(response.context['runs']), 2)

            rulesets = favorites.rule_sets.all().order_by('-y')
            results0 = Value.get_value_summary(ruleset=rulesets[0])[0]
            results1 = Value.get_value_summary(ruleset=rulesets[1])[0]
            results2 = Value.get_value_summary(ruleset=rulesets[2])[0]

            self.assertEqual(results0['set'], 1)
            self.assertEqual(results0['unset'], 1)
            self.assertEqual(len(results0['categories']), 1)
            self.assertEqual(results0['categories'], [{'count': 1, 'label': u'pete'}])

            self.assertEqual(results1['set'], 2)
            self.assertEqual(results1['unset'], 0)
            self.assertEqual(len(results1['categories']), 4)
            self.assertEqual(results1['categories'], [{'count': 0, 'label': u'Mutzig'}, {'count': 1, 'label': u'Primus'},
                                                      {'count': 1, 'label': u'Turbo King'}, {'count': 0, 'label': u'Skol'}])

            self.assertEqual(results2['set'], 2)
            self.assertEqual(results2['unset'], 0)
            self.assertEqual(len(results2['categories']), 4)
            self.assertEqual(results2['categories'], [{'count': 1, 'label': u'Red'}, {'count': 0, 'label': u'Green'},
                                                      {'count': 1, 'label': u'Blue'}, {'count': 0, 'label': u'Cyan'}])

            self.client.post(reverse('flows.flowrun_delete', args=[response.context['runs'][0].id]))
            response = self.client.get(reverse('flows.flow_run_table', args=[favorites.pk]))
            self.assertEqual(len(response.context['runs']), 1)

            results0 = Value.get_value_summary(ruleset=rulesets[0])[0]
            results1 = Value.get_value_summary(ruleset=rulesets[1])[0]
            results2 = Value.get_value_summary(ruleset=rulesets[2])[0]

            self.assertEqual(results0['set'], 0)
            self.assertEqual(results0['unset'], 1)
            self.assertEqual(len(results0['categories']), 0)
            self.assertEqual(results0['categories'], [])

            self.assertEqual(results1['set'], 1)
            self.assertEqual(results1['unset'], 0)
            self.assertEqual(len(results1['categories']), 4)
            self.assertEqual(results1['categories'], [{'count': 0, 'label': u'Mutzig'}, {'count': 0, 'label': u'Primus'},
                                                      {'count': 1, 'label': u'Turbo King'}, {'count': 0, 'label': u'Skol'}])

            self.assertEqual(results2['set'], 1)
            self.assertEqual(results2['unset'], 0)
            self.assertEqual(len(results2['categories']), 4)
            self.assertEqual(results2['categories'], [{'count': 1, 'label': u'Red'}, {'count': 0, 'label': u'Green'},
                                                      {'count': 0, 'label': u'Blue'}, {'count': 0, 'label': u'Cyan'}])

        with patch('temba.flows.views.FlowCRUDL.RunTable.paginate_by', 1):

            # create one empty run
            FlowRun.objects.create(org=favorites.org, flow=favorites, contact=pete, responded=True)

            # fetch our intercooler rows for the run table
            response = self.client.get(reverse('flows.flow_run_table', args=[favorites.pk]))
            self.assertEqual(len(response.context['runs']), 1)
            self.assertEqual(200, response.status_code)

        # make sure we show results for flows with only expression splits
        RuleSet.objects.filter(flow=favorites).update(ruleset_type=RuleSet.TYPE_EXPRESSION)
        response = self.client.get(reverse('flows.flow_activity_chart', args=[favorites.pk]))

        self.assertEqual(24, len(response.context['hod']))
        self.assertEqual(7, len(response.context['dow']))

    def test_send_all_replies(self):
        flow = self.get_flow('send_all')

        contact = self.create_contact('Stephen', '+12078778899', twitter='stephen')
        flow.start(groups=[], contacts=[contact], restart_participants=True)

        replies = Msg.objects.filter(contact=contact, direction='O')
        self.assertEqual(replies.count(), 1)
        self.assertIsNone(replies.filter(contact_urn__path='stephen').first())
        self.assertIsNotNone(replies.filter(contact_urn__path='+12078778899').first())

        Broadcast.objects.all().delete()
        Msg.objects.all().delete()

        # create twitter channel
        Channel.create(self.org, self.user, None, 'TT')
        flow.org.clear_cached_schemes()

        flow.start(groups=[], contacts=[contact], restart_participants=True)

        replies = Msg.objects.filter(contact=contact, direction='O')
        self.assertEqual(replies.count(), 2)
        self.assertIsNotNone(replies.filter(contact_urn__path='stephen').first())
        self.assertIsNotNone(replies.filter(contact_urn__path='+12078778899').first())

        Broadcast.objects.all().delete()
        Msg.objects.all().delete()

        # For offline survey runs with send to all URN
        survey_url = reverse('api.v1.steps')
        definition = flow.as_json()
        node_uuid = definition['action_sets'][0]['uuid']

        flow.update(definition)

        self.login(self.surveyor)
        data = dict(flow=flow.uuid,
                    revision=2,
                    contact=contact.uuid,
                    submitted_by=self.admin.username,
                    started='2015-08-25T11:09:29.088Z',
                    steps=[
                        dict(node=node_uuid,
                             arrived_on='2015-08-25T11:09:30.088Z',
                             actions=[
                                 dict(type="reply", msg="What is your favorite color?", send_all=True)
                             ])
                    ],
                    completed=False)

        with patch.object(timezone, 'now', return_value=datetime.datetime(2015, 9, 15, 0, 0, 0, 0, pytz.UTC)):
            self.client.post(survey_url + ".json", json.dumps(data), content_type="application/json",
                             HTTP_X_FORWARDED_HTTPS='https')

        out_msgs = Msg.objects.filter(direction='O').order_by('pk')
        self.assertEqual(len(out_msgs), 2)
        self.assertIsNotNone(out_msgs.filter(contact_urn__path='stephen').first())
        self.assertIsNotNone(out_msgs.filter(contact_urn__path='+12078778899').first())

        Broadcast.objects.all().delete()
        Msg.objects.all().delete()

        flow = self.get_flow('two_to_all')
        flow.start(groups=[], contacts=[contact], restart_participants=True)

        replies = Msg.objects.filter(contact=contact, direction='O')
        self.assertEqual(replies.count(), 4)
        self.assertEqual(replies.filter(contact_urn__path='stephen').count(), 2)
        self.assertEqual(replies.filter(contact_urn__path='+12078778899').count(), 2)

    def test_get_columns_order(self):
        flow = self.get_flow('columns_order')

        export_columns = flow.get_columns()
        self.assertEqual(export_columns[0], RuleSet.objects.filter(flow=flow, label='Beer').first())
        self.assertEqual(export_columns[1], RuleSet.objects.filter(flow=flow, label='Name').first())
        self.assertEqual(export_columns[2], RuleSet.objects.filter(flow=flow, label='Color').first())

    def test_recent_messages(self):
        flow = self.get_flow('favorites')

        self.login(self.admin)
        recent_messages_url = reverse('flows.flow_recent_messages', args=[flow.pk])

        color_prompt = ActionSet.objects.filter(flow=flow, y=0).first()
        color_ruleset = RuleSet.objects.filter(flow=flow, label='Color').first()
        blue_rule = color_ruleset.get_rules()[-4]
        navy_rule = color_ruleset.get_rules()[-3]
        other_rule = color_ruleset.get_rules()[-1]

        # URL params for different flow path segments
        entry_params = "?exits=%s,%s&to=%s" % (color_prompt.exit_uuid, color_prompt.uuid, color_ruleset.uuid)
        other_params = "?exits=%s&to=%s" % (other_rule.uuid, other_rule.destination)
        blue_params = "?exits=%s,%s&to=%s" % (blue_rule.uuid, navy_rule.uuid, blue_rule.destination)
        invalid_params = "?exits=%s&to=%s" % (color_ruleset.uuid, color_ruleset.uuid)

        def assert_recent(resp, msgs):
            self.assertEqual([r['text'] for r in resp.json()], msgs)

        # no params returns no results
        assert_recent(self.client.get(recent_messages_url), [])

        self.send_message(flow, 'chartreuse')

        response = self.client.get(recent_messages_url + entry_params)
        assert_recent(response, ["What is your favorite color?"])

        # one incoming message on the other segment
        response = self.client.get(recent_messages_url + other_params)
        assert_recent(response, ["chartreuse"])

        # nothing yet on the blue segment
        response = self.client.get(recent_messages_url + blue_params)
        assert_recent(response, [])

        # invalid segment
        response = self.client.get(recent_messages_url + invalid_params)
        assert_recent(response, [])

        self.send_message(flow, 'mauve')
        msg1 = Msg.objects.filter(text='chartreuse').first()
        msg2 = Msg.objects.filter(text='mauve').first()

        response = self.client.get(recent_messages_url + entry_params)
        assert_recent(response, ["What is your favorite color?"])

        response = self.client.get(recent_messages_url + other_params)
        self.assertEqual(response.json(), [
            {'text': "mauve", 'sent': datetime_to_str(msg2.created_on, tz=self.org.timezone)},
            {'text': "chartreuse", 'sent': datetime_to_str(msg1.created_on, tz=self.org.timezone)}
        ])

        response = self.client.get(recent_messages_url + blue_params)
        assert_recent(response, [])

        self.send_message(flow, 'blue')

        response = self.client.get(recent_messages_url + entry_params)
        assert_recent(response, ["What is your favorite color?"])

        response = self.client.get(recent_messages_url + other_params)
        assert_recent(response, ["mauve", "chartreuse"])

        response = self.client.get(recent_messages_url + blue_params)
        assert_recent(response, ["blue"])

    def test_completion(self):

        flow = self.get_flow('favorites')
        self.login(self.admin)

        response = self.client.get('%s?flow=%d' % (reverse('flows.flow_completion'), flow.pk))
        response = response.json()

        def assert_in_response(response, data_key, key):
            found = False
            for item in response[data_key]:
                if key == item['name']:
                    found = True
            self.assertTrue(found, 'Key %s not found in %s' % (key, response))

        assert_in_response(response, 'message_completions', 'contact')
        assert_in_response(response, 'message_completions', 'contact.first_name')
        assert_in_response(response, 'message_completions', 'contact.tel')
        assert_in_response(response, 'message_completions', 'contact.mailto')

        assert_in_response(response, 'message_completions', 'parent.contact.uuid')
        assert_in_response(response, 'message_completions', 'child.contact.uuid')

        assert_in_response(response, 'message_completions', 'flow.color')
        assert_in_response(response, 'message_completions', 'flow.color.category')
        assert_in_response(response, 'message_completions', 'flow.color.text')
        assert_in_response(response, 'message_completions', 'flow.color.time')

        assert_in_response(response, 'function_completions', 'SUM')
        assert_in_response(response, 'function_completions', 'ABS')
        assert_in_response(response, 'function_completions', 'YEAR')

        # a Twitter channel
        Channel.create(self.org, self.user, None, 'TT')

        response = self.client.get('%s?flow=%d' % (reverse('flows.flow_completion'), flow.pk))
        response = response.json()

        assert_in_response(response, 'message_completions', 'contact.twitter')

    def test_bulk_exit(self):
        flow = self.get_flow('favorites')
        color = RuleSet.objects.get(label='Color', flow=flow)
        contacts = [self.create_contact("Run Contact %d" % i, "+25078838338%d" % i) for i in range(6)]

        # add our contacts to the flow
        for contact in contacts:
            self.send_message(flow, 'chartreuse', contact=contact)

        # should have six active flowruns
        (active, visited) = flow.get_activity()
        self.assertEqual(FlowRun.objects.filter(is_active=True).count(), 6)
        self.assertEqual(FlowRun.objects.filter(is_active=False).count(), 0)
        self.assertEqual(active[color.uuid], 6)

        self.assertEqual(FlowRunCount.get_totals(flow), {'A': 6, 'C': 0, 'E': 0, 'I': 0})

        # expire them all
        FlowRun.bulk_exit(FlowRun.objects.filter(is_active=True), FlowRun.EXIT_TYPE_EXPIRED)

        # should all be expired
        (active, visited) = flow.get_activity()
        self.assertEqual(FlowRun.objects.filter(is_active=True).count(), 0)
        self.assertEqual(FlowRun.objects.filter(is_active=False, exit_type='E').exclude(exited_on=None).count(), 6)
        self.assertEqual(len(active), 0)

        # assert our flowrun counts
        self.assertEqual(FlowRunCount.get_totals(flow), {'A': 0, 'C': 0, 'E': 6, 'I': 0})

        # start all contacts in the flow again
        for contact in contacts:
            self.send_message(flow, 'chartreuse', contact=contact, restart_participants=True)

        self.assertEqual(6, FlowRun.objects.filter(is_active=True).count())
        self.assertEqual(FlowRunCount.get_totals(flow), {'A': 6, 'C': 0, 'E': 6, 'I': 0})

        # stop them all
        FlowRun.bulk_exit(FlowRun.objects.filter(is_active=True), FlowRun.EXIT_TYPE_INTERRUPTED)

        self.assertEqual(FlowRun.objects.filter(is_active=False, exit_type='I').exclude(exited_on=None).count(), 6)
        self.assertEqual(FlowRunCount.get_totals(flow), {'A': 0, 'C': 0, 'E': 6, 'I': 6})

        # squash our counts
        squash_flowruncounts()
        self.assertEqual(FlowRunCount.get_totals(flow), {'A': 0, 'C': 0, 'E': 6, 'I': 6})

    def test_squash_run_counts(self):
        flow = self.get_flow('favorites')
        flow2 = self.get_flow('pick_a_number')

        FlowRunCount.objects.create(flow=flow, count=2, exit_type=None)
        FlowRunCount.objects.create(flow=flow, count=1, exit_type=None)
        FlowRunCount.objects.create(flow=flow, count=3, exit_type='E')
        FlowRunCount.objects.create(flow=flow2, count=10, exit_type='I')
        FlowRunCount.objects.create(flow=flow2, count=-1, exit_type='I')

        squash_flowruncounts()
        self.assertEqual(FlowRunCount.objects.all().count(), 3)
        self.assertEqual(FlowRunCount.get_totals(flow2), {'A': 0, 'C': 0, 'E': 0, 'I': 9})
        self.assertEqual(FlowRunCount.get_totals(flow), {'A': 3, 'C': 0, 'E': 3, 'I': 0})

        max_id = FlowRunCount.objects.all().order_by('-id').first().id

        # no-op this time
        squash_flowruncounts()
        self.assertEqual(max_id, FlowRunCount.objects.all().order_by('-id').first().id)

    def test_activity(self):
        flow = self.get_flow('favorites')
        color_question = ActionSet.objects.get(y=0, flow=flow)
        other_action = ActionSet.objects.get(y=8, flow=flow)
        beer_question = ActionSet.objects.get(y=237, flow=flow)
        name_question = ActionSet.objects.get(y=535, flow=flow)
        end_prompt = ActionSet.objects.get(y=805, flow=flow)
        beer = RuleSet.objects.get(label='Beer', flow=flow)
        color = RuleSet.objects.get(label='Color', flow=flow)
        name = RuleSet.objects.get(label='Name', flow=flow)

        rules = color.get_rules()
        color_other_uuid = rules[-1].uuid
        color_blue_uuid = rules[-4].uuid

<<<<<<< HEAD
        other_rule_to_msg = '%s:%s' % (color_other_uuid, other_action.uuid)
        msg_to_color_step = '%s:%s' % (other_action.exit_uuid, color.uuid)
        cyan_to_nothing = '%s:None' % (color_cyan_uuid)
        blue_to_beer = '%s:%s' % (color_blue_uuid, beer_question.uuid)

=======
>>>>>>> afabe750
        # we don't know this shade of green, it should route us to the beginning again
        self.send_message(flow, 'chartreuse')
        (active, visited) = flow.get_activity()

        self.assertEqual(active, {color.uuid: 1})

        self.assertEqual(visited, {
            '%s:%s' % (color_question.exit_uuid, color.uuid): 1,
            '%s:%s' % (color_other_uuid, other_action.uuid): 1,
            '%s:%s' % (other_action.exit_uuid, color.uuid): 1,
        })
        self.assertEqual(flow.get_run_stats(),
                         {'total': 1, 'active': 1, 'completed': 0, 'expired': 0, 'interrupted': 0, 'completion': 0})

        # another unknown color, that'll route us right back again
        # the active stats will look the same, but there should be one more journey on the path
        self.send_message(flow, 'mauve')
        (active, visited) = flow.get_activity()

        self.assertEqual(active, {color.uuid: 1})
        self.assertEqual(visited, {
            '%s:%s' % (color_question.exit_uuid, color.uuid): 1,
            '%s:%s' % (color_other_uuid, other_action.uuid): 2,
            '%s:%s' % (other_action.exit_uuid, color.uuid): 2,
        })

        # this time a color we know takes us elsewhere, activity will move
        # to another node, but still just one entry
        self.send_message(flow, 'blue')
        (active, visited) = flow.get_activity()

        self.assertEqual(active, {beer.uuid: 1})
        self.assertEqual(visited, {
            '%s:%s' % (color_question.exit_uuid, color.uuid): 1,
            '%s:%s' % (color_other_uuid, other_action.uuid): 2,
            '%s:%s' % (other_action.exit_uuid, color.uuid): 2,
            '%s:%s' % (color_blue_uuid, beer_question.uuid): 1,
            '%s:%s' % (beer_question.exit_uuid, beer.uuid): 1,
        })

        # check recent messages
        recent = FlowPathRecentMessage.get_recent([color_question.exit_uuid], color.uuid)
        self.assertEqual([m.text for m in recent], ["What is your favorite color?"])

        recent = FlowPathRecentMessage.get_recent([color_other_uuid], other_action.uuid)
        self.assertEqual([m.text for m in recent], ["mauve", "chartreuse"])

        recent = FlowPathRecentMessage.get_recent([other_action.exit_uuid], color.uuid)
        self.assertEqual([m.text for m in recent], ["I don't know that color. Try again.", "I don't know that color. Try again."])

        recent = FlowPathRecentMessage.get_recent([color_blue_uuid], beer_question.uuid)
        self.assertEqual([m.text for m in recent], ["blue"])

        # a new participant, showing distinct active counts and incremented path
        ryan = self.create_contact('Ryan Lewis', '+12065550725')
        self.send_message(flow, 'burnt sienna', contact=ryan)
        (active, visited) = flow.get_activity()

        self.assertEqual(active, {color.uuid: 1, beer.uuid: 1})
        self.assertEqual(visited, {
            '%s:%s' % (color_question.exit_uuid, color.uuid): 2,
            '%s:%s' % (color_other_uuid, other_action.uuid): 3,
            '%s:%s' % (other_action.exit_uuid, color.uuid): 3,
            '%s:%s' % (color_blue_uuid, beer_question.uuid): 1,
            '%s:%s' % (beer_question.exit_uuid, beer.uuid): 1,
        })
        self.assertEqual(flow.get_run_stats(),
                         {'total': 2, 'active': 2, 'completed': 0, 'expired': 0, 'interrupted': 0, 'completion': 0})

        # now let's have them land in the same place
        self.send_message(flow, 'blue', contact=ryan)
        (active, visited) = flow.get_activity()
        self.assertEqual(active, {beer.uuid: 2})

        # now move our first contact forward to the end
        self.send_message(flow, 'Turbo King')
        self.send_message(flow, 'Ben Haggerty')
        (active, visited) = flow.get_activity()
        self.assertEqual(active, {beer.uuid: 1})

        # half of our flows are now complete
        self.assertEqual(flow.get_run_stats(),
                         {'total': 2, 'active': 1, 'completed': 1, 'expired': 0, 'interrupted': 0, 'completion': 50})

        # we are going to expire, but we want runs across two different flows
        # to make sure that our optimization for expiration is working properly
        cga_flow = self.get_flow('color_gender_age')
        self.assertEqual("What is your gender?", self.send_message(cga_flow, "Red"))
        self.assertEqual(1, len(cga_flow.get_activity()[0]))

        # expire the first contact's runs
        FlowRun.bulk_exit(FlowRun.objects.filter(contact=self.contact), FlowRun.EXIT_TYPE_EXPIRED)

        # no active runs for our contact
        self.assertEqual(0, FlowRun.objects.filter(contact=self.contact, is_active=True).count())

        # both of our flows should have reduced active contacts
        self.assertEqual(0, len(cga_flow.get_activity()[0]))

        # now we should only have one node with active runs, but the paths stay
        # the same since those are historical
        (active, visited) = flow.get_activity()
        self.assertEqual(active, {beer.uuid: 1})
        self.assertEqual(visited, {
            '%s:%s' % (color_question.exit_uuid, color.uuid): 2,
            '%s:%s' % (color_other_uuid, other_action.uuid): 3,
            '%s:%s' % (other_action.exit_uuid, color.uuid): 3,
            '%s:%s' % (color_blue_uuid, beer_question.uuid): 2,
            '%s:%s' % (beer_question.exit_uuid, beer.uuid): 2,
            '%s:%s' % (beer.get_rules()[2].uuid, name_question.uuid): 1,
            '%s:%s' % (name_question.exit_uuid, name.uuid): 1,
            '%s:%s' % (name.get_rules()[0].uuid, end_prompt.uuid): 1,
        })

        # no completed runs but one expired run
        self.assertEqual(flow.get_run_stats(),
                         {'total': 2, 'active': 1, 'completed': 0, 'expired': 1, 'interrupted': 0, 'completion': 0})

        # check that we have the right number of steps and runs
        self.assertEqual(17, FlowStep.objects.filter(run__flow=flow).count())
        self.assertEqual(2, FlowRun.objects.filter(flow=flow).count())

        # now let's delete our contact, we'll still have one active node, but
        # our visit path counts will go down by two since he went there twice
        self.contact.release(self.user)
        (active, visited) = flow.get_activity()
        self.assertEqual(active, {beer.uuid: 1})
        self.assertEqual(visited, {
            '%s:%s' % (color_question.exit_uuid, color.uuid): 1,
            '%s:%s' % (color_other_uuid, other_action.uuid): 1,
            '%s:%s' % (other_action.exit_uuid, color.uuid): 1,
            '%s:%s' % (color_blue_uuid, beer_question.uuid): 1,
            '%s:%s' % (beer_question.exit_uuid, beer.uuid): 1,
            '%s:%s' % (beer.get_rules()[2].uuid, name_question.uuid): 0,
            '%s:%s' % (name_question.exit_uuid, name.uuid): 0,
            '%s:%s' % (name.get_rules()[0].uuid, end_prompt.uuid): 0,
        })

        # he was also accounting for our completion rate, back to nothing
        self.assertEqual(flow.get_run_stats(),
                         {'total': 1, 'active': 1, 'completed': 0, 'expired': 0, 'interrupted': 0, 'completion': 0})

        # advance ryan to the end to make sure our percentage accounts for one less contact
        self.send_message(flow, 'Turbo King', contact=ryan)
        self.send_message(flow, 'Ryan Lewis', contact=ryan)
        (active, visited) = flow.get_activity()
        self.assertEqual(active, {})
        self.assertEqual(visited, {
            '%s:%s' % (color_question.exit_uuid, color.uuid): 1,
            '%s:%s' % (color_other_uuid, other_action.uuid): 1,
            '%s:%s' % (other_action.exit_uuid, color.uuid): 1,
            '%s:%s' % (color_blue_uuid, beer_question.uuid): 1,
            '%s:%s' % (beer_question.exit_uuid, beer.uuid): 1,
            '%s:%s' % (beer.get_rules()[2].uuid, name_question.uuid): 1,
            '%s:%s' % (name_question.exit_uuid, name.uuid): 1,
            '%s:%s' % (name.get_rules()[0].uuid, end_prompt.uuid): 1,
        })
        self.assertEqual(flow.get_run_stats(),
                         {'total': 1, 'active': 0, 'completed': 1, 'expired': 0, 'interrupted': 0, 'completion': 100})

        # messages to/from deleted contacts shouldn't appear in the recent messages
        recent = FlowPathRecentMessage.get_recent([color_other_uuid], other_action.uuid)
        self.assertEqual([m.text for m in recent], ["burnt sienna"])

        # test contacts should not affect the counts
        hammer = Contact.get_test_contact(self.admin)

        # please hammer, don't hurt em
        self.send_message(flow, 'Rose', contact=hammer)
        self.send_message(flow, 'Violet', contact=hammer)
        self.send_message(flow, 'Blue', contact=hammer)
        self.send_message(flow, 'Turbo King', contact=hammer)
        self.send_message(flow, 'MC Hammer', contact=hammer)

        # our flow stats should be unchanged
        (active, visited) = flow.get_activity()
        self.assertEqual(active, {})
        self.assertEqual(visited, {
            '%s:%s' % (color_question.exit_uuid, color.uuid): 1,
            '%s:%s' % (color_other_uuid, other_action.uuid): 1,
            '%s:%s' % (other_action.exit_uuid, color.uuid): 1,
            '%s:%s' % (color_blue_uuid, beer_question.uuid): 1,
            '%s:%s' % (beer_question.exit_uuid, beer.uuid): 1,
            '%s:%s' % (beer.get_rules()[2].uuid, name_question.uuid): 1,
            '%s:%s' % (name_question.exit_uuid, name.uuid): 1,
            '%s:%s' % (name.get_rules()[0].uuid, end_prompt.uuid): 1,
        })
        self.assertEqual(flow.get_run_stats(),
                         {'total': 1, 'active': 0, 'completed': 1, 'expired': 0, 'interrupted': 0, 'completion': 100})

        # and no recent message entries for this test contact
        recent = FlowPathRecentMessage.get_recent([color_other_uuid], other_action.uuid)
        self.assertEqual([m.text for m in recent], ["burnt sienna"])

        # try the same thing after squashing
        squash_flowpathcounts()
        visited = flow.get_activity()[1]
        self.assertEqual(visited, {
            '%s:%s' % (color_question.exit_uuid, color.uuid): 1,
            '%s:%s' % (color_other_uuid, other_action.uuid): 1,
            '%s:%s' % (other_action.exit_uuid, color.uuid): 1,
            '%s:%s' % (color_blue_uuid, beer_question.uuid): 1,
            '%s:%s' % (beer_question.exit_uuid, beer.uuid): 1,
            '%s:%s' % (beer.get_rules()[2].uuid, name_question.uuid): 1,
            '%s:%s' % (name_question.exit_uuid, name.uuid): 1,
            '%s:%s' % (name.get_rules()[0].uuid, end_prompt.uuid): 1,
        })

        # but hammer should have created some simulation activity
        (active, visited) = flow.get_activity(simulation=True)
        self.assertEqual(active, {})
        self.assertEqual(visited, {
            '%s:%s' % (color_question.exit_uuid, color.uuid): 1,
            '%s:%s' % (color_other_uuid, other_action.uuid): 2,
            '%s:%s' % (other_action.exit_uuid, color.uuid): 2,
            '%s:%s' % (color_blue_uuid, beer_question.uuid): 1,
            '%s:%s' % (beer_question.exit_uuid, beer.uuid): 1,
            '%s:%s' % (beer.get_rules()[2].uuid, name_question.uuid): 1,
            '%s:%s' % (name_question.exit_uuid, name.uuid): 1,
            '%s:%s' % (name.get_rules()[0].uuid, end_prompt.uuid): 1,
        })

        # delete our last contact to make sure activity is gone without first expiring, zeros abound
        ryan.release(self.admin)
        (active, visited) = flow.get_activity()
        self.assertEqual(active, {})
        self.assertEqual(visited, {
            '%s:%s' % (color_question.exit_uuid, color.uuid): 0,
            '%s:%s' % (color_other_uuid, other_action.uuid): 0,
            '%s:%s' % (other_action.exit_uuid, color.uuid): 0,
            '%s:%s' % (color_blue_uuid, beer_question.uuid): 0,
            '%s:%s' % (beer_question.exit_uuid, beer.uuid): 0,
            '%s:%s' % (beer.get_rules()[2].uuid, name_question.uuid): 0,
            '%s:%s' % (name_question.exit_uuid, name.uuid): 0,
            '%s:%s' % (name.get_rules()[0].uuid, end_prompt.uuid): 0,
        })
        self.assertEqual(flow.get_run_stats(),
                         {'total': 0, 'active': 0, 'completed': 0, 'expired': 0, 'interrupted': 0, 'completion': 0})

        # runs and steps all gone too
        self.assertEqual(0, FlowStep.objects.filter(run__flow=flow, contact__is_test=False).count())
        self.assertEqual(0, FlowRun.objects.filter(flow=flow, contact__is_test=False).count())

        # test that expirations remove activity when triggered from the cron in the same way
        tupac = self.create_contact('Tupac Shakur', '+12065550725')
        self.send_message(flow, 'azul', contact=tupac)
        (active, visited) = flow.get_activity()
        self.assertEqual(active, {color.uuid: 1})
        self.assertEqual(visited, {
            '%s:%s' % (color_question.exit_uuid, color.uuid): 1,
            '%s:%s' % (color_other_uuid, other_action.uuid): 1,
            '%s:%s' % (other_action.exit_uuid, color.uuid): 1,
            '%s:%s' % (color_blue_uuid, beer_question.uuid): 0,
            '%s:%s' % (beer_question.exit_uuid, beer.uuid): 0,
            '%s:%s' % (beer.get_rules()[2].uuid, name_question.uuid): 0,
            '%s:%s' % (name_question.exit_uuid, name.uuid): 0,
            '%s:%s' % (name.get_rules()[0].uuid, end_prompt.uuid): 0,
        })
        self.assertEqual(flow.get_run_stats(),
                         {'total': 1, 'active': 1, 'completed': 0, 'expired': 0, 'interrupted': 0, 'completion': 0})

        # set the run to be ready for expiration
        run = tupac.runs.first()
        run.expires_on = timezone.now() - timedelta(days=1)
        run.save(update_fields=('expires_on',))

        # now trigger the checking task and make sure it is removed from our activity
        from .tasks import check_flows_task
        check_flows_task()
        (active, visited) = flow.get_activity()
        self.assertEqual(active, {})
        self.assertEqual(flow.get_run_stats(),
                         {'total': 1, 'active': 0, 'completed': 0, 'expired': 1, 'interrupted': 0, 'completion': 0})

        # choose a rule that is not wired up (end of flow)
        jimmy = self.create_contact('Jimmy Graham', '+12065558888')
        self.send_message(flow, 'cyan', contact=jimmy, assert_reply=False)

        tyler = self.create_contact('Tyler Lockett', '+12065559999')
        self.send_message(flow, 'cyan', contact=tyler, assert_reply=False)

        squash_flowpathcounts()
        (active, visited) = flow.get_activity()

        self.assertEqual(active, {})
        self.assertEqual(visited, {
            '%s:%s' % (color_question.exit_uuid, color.uuid): 3,
            '%s:%s' % (color_other_uuid, other_action.uuid): 1,
            '%s:%s' % (other_action.exit_uuid, color.uuid): 1,
            '%s:%s' % (color_blue_uuid, beer_question.uuid): 0,
            '%s:%s' % (beer_question.exit_uuid, beer.uuid): 0,
            '%s:%s' % (beer.get_rules()[2].uuid, name_question.uuid): 0,
            '%s:%s' % (name_question.exit_uuid, name.uuid): 0,
            '%s:%s' % (name.get_rules()[0].uuid, end_prompt.uuid): 0,
        })

        # check that flow interruption counts properly
        rawls = self.create_contact('Thomas Rawls', '+12065557777')
        self.send_message(flow, 'blue', contact=rawls)

        # but he's got other things on his mind
        random_word = self.get_flow('random_word')
        self.send_message(random_word, 'blerg', contact=rawls)

        (active, visited) = flow.get_activity()

        self.assertEqual(active, {})
        self.assertEqual(visited, {
            '%s:%s' % (color_question.exit_uuid, color.uuid): 4,
            '%s:%s' % (color_other_uuid, other_action.uuid): 1,
            '%s:%s' % (other_action.exit_uuid, color.uuid): 1,
            '%s:%s' % (color_blue_uuid, beer_question.uuid): 1,
            '%s:%s' % (beer_question.exit_uuid, beer.uuid): 1,
            '%s:%s' % (beer.get_rules()[2].uuid, name_question.uuid): 0,
            '%s:%s' % (name_question.exit_uuid, name.uuid): 0,
            '%s:%s' % (name.get_rules()[0].uuid, end_prompt.uuid): 0,
        })

    def test_prune_recentmessages(self):
        flow = self.get_flow('favorites')

        other_action = ActionSet.objects.get(y=8, flow=flow)
        color_ruleset = RuleSet.objects.get(label='Color', flow=flow)
        other_rule = color_ruleset.get_rules()[-1]

        # send 12 invalid color responses (must be from different contacts to avoid loop detection at 10 messages)
        bob = self.create_contact("Bob", number="+260964151234")
        for m in range(12):
            contact = self.contact if m % 2 == 0 else bob
            self.send_message(flow, '%d' % (m + 1), contact=contact)

        # all 12 messages are stored for the other segment
        other_recent = FlowPathRecentMessage.objects.filter(from_uuid=other_rule.uuid, to_uuid=other_action.uuid)
        self.assertEqual(len(other_recent), 12)

        # and these are returned with most-recent first
        other_recent = FlowPathRecentMessage.get_recent([other_rule.uuid], other_action.uuid, limit=None)
        self.assertEqual([m.text for m in other_recent], ["12", "11", "10", "9", "8", "7", "6", "5", "4", "3", "2", "1"])

        # even when limit is applied
        other_recent = FlowPathRecentMessage.get_recent([other_rule.uuid], other_action.uuid, limit=5)
        self.assertEqual([m.text for m in other_recent], ["12", "11", "10", "9", "8"])

        prune_recentmessages()

        # now only 5 newest are stored
        other_recent = FlowPathRecentMessage.objects.filter(from_uuid=other_rule.uuid, to_uuid=other_action.uuid)
        self.assertEqual(len(other_recent), 5)

        other_recent = FlowPathRecentMessage.get_recent([other_rule.uuid], other_action.uuid)
        self.assertEqual([m.text for m in other_recent], ["12", "11", "10", "9", "8"])

        # send another message and prune again
        self.send_message(flow, "13", contact=bob)
        prune_recentmessages()

        other_recent = FlowPathRecentMessage.get_recent([other_rule.uuid], other_action.uuid)
        self.assertEqual([m.text for m in other_recent], ["13", "12", "11", "10", "9"])

    def test_destination_type(self):
        flow = self.get_flow('pick_a_number')

        # our start points to a ruleset
        start = ActionSet.objects.get(flow=flow, y=0)

        # assert our destination
        self.assertEqual(FlowStep.TYPE_RULE_SET, start.destination_type)

        # and that ruleset points to an actionset
        ruleset = RuleSet.objects.get(uuid=start.destination)
        rule = ruleset.get_rules()[0]
        self.assertEqual(FlowStep.TYPE_ACTION_SET, rule.destination_type)

        # point our rule to a ruleset
        passive = RuleSet.objects.get(flow=flow, label='passive')
        self.update_destination(flow, rule.uuid, passive.uuid)
        ruleset = RuleSet.objects.get(uuid=start.destination)
        self.assertEqual(FlowStep.TYPE_RULE_SET, ruleset.get_rules()[0].destination_type)

    def test_orphaned_action_to_action(self):
        """
        Orphaned at an action, then routed to an action
        """

        # run a flow that ends on an action
        flow = self.get_flow('pick_a_number')
        self.assertEqual("You picked 3!", self.send_message(flow, "3"))

        pick_a_number = ActionSet.objects.get(flow=flow, y=0)
        you_picked = ActionSet.objects.get(flow=flow, y=228)

        # send a message, no flow should handle us since we are done
        incoming = self.create_msg(direction=INCOMING, contact=self.contact, text="Unhandled")
        handled = Flow.find_and_handle(incoming)[0]
        self.assertFalse(handled)

        # now wire up our finished action to the start of our flow
        flow = self.update_destination(flow, you_picked.uuid, pick_a_number.uuid)
        self.send_message(flow, "next message please", assert_reply=False, assert_handle=False)

    def test_orphaned_action_to_input_rule(self):
        """
        Orphaned at an action, then routed to a rule that evaluates on input
        """
        flow = self.get_flow('pick_a_number')

        self.assertEqual("You picked 6!", self.send_message(flow, "6"))

        you_picked = ActionSet.objects.get(flow=flow, y=228)
        number = RuleSet.objects.get(flow=flow, label='number')

        flow = self.update_destination(flow, you_picked.uuid, number.uuid)
        self.send_message(flow, "9", assert_reply=False, assert_handle=False)

    def test_orphaned_action_to_passive_rule(self):
        """
        Orphaned at an action, then routed to a rule that doesn't require input which leads
        to a rule that evaluates on input
        """
        flow = self.get_flow('pick_a_number')

        you_picked = ActionSet.objects.get(flow=flow, y=228)
        passive_ruleset = RuleSet.objects.get(flow=flow, label='passive')
        self.assertEqual("You picked 6!", self.send_message(flow, "6"))

        flow = self.update_destination(flow, you_picked.uuid, passive_ruleset.uuid)
        self.send_message(flow, "9", assert_reply=False, assert_handle=False)

    def test_deleted_ruleset(self):
        flow = self.get_flow('favorites')
        self.send_message(flow, "RED", restart_participants=True)

        # one active run
        self.assertEqual(1, FlowRun.objects.filter(contact=self.contact, is_active=True).count())

        # at this point we are waiting for the response to the second question about beer, let's delete it
        RuleSet.objects.get(flow=flow, label='Beer').delete()

        # we still have one active run, though we are somewhat in limbo
        self.assertEqual(1, FlowRun.objects.filter(contact=self.contact, is_active=True).count())

        # sending a new message in shouldn't get a reply, and our run should be terminated
        responses = self.send_message(flow, "abandoned", assert_reply=False, assert_handle=True)
        self.assertIsNone(responses)
        self.assertEqual(0, FlowRun.objects.filter(contact=self.contact, is_active=True).count())

    def test_server_runtime_cycle(self):
        flow = self.get_flow('loop_detection')
        first_actionset = ActionSet.objects.get(flow=flow, y=0)
        group_ruleset = RuleSet.objects.get(flow=flow, label='Group Split A')
        group_one_rule = group_ruleset.get_rules()[0]
        name_ruleset = RuleSet.objects.get(flow=flow, label='Name Split')
        rowan_rule = name_ruleset.get_rules()[0]

        # rule turning back on ourselves
        with self.assertRaises(FlowException):
            self.update_destination(flow, group_one_rule.uuid, group_ruleset.uuid)

        # non-blocking rule to non-blocking rule and back
        with self.assertRaises(FlowException):
            self.update_destination(flow, rowan_rule.uuid, group_ruleset.uuid)

        # our non-blocking rule to an action and back to us again
        with self.assertRaises(FlowException):
            self.update_destination(flow, group_one_rule.uuid, first_actionset.uuid)

        # add our contact to Group A
        group_a = ContactGroup.user_groups.create(org=self.org, name="Group A",
                                                  created_by=self.admin, modified_by=self.admin)
        group_a.contacts.add(self.contact)

        # rule turning back on ourselves
        self.update_destination_no_check(flow, group_ruleset.uuid, group_ruleset.uuid, rule=group_one_rule.uuid)
        self.send_message(flow, "1", assert_reply=False, assert_handle=False)

        # should have an interrupted run
        self.assertEqual(1, FlowRun.objects.filter(contact=self.contact, exit_type=FlowRun.EXIT_TYPE_INTERRUPTED).count())

        flow.runs.all().delete()
        flow.delete()

        # non-blocking rule to non-blocking rule and back
        flow = self.get_flow('loop_detection')

        # need to get these again as we just reimported and UUIDs have changed
        group_ruleset = RuleSet.objects.get(flow=flow, label='Group Split A')
        name_ruleset = RuleSet.objects.get(flow=flow, label='Name Split')
        rowan_rule = name_ruleset.get_rules()[0]

        # update our name to rowan so we match the name rule
        self.contact.name = "Rowan"
        self.contact.save()

        # but remove ourselves from the group so we enter the loop
        group_a.contacts.remove(self.contact)

        self.update_destination_no_check(flow, name_ruleset.uuid, group_ruleset.uuid, rule=rowan_rule.uuid)
        self.send_message(flow, "2", assert_reply=False, assert_handle=False)

        # should have an interrupted run
        self.assertEqual(1, FlowRun.objects.filter(contact=self.contact, exit_type=FlowRun.EXIT_TYPE_INTERRUPTED).count())

    def test_decimal_substitution(self):
        flow = self.get_flow('pick_a_number')
        self.assertEqual("You picked 3!", self.send_message(flow, "3"))

    def test_rules_first(self):
        flow = self.get_flow('rules_first')
        self.assertEqual(Flow.RULES_ENTRY, flow.entry_type)
        self.assertEqual("You've got to be kitten me", self.send_message(flow, "cats"))

    def test_numeric_rule_allows_variables(self):
        flow = self.get_flow('numeric_rule_allows_variables')

        zinedine = self.create_contact('Zinedine', '+123456')
        zinedine.set_field(self.user, 'age', 25)

        self.assertEqual('Good count', self.send_message(flow, "35", contact=zinedine))

    def test_non_blocking_rule_first(self):

        flow = self.get_flow('non_blocking_rule_first')

        eminem = self.create_contact('Eminem', '+12345')
        flow.start(groups=[], contacts=[eminem])
        msg = Msg.objects.filter(direction='O', contact=eminem).first()
        self.assertEqual('Hi there Eminem', msg.text)

        # put a webhook on the rule first and make sure it executes
        ruleset = RuleSet.objects.get(uuid=flow.entry_uuid)
        ruleset.webhook_url = 'http://localhost'
        ruleset.save()

        tupac = self.create_contact('Tupac', '+15432')
        flow.start(groups=[], contacts=[tupac])
        msg = Msg.objects.filter(direction='O', contact=tupac).first()
        self.assertEqual('Hi there Tupac', msg.text)

    def test_webhook_rule_first(self):

        flow = self.get_flow('webhook_rule_first')
        tupac = self.create_contact('Tupac', '+15432')
        flow.start(groups=[], contacts=[tupac])

        # a message should have been sent
        msg = Msg.objects.filter(direction='O', contact=tupac).first()
        self.assertEqual('Testing this out', msg.text)

    def test_group_dependencies(self):
        self.get_flow('dependencies')
        flow = Flow.objects.filter(name='Dependencies').first()

        group_names = ['Dog Facts', 'Cat Facts', 'Fish Facts', 'Monkey Facts']
        for name in group_names:
            self.assertIsNotNone(flow.group_dependencies.filter(name=name).first(), 'Missing group %s' % name)

        # trim off our first action which is remove from Dog Facts
        update_json = flow.as_json()
        update_json['action_sets'][0]['actions'] = update_json['action_sets'][0]['actions'][1:]
        flow.update(update_json)

        # dog facts should be removed
        self.assertIsNone(flow.group_dependencies.filter(name='Dog Facts').first())

        # but others should still be there
        for name in group_names[1:]:
            self.assertIsNotNone(flow.group_dependencies.filter(name=name).first())

    def test_flow_dependencies(self):

        self.get_flow('dependencies')
        flow = Flow.objects.filter(name='Dependencies').first()

        # we should depend on our child flow
        self.assertIsNotNone(flow.flow_dependencies.filter(name='Child Flow').first())

        # remove our start flow action
        update_json = flow.as_json()
        actionsets = update_json['action_sets']
        actionsets[-1]['actions'] = actionsets[-1]['actions'][0:-1]
        update_json['action_sets'] = actionsets
        flow.update(update_json)

        # now we no longer depend on it
        self.assertIsNone(flow.flow_dependencies.filter(name='Child Flow').first())

    def test_group_uuid_mapping(self):
        flow = self.get_flow('group_split')

        # make sure the groups in our rules exist as expected
        ruleset = RuleSet.objects.filter(label="Member").first()
        rules = ruleset.get_rules_dict()
        group_count = 0
        for rule in rules:
            if rule['test']['type'] == 'in_group':
                group = ContactGroup.user_groups.filter(uuid=rule['test']['test']['uuid']).first()
                self.assertIsNotNone(group)
                group_count += 1
        self.assertEqual(2, group_count)

        self.get_flow('dependencies')
        flow = Flow.objects.filter(name='Dependencies').first()
        group_count = 0
        for actionset in flow.action_sets.all():
            actions = json.loads(actionset.actions)
            for action in actions:
                if action['type'] in ('add_group', 'del_group'):
                    for group in action['groups']:
                        if isinstance(group, dict):
                            group_count += 1
                            self.assertIsNotNone(ContactGroup.user_groups.filter(uuid=group['uuid']).first())

        # make sure we found both our group actions
        self.assertEqual(2, group_count)

    def test_group_split(self):
        flow = self.get_flow('group_split')

        rulesets = RuleSet.objects.filter(flow=flow)
        group_count = 0
        for ruleset in rulesets:
            rules = ruleset.get_rules_dict()
            for rule in rules:
                if rule['test']['type'] == 'in_group':
                    group = ContactGroup.user_groups.filter(uuid=rule['test']['test']['uuid']).first()
                    self.assertIsNotNone(group)
                    group_count += 1
        self.assertEqual(2, group_count)

        flow.start_msg_flow([self.contact.id])

        # not in any group
        self.assertEqual(0, ContactGroup.user_groups.filter(contacts__in=[self.contact]).count())

        # add us to Group A
        self.send('add group a')

        self.assertEqual('Awaiting command.', Msg.objects.filter(direction='O').order_by('-created_on').first().text)
        groups = ContactGroup.user_groups.filter(contacts__in=[self.contact])
        self.assertEqual(1, groups.count())
        self.assertEqual('Group A', groups.first().name)

        # now split us on group membership
        self.send('split')
        self.assertEqual('You are in Group A', Msg.objects.filter(direction='O').order_by('-created_on')[1].text)

        # now add us to group b and remove from group a
        self.send("remove group a")
        self.send("add group b")
        self.send('split')
        self.assertEqual('You are in Group B', Msg.objects.filter(direction='O').order_by('-created_on')[1].text)

    def test_media_first_action(self):
        flow = self.get_flow('media_first_action')

        runs = flow.start_msg_flow([self.contact.id])
        self.assertEqual(1, len(runs))

        msg = self.contact.msgs.get()
        self.assertEqual(msg.text, 'Hey')
        self.assertEqual(msg.attachments, [
            "image/jpeg:https://%s/%s" % (settings.AWS_BUCKET_DOMAIN, "attachments/2/53/steps/87d34837-491c-4541-98a1-fa75b52ebccc.jpg")
        ])

    def test_substitution(self):
        flow = self.get_flow('substitution')
        self.contact.name = "Ben Haggerty"
        self.contact.save()

        runs = flow.start_msg_flow([self.contact.id])
        self.assertEqual(1, len(runs))
        self.assertEqual(self.contact.msgs.get().text, 'Hi Ben Haggerty, what is your phone number?')

        self.assertEqual("Thanks, you typed +250788123123", self.send_message(flow, "0788123123"))
        sms = Msg.objects.get(org=flow.org, contact__urns__path="+250788123123")
        self.assertEqual("Hi from Ben Haggerty! Your phone is (206) 555-2020.", sms.text)

    def test_group_send(self):
        # create an inactive group with the same name, to test that this doesn't blow up our import
        group = ContactGroup.get_or_create(self.org, self.admin, "Survey Audience")
        group.is_active = False
        group.save()

        # and create another as well
        ContactGroup.get_or_create(self.org, self.admin, "Survey Audience")

        # this could blow up due to illegal lookup for more than one contact group
        self.get_flow('group_send_flow')

    def test_new_contact(self):
        mother_flow = self.get_flow('mama_mother_registration')
        registration_flow = self.get_flow('mama_registration', dict(NEW_MOTHER_FLOW_ID=mother_flow.pk))

        self.assertEqual("Enter the expected delivery date.", self.send_message(registration_flow, "Judy Pottier"))
        self.assertEqual("Great, thanks for registering the new mother", self.send_message(registration_flow, "31.1.2015"))

        mother = Contact.objects.get(org=self.org, name="Judy Pottier")
        self.assertTrue(mother.get_field_raw('edd').startswith('2015-01-31T'))
        self.assertEqual(mother.get_field_raw('chw_phone'), self.contact.get_urn(TEL_SCHEME).path)
        self.assertEqual(mother.get_field_raw('chw_name'), self.contact.name)

    def test_group_rule_first(self):
        rule_flow = self.get_flow('group_rule_first')

        # start our contact down it
        rule_flow.start([], [self.contact], restart_participants=True)

        # contact should get a message that they didn't match either group
        self.assertLastResponse("You are something else.")

        # add them to the father's group
        self.create_group("Fathers", [self.contact])

        rule_flow.start([], [self.contact], restart_participants=True)
        self.assertLastResponse("You are a father.")

    def test_mother_registration(self):
        mother_flow = self.get_flow('new_mother')
        registration_flow = self.get_flow('mother_registration', dict(NEW_MOTHER_FLOW_ID=mother_flow.pk))
        self.assertEqual(mother_flow.runs.count(), 0)

        self.assertEqual("What is her expected delivery date?", self.send_message(registration_flow, "Judy Pottier"))
        self.assertEqual("What is her phone number?", self.send_message(registration_flow, "31.1.2014"))
        self.assertEqual("Great, you've registered the new mother!", self.send_message(registration_flow, "0788 383 383"))

        # we start both the new mother by @flow.phone and the current contact by its uuid @contact.uuid
        self.assertEqual(mother_flow.runs.count(), 2)

        mother = Contact.from_urn(self.org, "tel:+250788383383")
        self.assertEqual("Judy Pottier", mother.name)
        self.assertTrue(mother.get_field_raw('expected_delivery_date').startswith('2014-01-31T'))
        self.assertEqual("+12065552020", mother.get_field_raw('chw'))
        self.assertTrue(mother.user_groups.filter(name="Expecting Mothers"))

        pain_flow = self.get_flow('pain_flow')
        self.assertEqual("Your CHW will be in contact soon!", self.send_message(pain_flow, "yes", contact=mother))

        chw = self.contact
        sms = Msg.objects.filter(contact=chw).order_by('-created_on')[0]
        self.assertEqual("Please follow up with Judy Pottier, she has reported she is in pain.", sms.text)

    def test_flow_delete(self):
        from temba.campaigns.models import Campaign, CampaignEvent
        flow = self.get_flow('favorites')

        # create a campaign that contains this flow
        friends = self.create_group("Friends", [])
        poll_date = ContactField.get_or_create(self.org, self.admin, 'poll_date', "Poll Date")

        campaign = Campaign.create(self.org, self.admin, Campaign.get_unique_name(self.org, "Favorite Poll"), friends)
        event1 = CampaignEvent.create_flow_event(self.org, self.admin, campaign, poll_date,
                                                 offset=0, unit='D', flow=flow, delivery_hour='13')

        # create a trigger that contains this flow
        trigger = Trigger.objects.create(org=self.org, keyword='poll', flow=flow, trigger_type=Trigger.TYPE_KEYWORD,
                                         created_by=self.admin, modified_by=self.admin)

        # run the flow
        self.assertEqual("Good choice, I like Red too! What is your favorite beer?", self.send_message(flow, "RED"))

        # run it again to completion
        joe = self.create_contact('Joe', '1234')
        self.send_message(flow, "green", contact=joe)
        self.send_message(flow, "primus", contact=joe)
        self.send_message(flow, "Joe", contact=joe)

        # try to remove the flow, not logged in, no dice
        response = self.client.post(reverse('flows.flow_delete', args=[flow.pk]))
        self.assertLoginRedirect(response)

        # login as admin
        self.login(self.admin)
        response = self.client.post(reverse('flows.flow_delete', args=[flow.pk]))
        self.assertEqual(200, response.status_code)

        # flow should no longer be active
        flow.refresh_from_db()
        self.assertFalse(flow.is_active)

        # should still have runs though
        self.assertEqual(flow.runs.count(), 2)

        # but they should all be inactive
        self.assertEqual(flow.runs.filter(is_active=True).count(), 0)

        # one is completed, the other interrupted
        self.assertEqual(flow.runs.filter(exit_type=FlowRun.EXIT_TYPE_INTERRUPTED).count(), 1)
        self.assertEqual(flow.runs.filter(exit_type=FlowRun.EXIT_TYPE_COMPLETED).count(), 1)

        # our campaign event should no longer be active
        event1.refresh_from_db()
        self.assertFalse(event1.is_active)

        # nor should our trigger
        trigger.refresh_from_db()
        self.assertFalse(trigger.is_active)

    def test_flow_delete_with_dependencies(self):
        self.login(self.admin)

        self.get_flow('dependencies')
        self.get_flow('dependencies_voice')
        parent = Flow.objects.filter(name='Dependencies').first()
        child = Flow.objects.filter(name='Child Flow').first()
        voice = Flow.objects.filter(name='Voice Dependencies').first()

        contact_fields = (
            {'key': 'contact_age', 'label': 'Contact Age'},

            # fields based on parent and child references
            {'key': 'top'},
            {'key': 'bottom'},

            # replies
            {'key': 'chw'},

            # url attachemnts
            {'key': 'attachment'},

            # dynamic groups
            {'key': 'cat_breed', 'label': 'Cat Breed'},
            {'key': 'organization'},

            # sending messages
            {'key': 'recipient'},
            {'key': 'message'},

            # sending emails
            {'key': 'email_message', 'label': 'Email Message'},
            {'key': 'subject'},

            # trigger someone else
            {'key': 'other_phone', 'label': 'Other Phone'},

            # rules and localizations
            {'key': 'rule'},
            {'key': 'french_rule', 'label': 'French Rule'},
            {'key': 'french_age', 'label': 'French Age'},
            {'key': 'french_fries', 'label': 'French Fries'},

            # updating contacts
            {'key': 'favorite_cat', 'label': 'Favorite Cat'},
            {'key': 'next_cat_fact', 'label': 'Next Cat Fact'},
            {'key': 'last_cat_fact', 'label': 'Last Cat Fact'},

            # webhook urls
            {'key': 'webhook'},

            # expression splits
            {'key': 'expression_split', 'label': 'Expression Split'},

            # voice says
            {'key': 'play_message', 'label': 'Play Message', 'flow': voice},
            {'key': 'voice_rule', 'label': 'Voice Rule', 'flow': voice},

            # voice plays (recordings)
            {'key': 'voice_recording', 'label': 'Voice Recording', 'flow': voice}
        )

        for field_spec in contact_fields:
            key = field_spec.get('key')
            label = field_spec.get('label', key.capitalize())
            flow = field_spec.get('flow', parent)

            # make sure our field exists after import
            field = ContactField.objects.filter(key=key, label=label).first()
            self.assertIsNotNone(field, "Couldn't find field %s (%s)" % (key, label))

            # and our flow is dependent on us
            self.assertIsNotNone(flow.field_dependencies.filter(key__in=[key]).first(), "Flow is missing dependency on %s (%s)" % (key, label))

        # deleting should fail since the 'Dependencies' flow depends on us
        self.client.post(reverse('flows.flow_delete', args=[child.id]))
        self.assertIsNotNone(Flow.objects.filter(id=child.id, is_active=True).first())

        # remove our child dependency
        parent = Flow.objects.filter(name='Dependencies').first()
        parent.flow_dependencies.remove(child)

        # now the child can be deleted
        self.client.post(reverse('flows.flow_delete', args=[child.id]))
        self.assertIsNotNone(Flow.objects.filter(id=child.id, is_active=False).first())

        # deleting our parent flow should work
        self.client.post(reverse('flows.flow_delete', args=[parent.id]))
        self.assertIsNotNone(Flow.objects.filter(id=parent.id, is_active=False).first())

        # our parent should no longer have any dependencies
        parent.refresh_from_db()
        self.assertEqual(0, parent.field_dependencies.all().count())
        self.assertEqual(0, parent.flow_dependencies.all().count())
        self.assertEqual(0, parent.group_dependencies.all().count())

    def test_start_flow_action(self):
        self.import_file('flow_starts')
        parent = Flow.objects.get(name='Parent Flow')
        child = Flow.objects.get(name='Child Flow')

        contacts = []
        for i in range(10):
            contacts.append(self.create_contact("Fred", '+25078812312%d' % i))

        # start the flow for our contacts
        start = FlowStart.objects.create(flow=parent, created_by=self.admin, modified_by=self.admin)
        for contact in contacts:
            start.contacts.add(contact)
        start.start()

        # all our contacts should have a name of Greg now (set in the child flow)
        for contact in contacts:
            self.assertTrue(FlowRun.objects.filter(flow=parent, contact=contact))
            self.assertTrue(FlowRun.objects.filter(flow=child, contact=contact))
            self.assertEqual("Greg", Contact.objects.get(pk=contact.pk).name)

        # 10 child flow runs should be active waiting for input
        self.assertEqual(FlowRun.objects.filter(flow=child, is_active=True).count(), 10)

        # send some input to complete the child flows
        for contact in contacts:
            msg = self.create_msg(contact=contact, direction='I', text="OK", channel=self.channel)
            msg.handle()

        # all of the runs should now be completed
        self.assertEqual(FlowRun.objects.filter(is_active=False, exit_type=FlowRun.EXIT_TYPE_COMPLETED).count(), 20)

    def test_cross_language_import(self):
        spanish = Language.create(self.org, self.admin, "Spanish", 'spa')
        Language.create(self.org, self.admin, "English", 'eng')

        # import our localized flow into an org with no languages
        self.import_file('multi_language_flow')
        flow = Flow.objects.get(name='Multi Language Flow')

        # even tho we don't have a language, our flow has enough info to function
        self.assertEqual('eng', flow.base_language)

        # now try executing this flow on our org, should use the flow base language
        self.assertEqual('Hello friend! What is your favorite color?',
                         self.send_message(flow, 'start flow', restart_participants=True, initiate_flow=True))

        replies = self.send_message(flow, 'blue')
        self.assertEqual('Thank you! I like blue.', replies[0])
        self.assertEqual('This message was not translated.', replies[1])

        # now add a primary language to our org
        self.org.primary_language = spanish
        self.org.save()

        flow = Flow.objects.get(pk=flow.pk)

        # with our org in spanish, we should get the spanish version
        self.assertEqual('\xa1Hola amigo! \xbfCu\xe1l es tu color favorito?',
                         self.send_message(flow, 'start flow', restart_participants=True, initiate_flow=True))

        self.org.primary_language = None
        self.org.save()
        flow = Flow.objects.get(pk=flow.pk)

        # no longer spanish on our org
        self.assertEqual('Hello friend! What is your favorite color?',
                         self.send_message(flow, 'start flow', restart_participants=True, initiate_flow=True))

        # back to spanish
        self.org.primary_language = spanish
        self.org.save()
        flow = Flow.objects.get(pk=flow.pk)

        # but set our contact's language explicitly should keep us at english
        self.contact.language = 'eng'
        self.contact.save()
        self.assertEqual('Hello friend! What is your favorite color?',
                         self.send_message(flow, 'start flow', restart_participants=True, initiate_flow=True))

    def test_different_expiration(self):
        flow = self.get_flow('favorites')
        self.send_message(flow, "RED", restart_participants=True)

        # get the latest run
        first_run = flow.runs.all()[0]
        first_expires = first_run.expires_on

        # make sure __str__ works
        six.text_type(first_run)

        time.sleep(1)

        # start it again
        self.send_message(flow, "RED", restart_participants=True)

        # previous run should no longer be active
        first_run = FlowRun.objects.get(pk=first_run.pk)
        self.assertFalse(first_run.is_active)

        # expires on shouldn't have changed on it though
        self.assertEqual(first_expires, first_run.expires_on)

        # new run should have a different expires on
        new_run = flow.runs.all().order_by('-expires_on').first()
        self.assertTrue(new_run.expires_on > first_expires)

    def test_flow_expiration_updates(self):
        flow = self.get_flow('favorites')
        self.assertEqual("Good choice, I like Red too! What is your favorite beer?", self.send_message(flow, "RED"))

        # get our current expiration
        run = flow.runs.get()
        self.assertEqual(flow.org, run.org)

        starting_expiration = run.expires_on
        starting_modified = run.modified_on

        time.sleep(1)

        # now fire another messages
        self.assertEqual("Mmmmm... delicious Turbo King. If only they made red Turbo King! Lastly, what is your name?",
                         self.send_message(flow, "turbo"))

        # our new expiration should be later
        run.refresh_from_db()
        self.assertTrue(run.expires_on > starting_expiration)
        self.assertTrue(run.modified_on > starting_modified)

    def test_initial_expiration(self):
        flow = self.get_flow('favorites')
        flow.start(groups=[], contacts=[self.contact])

        run = FlowRun.objects.get()
        self.assertTrue(run.expires_on)

    def test_flow_expiration(self):
        flow = self.get_flow('favorites')
        self.assertEqual("Good choice, I like Red too! What is your favorite beer?", self.send_message(flow, "RED"))
        self.assertEqual("Mmmmm... delicious Turbo King. If only they made red Turbo King! Lastly, what is your name?", self.send_message(flow, "turbo"))
        self.assertEqual(1, flow.runs.count())

        # pretend our step happened 10 minutes ago
        step = FlowStep.objects.filter(run=flow.runs.all()[0], left_on=None)[0]
        step.arrived_on = timezone.now() - timedelta(minutes=10)
        step.save()

        # now let's expire them out of the flow prematurely
        flow.expires_after_minutes = 5
        flow.save()

        # this normally gets run on FlowCRUDL.Update
        update_run_expirations_task(flow.id)

        # check that our run is expired
        run = flow.runs.all()[0]
        self.assertFalse(run.is_active)

        # we will be starting a new run now, since the other expired
        self.assertEqual("I don't know that color. Try again.",
                         self.send_message(flow, "Michael Jordan", restart_participants=True))
        self.assertEqual(2, flow.runs.count())

        previous_expiration = run.expires_on
        run.update_expiration(None)
        self.assertTrue(run.expires_on > previous_expiration)

    def test_parsing(self):
        # test a preprocess url
        flow = self.get_flow('preprocess')
        self.assertEqual('http://preprocessor.com/endpoint.php', flow.rule_sets.all().order_by('y')[0].config_json()[RuleSet.CONFIG_WEBHOOK])

    def test_flow_loops(self):
        self.get_flow('flow_loop')
        # this tests two flows that start each other
        flow1 = Flow.objects.get(name='First Flow')
        flow2 = Flow.objects.get(name='Second Flow')

        # start the flow, shouldn't get into a loop, but both should get started
        flow1.start([], [self.contact])

        self.assertTrue(FlowRun.objects.get(flow=flow1, contact=self.contact))
        self.assertTrue(FlowRun.objects.get(flow=flow2, contact=self.contact))

    def test_ruleset_loops(self):
        self.import_file('ruleset_loop')

        flow1 = Flow.objects.all()[1]
        flow2 = Flow.objects.all()[0]

        # start the flow, should not get into a loop
        flow1.start([], [self.contact])

        self.assertTrue(FlowRun.objects.get(flow=flow1, contact=self.contact))
        self.assertTrue(FlowRun.objects.get(flow=flow2, contact=self.contact))

    def test_parent_child(self):
        from temba.campaigns.models import Campaign, CampaignEvent, EventFire

        favorites = self.get_flow('favorites')

        # do a dry run once so that the groups and fields get created
        group = self.create_group("Campaign", [])
        field = ContactField.get_or_create(self.org, self.admin, "campaign_date", "Campaign Date")

        # tests that a contact is properly updated when a child flow is called
        child = self.get_flow('child')
        parent = self.get_flow('parent', substitutions=dict(CHILD_ID=child.id))

        # create a campaign with a single event
        campaign = Campaign.create(self.org, self.admin, "Test Campaign", group)
        CampaignEvent.create_flow_event(self.org, self.admin, campaign, relative_to=field,
                                        offset=10, unit='W', flow=favorites)

        self.assertEqual("Added to campaign.", self.send_message(parent, "start", initiate_flow=True))

        # should have one event scheduled for this contact
        self.assertTrue(EventFire.objects.filter(contact=self.contact))

    def test_priority(self):
        self.get_flow('priorities')
        joe = self.create_contact("joe", "112233")

        parent = Flow.objects.get(name='Priority Parent')
        parent.start([], [self.contact, joe])

        self.assertEqual(8, Msg.objects.filter(direction='O').count())
        self.assertEqual(2, Broadcast.objects.all().count())

        # all messages so far are low prioirty as well because of no inbound
        self.assertEqual(8, Msg.objects.filter(direction='O', high_priority=False).count())

        # send a message in to become high priority
        self.send("make me high priority por favor")

        # each flow sends one message to cleanup
        self.assertEqual(11, Msg.objects.filter(direction='O').count())
        self.assertEqual(3, Msg.objects.filter(high_priority=True).count())

        # we've completed three flows, but joe is still at it
        self.assertEqual(5, FlowRun.objects.all().count())
        self.assertEqual(3, FlowRun.objects.filter(contact=self.contact, exit_type=FlowRun.EXIT_TYPE_COMPLETED).count())
        self.assertEqual(2, FlowRun.objects.filter(contact=joe, exit_type=None).count())

    def test_priority_single_contact(self):
        # try running with a single contact, we dont create broadcasts for a single
        # contact, but the messages should still be low prioirty
        self.get_flow('priorities')
        parent = Flow.objects.get(name='Priority Parent')
        parent.start([], [self.contact], restart_participants=True)

        self.assertEqual(4, Msg.objects.count())
        self.assertEqual(0, Broadcast.objects.count())
        self.assertEqual(4, Msg.objects.filter(high_priority=False).count())

    def test_priority_keyword_trigger(self):
        self.get_flow('priorities')

        # now lets kick a flow off with a message trigger
        self.send("priority")

        # now we should have two runs
        self.assertEqual(2, FlowRun.objects.count())

        # since the contact started us, all our messages should be high priority
        self.assertEqual(0, Msg.objects.filter(high_priority=False).count())
        self.assertEqual(4, Msg.objects.filter(direction='O', high_priority=True).count())

    def test_subflow(self):
        """
        Tests that a subflow can be called and the flow is handed back to the parent
        """
        self.get_flow('subflow')
        parent = Flow.objects.get(org=self.org, name='Parent Flow')
        parent.start(groups=[], contacts=[self.contact, self.create_contact("joe", "001122")], restart_participants=True)

        msg = Msg.objects.filter(contact=self.contact).first()
        self.assertEqual("This is a parent flow. What would you like to do?", msg.text)
        self.assertFalse(msg.high_priority)

        # this should launch the child flow
        self.send_message(parent, "color", assert_reply=False)
        msg = Msg.objects.filter(contact=self.contact).order_by('-created_on').first()

        subflow_ruleset = RuleSet.objects.filter(flow=parent, ruleset_type='subflow').first()

        # should have one step on the subflow ruleset
        self.assertEqual(1, FlowStep.objects.filter(step_uuid=subflow_ruleset.uuid).count())
        self.assertEqual("What color do you like?", msg.text)
        self.assertTrue(msg.high_priority)

        # we should now have two active flows
        self.assertEqual(2, FlowRun.objects.filter(contact=self.contact, is_active=True).count())

        # complete the child flow
        self.send('Red')

        # should still only have one step on our subflow ruleset
        self.assertEqual(1, FlowStep.objects.filter(step_uuid=subflow_ruleset.uuid).count())

        # now we are back to a single active flow, the parent
        self.assertEqual(1, FlowRun.objects.filter(contact=self.contact, is_active=True).count())
        active_run = FlowRun.objects.filter(contact=self.contact, is_active=True).first()
        self.assertEqual(parent.name, active_run.flow.name)

        # we should have a new outbound message from the the parent flow
        msg = Msg.objects.filter(contact=self.contact, direction='O').order_by('-created_on').first()
        self.assertEqual("Complete: You picked Red.", msg.text)

        # should only have one response msg
        self.assertEqual(1, Msg.objects.filter(text='Complete: You picked Red.', contact=self.contact, direction='O').count())

    def test_subflow_interrupted(self):
        self.get_flow('subflow')
        parent = Flow.objects.get(org=self.org, name='Parent Flow')

        parent.start(groups=[], contacts=[self.contact], restart_participants=True)
        self.send_message(parent, "color", assert_reply=False)

        # we should now have two active flows
        runs = FlowRun.objects.filter(contact=self.contact, is_active=True).order_by('-created_on')
        self.assertEqual(2, runs.count())

        # now interrupt the child flow
        run = FlowRun.objects.filter(contact=self.contact, is_active=True).order_by('-created_on').first()
        FlowRun.bulk_exit(FlowRun.objects.filter(id=run.id), FlowRun.EXIT_TYPE_INTERRUPTED)

        # all flows should have finished
        self.assertEqual(0, FlowRun.objects.filter(contact=self.contact, is_active=True).count())

        # and the parent should not have resumed, so our last message was from our subflow
        msg = Msg.objects.all().order_by('-created_on').first()
        self.assertEqual('What color do you like?', msg.text)

    def test_subflow_expired(self):
        self.get_flow('subflow')
        parent = Flow.objects.get(org=self.org, name='Parent Flow')

        parent.start(groups=[], contacts=[self.contact], restart_participants=True)
        self.send_message(parent, "color", assert_reply=False)

        # we should now have two active flows
        runs = FlowRun.objects.filter(contact=self.contact, is_active=True).order_by('-created_on')
        self.assertEqual(2, runs.count())

        # make sure the parent run expires later than the child
        child_run = runs[0]
        parent_run = runs[1]
        self.assertTrue(parent_run.expires_on > child_run.expires_on)

        # now expire out of the child flow
        run = FlowRun.objects.filter(contact=self.contact, is_active=True).order_by('-created_on').first()
        FlowRun.bulk_exit(FlowRun.objects.filter(id=run.id), FlowRun.EXIT_TYPE_EXPIRED)

        # all flows should have finished
        self.assertEqual(0, FlowRun.objects.filter(contact=self.contact, is_active=True).count())

        # and should follow the expiration route
        msg = Msg.objects.all().order_by('-created_on').first()
        self.assertEqual("You expired out of the subflow", msg.text)

    def test_subflow_updates(self):

        self.get_flow('subflow')
        parent = Flow.objects.get(org=self.org, name='Parent Flow')

        parent.start(groups=[], contacts=[self.contact], restart_participants=True)
        self.send_message(parent, "color", assert_reply=False)

        # we should now have two active flows
        self.assertEqual(2, FlowRun.objects.filter(contact=self.contact, is_active=True).count())

        run = FlowRun.objects.filter(flow=parent).first()
        starting_expiration = run.expires_on
        starting_modified = run.modified_on

        time.sleep(1)

        # send a message that will keep us in the child flow
        self.send('no match')

        # our new expiration should be later
        run.refresh_from_db()
        self.assertTrue(run.expires_on > starting_expiration)
        self.assertTrue(run.modified_on > starting_modified)

    def test_subflow_no_interaction(self):
        self.get_flow('subflow_no_pause')
        parent = Flow.objects.get(org=self.org, name='Flow A')
        parent.start(groups=[], contacts=[self.contact], restart_participants=True)

        # check we got our three messages, the third populated by the child, but sent form the parent
        msgs = Msg.objects.order_by('created_on')
        self.assertEqual(5, msgs.count())
        self.assertEqual(msgs[0].text, "Message 1")
        self.assertEqual(msgs[1].text, "Message 2/4")
        self.assertEqual(msgs[2].text, "Message 3 (FLOW B)")
        self.assertEqual(msgs[3].text, "Message 2/4")
        self.assertEqual(msgs[4].text, "Message 5 (FLOW B)")

    def test_subflow_resumes(self):
        self.get_flow('subflow_resumes')

        self.send("radio")

        # upon starting, we see our starting message, then our language subflow question
        msgs = Msg.objects.order_by('created_on')
        self.assertEqual(3, msgs.count())
        self.assertEqual('radio', msgs[0].text)
        self.assertEqual('Welcome message.', msgs[1].text)
        self.assertEqual('What language? English or French?', msgs[2].text)

        runs = FlowRun.objects.filter(is_active=True).order_by('created_on')
        self.assertEqual(2, runs.count())
        self.assertEqual('Radio Show Poll', runs[0].flow.name)
        self.assertEqual('Ask Language', runs[1].flow.name)

        # choose english as our language
        self.send('english')

        # we bounce back to the parent flow, and then into the gender flow
        msgs = Msg.objects.order_by('created_on')
        self.assertEqual(5, msgs.count())
        self.assertEqual('english', msgs[3].text)
        self.assertEqual('Are you Male or Female?', msgs[4].text)

        # still two runs, except a different subflow is active now
        runs = FlowRun.objects.filter(is_active=True).order_by('created_on')
        self.assertEqual(2, runs.count())
        self.assertEqual('Radio Show Poll', runs[0].flow.name)
        self.assertEqual('Ask Gender', runs[1].flow.name)

        # choose our gender
        self.send('male')

        # back in the parent flow, asking our first parent question
        msgs = Msg.objects.order_by('created_on')
        self.assertEqual(7, msgs.count())
        self.assertEqual('male', msgs[5].text)
        self.assertEqual('Have you heard of show X? Yes or No?', msgs[6].text)

        # now only one run should be active, our parent
        runs = FlowRun.objects.filter(is_active=True).order_by('created_on')
        self.assertEqual(1, runs.count())
        self.assertEqual('Radio Show Poll', runs[0].flow.name)

        # let's start over, we should pass right through language and gender
        self.send("radio")

        msgs = Msg.objects.order_by('created_on')
        self.assertEqual(10, msgs.count())
        self.assertEqual('radio', msgs[7].text)
        self.assertEqual('Welcome message.', msgs[8].text)
        self.assertEqual('Have you heard of show X? Yes or No?', msgs[9].text)

    def test_trigger_flow_complete(self):
        contact2 = self.create_contact(name='Jason Tatum', number='+250788123123')

        self.get_flow('trigger_flow_complete', dict(contact2_uuid=contact2.uuid))

        parent = Flow.objects.get(org=self.org, name='Flow A')

        parent.start(groups=[], contacts=[self.contact], restart_participants=True)

        self.assertEqual(1, FlowRun.objects.filter(contact=self.contact).count())
        self.assertEqual(1, FlowRun.objects.filter(contact=contact2).count())

        run1 = FlowRun.objects.filter(contact=self.contact).first()
        run2 = FlowRun.objects.filter(contact=contact2).first()

        self.assertEqual(run1.exit_type, FlowRun.EXIT_TYPE_COMPLETED)
        self.assertFalse(run1.is_active)

        self.assertEqual(run2.parent.id, run1.id)

    def test_translations_rule_first(self):

        # import a rule first flow that already has language dicts
        # this rule first does not depend on @step.value for the first rule, so
        # it can be evaluated right away
        flow = self.get_flow('group_membership')

        # create the language for our org
        language = Language.create(self.org, flow.created_by, "English", 'eng')
        self.org.primary_language = language
        self.org.save()

        # start our flow without a message (simulating it being fired by a trigger or the simulator)
        # this will evaluate requires_step() to make sure it handles localized flows
        runs = flow.start_msg_flow([self.contact.id])
        self.assertEqual(1, len(runs))
        self.assertEqual(self.contact.msgs.get().text, 'You are not in the enrolled group.')

        enrolled_group = ContactGroup.create_static(self.org, self.user, "Enrolled")
        enrolled_group.update_contacts(self.user, [self.contact], True)

        runs_started = flow.start_msg_flow([self.contact.id])
        self.assertEqual(1, len(runs_started))

        msgs = list(self.contact.msgs.order_by('id'))
        self.assertEqual(len(msgs), 2)
        self.assertEqual(msgs[1].text, 'You are in the enrolled group.')

    def test_translations(self):

        favorites = self.get_flow('favorites')

        # create a new language on the org
        self.org.set_languages(self.admin, ['eng'], 'eng')

        # everything should work as normal with our flow
        self.assertEqual("What is your favorite color?", self.send_message(favorites, "favorites", initiate_flow=True))
        json_dict = favorites.as_json()
        reply = json_dict['action_sets'][0]['actions'][0]

        # we should be a normal unicode response
        self.assertTrue(isinstance(reply['msg'], dict))
        self.assertTrue(isinstance(reply['msg']['base'], six.text_type))

        # now our replies are language dicts
        json_dict = favorites.as_json()
        reply = json_dict['action_sets'][1]['actions'][0]
        self.assertEqual('Good choice, I like @flow.color.category too! What is your favorite beer?', reply['msg']['base'])

        # now interact with the flow and make sure we get an appropriate response
        FlowRun.objects.all().delete()

        self.assertEqual("What is your favorite color?", self.send_message(favorites, "favorites", initiate_flow=True))
        self.assertEqual("Good choice, I like Red too! What is your favorite beer?", self.send_message(favorites, "RED"))

        # now let's add a second language
        self.org.set_languages(self.admin, ['eng', 'tlh'], 'eng')

        # update our initial message
        initial_message = json_dict['action_sets'][0]['actions'][0]
        initial_message['msg']['tlh'] = 'Kikshtik derklop?'
        json_dict['action_sets'][0]['actions'][0] = initial_message

        # and the first response
        reply['msg']['tlh'] = 'Katishklick Shnik @flow.color.category Errrrrrrrklop'
        json_dict['action_sets'][1]['actions'][0] = reply

        # save the changes
        favorites.update(json_dict, self.admin)

        # should get org primary language (english) since our contact has no preferred language
        FlowRun.objects.all().delete()
        self.assertEqual("What is your favorite color?", self.send_message(favorites, "favorite", initiate_flow=True))
        self.assertEqual("Good choice, I like Red too! What is your favorite beer?", self.send_message(favorites, "RED"))

        # now set our contact's preferred language to klingon
        FlowRun.objects.all().delete()
        self.contact.language = 'tlh'
        self.contact.save()

        self.assertEqual("Kikshtik derklop?", self.send_message(favorites, "favorite", initiate_flow=True))
        self.assertEqual("Katishklick Shnik Red Errrrrrrrklop", self.send_message(favorites, "RED"))

        # we support localized rules and categories as well
        json_dict = favorites.as_json()
        rule = json_dict['rule_sets'][0]['rules'][0]
        self.assertTrue(isinstance(rule['test']['test'], dict))
        rule['test']['test']['tlh'] = 'klerk'
        rule['category']['tlh'] = 'Klerkistikloperopikshtop'
        json_dict['rule_sets'][0]['rules'][0] = rule
        favorites.update(json_dict, self.admin)

        FlowRun.objects.all().delete()
        self.assertEqual("Katishklick Shnik Klerkistikloperopikshtop Errrrrrrrklop", self.send_message(favorites, "klerk"))

        # test the send action as well
        json_dict = favorites.as_json()
        action = json_dict['action_sets'][1]['actions'][0]
        action['type'] = 'send'
        action['contacts'] = [dict(uuid=self.contact.uuid)]
        action['groups'] = []
        action['variables'] = []
        json_dict['action_sets'][1]['actions'][0] = action
        favorites.update(json_dict, self.admin)

        FlowRun.objects.all().delete()
        self.send_message(favorites, "klerk", assert_reply=False)
        sms = Msg.objects.filter(contact=self.contact).order_by('-pk')[0]
        self.assertEqual("Katishklick Shnik Klerkistikloperopikshtop Errrrrrrrklop", sms.text)

        # test dirty json
        json_dict = favorites.as_json()

        # boolean values in our language dict shouldn't blow up
        json_dict['action_sets'][0]['actions'][0]['msg']['updated'] = True
        json_dict['action_sets'][0]['actions'][0]['msg']['tlh'] = 'Bleck'

        # boolean values in our rule dict shouldn't blow up
        rule = json_dict['rule_sets'][0]['rules'][0]
        rule['category']['updated'] = True

        favorites.update(json_dict)

        favorites = Flow.objects.get(pk=favorites.pk)
        json_dict = favorites.as_json()
        action = self.assertEqual('Bleck', json_dict['action_sets'][0]['actions'][0]['msg']['tlh'])

        # test that simulation takes language into account
        self.login(self.admin)
        simulate_url = reverse('flows.flow_simulate', args=[favorites.pk])
        response = json.loads(self.client.post(simulate_url, json.dumps(dict(has_refresh=True)), content_type="application/json").content)
        self.assertEqual('What is your favorite color?', response['messages'][1]['text'])

        # now lets toggle the UI to Klingon and try the same thing
        simulate_url = "%s?lang=tlh" % reverse('flows.flow_simulate', args=[favorites.pk])
        response = json.loads(self.client.post(simulate_url, json.dumps(dict(has_refresh=True)), content_type="application/json").content)
        self.assertEqual('Bleck', response['messages'][1]['text'])

    def test_interrupted_state(self):
        self.channel.delete()
        # Create a USSD channel type to test USSDSession.INTERRUPTED status
        self.channel = Channel.create(self.org, self.user, 'RW', 'JNU', None, '+250788123123',
                                      role=Channel.ROLE_USSD)

        flow = self.get_flow('ussd_interrupt_example')

        # start the flow, check if we are interrupted yet
        flow.start([], [self.contact])
        self.assertFalse(FlowRun.objects.get(contact=self.contact).is_interrupted())

        USSDSession.handle_incoming(channel=self.channel, urn=self.contact.get_urn().path, date=timezone.now(),
                                    external_id="12341231", status=USSDSession.INTERRUPTED)

        run = FlowRun.objects.get(contact=self.contact)

        # as the example flow has an interrupt state connected to a valid destination,
        # the flow will go on and reach the destination
        self.assertFalse(run.is_interrupted())

        # the contact should have been added to the "Interrupted" group as flow step describes
        interrupted_group = ContactGroup.user_groups.get(name='Interrupted')
        self.assertTrue(interrupted_group.contacts.filter(id=run.contact.id).exists())

    def test_empty_interrupt_state(self):
        self.channel.delete()
        # Create a USSD channel type to test USSDSession.INTERRUPTED status
        self.channel = Channel.create(self.org, self.user, 'RW', 'JNU', None, '+250788123123',
                                      role=Channel.ROLE_USSD)

        flow = self.get_flow('ussd_interrupt_example')

        # disconnect action from interrupt state
        ruleset = flow.rule_sets.first()
        rules = ruleset.get_rules()
        interrupt_rule = filter(lambda rule: isinstance(rule.test, InterruptTest), rules)[0]
        interrupt_rule.destination = None
        interrupt_rule.destination_type = None
        ruleset.set_rules(rules)
        ruleset.save()

        # start the flow, check if we are interrupted yet
        flow.start([], [self.contact])

        self.assertFalse(FlowRun.objects.get(contact=self.contact).is_interrupted())

        USSDSession.handle_incoming(channel=self.channel, urn=self.contact.get_urn().path, date=timezone.now(),
                                    external_id="12341231", status=USSDSession.INTERRUPTED)

        run = FlowRun.objects.get(contact=self.contact)

        # the interrupt state is empty, it should interrupt the flow
        self.assertTrue(run.is_interrupted())

        # double check that the disconnected action wasn't run
        interrupted_group = ContactGroup.user_groups.get(name='Interrupted')
        self.assertFalse(interrupted_group.contacts.filter(id=run.contact.id).exists())

    def test_airtime_flow(self):
        flow = self.get_flow('airtime')

        contact_urn = self.contact.get_urn(TEL_SCHEME)

        airtime_event = AirtimeTransfer.objects.create(org=self.org, status=AirtimeTransfer.SUCCESS, amount=10, contact=self.contact,
                                                       recipient=contact_urn.path, created_by=self.admin, modified_by=self.admin)

        with patch('temba.flows.models.AirtimeTransfer.trigger_airtime_event') as mock_trigger_event:
            mock_trigger_event.return_value = airtime_event

            runs = flow.start_msg_flow([self.contact.id])
            self.assertEqual(1, len(runs))
            self.assertEqual(self.contact.msgs.get().text, 'Message complete')

            airtime_event.status = AirtimeTransfer.FAILED
            airtime_event.save()

            mock_trigger_event.return_value = airtime_event

            runs = flow.start_msg_flow([self.contact.id])
            self.assertEqual(1, len(runs))

            msgs = list(self.contact.msgs.order_by('id'))
            self.assertEqual(len(msgs), 2)
            self.assertEqual(msgs[1].text, 'Message failed')

    @patch('temba.airtime.models.AirtimeTransfer.post_transferto_api_response')
    def test_airtime_trigger_event(self, mock_post_transferto):
        mock_post_transferto.side_effect = [MockResponse(200, "error_code=0\r\ncurrency=USD\r\n"),
                                            MockResponse(200, "error_code=0\r\nerror_txt=\r\ncountry=United States\r\n"
                                                              "product_list=0.25,0.5,1,1.5\r\n"
                                                              "local_info_value_list=5,10,20,30\r\n"),
                                            MockResponse(200, "error_code=0\r\nerror_txt=\r\nreserved_id=234\r\n"),
                                            MockResponse(200, "error_code=0\r\nerror_txt=\r\n")]

        self.org.connect_transferto('mylogin', 'api_token', self.admin)
        self.org.refresh_transferto_account_currency()

        flow = self.get_flow('airtime')
        runs = flow.start_msg_flow([self.contact.id])
        self.assertEqual(1, len(runs))
        self.assertEqual(self.contact.msgs.get().text, 'Message complete')

        self.assertEqual(1, AirtimeTransfer.objects.all().count())
        airtime = AirtimeTransfer.objects.all().first()
        self.assertEqual(airtime.status, AirtimeTransfer.SUCCESS)
        self.assertEqual(airtime.contact, self.contact)
        self.assertEqual(airtime.message, "Airtime Transferred Successfully")
        self.assertEqual(mock_post_transferto.call_count, 4)
        mock_post_transferto.reset_mock()

        mock_post_transferto.side_effect = [MockResponse(200, "error_code=0\r\nerror_txt=\r\ncountry=Rwanda\r\n"
                                                              "product_list=0.25,0.5,1,1.5\r\n"
                                                              "local_info_value_list=5,10,20,30\r\n"),
                                            MockResponse(200, "error_code=0\r\nerror_txt=\r\nreserved_id=234\r\n"),
                                            MockResponse(200, "error_code=0\r\nerror_txt=\r\n")]

        runs = flow.start_msg_flow([self.contact.id])
        self.assertEqual(1, len(runs))
        msgs = list(self.contact.msgs.order_by('id'))
        self.assertEqual(msgs[1].text, 'Message failed')

        self.assertEqual(2, AirtimeTransfer.objects.all().count())
        airtime = AirtimeTransfer.objects.all().last()
        self.assertEqual(airtime.status, AirtimeTransfer.FAILED)
        self.assertEqual(airtime.message, "Error transferring airtime: Failed by invalid amount "
                                          "configuration or missing amount configuration for Rwanda")

        self.assertEqual(mock_post_transferto.call_count, 1)
        mock_post_transferto.reset_mock()

        mock_post_transferto.side_effect = [MockResponse(200, "error_code=0\r\nerror_txt=\r\ncountry=United States\r\n"
                                                              "product_list=0.25,0.5,1,1.5\r\n"
                                                              "local_info_value_list=5,10,20,30\r\n"),
                                            MockResponse(200, "error_code=0\r\nerror_txt=\r\nreserved_id=234\r\n"),
                                            MockResponse(200, "error_code=0\r\nerror_txt=\r\n")]

        test_contact = Contact.get_test_contact(self.admin)

        runs = flow.start_msg_flow([test_contact.id])
        self.assertEqual(1, len(runs))

        # no saved airtime event in DB
        self.assertEqual(2, AirtimeTransfer.objects.all().count())
        self.assertEqual(mock_post_transferto.call_count, 0)

        contact2 = self.create_contact(name='Bismack Biyombo', number='+250788123123', twitter='biyombo')
        self.assertEqual(contact2.get_urn().path, 'biyombo')

        runs = flow.start_msg_flow([contact2.id])
        self.assertEqual(1, len(runs))
        self.assertEqual(1, contact2.msgs.all().count())
        self.assertEqual('Message complete', contact2.msgs.all()[0].text)

        self.assertEqual(3, AirtimeTransfer.objects.all().count())
        airtime = AirtimeTransfer.objects.all().last()
        self.assertEqual(airtime.status, AirtimeTransfer.SUCCESS)
        self.assertEqual(airtime.recipient, '+250788123123')
        self.assertNotEqual(airtime.recipient, 'biyombo')
        self.assertEqual(mock_post_transferto.call_count, 3)
        mock_post_transferto.reset_mock()

        self.org.remove_transferto_account(self.admin)

        mock_post_transferto.side_effect = [MockResponse(200, "error_code=0\r\nerror_txt=\r\ncountry=United States\r\n"
                                                              "product_list=0.25,0.5,1,1.5\r\n"
                                                              "local_info_value_list=5,10,20,30\r\n"),
                                            MockResponse(200, "error_code=0\r\nerror_txt=\r\nreserved_id=234\r\n"),
                                            MockResponse(200, "error_code=0\r\nerror_txt=\r\n")]

        runs = flow.start_msg_flow([self.contact.id])
        self.assertEqual(1, len(runs))

        msgs = list(self.contact.msgs.order_by('id'))
        self.assertEqual(msgs[2].text, 'Message failed')

        self.assertEqual(4, AirtimeTransfer.objects.all().count())
        airtime = AirtimeTransfer.objects.all().last()
        self.assertEqual(airtime.status, AirtimeTransfer.FAILED)
        self.assertEqual(airtime.contact, self.contact)
        self.assertEqual(airtime.message, "Error transferring airtime: No transferTo Account connected to "
                                          "this organization")

        # we never call TransferTo API if no accoutnis connected
        self.assertEqual(mock_post_transferto.call_count, 0)
        mock_post_transferto.reset_mock()

    @patch('temba.flows.models.FlowRun.PATH_MAX_STEPS', 8)
    def test_run_path(self):
        flow = self.get_flow('favorites')
        colorPrompt = ActionSet.objects.get(uuid=flow.entry_uuid)
        colorRuleSet = RuleSet.objects.get(uuid=colorPrompt.destination)
        redRule = colorRuleSet.get_rules()[0]
        otherRule = colorRuleSet.get_rules()[-1]
        tryAgainPrompt = ActionSet.objects.get(uuid=otherRule.destination)
        beerPrompt = ActionSet.objects.get(uuid=redRule.destination)
        beerRuleSet = RuleSet.objects.get(uuid=beerPrompt.destination)

        # send an invalid response several times til we hit the path length limit
        for m in range(3):
            self.send_message(flow, "beige")

        run = FlowRun.objects.get()
        path = run.get_path()

        self.assertEqual([(p['node_uuid'], p.get('exit_uuid')) for p in path], [
            (colorPrompt.uuid, colorPrompt.exit_uuid),
            (colorRuleSet.uuid, otherRule.uuid),
            (tryAgainPrompt.uuid, tryAgainPrompt.exit_uuid),
            (colorRuleSet.uuid, otherRule.uuid),
            (tryAgainPrompt.uuid, tryAgainPrompt.exit_uuid),
            (colorRuleSet.uuid, otherRule.uuid),
            (tryAgainPrompt.uuid, tryAgainPrompt.exit_uuid),
            (colorRuleSet.uuid, None),
        ])

        self.send_message(flow, "red")

        run.refresh_from_db()
        path = run.get_path()

        self.assertEqual([(p['node_uuid'], p.get('exit_uuid')) for p in path], [
            (tryAgainPrompt.uuid, tryAgainPrompt.exit_uuid),
            (colorRuleSet.uuid, otherRule.uuid),
            (tryAgainPrompt.uuid, tryAgainPrompt.exit_uuid),
            (colorRuleSet.uuid, otherRule.uuid),
            (tryAgainPrompt.uuid, tryAgainPrompt.exit_uuid),
            (colorRuleSet.uuid, redRule.uuid),
            (beerPrompt.uuid, beerPrompt.exit_uuid),
            (beerRuleSet.uuid, None),
        ])


class FlowMigrationTest(FlowFileTest):

    def test_is_before_version(self):

        # works with numbers
        self.assertTrue(Flow.is_before_version(5, 6))

        self.assertTrue(Flow.is_before_version("10", "10.1"))
        self.assertFalse(Flow.is_before_version("10", "9"))

        # unknown versions return false
        self.assertFalse(Flow.is_before_version("3.1", "5"))
        self.assertFalse(Flow.is_before_version("200", "5"))
        self.assertFalse(Flow.is_before_version("3.1", "3.5"))

        self.assertFalse(Flow.is_before_version(get_current_export_version(), 10))

    def migrate_flow(self, flow, to_version=None):

        if not to_version:
            to_version = get_current_export_version()

        flow_json = flow.as_json()
        if Flow.is_before_version(flow.version_number, "6"):
            revision = flow.revisions.all().order_by('-revision').first()
            flow_json = dict(definition=flow_json, flow_type=flow.flow_type,
                             expires=flow.expires_after_minutes, id=flow.pk,
                             revision=revision.revision if revision else 1)

        flow_json = FlowRevision.migrate_definition(flow_json, flow, to_version=to_version)
        if 'definition' in flow_json:
            flow_json = flow_json['definition']

        flow.update(flow_json)
        return Flow.objects.get(pk=flow.pk)

    def test_migrate_with_flow_user(self):
        flow = Flow.create_instance(dict(name='Favorites', org=self.org,
                                         created_by=self.admin, modified_by=self.admin,
                                         saved_by=self.admin, version_number=7))

        flow_json = self.get_flow_json('favorites')
        FlowRevision.create_instance(dict(flow=flow, definition=json.dumps(flow_json),
                                          spec_version=7, revision=1,
                                          created_by=self.admin, modified_by=self.admin))

        old_json = flow.as_json()

        saved_on = flow.saved_on
        modified_on = flow.modified_on
        flow.ensure_current_version()
        flow.refresh_from_db()

        # system migration should not affect our saved_on even tho we are modified
        self.assertNotEqual(modified_on, flow.modified_on)
        self.assertEqual(saved_on, flow.saved_on)

        # but should still create a revision using the flow user
        self.assertEqual(1, flow.revisions.filter(created_by=get_flow_user(self.org)).count())

        # should see the system user on our revision json
        self.login(self.admin)
        response = self.client.get(reverse('flows.flow_revisions', args=[flow.id]))
        self.assertContains(response, 'System Update')
        self.assertEqual(2, len(response.json()))

        # attempt to save with old json, no bueno
        response = self.client.post(reverse('flows.flow_json', args=[flow.id]), data=json.dumps(old_json), content_type='application/json')

        self.assertEqual(response.status_code, 400)
        self.assertEqual(response.json(), {
            'description': 'rapidpro_flow is currently editing this Flow. Your changes will not be saved until you refresh your browser.',
            'status': u'failure'
        })

        # now refresh and save a new version
        flow.update(flow.as_json(), user=self.admin)
        self.assertEqual(3, flow.revisions.all().count())
        self.assertEqual(1, flow.revisions.filter(created_by=get_flow_user(self.org)).count())

    def test_migrate_malformed_single_message_flow(self):

        flow = Flow.create_instance(dict(name='Single Message Flow', org=self.org,
                                         created_by=self.admin, modified_by=self.admin,
                                         saved_by=self.admin, version_number=3))

        flow_json = self.get_flow_json('malformed_single_message')['definition']

        FlowRevision.create_instance(dict(flow=flow, definition=json.dumps(flow_json),
                                          spec_version=3, revision=1,
                                          created_by=self.admin, modified_by=self.admin))

        flow.ensure_current_version()
        flow_json = flow.as_json()

        self.assertEqual(len(flow_json['action_sets']), 1)
        self.assertEqual(len(flow_json['rule_sets']), 0)
        self.assertEqual(flow_json['version'], get_current_export_version())
        self.assertEqual(flow_json['metadata']['revision'], 2)

    def test_migration_string_group(self):
        flow = Flow.create_instance(dict(name='String group', org=self.org,
                                         created_by=self.admin, modified_by=self.admin,
                                         saved_by=self.admin, version_number=3))

        flow_json = self.get_flow_json('string_group')['definition']

        FlowRevision.create_instance(dict(flow=flow, definition=json.dumps(flow_json),
                                          spec_version=3, revision=1,
                                          created_by=self.admin, modified_by=self.admin))

        flow.ensure_current_version()
        flow_json = flow.as_json()

        self.assertEqual(len(flow_json['action_sets']), 1)
        self.assertEqual("The Funky Bunch", flow_json['action_sets'][0]['actions'][0]['groups'][0]['name'])
        self.assertTrue("The Funky Bunch", flow_json['action_sets'][0]['actions'][0]['groups'][0]['uuid'])
        self.assertEqual("@contact.name", flow_json['action_sets'][0]['actions'][0]['groups'][1])

    def test_update_dependencies_on_old_version(self):
        flow_json = self.get_flow_json('call_me_maybe')['definition']
        flow = Flow.create_instance(dict(name='Call Me Maybe', org=self.org,
                                         created_by=self.admin, modified_by=self.admin,
                                         saved_by=self.admin, version_number=3))

        FlowRevision.create_instance(dict(flow=flow, definition=json.dumps(flow_json),
                                          spec_version=3, revision=1,
                                          created_by=self.admin, modified_by=self.admin))

        # updating our dependencies should ensure the current version
        flow.update_dependencies()

        self.assertEqual(flow.version_number, get_current_export_version())

    def test_ensure_current_version(self):
        flow_json = self.get_flow_json('call_me_maybe')['definition']
        flow = Flow.create_instance(dict(name='Call Me Maybe', org=self.org,
                                         created_by=self.admin, modified_by=self.admin,
                                         saved_by=self.admin, version_number=3))

        FlowRevision.create_instance(dict(flow=flow, definition=json.dumps(flow_json),
                                          spec_version=3, revision=1,
                                          created_by=self.admin, modified_by=self.admin))

        # now make sure we are on the latest version
        flow.ensure_current_version()

        # and that the format looks correct
        flow_json = flow.as_json()
        self.assertEqual(flow_json['metadata']['name'], 'Call Me Maybe')
        self.assertEqual(flow_json['metadata']['revision'], 2)
        self.assertEqual(flow_json['metadata']['expires'], 720)
        self.assertEqual(flow_json['base_language'], 'base')
        self.assertEqual(5, len(flow_json['action_sets']))
        self.assertEqual(1, len(flow_json['rule_sets']))

    def test_migrate_to_11_2(self):
        fre_definition = {
            'base_language': 'fre',
            'action_sets': [
                {
                    'uuid': '9468bbce-0df6-4d86-ae14-f26525ddda1d',
                    'destination': 'cc904a60-9de1-4f0b-9b55-a42b4ea6c434',
                    'actions': [
                        {
                            'msg': {
                                'base': 'What is your favorite color?',
                                'eng': 'What is your favorite color?',
                                'fra': 'Quelle est votre couleur préférée?'
                            },
                            'type': 'reply',
                            'uuid': '335eb13d-5167-48ba-90c6-eb116656247c'
                        }
                    ],
                    'exit_uuid': 'a9904153-c831-4b95-aa20-13f84fed0841',
                    'y': 0,
                    'x': 100
                }
            ]
        }

        base_definition = {
            'base_language': 'base',
            'action_sets': [
                {
                    'uuid': '9468bbce-0df6-4d86-ae14-f26525ddda1d',
                    'destination': 'cc904a60-9de1-4f0b-9b55-a42b4ea6c434',
                    'actions': [
                        {
                            'msg': {
                                'base': 'What is your favorite color?',
                                'eng': 'What is your favorite color?',
                                'fra': 'Quelle est votre couleur préférée?'
                            },
                            'type': 'reply',
                            'uuid': '335eb13d-5167-48ba-90c6-eb116656247c'
                        }
                    ],
                    'exit_uuid': 'a9904153-c831-4b95-aa20-13f84fed0841',
                    'y': 0,
                    'x': 100
                }
            ]
        }

        flow1 = Flow.create_instance(dict(
            name='base lang test', org=self.org, created_by=self.admin, modified_by=self.admin, saved_by=self.admin,
            version_number=1)
        )
        flow2 = Flow.create_instance(dict(
            name='Base lang test', org=self.org, created_by=self.admin, modified_by=self.admin, saved_by=self.admin,
            version_number=1)
        )
        FlowRevision.create_instance(dict(
            flow=flow1, definition=json.dumps(fre_definition), spec_version=1, revision=1, created_by=self.admin,
            modified_by=self.admin)
        )
        FlowRevision.create_instance(dict(
            flow=flow2, definition=json.dumps(fre_definition), spec_version=1, revision=1, created_by=self.admin,
            modified_by=self.admin)
        )

        new_definition = migrate_to_version_11_2(fre_definition, flow=flow1)

        fre_lang_value = new_definition['base_language']
        self.assertEqual(fre_lang_value, 'fra')

        new_definition = migrate_to_version_11_2(base_definition, flow=flow2)

        base_lang_value = new_definition['base_language']
        self.assertEqual(base_lang_value, 'base')

    def test_migrate_to_11_1(self):
        definition = {
            'base_language': 'base',
            'action_sets': [
                {
                    'uuid': '9468bbce-0df6-4d86-ae14-f26525ddda1d',
                    'destination': 'cc904a60-9de1-4f0b-9b55-a42b4ea6c434',
                    'actions': [
                        {
                            'msg': {
                                'base': 'What is your favorite color?',
                                'eng': 'What is your favorite color?',
                                'fre': 'Quelle est votre couleur préférée?'
                            },
                            'type': 'reply',
                            'uuid': '335eb13d-5167-48ba-90c6-eb116656247c'
                        }
                    ],
                    'exit_uuid': 'a9904153-c831-4b95-aa20-13f84fed0841',
                    'y': 0,
                    'x': 100
                }, {
                    'y': 1214,
                    'x': 284,
                    'destination': '498b1953-02f1-47dd-b9cb-1b51913e348f',
                    'uuid': '9769918c-8ca4-4ec5-8b5b-bf94cc6746a9',
                    'actions': [{
                        'lang': 'fre',
                        'type': 'lang',
                        'name': 'French',
                        'uuid': '56a4bca5-b9e5-4d04-883c-ca65d7c4d538'
                    }]
                }, {
                    'uuid': '9468bbce-0df6-4d86-ae14-f26525ddda1d',
                    'destination': 'cc904a60-9de1-4f0b-9b55-a42b4ea6c434',
                    'actions': [
                        {
                            'msg': {
                                'base': 'What is your favorite color?',
                                'eng': 'What is your favorite color?',
                                'fre': 'Quelle est votre couleur préférée?',
                                'newl': 'Bogus translation'
                            },
                            'type': 'reply',
                            'uuid': '335eb13d-5167-48ba-90c6-eb116656247c'
                        }
                    ],
                    'exit_uuid': 'a9904153-c831-4b95-aa20-13f84fed0841',
                    'y': 0,
                    'x': 100
                }
            ]
        }

        flow = Flow.create_instance(dict(
            name='String group', org=self.org, created_by=self.admin, modified_by=self.admin, saved_by=self.admin,
            version_number=1)
        )

        FlowRevision.create_instance(dict(
            flow=flow, definition=json.dumps(definition), spec_version=1, revision=1, created_by=self.admin,
            modified_by=self.admin)
        )

        new_definition = migrate_to_version_11_1(definition, flow=flow)

        lang_path = new_definition['action_sets'][0]['actions'][0]['msg']

        self.assertTrue('fra' in lang_path)
        self.assertEqual(len(lang_path), 3)

        lang_key_value = new_definition['action_sets'][1]['actions'][0]['lang']

        self.assertEqual(lang_key_value, 'fra')

        should_not_be_migrated_path = new_definition['action_sets'][2]['actions'][0]['msg']
        self.assertTrue('fre' in should_not_be_migrated_path)

        # we cannot migrate flows to version 11 without flow object (languages depend on flow.org)
        self.assertRaises(ValueError, migrate_to_version_11_1, definition)

    def test_migrate_to_11_0(self):
        self.create_field('nickname', "Nickname", Value.TYPE_TEXT)
        self.create_field('district', "District", Value.TYPE_DISTRICT)
        self.create_field('joined_on', "Joined On", Value.TYPE_DATETIME)

        flow = self.get_flow("type_flow")
        flow_json = flow.as_json()

        # gather up replies to check expressions were migrated
        replies = []
        for action_set in flow_json['action_sets']:
            for action in action_set['actions']:
                if action['type'] == 'reply':
                    for text in sorted(action['msg'].values()):
                        replies.append(text)

        self.assertEqual(replies, [
            "Hey @contact.nickname, you joined on @(format_date(contact.joined_on)) in @(format_location(contact.district)).",
            "It's @(format_date(date)). The time is @(format_date(date.now)) on @date.today.",
            "Send text",
            "You said @flow.text at @(format_date(flow.text.time)). Send date",
            "You said @(format_date(flow.date)) which was in category @flow.date.category Send number",
            "You said @flow.number. Send state",
            "You said @(format_location(flow.state)) which was in category @flow.state.category. Send district",
            "You said @(format_location(flow.district)). Send ward",
            "Tu as dit @(format_location(flow.ward))",  # flow var followed by end of input
            "You said @(format_location(flow.ward))."   # flow var followed by period then end of input
        ])

    def test_migrate_to_10_4(self):
        definition = {
            'action_sets': [
                {
                    "y": 0, "x": 100,
                    "destination": "0ecf7914-05e0-4b71-8816-495d2c0921b5",
                    "uuid": "a6676605-332a-4309-a8b8-79b33e73adcd",
                    "actions": [
                        {
                            "type": "reply",
                            "msg": {"base": "What is your favorite color?"}
                        }
                    ]
                },
            ]
        }

        definition = migrate_to_version_10_4(definition)

        # make sure all of our action sets have an exit uuid and all of our actions have uuids set
        for actionset in definition['action_sets']:
            self.assertIsNotNone(actionset['exit_uuid'])
            for action in actionset['actions']:
                self.assertIsNotNone(action['uuid'])

    def test_migrate_to_10_3(self):
        favorites = self.get_flow('favorites')

        # make sure all of our action sets have an exit uuid
        for actionset in favorites.action_sets.all():
            self.assertIsNotNone(actionset.exit_uuid)

    def test_migrate_to_10_2(self):
        flow_json = self.get_flow_json('single_message_bad_localization')
        flow_json = migrate_to_version_10_2(flow_json)
        self.assertEqual('Campaign Message 12', flow_json['action_sets'][0]['actions'][0]['msg']['eng'])

    def test_migrate_to_10_1(self):
        favorites = self.get_flow('favorites')

        # make sure all of our actions have uuids set
        for actionset in favorites.action_sets.all():
            for action in actionset.get_actions():
                self.assertIsNotNone(action.uuid)

        # since actions can generate their own uuids, lets make sure fetching from the databse yields the same uuids
        exported = favorites.as_json()
        flow = Flow.objects.filter(name='Favorites').first()
        self.assertEqual(exported, flow.as_json())
        self.assertEqual(flow.version_number, get_current_export_version())

    @override_settings(SEND_WEBHOOKS=True)
    def test_migrate_to_10(self):
        # this is really just testing our rewriting of webhook rulesets
        webhook_flow = self.get_flow('dual_webhook')
        self.assertNotEqual(webhook_flow.modified_on, webhook_flow.saved_on)

        # get our definition out
        flow_def = webhook_flow.as_json()

        # make sure our rulesets no longer have 'webhook' or 'webhook_action'
        for ruleset in flow_def['rule_sets']:
            self.assertFalse('webhook' in ruleset)
            self.assertFalse('webhook_action' in ruleset)

        self.mockRequest('POST', '/code', '{"code": "ABABUUDDLRS"}', content_type='application/json')

        run, = webhook_flow.start([], [self.contact])

        # assert the code we received was right
        msg = Msg.objects.filter(direction='O', contact=self.contact).order_by('id').last()
        self.assertEqual(msg.text, "Great, your code is ABABUUDDLRS. Enter your name")

        self.mockRequest('GET', '/success', "Success")

        self.send_message(webhook_flow, "Ryan Lewis", assert_reply=False)

        # startover have our first webhook fail, check that routing still works with failure
        flow_def['rule_sets'][0]['config']['webhook'] = 'http://localhost:49999/error'
        webhook_flow.update(flow_def)

        self.mockRequest('POST', '/error', 'BOOM', status=400)

        webhook_flow.start([], [self.contact], restart_participants=True)

        # assert the code we received was right
        msg = Msg.objects.filter(direction='O', contact=self.contact).order_by('id').last()
        self.assertEqual("Great, your code is @extra.code. Enter your name", msg.text)

        # check all our mocked requests were made
        self.assertAllRequestsMade()

    def test_migrate_to_9(self):

        # our group and flow to move to uuids
        group = self.create_group("Phans", [])
        previous_flow = self.create_flow()
        start_flow = self.create_flow()
        label = Label.get_or_create(self.org, self.admin, 'My label')

        substitutions = dict(group_id=group.pk,
                             contact_id=self.contact.pk,
                             start_flow_id=start_flow.pk,
                             previous_flow_id=previous_flow.pk,
                             label_id=label.pk)

        exported_json = json.loads(self.get_import_json('migrate_to_9', substitutions))
        exported_json = migrate_export_to_version_9(exported_json, self.org, True)

        # our campaign events shouldn't have ids
        campaign = exported_json['campaigns'][0]
        event = campaign['events'][0]

        # campaigns should have uuids
        self.assertIn('uuid', campaign)
        self.assertNotIn('id', campaign)

        # our event flow should be a uuid
        self.assertIn('flow', event)
        self.assertIn('uuid', event['flow'])
        self.assertNotIn('id', event['flow'])

        # our relative field should not have an id
        self.assertNotIn('id', event['relative_to'])

        # evaluate that the flow json is migrated properly
        flow_json = exported_json['flows'][0]

        # check that contacts migrated properly
        send_action = flow_json['action_sets'][0]['actions'][1]
        self.assertEqual(1, len(send_action['contacts']))
        self.assertEqual(1, len(send_action['groups']))

        for contact in send_action['contacts']:
            self.assertIn('uuid', contact)
            self.assertNotIn('id', contact)

        for group in send_action['groups']:
            self.assertIn('uuid', group)
            self.assertNotIn('id', contact)

        label_action = flow_json['action_sets'][0]['actions'][2]
        for label in label_action.get('labels'):
            self.assertNotIn('id', label)
            self.assertIn('uuid', label)

        action_set = flow_json['action_sets'][1]
        actions = action_set['actions']

        for action in actions[0:2]:
            self.assertIn(action['type'], ('del_group', 'add_group'))
            self.assertIn('uuid', action['groups'][0])
            self.assertNotIn('id', action['groups'][0])

        for action in actions[2:4]:
            self.assertIn(action['type'], ('trigger-flow', 'flow'))
            self.assertIn('flow', action)
            self.assertIn('uuid', action['flow'])
            self.assertIn('name', action['flow'])
            self.assertNotIn('id', action)
            self.assertNotIn('name', action)

        # we also switch flow ids to uuids in the metadata
        self.assertIn('uuid', flow_json['metadata'])
        self.assertNotIn('id', flow_json['metadata'])

        # import the same thing again, should have the same uuids
        new_exported_json = json.loads(self.get_import_json('migrate_to_9', substitutions))
        new_exported_json = migrate_export_to_version_9(new_exported_json, self.org, True)
        self.assertEqual(flow_json['metadata']['uuid'], new_exported_json['flows'][0]['metadata']['uuid'])

        # but when done as a different site, it should be unique
        new_exported_json = json.loads(self.get_import_json('migrate_to_9', substitutions))
        new_exported_json = migrate_export_to_version_9(new_exported_json, self.org, False)
        self.assertNotEqual(flow_json['metadata']['uuid'], new_exported_json['flows'][0]['metadata']['uuid'])

        # check we can update a flow with the migrated definition
        flow = Flow.objects.create(name='test flow', created_by=self.admin, modified_by=self.admin, org=self.org, saved_by=self.admin)
        flow.update(FlowRevision.migrate_definition(exported_json['flows'][0], flow))

        # can also just import a single flow
        exported_json = json.loads(self.get_import_json('migrate_to_9', substitutions))
        flow_json = migrate_to_version_9(exported_json['flows'][0], flow)
        self.assertIn('uuid', flow_json['metadata'])
        self.assertNotIn('id', flow_json['metadata'])

        # try it with missing metadata
        flow_json = json.loads(self.get_import_json('migrate_to_9', substitutions))['flows'][0]
        del flow_json['metadata']
        flow_json = migrate_to_version_9(flow_json, flow)
        self.assertEqual(1, flow_json['metadata']['revision'])
        self.assertEqual('test flow', flow_json['metadata']['name'])
        self.assertEqual(720, flow_json['metadata']['expires'])
        self.assertTrue('uuid' in flow_json['metadata'])
        self.assertTrue('saved_on' in flow_json['metadata'])

        # check that our replacements work
        self.assertEqual('@(CONCAT(parent.divided, parent.sky))', flow_json['action_sets'][0]['actions'][3]['value'])
        self.assertEqual('@parent.contact.name', flow_json['action_sets'][0]['actions'][4]['value'])

    def test_migrate_to_8(self):
        # file uses old style expressions
        flow_json = self.get_flow_json('old_expressions')

        # migrate to the version right before us first
        flow_json = migrate_to_version_7(flow_json)
        flow_json = migrate_to_version_8(flow_json)

        self.assertEqual(flow_json['action_sets'][0]['actions'][0]['msg']['eng'], "Hi @(UPPER(contact.name)). Today is @(date.now)")
        self.assertEqual(flow_json['action_sets'][1]['actions'][0]['groups'][0], "@flow.response_1.category")
        self.assertEqual(flow_json['action_sets'][1]['actions'][1]['msg']['eng'], "Was @(PROPER(LOWER(contact.name))).")
        self.assertEqual(flow_json['action_sets'][1]['actions'][1]['variables'][0]['id'], "@flow.response_1.category")
        self.assertEqual(flow_json['rule_sets'][0]['webhook'], "http://example.com/query.php?contact=@(UPPER(contact.name))")
        self.assertEqual(flow_json['rule_sets'][0]['operand'], "@(step.value)")
        self.assertEqual(flow_json['rule_sets'][1]['operand'], "@(step.value + 3)")

    def test_migrate_to_7(self):
        flow_json = self.get_flow_json('call_me_maybe')

        # migrate to the version right before us first
        flow_json = migrate_to_version_5(flow_json)
        flow_json = migrate_to_version_6(flow_json)

        self.assertIsNotNone(flow_json.get('definition'))
        self.assertEqual('Call me maybe', flow_json.get('name'))
        self.assertEqual(100, flow_json.get('id'))
        self.assertEqual('V', flow_json.get('flow_type'))

        flow_json = migrate_to_version_7(flow_json)
        self.assertIsNone(flow_json.get('definition', None))
        self.assertIsNotNone(flow_json.get('metadata', None))

        metadata = flow_json.get('metadata')
        self.assertEqual('Call me maybe', metadata['name'])
        self.assertEqual(100, metadata['id'])
        self.assertEqual('V', flow_json.get('flow_type'))

    def test_migrate_to_6(self):

        # file format is old non-localized format
        voice_json = self.get_flow_json('call_me_maybe')
        definition = voice_json.get('definition')

        # no language set
        self.assertIsNone(definition.get('base_language', None))
        self.assertEqual('Yes', definition['rule_sets'][0]['rules'][0]['category'])
        self.assertEqual('Press one, two, or three. Thanks.', definition['action_sets'][0]['actions'][0]['msg'])

        # add a recording to make sure that gets migrated properly too
        definition['action_sets'][0]['actions'][0]['recording'] = '/recording.mp3'

        voice_json = migrate_to_version_5(voice_json)
        voice_json = migrate_to_version_6(voice_json)
        definition = voice_json.get('definition')

        # now we should have a language
        self.assertEqual('base', definition.get('base_language', None))
        self.assertEqual('Yes', definition['rule_sets'][0]['rules'][0]['category']['base'])
        self.assertEqual('Press one, two, or three. Thanks.', definition['action_sets'][0]['actions'][0]['msg']['base'])
        self.assertEqual('/recording.mp3', definition['action_sets'][0]['actions'][0]['recording']['base'])

        # now try one that doesn't have a recording set
        voice_json = self.get_flow_json('call_me_maybe')
        definition = voice_json.get('definition')
        del definition['action_sets'][0]['actions'][0]['recording']
        voice_json = migrate_to_version_5(voice_json)
        voice_json = migrate_to_version_6(voice_json)
        definition = voice_json.get('definition')
        self.assertTrue('recording' not in definition['action_sets'][0]['actions'][0])

    def test_migrate_to_5_language(self):

        flow_json = self.get_flow_json('multi_language_flow')
        ruleset = flow_json['definition']['rule_sets'][0]
        ruleset['operand'] = '@step.value|lower_case'

        # now migrate us forward
        flow_json = migrate_to_version_5(flow_json)

        wait_ruleset = None
        rules = None
        for ruleset in flow_json.get('definition').get('rule_sets'):
            if ruleset['ruleset_type'] == 'wait_message':
                rules = ruleset['rules']
                wait_ruleset = ruleset
                break

        self.assertIsNotNone(wait_ruleset)
        self.assertIsNotNone(rules)

        self.assertEqual(1, len(rules))
        self.assertEqual('All Responses', rules[0]['category']['eng'])
        self.assertEqual('Otro', rules[0]['category']['spa'])

    @override_settings(SEND_WEBHOOKS=True)
    def test_migrate_to_5(self):
        flow = self.get_flow('favorites_v4')

        # first node should be a wait node
        ruleset = RuleSet.objects.filter(label='Color Response').first()
        self.assertEqual('wait_message', ruleset.ruleset_type)
        self.assertEqual('@step.value', ruleset.operand)

        # we should now be pointing to a newly created webhook rule
        webhook = RuleSet.objects.get(flow=flow, uuid=ruleset.get_rules()[0].destination)
        self.assertEqual('webhook', webhook.ruleset_type)
        self.assertEqual('http://localhost:49999/status', webhook.config_json()[RuleSet.CONFIG_WEBHOOK])
        self.assertEqual('POST', webhook.config_json()[RuleSet.CONFIG_WEBHOOK_ACTION])
        self.assertEqual('@step.value', webhook.operand)
        self.assertEqual('Color Webhook', webhook.label)

        # which should in turn point to a new expression split on @extra.value
        expression = RuleSet.objects.get(flow=flow, uuid=webhook.get_rules()[0].destination)
        self.assertEqual('expression', expression.ruleset_type)
        self.assertEqual('@extra.value', expression.operand)

        # takes us to the next question
        beer_question = ActionSet.objects.get(flow=flow, uuid=expression.get_rules()[0].destination)

        # which should pause for the response
        wait_beer = RuleSet.objects.get(flow=flow, uuid=beer_question.destination)
        self.assertEqual('wait_message', wait_beer.ruleset_type)
        self.assertEqual('@step.value', wait_beer.operand)
        self.assertEqual(1, len(wait_beer.get_rules()))
        self.assertEqual('All Responses', wait_beer.get_rules()[0].category[flow.base_language])

        # and then split on the expression for various beer choices
        beer_expression = RuleSet.objects.get(flow=flow, uuid=wait_beer.get_rules()[0].destination)
        self.assertEqual('expression', beer_expression.ruleset_type)
        self.assertEqual('@(LOWER(step.value))', beer_expression.operand)
        self.assertEqual(5, len(beer_expression.get_rules()))

        # set our expression to operate on the last inbound message
        expression.operand = '@step.value'
        expression.save()

        # now try executing our migrated flow
        first_response = ActionSet.objects.get(flow=flow, x=131)
        actions = first_response.get_actions_dict()
        actions[0]['msg'][flow.base_language] = 'I like @flow.color.category too! What is your favorite beer? @flow.color_webhook'
        first_response.set_actions_dict(actions)
        first_response.save()

        self.mockRequest('POST', '/status', '{ "status": "valid" }')

        reply = self.send_message(flow, 'red')
        self.assertEqual('I like Red too! What is your favorite beer? { "status": "valid" }', reply)

        reply = self.send_message(flow, 'Turbo King')
        self.assertEqual('Mmmmm... delicious Turbo King. If only they made red Turbo King! Lastly, what is your name?', reply)

        # check all our mocked requests were made
        self.assertAllRequestsMade()

    def test_migrate_revisions(self):
        flow = self.get_flow('favorites_v4')
        rev = flow.revisions.all().first()
        json_flow = rev.get_definition_json()

        # remove our flow version from the flow
        del json_flow[Flow.VERSION]
        rev.definition = json.dumps(json_flow)
        rev.spec_version = '10'
        rev.save()

        new_rev = flow.update(rev.get_definition_json())
        self.assertEqual(new_rev.spec_version, get_current_export_version())

        flow.refresh_from_db()
        self.assertEqual(flow.revisions.all().count(), 2)
        self.assertEqual(flow.version_number, get_current_export_version())

    def test_migrate_sample_flows(self):
        self.org.create_sample_flows('https://app.rapidpro.io')
        self.assertEqual(3, self.org.flows.filter(name__icontains='Sample Flow').count())

        # make sure it is localized
        poll = self.org.flows.filter(name='Sample Flow - Simple Poll').first()
        self.assertTrue('base' in poll.action_sets.all().order_by('y').first().get_actions()[0].msg)
        self.assertEqual('base', poll.base_language)

        # check replacement
        order_checker = self.org.flows.filter(name='Sample Flow - Order Status Checker').first()
        ruleset = order_checker.rule_sets.filter(y=298).first()
        self.assertEqual('https://app.rapidpro.io/demo/status/', ruleset.config_json()[RuleSet.CONFIG_WEBHOOK])

        # our test user doesn't use an email address, check for Administrator for the email
        actionset = order_checker.action_sets.filter(y=991).first()
        self.assertEqual('Administrator', actionset.get_actions()[1].emails[0])

    def test_migrate_bad_group_names(self):
        # This test makes sure that bad contact groups (< 25, etc) are migrated forward properly.
        # However, since it was a missed migration, now we need to apply it for any current version
        # at the time of this fix
        for v in ('4', '5', '6', '7', '8', '9', '10'):
            error = 'Failure migrating group names "%s" forward from v%s'
            flow = self.get_flow('favorites_bad_group_name_v%s' % v)
            self.assertIsNotNone(flow, "Failure importing favorites from v%s" % v)
            self.assertTrue(ContactGroup.user_groups.filter(name='Contacts < 25').exists(), error % ("< 25", v))
            self.assertTrue(ContactGroup.user_groups.filter(name='Contacts > 100').exists(), error % ("> 100", v))

            ContactGroup.user_groups.all().delete()
            self.assertEqual(get_current_export_version(), flow.version_number)
            flow.delete()

    def test_migrate_malformed_groups(self):
        flow = self.get_flow('malformed_groups')
        self.assertIsNotNone(flow)
        self.assertTrue(ContactGroup.user_groups.filter(name='Contacts < 25').exists())
        self.assertTrue(ContactGroup.user_groups.filter(name='Unknown').exists())


class DuplicateValueTest(FlowFileTest):

    def test_duplicate_value_test(self):
        flow = self.get_flow('favorites')
        self.assertEqual("I don't know that color. Try again.", self.send_message(flow, "carpet"))

        # get the run for our contact
        run = FlowRun.objects.get(contact=self.contact, flow=flow)

        # we should have one value for this run, "Other"
        value = Value.objects.get(run=run)
        self.assertEqual("Other", value.category)

        # retry with "red" as an aswer
        self.assertEqual("Good choice, I like Red too! What is your favorite beer?", self.send_message(flow, "red"))

        # we should now still have only one value, but the category should be Red now
        value = Value.objects.get(run=run)
        self.assertEqual("Red", value.category)


class ChannelSplitTest(FlowFileTest):

    def setUp(self):
        super(ChannelSplitTest, self).setUp()

        # update our channel to have a 206 address
        self.channel.address = '+12065551212'
        self.channel.save()

    def test_initial_channel_split(self):
        flow = self.get_flow('channel_split')

        # start our contact down the flow
        flow.start([], [self.contact])

        # check the message sent to them
        msgs = list(self.contact.msgs.order_by('id'))
        self.assertEqual(len(msgs), 2)
        self.assertEqual(msgs[0].text, "Your channel is +12065551212")
        self.assertEqual(msgs[1].text, "206 Channel")

    def test_no_urn_channel_split(self):
        flow = self.get_flow('channel_split')

        # ok, remove the URN on our contact
        self.contact.urns.all().update(contact=None)

        # run the flow again
        flow.start([], [self.contact])

        # shouldn't have any messages sent, as they have no URN
        self.assertFalse(self.contact.msgs.all())

        # should have completed the flow though
        run = FlowRun.objects.get(contact=self.contact)
        self.assertFalse(run.is_active)

    def test_no_urn_channel_split_first(self):
        flow = self.get_flow('channel_split_rule_first')

        # start our contact down the flow
        flow.start([], [self.contact])

        # check that the split was successful
        msg = self.contact.msgs.first()
        self.assertEqual("206 Channel", msg.text)


class WebhookLoopTest(FlowFileTest):

    @override_settings(SEND_WEBHOOKS=True)
    def test_webhook_loop(self):
        flow = self.get_flow('webhook_loop')

        self.mockRequest('GET', '/msg', '{ "text": "first message" }')
        self.assertEqual("first message", self.send_message(flow, "first", initiate_flow=True))

        flow_def = flow.as_json()
        flow_def['action_sets'][0]['actions'][0]['webhook'] = 'http://localhost:49999/msg'
        flow.update(flow_def)

        self.mockRequest('GET', '/msg', '{ "text": "second message" }')
        self.assertEqual("second message", self.send_message(flow, "second"))

        # check all our mocked requests were made
        self.assertAllRequestsMade()


class MissedCallChannelTest(FlowFileTest):

    def test_missed_call_channel(self):
        flow = self.get_flow('call_channel_split')

        # trigger a missed call on our channel
        call = ChannelEvent.create(self.channel, 'tel:+250788111222', ChannelEvent.TYPE_CALL_IN_MISSED,
                                   timezone.now(), 0)

        # we aren't in the group, so no run should be started
        run = FlowRun.objects.filter(flow=flow).first()
        self.assertIsNone(run)

        # but if we add our contact to the group..
        group = ContactGroup.user_groups.filter(name='Trigger Group').first()
        group.update_contacts(self.admin, [self.create_contact(number='+250788111222')], True)

        # now create another missed call which should fire our trigger
        call = ChannelEvent.create(self.channel, 'tel:+250788111222', ChannelEvent.TYPE_CALL_IN_MISSED,
                                   timezone.now(), 0)

        # should have triggered our flow
        FlowRun.objects.get(flow=flow)

        # should have sent a message to the user
        msg = Msg.objects.get(contact=call.contact, channel=self.channel)
        self.assertEqual(msg.text, "Matched +250785551212")

        # try the same thing with a contact trigger (same as missed calls via twilio)
        Trigger.catch_triggers(msg.contact, Trigger.TYPE_MISSED_CALL, msg.channel)

        self.assertEqual(2, Msg.objects.filter(contact=call.contact, channel=self.channel).count())
        last = Msg.objects.filter(contact=call.contact, channel=self.channel).order_by('-pk').first()
        self.assertEqual(last.text, "Matched +250785551212")


class GhostActionNodeTest(FlowFileTest):

    def test_ghost_action_node_test(self):
        # load our flows
        self.get_flow('parent_child_flow')
        flow = Flow.objects.get(name="Parent Flow")

        # start the flow
        flow.start([], [self.contact])

        # at this point, our contact has to active flow runs:
        # one for our parent flow at an action set (the start flow action), one in our child flow at the send message action

        # let's remove the actionset we are stuck at
        ActionSet.objects.filter(flow=flow).delete()

        # create a new message and get it handled
        msg = self.create_msg(contact=self.contact, direction='I', text="yes")
        Flow.find_and_handle(msg)

        # we should have gotten a response from our child flow
        self.assertEqual("I like butter too.",
                         Msg.objects.filter(direction=OUTGOING).order_by('-created_on').first().text)


class TriggerStartTest(FlowFileTest):

    def test_trigger_start(self):
        """
        Test case for a flow starting with a split on a contact field, sending an action, THEN waiting for a message.
        Having this flow start from a trigger should NOT advance the contact past the first wait.
        """
        flow = self.get_flow('trigger_start')

        # create our message that will start our flow
        incoming = self.create_msg(direction=INCOMING, contact=self.contact, text="trigger")

        self.assertTrue(Trigger.find_and_handle(incoming))

        # flow should have started
        self.assertTrue(FlowRun.objects.filter(flow=flow, contact=self.contact))

        # but we shouldn't have our name be trigger
        contact = Contact.objects.get(pk=self.contact.pk)
        self.assertNotEqual(contact.name, "trigger")

        self.assertLastResponse("Thanks for participating, what is your name?")

        # if we send another message, that should set our name
        incoming = self.create_msg(direction=INCOMING, contact=self.contact, text="Rudolph")
        self.assertTrue(Flow.find_and_handle(incoming)[0])
        contact = Contact.objects.get(pk=self.contact.pk)
        self.assertEqual(contact.name, "Rudolph")

        self.assertLastResponse("Great to meet you Rudolph")

    def test_trigger_capture(self):
        """
        Test case for a flow starting with a wait. Having this flow start with a trigger should advance the flow
        past that wait and process the rest of the flow (until the next wait)
        """
        flow = self.get_flow('trigger_capture')

        # create our incoming message that will start our flow
        incoming = self.create_msg(direction=INCOMING, contact=self.contact, text="trigger2 Rudolph")

        self.assertTrue(Trigger.find_and_handle(incoming))

        # flow should have started
        self.assertTrue(FlowRun.objects.filter(flow=flow, contact=self.contact))

        # and our name should be set to Nic
        contact = Contact.objects.get(pk=self.contact.pk)
        self.assertEqual(contact.name, "Rudolph")

        self.assertLastResponse("Hi Rudolph, how old are you?")


@patch('temba.flows.models.START_FLOW_BATCH_SIZE', 10)
class FlowBatchTest(FlowFileTest):

    def test_flow_batch_start(self):
        """
        Tests starting a flow for a group of contacts
        """
        flow = self.get_flow('two_in_row')

        # create 10 contacts
        contacts = []
        for i in range(11):
            contacts.append(self.create_contact("Contact %d" % i, "2507883833%02d" % i))

        # stop our last contact
        stopped = contacts[10]
        stopped.stop(self.admin)

        # start our flow, this will take two batches
        with QueryTracker(assert_query_count=298, stack_count=10, skip_unique_queries=True):
            flow.start([], contacts)

        # ensure 11 flow runs were created
        self.assertEqual(11, FlowRun.objects.all().count())

        # ensure 20 outgoing messages were created (2 for each successful run)
        self.assertEqual(20, Msg.objects.all().exclude(contact=stopped).count())

        # but only one broadcast
        self.assertEqual(1, Broadcast.objects.all().count())
        broadcast = Broadcast.objects.get()

        # ensure that our flowsteps all have the broadcast set on them
        for step in FlowStep.objects.filter(step_type=FlowStep.TYPE_ACTION_SET).exclude(run__contact=stopped):
            self.assertEqual(broadcast, step.broadcasts.all().get())

        # make sure that adding a msg more than once doesn't blow up
        step.add_message(step.messages.all()[0])
        self.assertEqual(step.messages.all().count(), 2)
        self.assertEqual(step.broadcasts.all().count(), 1)

        # our stopped contact should have only received one msg before blowing up
        self.assertEqual(1, Msg.objects.filter(contact=stopped, status=FAILED).count())
        self.assertEqual(1, FlowRun.objects.filter(contact=stopped, exit_type=FlowRun.EXIT_TYPE_INTERRUPTED).count())


class TwoInRowTest(FlowFileTest):

    def test_two_in_row(self):
        flow = self.get_flow('two_in_row')
        flow.start([], [self.contact])

        # assert contact received both messages
        msgs = self.contact.msgs.all()
        self.assertEqual(msgs.count(), 2)


class SendActionTest(FlowFileTest):

    def test_send(self):
        contact1 = self.create_contact("Mark", "+14255551212")
        contact2 = self.create_contact("Gregg", "+12065551212")

        substitutions = dict(contact1_id=contact1.id, contact2_id=contact2.id)
        exported_json = json.loads(self.get_import_json('bad_send_action', substitutions))

        # create a flow object, we just need this to test our flow revision
        flow = Flow.objects.create(org=self.org, name="Import Flow", created_by=self.admin, modified_by=self.admin,
                                   saved_by=self.admin)
        revision = FlowRevision.objects.create(flow=flow, definition=json.dumps(exported_json), spec_version='8',
                                               revision=1, created_by=self.admin, modified_by=self.admin)
        flow.version_number = '8'
        flow.save()

        migrated = revision.get_definition_json()

        # assert our contacts have valid uuids now
        self.assertEqual(migrated['action_sets'][0]['actions'][0]['contacts'][0]['uuid'], contact1.uuid)
        self.assertEqual(migrated['action_sets'][0]['actions'][0]['contacts'][1]['uuid'], contact2.uuid)


class ExitTest(FlowFileTest):

    def test_exit_via_start(self):
        # start contact in one flow
        first_flow = self.get_flow('substitution')
        first_flow.start([], [self.contact])

        # should have one active flow run
        first_run = FlowRun.objects.get(is_active=True, flow=first_flow, contact=self.contact)

        # start in second via manual start
        second_flow = self.get_flow('favorites')
        second_flow.start([], [self.contact])

        second_run = FlowRun.objects.get(is_active=True)
        first_run.refresh_from_db()
        self.assertFalse(first_run.is_active)
        self.assertEqual(first_run.exit_type, FlowRun.EXIT_TYPE_INTERRUPTED)

        self.assertTrue(second_run.is_active)

    def test_exit_via_trigger(self):
        # start contact in one flow
        first_flow = self.get_flow('substitution')
        first_flow.start([], [self.contact])

        # should have one active flow run
        first_run = FlowRun.objects.get(is_active=True, flow=first_flow, contact=self.contact)

        # start in second via a keyword trigger
        second_flow = self.get_flow('favorites')

        Trigger.objects.create(org=self.org, keyword='favorites', flow=second_flow,
                               trigger_type=Trigger.TYPE_KEYWORD,
                               created_by=self.admin, modified_by=self.admin)

        # start it via the keyword
        msg = self.create_msg(contact=self.contact, direction=INCOMING, text="favorites")
        msg.handle()

        second_run = FlowRun.objects.get(is_active=True)
        first_run.refresh_from_db()
        self.assertFalse(first_run.is_active)
        self.assertEqual(first_run.exit_type, FlowRun.EXIT_TYPE_INTERRUPTED)

        self.assertTrue(second_run.is_active)

    def test_exit_via_campaign(self):
        from temba.campaigns.models import Campaign, CampaignEvent, EventFire

        # start contact in one flow
        first_flow = self.get_flow('substitution')
        first_flow.start([], [self.contact])

        # should have one active flow run
        first_run = FlowRun.objects.get(is_active=True, flow=first_flow, contact=self.contact)

        # start in second via a campaign event
        second_flow = self.get_flow('favorites')
        self.farmers = self.create_group("Farmers", [self.contact])

        campaign = Campaign.create(self.org, self.admin, Campaign.get_unique_name(self.org, "Reminders"), self.farmers)
        planting_date = ContactField.get_or_create(self.org, self.admin, 'planting_date', "Planting Date")
        event = CampaignEvent.create_flow_event(self.org, self.admin, campaign, planting_date,
                                                offset=1, unit='W', flow=second_flow, delivery_hour='13')

        self.contact.set_field(self.user, 'planting_date', "05-10-2020 12:30:10")

        # update our campaign events
        EventFire.update_campaign_events(campaign)
        event = EventFire.objects.get()

        # fire it, this will start our second flow
        event.fire()

        second_run = FlowRun.objects.get(is_active=True)
        first_run.refresh_from_db()
        self.assertFalse(first_run.is_active)
        self.assertEqual(first_run.exit_type, FlowRun.EXIT_TYPE_INTERRUPTED)

        self.assertTrue(second_run.is_active)


class OrderingTest(FlowFileTest):

    def setUp(self):
        super(OrderingTest, self).setUp()

        self.contact2 = self.create_contact('Ryan Lewis', '+12065552121')

        self.channel.delete()
        self.channel = Channel.create(self.org, self.user, 'KE', 'EX', None, '+250788123123', schemes=['tel'],
                                      config=dict(send_url='https://google.com'))

    def tearDown(self):
        super(OrderingTest, self).tearDown()

    def test_two_in_row(self):
        flow = self.get_flow('ordering')
        from temba.channels.tasks import send_msg_task

        # start our flow with a contact
        with patch('temba.channels.tasks.send_msg_task', wraps=send_msg_task) as mock_send_msg:
            flow.start([], [self.contact])

            # check the ordering of when the msgs were sent
            msgs = Msg.objects.filter(status=WIRED).order_by('sent_on')

            # the four messages should have been sent in order
            self.assertEqual(msgs[0].text, "Msg1")
            self.assertEqual(msgs[1].text, "Msg2")
            self.assertTrue(msgs[1].sent_on - msgs[0].sent_on > timedelta(seconds=.750))
            self.assertEqual(msgs[2].text, "Msg3")
            self.assertTrue(msgs[2].sent_on - msgs[1].sent_on > timedelta(seconds=.750))
            self.assertEqual(msgs[3].text, "Msg4")
            self.assertTrue(msgs[3].sent_on - msgs[2].sent_on > timedelta(seconds=.750))

            # send_msg_task should have only been called once
            self.assertEqual(mock_send_msg.call_count, 1)

        # reply, should get another 4 messages
        with patch('temba.channels.tasks.send_msg_task', wraps=send_msg_task) as mock_send_msg:
            msg = self.create_msg(contact=self.contact, direction=INCOMING, text="onwards!")
            Flow.find_and_handle(msg)

            msgs = Msg.objects.filter(direction=OUTGOING, status=WIRED).order_by('sent_on')[4:]
            self.assertEqual(msgs[0].text, "Ack1")
            self.assertEqual(msgs[1].text, "Ack2")
            self.assertTrue(msgs[1].sent_on - msgs[0].sent_on > timedelta(seconds=.750))
            self.assertEqual(msgs[2].text, "Ack3")
            self.assertTrue(msgs[2].sent_on - msgs[1].sent_on > timedelta(seconds=.750))
            self.assertEqual(msgs[3].text, "Ack4")
            self.assertTrue(msgs[3].sent_on - msgs[2].sent_on > timedelta(seconds=.750))

            # again, only one send_msg
            self.assertEqual(mock_send_msg.call_count, 1)

        Msg.objects.all().delete()

        # try with multiple contacts
        with patch('temba.channels.tasks.send_msg_task', wraps=send_msg_task) as mock_send_msg:
            flow.start([], [self.contact, self.contact2], restart_participants=True)

            # we should have two batches of messages, for for each contact
            msgs = Msg.objects.filter(status=WIRED).order_by('sent_on')

            self.assertEqual(msgs[0].contact, self.contact)
            self.assertEqual(msgs[0].text, "Msg1")
            self.assertEqual(msgs[1].text, "Msg2")
            self.assertTrue(msgs[1].sent_on - msgs[0].sent_on > timedelta(seconds=.750))
            self.assertEqual(msgs[2].text, "Msg3")
            self.assertTrue(msgs[2].sent_on - msgs[1].sent_on > timedelta(seconds=.750))
            self.assertEqual(msgs[3].text, "Msg4")
            self.assertTrue(msgs[3].sent_on - msgs[2].sent_on > timedelta(seconds=.750))

            self.assertEqual(msgs[4].contact, self.contact2)
            self.assertEqual(msgs[4].text, "Msg1")
            self.assertTrue(msgs[4].sent_on - msgs[3].sent_on < timedelta(seconds=.500))
            self.assertEqual(msgs[5].text, "Msg2")
            self.assertTrue(msgs[5].sent_on - msgs[4].sent_on > timedelta(seconds=.750))
            self.assertEqual(msgs[6].text, "Msg3")
            self.assertTrue(msgs[6].sent_on - msgs[5].sent_on > timedelta(seconds=.750))
            self.assertEqual(msgs[7].text, "Msg4")
            self.assertTrue(msgs[7].sent_on - msgs[6].sent_on > timedelta(seconds=.750))

            # two batches of messages, one batch for each contact
            self.assertEqual(mock_send_msg.call_count, 2)


class TimeoutTest(FlowFileTest):

    def test_disappearing_timeout(self):
        from temba.flows.tasks import check_flow_timeouts_task
        flow = self.get_flow('timeout')

        # start the flow
        flow.start([], [self.contact])

        # check our timeout is set
        run = FlowRun.objects.get()
        self.assertTrue(run.is_active)

        start_step = run.steps.order_by('-id').first()

        # mark our last message as sent
        last_msg = run.get_last_msg(OUTGOING)
        last_msg.sent_on = timezone.now() - timedelta(minutes=5)
        last_msg.save()

        time.sleep(1)

        # ok, change our timeout to the past
        timeout = timezone.now()
        FlowRun.objects.all().update(timeout_on=timeout)

        # remove our timeout rule
        flow_json = flow.as_json()
        del flow_json['rule_sets'][0]['rules'][-1]
        flow.update(flow_json)

        # process our timeouts
        check_flow_timeouts_task()

        # our timeout_on should have been cleared and we should be at the same node
        run.refresh_from_db()
        self.assertIsNone(run.timeout_on)
        current_step = run.steps.order_by('-id').first()
        self.assertEqual(current_step.step_uuid, start_step.step_uuid)

        # check that we can't be double queued by manually moving our timeout back
        with patch('temba.utils.queues.push_task') as mock_push:
            FlowRun.objects.all().update(timeout_on=timeout)
            check_flow_timeouts_task()

            self.assertEqual(0, mock_push.call_count)

    def test_timeout_race(self):
        # start one flow
        flow1 = self.get_flow('timeout')
        flow1.start([], [self.contact])
        run1 = FlowRun.objects.get(flow=flow1, contact=self.contact)

        # start another flow
        flow2 = self.get_flow('multi_timeout')
        flow2.start([], [self.contact])

        # reactivate our first run (not usually possible to have both active)
        run1.is_active = True
        run1.save(update_fields=('is_active',))

        # remove our timeout rule on our second flow
        flow_json = flow2.as_json()
        del flow_json['rule_sets'][0]['rules'][-1]
        flow2.update(flow_json)

        # mark our last message as sent
        last_msg = run1.get_last_msg(OUTGOING)
        last_msg.sent_on = timezone.now() - timedelta(minutes=5)
        last_msg.save()

        time.sleep(.5)

        # ok, change our timeout to the past
        timeout = timezone.now()
        run1.timeout_on = timezone.now()
        run1.save(update_fields=['timeout_on'])

        # process our timeout
        run1.resume_after_timeout(timeout)

        # should have cleared the timeout, run2 is the active one now
        run1.refresh_from_db()
        self.assertIsNone(run1.timeout_on)

    def test_timeout_loop(self):
        from temba.flows.tasks import check_flow_timeouts_task
        from temba.msgs.tasks import process_run_timeout
        flow = self.get_flow('timeout_loop')

        # start the flow
        flow.start([], [self.contact])

        # mark our last message as sent
        run = FlowRun.objects.all().first()
        last_msg = run.get_last_msg(OUTGOING)
        last_msg.sent_on = timezone.now() - timedelta(minutes=2)
        last_msg.save()

        timeout = timezone.now()
        expiration = run.expires_on

        FlowRun.objects.all().update(timeout_on=timeout)
        check_flow_timeouts_task()

        # should have a new outgoing message
        last_msg = run.get_last_msg(OUTGOING)
        self.assertTrue(last_msg.text.find("No seriously, what's your name?") >= 0)

        # fire the task manually, shouldn't change anything (this tests double firing)
        process_run_timeout(run.id, timeout)

        # expiration should still be the same
        run.refresh_from_db()
        self.assertEqual(run.expires_on, expiration)

        new_last_msg = run.get_last_msg(OUTGOING)
        self.assertEqual(new_last_msg, last_msg)

        # ok, now respond
        msg = self.create_msg(contact=self.contact, direction='I', text="Wilson")
        Flow.find_and_handle(msg)

        # should have completed our flow
        run.refresh_from_db()
        self.assertFalse(run.is_active)

        last_msg = run.get_last_msg(OUTGOING)
        self.assertEqual(last_msg.text, "Cool, got it..")

    def test_multi_timeout(self):
        from temba.flows.tasks import check_flow_timeouts_task
        flow = self.get_flow('multi_timeout')

        # start the flow
        flow.start([], [self.contact])

        # create a new message and get it handled
        msg = self.create_msg(contact=self.contact, direction='I', text="Wilson")
        Flow.find_and_handle(msg)

        time.sleep(1)
        FlowRun.objects.all().update(timeout_on=timezone.now())
        check_flow_timeouts_task()

        run = FlowRun.objects.get()

        # nothing should have changed as we haven't yet sent our msg
        self.assertTrue(run.is_active)
        time.sleep(1)

        # ok, mark our message as sent, but only two minutes ago
        last_msg = run.get_last_msg(OUTGOING)
        last_msg.sent_on = timezone.now() - timedelta(minutes=2)
        last_msg.save()
        FlowRun.objects.all().update(timeout_on=timezone.now())
        check_flow_timeouts_task()

        # still nothing should have changed, not enough time has passed, but our timeout should be in the future now
        run.refresh_from_db()
        self.assertTrue(run.is_active)
        self.assertTrue(run.timeout_on > timezone.now() + timedelta(minutes=2))

        # ok, finally mark our message sent a while ago
        last_msg.sent_on = timezone.now() - timedelta(minutes=10)
        last_msg.save()

        time.sleep(1)
        FlowRun.objects.all().update(timeout_on=timezone.now())
        check_flow_timeouts_task()
        run.refresh_from_db()

        # run should be complete now
        self.assertFalse(run.is_active)
        self.assertEqual(run.exit_type, FlowRun.EXIT_TYPE_COMPLETED)

        # and we should have sent our message
        self.assertEqual("Thanks, Wilson",
                         Msg.objects.filter(direction=OUTGOING).order_by('-created_on').first().text)

    def test_timeout(self):
        from temba.flows.tasks import check_flow_timeouts_task
        flow = self.get_flow('timeout')

        # start the flow
        flow.start([], [self.contact])

        # create a new message and get it handled
        msg = self.create_msg(contact=self.contact, direction='I', text="Wilson")
        Flow.find_and_handle(msg)

        # we should have sent a response
        self.assertEqual("Great. Good to meet you Wilson",
                         Msg.objects.filter(direction=OUTGOING).order_by('-created_on').first().text)

        # assert we have exited our flow
        run = FlowRun.objects.get()
        self.assertFalse(run.is_active)
        self.assertEqual(run.exit_type, FlowRun.EXIT_TYPE_COMPLETED)

        # ok, now let's try with a timeout
        FlowRun.objects.all().delete()
        Msg.objects.all().delete()

        # start the flow
        flow.start([], [self.contact])

        # check our timeout is set
        run = FlowRun.objects.get()
        self.assertTrue(run.is_active)
        self.assertTrue(timezone.now() - timedelta(minutes=1) < run.timeout_on > timezone.now() + timedelta(minutes=4))

        # mark our last message as sent
        last_msg = run.get_last_msg(OUTGOING)
        last_msg.sent_on = timezone.now() - timedelta(minutes=5)
        last_msg.save()

        time.sleep(.5)

        # run our timeout check task
        check_flow_timeouts_task()

        # nothing occured as we haven't timed out yet
        run.refresh_from_db()
        self.assertTrue(run.is_active)
        self.assertTrue(timezone.now() - timedelta(minutes=1) < run.timeout_on > timezone.now() + timedelta(minutes=4))

        time.sleep(1)

        # ok, change our timeout to the past
        FlowRun.objects.all().update(timeout_on=timezone.now())

        # check our timeouts again
        check_flow_timeouts_task()
        run.refresh_from_db()

        # run should be complete now
        self.assertFalse(run.is_active)
        self.assertEqual(run.exit_type, FlowRun.EXIT_TYPE_COMPLETED)

        # and we should have sent our message
        self.assertEqual("Don't worry about it , we'll catch up next week.",
                         Msg.objects.filter(direction=OUTGOING).order_by('-created_on').first().text)


class MigrationUtilsTest(TembaTest):

    def test_map_actions(self):
        # minimalist flow def with just actions and entry
        flow_def = dict(entry='1234', action_sets=[dict(uuid='1234', x=100, y=0, actions=[dict(type='reply', msg=None)])], rule_sets=[dict(y=10, x=100, uuid='5678')])
        removed = map_actions(flow_def, lambda x: None)

        # no more action sets and entry is remapped
        self.assertFalse(removed['action_sets'])
        self.assertEqual('5678', removed['entry'])

        # add two action sets, we should remap entry to be the first
        flow_def['action_sets'] = [dict(uuid='1234', y=0, x=100, actions=[dict(type='reply', msg=None)]), dict(uuid='2345', y=5, x=100, actions=[dict(type='reply', msg="foo")])]
        removed = map_actions(flow_def, lambda x: None if x['msg'] is None else x)

        self.assertEqual(len(removed['action_sets']), 1)
        self.assertEqual(removed['action_sets'][0]['uuid'], '2345')
        self.assertEqual(removed['entry'], '2345')

        # remove a single action
        flow_def['action_sets'] = [dict(uuid='1234', y=10, x=100, actions=[dict(type='reply', msg=None), dict(type='reply', msg="foo")])]
        removed = map_actions(flow_def, lambda x: None if x['msg'] is None else x)

        self.assertEqual(len(removed['action_sets']), 1)
        self.assertEqual(len(removed['action_sets'][0]['actions']), 1)
        self.assertEqual(removed['entry'], '2345')

        # no entry
        flow_def = dict(entry='1234', action_sets=[dict(uuid='1234', y=0, x=100, actions=[dict(type='reply', msg=None)])], rule_sets=[])
        removed = map_actions(flow_def, lambda x: None if x['msg'] is None else x)

        self.assertEqual(len(removed['action_sets']), 0)
        self.assertEqual(removed['entry'], None)

        # check entry horizontal winner
        flow_def = dict(entry='1234', action_sets=[dict(uuid='1234', x=100, y=0, actions=[dict(type='reply', msg=None)])], rule_sets=[dict(y=10, x=100, uuid='5678'), dict(y=10, x=50, uuid='9012')])
        removed = map_actions(flow_def, lambda x: None if x['msg'] is None else x)
        self.assertEqual(removed['entry'], '9012')

        # same horizontal check with action sets
        flow_def = dict(entry='1234', action_sets=[
            dict(uuid='1234', x=100, y=0, actions=[dict(type='reply', msg=None)]),
            dict(uuid='9012', x=50, y=50, actions=[dict(type='reply', msg="foo")]),
            dict(uuid='3456', x=0, y=50, actions=[dict(type='reply', msg="foo")])
        ], rule_sets=[
            dict(y=100, x=100, uuid='5678')
        ])

        removed = map_actions(flow_def, lambda x: None if x['msg'] is None else x)
        self.assertEqual(removed['entry'], '3456')


class TriggerFlowTest(FlowFileTest):

    def test_trigger_then_loop(self):
        # start our parent flow
        flow = self.get_flow('parent_child_loop')
        flow.start([], [self.contact])

        # trigger our second flow to start
        msg = self.create_msg(contact=self.contact, direction='I', text="add 12067797878")
        Flow.find_and_handle(msg)

        child_run = FlowRun.objects.get(contact__urns__path="+12067797878")
        msg = self.create_msg(contact=child_run.contact, direction='I', text="Christine")
        Flow.find_and_handle(msg)
        child_run.refresh_from_db()
        self.assertEqual('C', child_run.exit_type)

        # main contact should still be in the flow
        run = FlowRun.objects.get(flow=flow, contact=self.contact)
        self.assertTrue(run.is_active)
        self.assertIsNone(run.exit_type)

        # and can do it again
        msg = self.create_msg(contact=self.contact, direction='I', text="add 12067798080")
        Flow.find_and_handle(msg)

        FlowRun.objects.get(contact__urns__path="+12067798080")
        run.refresh_from_db()
        self.assertTrue(run.is_active)


class StackedExitsTest(FlowFileTest):

    def setUp(self):
        super(StackedExitsTest, self).setUp()

        self.channel.delete()
        self.channel = Channel.create(self.org, self.user, 'KE', 'EX', None, '+250788123123', schemes=['tel'],
                                      config=dict(send_url='https://google.com'))

    def test_stacked_exits(self):
        self.get_flow('stacked_exits')
        flow = Flow.objects.get(name="Stacked")

        flow.start([], [self.contact])

        msgs = Msg.objects.filter(contact=self.contact).order_by('sent_on')
        self.assertEqual(3, msgs.count())
        self.assertEqual("Start!", msgs[0].text)
        self.assertEqual("Leaf!", msgs[1].text)
        self.assertEqual("End!", msgs[2].text)

        runs = FlowRun.objects.filter(contact=self.contact, exit_type=FlowRun.EXIT_TYPE_COMPLETED).order_by('exited_on')
        self.assertEqual(3, runs.count())
        self.assertEqual("Stacker Leaf", runs[0].flow.name)
        self.assertEqual("Stacker", runs[1].flow.name)
        self.assertEqual("Stacked", runs[2].flow.name)

    def test_stacked_webhook_exits(self):
        self.get_flow('stacked_webhook_exits')
        flow = Flow.objects.get(name="Stacked")

        flow.start([], [self.contact])

        msgs = Msg.objects.filter(contact=self.contact).order_by('sent_on')
        self.assertEqual(4, msgs.count())
        self.assertEqual("Start!", msgs[0].text)
        self.assertEqual("Leaf!", msgs[1].text)
        self.assertEqual("Middle!", msgs[2].text)
        self.assertEqual("End!", msgs[3].text)

        runs = FlowRun.objects.filter(contact=self.contact, exit_type=FlowRun.EXIT_TYPE_COMPLETED).order_by('exited_on')
        self.assertEqual(3, runs.count())
        self.assertEqual("Stacker Leaf", runs[0].flow.name)
        self.assertEqual("Stacker", runs[1].flow.name)
        self.assertEqual("Stacked", runs[2].flow.name)

    def test_response_exits(self):
        self.get_flow('stacked_response_exits')
        flow = Flow.objects.get(name="Stacked")

        flow.start([], [self.contact])

        msgs = Msg.objects.filter(contact=self.contact).order_by('sent_on')
        self.assertEqual(2, msgs.count())
        self.assertEqual("Start!", msgs[0].text)
        self.assertEqual("Send something!", msgs[1].text)

        # nobody completed yet
        self.assertEqual(0, FlowRun.objects.filter(contact=self.contact, exit_type=FlowRun.EXIT_TYPE_COMPLETED).count())

        # ok, send a response, should unwind all our flows
        msg = self.create_msg(contact=self.contact, direction='I', text="something")
        Msg.process_message(msg)

        msgs = Msg.objects.filter(contact=self.contact, direction='O').order_by('sent_on')
        self.assertEqual(3, msgs.count())
        self.assertEqual("Start!", msgs[0].text)
        self.assertEqual("Send something!", msgs[1].text)
        self.assertEqual("End!", msgs[2].text)

        runs = FlowRun.objects.filter(contact=self.contact, exit_type=FlowRun.EXIT_TYPE_COMPLETED).order_by('exited_on')
        self.assertEqual(3, runs.count())
        self.assertEqual("Stacker Leaf", runs[0].flow.name)
        self.assertEqual("Stacker", runs[1].flow.name)
        self.assertEqual("Stacked", runs[2].flow.name)


class ParentChildOrderingTest(FlowFileTest):

    def setUp(self):
        super(ParentChildOrderingTest, self).setUp()
        self.channel.delete()
        self.channel = Channel.create(self.org, self.user, 'KE', 'EX', None, '+250788123123', schemes=['tel'],
                                      config=dict(send_url='https://google.com'))

    def test_parent_child_ordering(self):
        from temba.channels.tasks import send_msg_task
        self.get_flow('parent_child_ordering')
        flow = Flow.objects.get(name="Parent Flow")

        with patch('temba.channels.tasks.send_msg_task', wraps=send_msg_task) as mock_send_msg:
            flow.start([], [self.contact])

            # get the msgs for our contact
            msgs = Msg.objects.filter(contact=self.contact).order_by('sent_on')
            self.assertEqual(msgs[0].text, "Parent 1")
            self.assertEqual(msgs[1].text, "Child Msg")

            self.assertEqual(mock_send_msg.call_count, 1)


class AndroidChildStatus(FlowFileTest):
    def setUp(self):
        super(AndroidChildStatus, self).setUp()
        self.channel.delete()
        self.channel = Channel.create(self.org, self.user, 'RW', 'A', None, '+250788123123', schemes=['tel'])

    def test_split_first(self):
        self.get_flow('split_first_child_msg')

        incoming = self.create_msg(direction=INCOMING, contact=self.contact, text="split")
        self.assertTrue(Trigger.find_and_handle(incoming))

        # get the msgs for our contact
        msgs = Msg.objects.filter(contact=self.contact, status=PENDING, direction=OUTGOING).order_by('created_on')
        self.assertEqual(msgs[0].text, "Child Msg 1")

        # respond
        msg = self.create_msg(contact=self.contact, direction='I', text="Response")
        Flow.find_and_handle(msg)

        msgs = Msg.objects.filter(contact=self.contact, status=PENDING, direction=OUTGOING).order_by('created_on')
        self.assertEqual(msgs[0].text, "Child Msg 1")
        self.assertEqual(msgs[1].text, "Child Msg 2")


class QueryTest(FlowFileTest):

    def test_num_queries(self):

        self.get_flow('query_test')
        flow = Flow.objects.filter(name="Query Test").first()

        from temba.utils.profiler import QueryTracker
        with QueryTracker(assert_query_count=164, stack_count=10, skip_unique_queries=True):
            flow.start([], [self.contact])


class FlowChannelSelectionTest(FlowFileTest):

    def setUp(self):
        super(FlowChannelSelectionTest, self).setUp()
        self.channel.delete()
        self.sms_channel = Channel.create(
            self.org, self.user, 'RW', 'JN', None, '+250788123123',
            schemes=['tel'], uuid='00000000-0000-0000-0000-000000001111',
            role=Channel.DEFAULT_ROLE)
        self.ussd_channel = Channel.create(
            self.org, self.user, 'RW', 'JNU', None, '*123#',
            schemes=['tel'], uuid='00000000-0000-0000-0000-000000002222',
            role=Channel.ROLE_USSD)

    def test_sms_channel_selection(self):
        contact_urn = self.contact.get_urn(TEL_SCHEME)
        channel = self.contact.org.get_send_channel(contact_urn=contact_urn)
        self.assertEqual(channel, self.sms_channel)

    def test_ussd_channel_selection(self):
        contact_urn = self.contact.get_urn(TEL_SCHEME)
        channel = self.contact.org.get_ussd_channel(contact_urn=contact_urn)
        self.assertEqual(channel, self.ussd_channel)


class FlowTriggerTest(TembaTest):

    def test_group_trigger(self):
        flow = self.get_flow('favorites')

        contact = self.create_contact("Joe", "+250788373373")
        group = self.create_group("Contact Group", [contact])

        # create a trigger, first just for the contact
        contact_trigger = Trigger.objects.create(org=self.org, flow=flow, trigger_type=Trigger.TYPE_SCHEDULE,
                                                 created_by=self.admin, modified_by=self.admin)
        contact_trigger.contacts.add(contact)

        # fire it manually
        contact_trigger.fire()

        # contact should be added to flow
        self.assertEqual(1, FlowRun.objects.filter(flow=flow, contact=contact).count())

        # but no flow starts were created
        self.assertEqual(0, FlowStart.objects.all().count())

        # now create a trigger for the group
        group_trigger = Trigger.objects.create(org=self.org, flow=flow, trigger_type=Trigger.TYPE_SCHEDULE,
                                               created_by=self.admin, modified_by=self.admin)
        group_trigger.groups.add(group)

        group_trigger.fire()

        # contact should be added to flow again
        self.assertEqual(2, FlowRun.objects.filter(flow=flow, contact=contact).count())

        # and we should have a flow start
        start = FlowStart.objects.get()
        self.assertEqual(0, start.contacts.all().count())
        self.assertEqual(1, start.groups.filter(id=group.id).count())

        # clear our the group on our group trigger
        group_trigger.groups.clear()

        # refire
        group_trigger.fire()

        # nothing should have changed
        self.assertEqual(2, FlowRun.objects.filter(flow=flow, contact=contact).count())
        self.assertEqual(1, FlowStart.objects.all().count())


class TypeTest(TembaTest):

    def test_value_types(self):

        contact = self.create_contact("Joe", "+250788373373")
        self.get_flow('type_flow')

        self.assertEqual(Value.TYPE_TEXT, RuleSet.objects.get(label="Text").value_type)
        self.assertEqual(Value.TYPE_DATETIME, RuleSet.objects.get(label="Date").value_type)
        self.assertEqual(Value.TYPE_DECIMAL, RuleSet.objects.get(label="Number").value_type)
        self.assertEqual(Value.TYPE_STATE, RuleSet.objects.get(label="State").value_type)
        self.assertEqual(Value.TYPE_DISTRICT, RuleSet.objects.get(label="District").value_type)
        self.assertEqual(Value.TYPE_WARD, RuleSet.objects.get(label="Ward").value_type)

        incoming = self.create_msg(direction=INCOMING, contact=contact, text="types")
        self.assertTrue(Trigger.find_and_handle(incoming))

        self.assertTrue(Flow.find_and_handle(self.create_msg(contact=contact, direction=INCOMING, text="Some Text")))
        self.assertTrue(Flow.find_and_handle(self.create_msg(contact=contact, direction=INCOMING, text="not a date")))

        results = FlowRun.objects.get().get_results()

        self.assertEqual('Text', results['text']['name'])
        self.assertEqual('Some Text', results['text']['value'])
        self.assertEqual('Some Text', results['text']['input'])
        self.assertEqual('All Responses', results['text']['category'])

        self.assertEqual('Date', results['date']['name'])
        self.assertEqual("not a date", results['date']['value'])
        self.assertEqual('not a date', results['date']['input'])
        self.assertEqual('Other', results['date']['category'])

        self.assertTrue(Flow.find_and_handle(self.create_msg(contact=contact, direction=INCOMING, text="Born 06/23/1977")))
        self.assertTrue(Flow.find_and_handle(self.create_msg(contact=contact, direction=INCOMING, text="The number is 10")))
        self.assertTrue(Flow.find_and_handle(self.create_msg(contact=contact, direction=INCOMING, text="I'm in Eastern Province")))
        self.assertTrue(Flow.find_and_handle(self.create_msg(contact=contact, direction=INCOMING, text="That's in Gatsibo")))
        self.assertTrue(Flow.find_and_handle(self.create_msg(contact=contact, direction=INCOMING, text="ya ok that's Kageyo")))

        results = FlowRun.objects.get().get_results()

        self.assertEqual('Text', results['text']['name'])
        self.assertEqual('Some Text', results['text']['value'])
        self.assertEqual('Some Text', results['text']['input'])
        self.assertEqual('All Responses', results['text']['category'])

        self.assertEqual('Date', results['date']['name'])
        self.assertTrue(results['date']['value'].startswith("1977-06-23T"))
        self.assertEqual('Born 06/23/1977', results['date']['input'])
        self.assertEqual('is a date', results['date']['category'])

        self.assertEqual('Number', results['number']['name'])
        self.assertEqual('10', results['number']['value'])
        self.assertEqual('The number is 10', results['number']['input'])
        self.assertEqual('numeric', results['number']['category'])

        self.assertEqual('State', results['state']['name'])
        self.assertEqual('Rwanda > Eastern Province', results['state']['value'])
        self.assertEqual('I\'m in Eastern Province', results['state']['input'])
        self.assertEqual('state', results['state']['category'])
        self.assertFalse('category_localized' in results['state'])

        self.assertEqual('District', results['district']['name'])
        self.assertEqual('Rwanda > Eastern Province > Gatsibo', results['district']['value'])
        self.assertEqual('That\'s in Gatsibo', results['district']['input'])
        self.assertEqual('district', results['district']['category'])
        self.assertEqual('le district', results['district']['category_localized'])

        self.assertEqual('Ward', results['ward']['name'])
        self.assertEqual('Rwanda > Eastern Province > Gatsibo > Kageyo', results['ward']['value'])
        self.assertEqual('ya ok that\'s Kageyo', results['ward']['input'])
        self.assertEqual('ward', results['ward']['category'])<|MERGE_RESOLUTION|>--- conflicted
+++ resolved
@@ -5099,14 +5099,6 @@
         color_other_uuid = rules[-1].uuid
         color_blue_uuid = rules[-4].uuid
 
-<<<<<<< HEAD
-        other_rule_to_msg = '%s:%s' % (color_other_uuid, other_action.uuid)
-        msg_to_color_step = '%s:%s' % (other_action.exit_uuid, color.uuid)
-        cyan_to_nothing = '%s:None' % (color_cyan_uuid)
-        blue_to_beer = '%s:%s' % (color_blue_uuid, beer_question.uuid)
-
-=======
->>>>>>> afabe750
         # we don't know this shade of green, it should route us to the beginning again
         self.send_message(flow, 'chartreuse')
         (active, visited) = flow.get_activity()
