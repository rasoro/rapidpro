# -*- coding: utf-8 -*-
from __future__ import absolute_import, unicode_literals

import datetime
import json
import os
import pytz
import time

from datetime import timedelta
from decimal import Decimal
from django.conf import settings
from django.contrib.auth.models import Group
from django.core import mail
from django.core.urlresolvers import reverse
from django.utils import timezone
from mock import patch
from redis_cache import get_redis_connection
from smartmin.tests import SmartminTest
from temba.channels.models import Channel, TWILIO, CALL
from temba.contacts.models import Contact, ContactGroup, ContactField, ContactURN, TEL_SCHEME, TWITTER_SCHEME
from temba.msgs.models import Broadcast, Label, Msg, INCOMING, SMS_NORMAL_PRIORITY, SMS_HIGH_PRIORITY, PENDING, FLOW
from temba.msgs.models import OUTGOING
from temba.orgs.models import Org, Language, CURRENT_EXPORT_VERSION
from temba.tests import TembaTest, MockResponse, FlowFileTest, uuid
from temba.triggers.models import Trigger, FOLLOW_TRIGGER, CATCH_ALL_TRIGGER, MISSED_CALL_TRIGGER, INBOUND_CALL_TRIGGER
from temba.triggers.models import SCHEDULE_TRIGGER, KEYWORD_TRIGGER
from temba.utils import datetime_to_str, str_to_datetime
from temba.values.models import Value
from uuid import uuid4
from xlrd import xldate_as_tuple
from .models import Flow, FlowStep, FlowRun, FlowLabel, FlowStart, FlowVersion, FlowException, ExportFlowResultsTask, COMPLETE
from .models import ActionSet, RuleSet, Action, Rule, ACTION_SET, RULE_SET
from .models import Test, TrueTest, FalseTest, AndTest, OrTest, PhoneTest, NumberTest
from .models import EqTest, LtTest, LteTest, GtTest, GteTest, BetweenTest
from .models import DateEqualTest, DateAfterTest, DateBeforeTest, HasDateTest
from .models import StartsWithTest, ContainsTest, ContainsAnyTest, RegexTest, NotEmptyTest
from .models import SendAction, AddLabelAction, AddToGroupAction, ReplyAction, SaveToContactAction, SetLanguageAction
from .models import EmailAction, StartFlowAction, DeleteFromGroupAction
from .flow_migrations import migrate_to_version_6, migrate_to_version_5, migrate_to_version_7


class RuleTest(TembaTest):

    def setUp(self):
        super(RuleTest, self).setUp()

        self.contact = self.create_contact('Eric', '+250788382382')
        self.contact2 = self.create_contact('Nic', '+250788383383')

        self.flow = Flow.create(self.org, self.admin, "Color Flow", base_language='base')

        self.other_group = self.create_group("Other", [])

        self.definition = dict(action_sets=[dict(uuid=uuid(1), x=1, y=1, destination=uuid(5),
                                            actions=[dict(type='reply', msg=dict(base='What is your favorite color?'))]),
                                       dict(uuid=uuid(2), x=2, y=2, destination=None,
                                            actions=[dict(type='reply', msg=dict(base='I love orange too! You said: @step.value which is category: @flow.color You are: @step.contact.tel SMS: @step Flow: @flow'))]),
                                       dict(uuid=uuid(3), x=3, y=3, destination=None,
                                            actions=[dict(type='reply', msg=dict(base='Blue is sad. :('))]),
                                       dict(uuid=uuid(4), x=4, y=4, destination=None,
                                            actions=[dict(type='reply', msg=dict(base='That is a funny color.'))])
                                       ],
                          rule_sets=[dict(uuid=uuid(5), x=5, y=5,
                                          label='color',
                                          finished_key=None,
                                          operand=None,
                                          webhook=None,
                                          webhook_action=None,
                                          response_type='',
                                          ruleset_type='wait_message',
                                          config={},
                                          rules=[
                                              dict(uuid=uuid(12), destination=uuid(2), test=dict(type='contains', test=dict(base='orange')), category=dict(base="Orange")),
                                              dict(uuid=uuid(13), destination=uuid(3), test=dict(type='contains', test=dict(base='blue')), category=dict(base="Blue")),
                                              dict(uuid=uuid(14), destination=uuid(4), test=dict(type='true'), category=dict(base="Other")),
                                              dict(uuid=uuid(15), test=dict(type='true'), category=dict(base="Nothing"))]) # test case with no destination
                                    ],
                          entry=uuid(1), base_language='base', metadata=dict(author="Ryan Lewis"))

        settings.SEND_EMAILS = True
        settings.SEND_WEBHOOKS = True

    def tearDown(self):
        super(RuleTest, self).tearDown()

        settings.SEND_EMAILS = False
        settings.SEND_WEBHOOKS = False

    def test_revision_history(self):

        # every save should result in a new flow version
        response = self.flow.update(self.definition)

        self.assertEquals(self.flow.created_by, self.flow.versions.all()[0].created_by)

        # one version
        versions = self.flow.versions.all()
        self.assertEquals(1, versions.count())
        self.assertEquals(1, versions[0].version)

        # create a new update
        self.definition['metadata']['saved_on'] = response['saved_on']
        self.flow.update(self.definition, user=self.admin)
        versions = self.flow.versions.all().order_by('created_on')

        # now we should have two revisions
        self.assertEquals(2, versions.count())
        self.assertEquals(1, versions[0].version)
        self.assertEquals(2, versions[1].version)

        self.assertEquals(CURRENT_EXPORT_VERSION, versions[0].spec_version)
        self.assertEquals(CURRENT_EXPORT_VERSION, versions[0].as_json()['version'])
        self.assertEquals('base', versions[0].get_definition_json()['base_language'])

    def test_flow_lists(self):

        self.login(self.admin)

        # see our trigger on the list page
        response = self.client.get(reverse('flows.flow_list'))
        self.assertContains(response, self.flow.name)

        # archive it
        post_data = dict(action='archive', objects=self.flow.pk)
        self.client.post(reverse('flows.flow_list'), post_data)
        response = self.client.get(reverse('flows.flow_list'))
        self.assertNotContains(response, self.flow.name)

        # unarchive it
        response = self.client.get(reverse('flows.flow_archived'), post_data)
        self.assertContains(response, self.flow.name)
        post_data = dict(action='restore', objects=self.flow.pk)
        self.client.post(reverse('flows.flow_archived'), post_data)
        response = self.client.get(reverse('flows.flow_archived'), post_data)
        self.assertNotContains(response, self.flow.name)
        response = self.client.get(reverse('flows.flow_list'), post_data)
        self.assertContains(response, self.flow.name)

    def test_flow_read(self):
        self.login(self.admin)
        response = self.client.get(reverse('flows.flow_read', args=[self.flow.pk]))
        self.assertTrue('initial' in response.context)

    def test_flow_editor(self):
        self.login(self.admin)
        response = self.client.get(reverse('flows.flow_editor', args=[self.flow.pk]))
        self.assertTrue('mutable' in response.context)

    def test_states(self):
        # make sure to delete any old exports
        from shutil import rmtree
        export_dir = "%s/test_orgs/%d/results_exports/" % (settings.MEDIA_ROOT, self.org.pk)
        rmtree(export_dir, ignore_errors=True)

        # set our flow
        self.flow.update(self.definition)

        # how many people in the flow?
        self.assertEquals(0, self.flow.get_total_contacts())
        self.assertEquals(0, self.flow.get_completed_percentage())

        # start the flow
        self.flow.start([], [self.contact, self.contact2])

        # test our stats again
        self.assertEquals(2, self.flow.get_total_contacts())
        self.assertEquals(0, self.flow.get_completed_percentage())

        # should have created a single broadcast
        broadcast = Broadcast.objects.get()
        self.assertEquals("What is your favorite color?", broadcast.text)
        self.assertTrue(broadcast.contacts.filter(pk=self.contact.pk))
        self.assertTrue(broadcast.contacts.filter(pk=self.contact2.pk))

        # should have received a single message
        msg = Msg.objects.get(contact=self.contact)
        self.assertEquals("What is your favorite color?", msg.text)
        self.assertEquals(PENDING, msg.status)
        self.assertEquals(SMS_NORMAL_PRIORITY, msg.priority)

        # should have two steps, one for the outgoing message, another for the rule set we are now waiting on
        entry = ActionSet.objects.filter(uuid=self.flow.entry_uuid)[0]
        step = FlowStep.objects.filter(run__contact=self.contact).order_by('pk')[0]
        contact2_step = FlowStep.objects.filter(run__contact=self.contact2).order_by('pk')[1]
        self.assertEquals("Eric - A:00000000-00000000-00000000-00000001", str(step))

        # test our message context
        context = self.flow.build_message_context(self.contact, None)
        self.assertEquals(dict(__default__=''), context['flow'])

        self.login(self.admin)
        activity = json.loads(self.client.get(reverse('flows.flow_activity', args=[self.flow.pk])).content)
        self.assertEquals(2, activity['visited']["%s:%s" % (uuid(1), uuid(5))])
        self.assertEquals(2, activity['activity'][uuid(5)])

        self.assertEquals(entry.uuid, step.step_uuid)
        self.assertEquals(ACTION_SET, step.step_type)
        self.assertEquals(self.contact, step.run.contact)
        self.assertEquals(self.contact, step.contact)
        self.assertEquals(self.flow, step.run.flow)
        self.assertTrue(step.arrived_on)
        self.assertTrue(step.left_on)
        self.assertEquals(entry.destination, step.next_uuid)

        step = FlowStep.objects.filter(run__contact=self.contact).order_by('pk')[1]

        self.assertEquals(entry.destination, step.step_uuid)
        self.assertEquals(RULE_SET, step.step_type)
        self.assertEquals(self.contact, step.run.contact)
        self.assertEquals(self.contact, step.contact)
        self.assertEquals(self.flow, step.run.flow)
        self.assertTrue(step.arrived_on)
        self.assertFalse(step.left_on)
        self.assertFalse(step.messages.all())

        # if we try to get contacts at this step for our compose we should have two contacts
        self.login(self.admin)
        response = self.client.get(reverse('contacts.contact_omnibox') + "?s=%s" % step.step_uuid)
        contact_json = json.loads(response.content)
        self.assertEquals(2, len(contact_json['results']))
        self.client.logout()

        # set the flow as inactive, shouldn't react to replies
        self.flow.is_archived = True
        self.flow.save()

        # create and send a reply
        incoming = self.create_msg(direction=INCOMING, contact=self.contact, text="Orange")
        self.assertFalse(Flow.find_and_handle(incoming))

        # no reply, our flow isn't active
        self.assertFalse(Msg.objects.filter(response_to=incoming))
        step = FlowStep.objects.get(pk=step.pk)
        self.assertFalse(step.left_on)
        self.assertFalse(step.messages.all())

        # ok, make our flow active again
        self.flow.is_archived = False
        self.flow.save()

        incoming = self.create_msg(direction=INCOMING, contact=self.contact, text="orange")
        self.assertTrue(Flow.find_and_handle(incoming))

        # our message should have gotten a reply
        reply = Msg.objects.get(response_to=incoming)
        self.assertEquals(self.contact, reply.contact)
        self.assertEquals("I love orange too! You said: orange which is category: orange You are: 0788 382 382 SMS: orange Flow: color: orange", reply.text)

        # should be high priority
        self.assertEquals(SMS_HIGH_PRIORITY, reply.priority)

        # message context again
        context = self.flow.build_message_context(self.contact, incoming)
        self.assertTrue(context['flow'])
        self.assertEquals("orange", str(context['flow']['color']['__default__']))
        self.assertEquals("color: orange", context['flow']['__default__'])
        self.assertEquals("Orange", context['flow']['color']['category'])
        self.assertEquals("orange", context['flow']['color']['text'])

        # should have the time this value was collected
        self.assertTrue(context['flow']['color']['time'])

        self.assertEquals(self.channel.get_address_display(e164=True), context['channel']['tel_e164'])
        self.assertEquals(self.channel.get_address_display(), context['channel']['tel'])
        self.assertEquals(self.channel.get_name(), context['channel']['name'])
        self.assertEquals(self.channel.get_address_display(), context['channel']['__default__'])

        # our previous state should be executed
        step = FlowStep.objects.get(run__contact=self.contact, pk=step.id)
        self.assertTrue(step.left_on)
        self.assertEquals(step.messages.all()[0].msg_type, 'F')

        # it should contain what rule matched and what came next
        self.assertEquals(uuid(12), step.rule_uuid)
        self.assertEquals("Orange", step.rule_category)
        self.assertEquals("orange", step.rule_value)
        self.assertFalse(step.rule_decimal_value)
        self.assertEquals(uuid(2), step.next_uuid)
        self.assertTrue(incoming in step.messages.all())

        # we should also have a Value for this RuleSet
        value = Value.objects.get(run=step.run, ruleset__label="color")
        self.assertEquals(uuid(12), value.rule_uuid)
        self.assertEquals("Orange", value.category)
        self.assertEquals("orange", value.string_value)
        self.assertEquals(None, value.decimal_value)
        self.assertEquals(None, value.datetime_value)

        # check what our message context looks like now
        context = self.flow.build_message_context(self.contact, incoming)
        self.assertEquals('orange', context['flow']['color']['value'])
        self.assertEquals('Orange', context['flow']['color']['category'])
        self.assertEquals('orange', context['flow']['color']['text'])

        # change our step instead be decimal
        step.rule_value = '10'
        step.rule_decimal_value = Decimal('10')
        step.save()

        # check our message context again
        context = self.flow.build_message_context(self.contact, incoming)
        self.assertEquals('10', context['flow']['color']['value'])
        self.assertEquals('Orange', context['flow']['color']['category'])

        # this is drawn from the message which didn't change
        self.assertEquals('orange', context['flow']['color']['text'])

        # revert above change
        step.rule_value = 'orange'
        step.rule_decimal_value = None
        step.save()

        # finally we should have our final step which was our outgoing reply
        step = FlowStep.objects.filter(run__contact=self.contact).order_by('pk')[2]

        # we should have a new step
        orange_response = ActionSet.objects.get(uuid=uuid(2))

        self.assertEquals(ACTION_SET, step.step_type)
        self.assertEquals(self.contact, step.run.contact)
        self.assertEquals(self.contact, step.contact)
        self.assertEquals(self.flow, step.run.flow)
        self.assertTrue(step.arrived_on)

        # we have left the flow
        self.assertTrue(step.left_on)
        self.assertTrue(step.run.is_completed)
        self.assertFalse(step.next_uuid)

        # check our completion percentages
        self.assertEquals(2, self.flow.get_total_contacts())
        self.assertEquals(50, self.flow.get_completed_percentage())

        # at this point there are no more steps to take in the flow, so we shouldn't match anymore
        extra = self.create_msg(direction=INCOMING, contact=self.contact, text="Hello ther")
        self.assertFalse(Flow.find_and_handle(extra))

        # try exporting this flow
        exported = self.client.get(reverse('flows.flow_export_results') + "?ids=%d" % self.flow.pk)
        self.assertEquals(302, exported.status_code)

        self.login(self.admin)

        # create a dummy export task so that we won't be able to export
        blocking_export = ExportFlowResultsTask.objects.create(org=self.org, host='test',
                                                               created_by=self.admin, modified_by=self.admin)
        response = self.client.get(reverse('flows.flow_export_results') + "?ids=%d" % self.flow.pk, follow=True)

        self.assertContains(response, "already an export in progress")

        # ok, mark that one as finished and try again
        blocking_export.is_finished = True
        blocking_export.save()

        exported = self.client.get(reverse('flows.flow_export_results') + "?ids=%d" % self.flow.pk)

        self.assertEquals(302, exported.status_code)

        task = ExportFlowResultsTask.objects.all().order_by('-id').first()

        # read it back in, check values
        from xlrd import open_workbook
        filename = "%s/test_orgs/%d/results_exports/%d.xls" % (settings.MEDIA_ROOT, self.org.pk, task.pk)
        workbook = open_workbook(os.path.join(settings.MEDIA_ROOT, filename), 'rb')

        self.assertEquals(3, len(workbook.sheets()))
        entries = workbook.sheets()[0]
        self.assertEquals(3, entries.nrows)
        self.assertEquals(8, entries.ncols)

        self.assertEqual(entries.cell(0, 0).value, "Phone")
        self.assertEqual(entries.cell(0, 1).value, "Name")
        self.assertEqual(entries.cell(0, 2).value, "Groups")
        self.assertEqual(entries.cell(0, 3).value, "First Seen")
        self.assertEqual(entries.cell(0, 4).value, "Last Seen")
        self.assertEqual(entries.cell(0, 5).value, "color (Category) - Color Flow")
        self.assertEqual(entries.cell(0, 6).value, "color (Value) - Color Flow")
        self.assertEqual(entries.cell(0, 7).value, "color (Text) - Color Flow")

        self.assertEqual(entries.cell(1, 0).value, "+250788382382")
        self.assertEqual(entries.cell(1, 1).value, "Eric")

        self.assertEqual(entries.cell(2, 0).value, "+250788383383")
        self.assertEqual(entries.cell(2, 1).value, "Nic")

        messages = workbook.sheets()[2]
        self.assertEquals(5, messages.nrows)
        self.assertEquals(6, messages.ncols)

        self.assertEqual(messages.cell(0, 0).value, "Phone")
        self.assertEqual(messages.cell(0, 1).value, "Name")
        self.assertEqual(messages.cell(0, 2).value, "Date")
        self.assertEqual(messages.cell(0, 3).value, "Direction")
        self.assertEqual(messages.cell(0, 4).value, "Message")
        self.assertEqual(messages.cell(0, 5).value, "Channel")

        self.assertEqual(messages.cell(1, 0).value, "+250788382382")
        self.assertEqual(messages.cell(1, 1).value, "Eric")
        self.assertEqual(messages.cell(1, 3).value, "OUT")
        self.assertEqual(messages.cell(1, 4).value, "What is your favorite color?")
        self.assertEqual(messages.cell(1, 5).value, "Test Channel")

        # try getting our results
        results = self.flow.get_results()

        # should have two results
        self.assertEquals(2, len(results))

        # check the value
        found = False
        for result in results:
            if result['contact'] == self.contact:
                found = True
                self.assertEquals(1, len(result['values']))

        self.assertTrue(found)

        color = result['values'][0]
        self.assertEquals('color', color['label'])
        self.assertEquals('Orange', color['category']['base'])
        self.assertEquals('orange', color['value'])
        self.assertEquals(uuid(5), color['node'])
        self.assertEquals(incoming.text, color['text'])

    def test_export_results_flow_with_no_response(self):
        self.login(self.admin)
        flow_missing_responses = self.create_flow()
        flow_missing_responses.update(self.definition)

        self.assertEquals(0, flow_missing_responses.get_total_contacts())
        self.assertEquals(0, flow_missing_responses.get_completed_percentage())

        # try exporting the flow without responses
        exported = self.client.get(reverse('flows.flow_export_results') + "?ids=%d" % flow_missing_responses.pk)
        self.assertEquals(302, exported.status_code)

        task = ExportFlowResultsTask.objects.all()[0]

        from xlrd import open_workbook
        filename = "%s/test_orgs/%d/results_exports/%d.xls" % (settings.MEDIA_ROOT, self.org.pk, task.pk)
        workbook = open_workbook(os.path.join(settings.MEDIA_ROOT, filename), 'rb')

        self.assertEquals(2, len(workbook.sheets()))

        # every sheet has only the head row
        for entries in workbook.sheets():
            self.assertEquals(1, entries.nrows)
            self.assertEquals(8, entries.ncols)

    def test_copy(self):
        # save our original flow
        self.flow.update(self.definition)

        # pick a really long name so we have to concatenate
        self.flow.name = "Color Flow is a long name to use for something like this"
        self.flow.expires_after_minutes = 60
        self.flow.save()

        # make sure our metadata got saved
        metadata = json.loads(self.flow.metadata)
        self.assertEquals("Ryan Lewis", metadata['author'])

        # now create a copy
        copy = Flow.copy(self.flow, self.admin)

        metadata = json.loads(copy.metadata)
        self.assertEquals("Ryan Lewis", metadata['author'])

        # expiration should be copied too
        self.assertEquals(60, copy.expires_after_minutes)

        # should have a different id
        self.assertNotEqual(self.flow.pk, copy.pk)

        # Name should start with "Copy of"
        self.assertEquals("Copy of Color Flow is a long name to use for something like thi", copy.name)

        # metadata should come out in the json
        copy_json = copy.as_json()
        self.assertEquals(dict(author="Ryan Lewis",
                               name='Copy of Color Flow is a long name to use for something like thi',
                               revision=1,
                               expires=60,
                               id=copy.pk,
                               saved_on=datetime_to_str(copy.saved_on)),
                          copy_json['metadata'])

        # should have the same number of actionsets and rulesets
        self.assertEquals(copy.action_sets.all().count(), self.flow.action_sets.all().count())
        self.assertEquals(copy.rule_sets.all().count(), self.flow.rule_sets.all().count())

    def test_optimization_reply_action(self):

        self.flow.update({"base_language":"base", "entry": "02a2f789-1545-466b-978a-4cebcc9ab89a", "rule_sets": [], "action_sets": [{"y": 0, "x": 100, "destination": None, "uuid": "02a2f789-1545-466b-978a-4cebcc9ab89a", "actions": [{"type": "api", "webhook": "https://rapidpro.io/demo/coupon/"}, {"msg": {"base": "text to get @extra.coupon"}, "type": "reply"}]}], "metadata": {"notes": []}})

        with patch('requests.post') as mock:
            mock.return_value = MockResponse(200, '{ "coupon": "NEXUS4" }')

            self.flow.start([], [self.contact])

            self.assertTrue(self.flow.steps())
            self.assertTrue(Msg.objects.all())
            msg = Msg.objects.all()[0]
            self.assertFalse("@extra.coupon" in msg.text)
            self.assertEquals(msg.text, "text to get NEXUS4")
            self.assertEquals(PENDING, msg.status)

    def test_parsing(self):
        # save this flow
        self.flow.update(self.definition)
        flow = Flow.objects.get(pk=self.flow.id)

        # should have created the appropriate RuleSet and ActionSet objects
        self.assertEquals(4, ActionSet.objects.all().count())

        entry = ActionSet.objects.get(uuid=uuid(1))
        actions = entry.get_actions()
        self.assertEquals(1, len(actions))
        self.assertEquals(ReplyAction(dict(base='What is your favorite color?')).as_json(), actions[0].as_json())
        self.assertEquals(entry.uuid, flow.entry_uuid)

        orange = ActionSet.objects.get(uuid=uuid(2))
        actions = orange.get_actions()
        self.assertEquals(1, len(actions))
        self.assertEquals(ReplyAction(dict(base='I love orange too! You said: @step.value which is category: @flow.color You are: @step.contact.tel SMS: @step Flow: @flow')).as_json(), actions[0].as_json())

        self.assertEquals(1, RuleSet.objects.all().count())
        ruleset = RuleSet.objects.get(uuid=uuid(5))
        self.assertEquals(entry.destination, ruleset.uuid)
        rules = ruleset.get_rules()
        self.assertEquals(4, len(rules))

        # check ordering
        self.assertEquals(uuid(2), rules[0].destination)
        self.assertEquals(uuid(12), rules[0].uuid)
        self.assertEquals(uuid(3), rules[1].destination)
        self.assertEquals(uuid(13), rules[1].uuid)
        self.assertEquals(uuid(4), rules[2].destination)
        self.assertEquals(uuid(14), rules[2].uuid)

        # check routing
        self.assertEquals(ContainsTest(test=dict(base="orange")).as_json(), rules[0].test.as_json())
        self.assertEquals(ContainsTest(test=dict(base="blue")).as_json(), rules[1].test.as_json())
        self.assertEquals(TrueTest().as_json(), rules[2].test.as_json())

        # and categories
        self.assertEquals("Orange", rules[0].category['base'])
        self.assertEquals("Blue", rules[1].category['base'])

        # back out as json
        json_dict = self.flow.as_json()

        self.maxDiff = None
        self.definition['version'] = 7
        self.definition['metadata']['name'] = self.flow.name
        self.definition['metadata']['saved_on'] = datetime_to_str(self.flow.saved_on)
        self.definition['metadata']['revision'] = 1
        self.definition['metadata']['expires'] = self.flow.expires_after_minutes
        self.definition['metadata']['id'] = self.flow.pk

        self.definition['flow_type'] = self.flow.flow_type
        self.assertEquals(json_dict, self.definition)

        # remove one of our actions and rules
        del self.definition['action_sets'][3]
        del self.definition['rule_sets'][0]['rules'][2]

        # update
        self.flow.update(self.definition)

        self.assertEquals(3, ActionSet.objects.all().count())

        entry = ActionSet.objects.get(uuid=uuid(1))
        actions = entry.get_actions()
        self.assertEquals(1, len(actions))
        self.assertEquals(ReplyAction(dict(base='What is your favorite color?')).as_json(), actions[0].as_json())
        self.assertEquals(entry.uuid, flow.entry_uuid)

        orange = ActionSet.objects.get(uuid=uuid(2))
        actions = orange.get_actions()
        self.assertEquals(1, len(actions))
        self.assertEquals(ReplyAction(dict(base='I love orange too! You said: @step.value which is category: @flow.color You are: @step.contact.tel SMS: @step Flow: @flow')).as_json(), actions[0].as_json())

        self.assertEquals(1, RuleSet.objects.all().count())
        ruleset = RuleSet.objects.get(uuid=uuid(5))
        self.assertEquals(entry.destination, ruleset.uuid)
        rules = ruleset.get_rules()
        self.assertEquals(3, len(rules))

        # check ordering
        self.assertEquals(uuid(2), rules[0].destination)
        self.assertEquals(uuid(3), rules[1].destination)

        # check routing
        self.assertEquals(ContainsTest(test=dict(base="orange")).as_json(), rules[0].test.as_json())
        self.assertEquals(ContainsTest(test=dict(base="blue")).as_json(), rules[1].test.as_json())

        # updating with a label name that is too long should truncate it
        self.definition['rule_sets'][0]['label'] = ''.join('W' for x in range(75))
        self.definition['rule_sets'][0]['operand'] = ''.join('W' for x in range(135))
        self.definition['rule_sets'][0]['webhook'] = ''.join('W' for x in range(265))
        self.flow.update(self.definition)

        # now check they are truncated to the max lengths
        ruleset = RuleSet.objects.get(uuid=uuid(5))
        self.assertEquals(64, len(ruleset.label))
        self.assertEquals(128, len(ruleset.operand))
        self.assertEquals(255, len(ruleset.webhook_url))

    def test_expanding(self):
        # save our original flow
        self.flow.update(self.definition)

        # add actions for groups and contacts
        definition = self.flow.as_json()

        # add actions for adding to a group and messaging a contact, we'll test how these expand
        action_set = ActionSet.objects.get(uuid=uuid(4))

        actions = [AddToGroupAction([self.other_group]).as_json(),
                   SendAction("Outgoing Message", [self.other_group], [self.contact], []).as_json()]

        action_set.set_actions_dict(actions)
        action_set.save()

        # check expanding our groups
        json_dict = self.flow.as_json(expand_contacts=True)
        json_as_string = json.dumps(json_dict)

        # our json should contain the names of our contact and groups
        self.assertTrue(json_as_string.find('Eric') > 0)
        self.assertTrue(json_as_string.find('Other') > 0)

    def assertTest(self, expected_test, expected_value, test, extra=None):
        runs = FlowRun.objects.filter(contact=self.contact)
        if runs:
            run = runs[0]
        else:
            run = FlowRun.create(self.flow, self.contact)

        # clear any extra on this run
        run.fields = ""

        context = run.flow.build_message_context(run.contact, None)
        if extra:
            context['extra'] = extra

        result = test.evaluate(run, self.sms, context, self.sms.text)
        if expected_test:
            self.assertTrue(result[0])
        else:
            self.assertFalse(result[0])
        self.assertEquals(expected_value, result[1])

        # return our run for later inspection
        return run

    def assertDateTest(self, expected_test, expected_value, test):
        runs = FlowRun.objects.filter(contact=self.contact)
        if runs:
            run = runs[0]
        else:
            run = FlowRun.create(self.flow, self.contact)

        tz = run.flow.org.get_tzinfo()
        context = run.flow.build_message_context(run.contact, None)

        tuple = test.evaluate(run, self.sms, context, self.sms.text)
        if expected_test:
            self.assertTrue(tuple[0])
        else:
            self.assertFalse(tuple[0])
        if expected_test and expected_value:
            # convert our expected date time the right timezone
            expected_tz = expected_value.astimezone(tz)
            expected_value = expected_value.replace(hour=expected_tz.hour).replace(day=expected_tz.day).replace(month=expected_tz.month)
            self.assertTrue(abs((expected_value - str_to_datetime(tuple[1], tz=timezone.utc)).total_seconds()) < 60)

    def test_tests(self):
        sms = self.create_msg(contact=self.contact, text="GReen is my favorite!")
        self.sms = sms

        test = TrueTest()
        self.assertTest(True, sms.text, test)

        test = FalseTest()
        self.assertTest(False, None, test)

        test = ContainsTest(test=dict(base="Green"))
        self.assertTest(True, "GReen", test)

        sms.text = "Blue is my favorite"
        self.assertTest(False, None, test)

        sms.text = "Greenish is ok too"
        self.assertTest(False, None, test)

        # edit distance
        sms.text = "Greenn is ok though"
        self.assertTest(True, "Greenn", test)

        # variable substitution
        test = ContainsTest(test=dict(base="@extra.color"))
        sms.text = "my favorite color is GREEN today"
        self.assertTest(True, "GREEN", test, extra=dict(color="green"))

        test.test = dict(base="this THAT")
        sms.text = "this is good but won't match"
        self.assertTest(False, None, test)

        test.test = dict(base="this THAT")
        sms.text = "that and this is good and will match"
        self.assertTest(True, "this that", test)

        test = AndTest([TrueTest(), TrueTest()])
        self.assertTest(True, "that and this is good and will match that and this is good and will match", test)

        test = AndTest([TrueTest(), FalseTest()])
        self.assertTest(False, None, test)

        test = OrTest([TrueTest(), FalseTest()])
        self.assertTest(True, "that and this is good and will match", test)

        test = OrTest([FalseTest(), FalseTest()])
        self.assertTest(False, None, test)

        test = ContainsAnyTest(test=dict(base="klab Kacyiru good"))
        sms.text = "kLab is awesome"
        self.assertTest(True, "kLab", test)

        sms.text = "telecom is located at Kacyiru"
        self.assertTest(True, "Kacyiru", test)

        sms.text = "good morning"
        self.assertTest(True, "good", test)

        sms.text = "kLab is good"
        self.assertTest(True, "kLab good", test)

        sms.text = "kigali city"
        self.assertTest(False, None, test)

        # have the same behaviour when we have commas even a trailing one
        test = ContainsAnyTest(test=dict(base="klab, kacyiru, good, "))
        sms.text = "kLab is awesome"
        self.assertTest(True, "kLab", test)

        sms.text = "telecom is located at Kacyiru"
        self.assertTest(True, "Kacyiru", test)

        sms.text = "good morning"
        self.assertTest(True, "good", test)

        sms.text = "kLab is good"
        self.assertTest(True, "kLab good", test)

        sms.text = "kigali city"
        self.assertTest(False, None, test)

        test = LtTest(test="5")
        self.assertTest(False, None, test)

        test = LteTest(test="0")
        sms.text = "My answer is -4"
        self.assertTest(True, Decimal("-4"), test)

        sms.text = "My answer is 4"
        test = LtTest(test="4")
        self.assertTest(False, None, test)

        test = GtTest(test="4")
        self.assertTest(False, None, test)

        test = GtTest(test="3")
        self.assertTest(True, Decimal("4"), test)

        test = GteTest(test="4")
        self.assertTest(True, Decimal("4"), test)

        test = GteTest(test="9")
        self.assertTest(False, None, test)

        test = EqTest(test="4")
        self.assertTest(True, Decimal("4"), test)

        test = EqTest(test="5")
        self.assertTest(False, None, test)

        test = BetweenTest("5", "10")
        self.assertTest(False, None, test)

        test = BetweenTest("4", "10")
        self.assertTest(True, Decimal("4"), test)

        test = BetweenTest("0", "4")
        self.assertTest(True, Decimal("4"), test)

        test = BetweenTest("0", "3")
        self.assertTest(False, None, test)

        test = BetweenTest("@extra.min", "@extra.max")
        self.assertTest(True, Decimal('4'), test, extra=dict(min=2, max=5))

        test = BetweenTest("0", "@xxx")  # invalid expression
        self.assertTest(False, None, test)

        sms.text = "My answer is or"
        self.assertTest(False, None, test)

        sms.text = "My answer is 4"
        test = BetweenTest("1", "5")
        self.assertTest(True, Decimal("4"), test)

        sms.text = "My answer is 4rwf"
        self.assertTest(True, Decimal("4"), test)

        sms.text = "My answer is a4rwf"
        self.assertTest(False, None, test)

        test = BetweenTest("10", "50")
        sms.text = "My answer is lO"
        self.assertTest(True, Decimal("10"), test)

        test = BetweenTest("1000", "5000")
        sms.text = "My answer is 4,000rwf"
        self.assertTest(True, Decimal("4000"), test)

        rule = Rule(uuid(4), None, None, None, test)
        self.assertEquals("1000-5000", rule.get_category_name(None))

        test = StartsWithTest(test=dict(base="Green"))
        sms.text = "  green beans"
        self.assertTest(True, "green", test)

        sms.text = "greenbeans"
        self.assertTest(True, "green", test)

        sms.text = "  beans Green"
        self.assertTest(False, None, test)

        test = NumberTest()
        self.assertTest(False, None, test)

        sms.text = "I have 7"
        self.assertTest(True, Decimal("7"), test)

        # phone tests

        test = PhoneTest()
        sms.text = "My phone number is 0788 383 383"
        self.assertTest(True, "+250788383383", test)

        sms.text = "+250788123123"
        self.assertTest(True, "+250788123123", test)

        sms.text = "+12067799294"
        self.assertTest(True, "+12067799294", test)

        sms.text = "My phone is 0124515"
        self.assertTest(False, None, test)

        test = ContainsTest(test=dict(base="مورنۍ"))
        sms.text = "شاملیدل مورنۍ"
        self.assertTest(True, "مورنۍ", test)

        # test = "word to start" and notice "to start" is one word in arabic ataleast according to Google translate
        test = ContainsAnyTest(test=dict(base="كلمة لبدء"))
        # set text to "give a sample word in sentence"
        sms.text = "تعطي كلمة عينة في الجملة"
        self.assertTest(True, "كلمة", test) # we get "word"

        # we should not match "this start is not allowed" we wanted "to start"
        test = ContainsAnyTest(test=dict(base="لا يسمح هذه البداية"))
        self.assertTest(False, None, test)

        test = RegexTest(dict(base="(?P<first_name>\w+) (\w+)"))
        sms.text = "Isaac Newton"
        run = self.assertTest(True, "Isaac Newton", test)
        extra = run.field_dict()
        self.assertEquals("Isaac Newton", extra['0'])
        self.assertEquals("Isaac", extra['1'])
        self.assertEquals("Newton", extra['2'])
        self.assertEquals("Isaac", extra['first_name'])

        # find that arabic unicode is handled right
        sms.text = "مرحبا العالم"
        run = self.assertTest(True, "مرحبا العالم", test)
        extra = run.field_dict()
        self.assertEquals("مرحبا العالم", extra['0'])
        self.assertEquals("مرحبا", extra['1'])
        self.assertEquals("العالم", extra['2'])
        self.assertEquals("مرحبا", extra['first_name'])

        # no matching groups, should return whole string as match
        test = RegexTest(dict(base="\w+ \w+"))
        sms.text = "Isaac Newton"
        run = self.assertTest(True, "Isaac Newton", test)
        extra = run.field_dict()
        self.assertEquals("Isaac Newton", extra['0'])

        # no match, shouldn't return anything at all
        sms.text = "#$%^$#? !@#$"
        run = self.assertTest(False, None, test)
        extra = run.field_dict()
        self.assertFalse(extra)

        # no case sensitivity
        test = RegexTest(dict(base="kazoo"))
        sms.text = "This is my Kazoo"
        run = self.assertTest(True, "Kazoo", test)
        extra = run.field_dict()
        self.assertEquals("Kazoo", extra['0'])

        # change to have anchors
        test = RegexTest(dict(base="^kazoo$"))

        # no match, as at the end
        sms.text = "This is my Kazoo"
        run = self.assertTest(False, None, test)

        # this one will match
        sms.text = "Kazoo"
        run = self.assertTest(True, "Kazoo", test)
        extra = run.field_dict()
        self.assertEquals("Kazoo", extra['0'])

        # not empty
        sms.text = ""
        self.assertTest(False, None, NotEmptyTest())
        sms.text = None
        self.assertTest(False, None, NotEmptyTest())
        sms.text = " "
        self.assertTest(False, None, NotEmptyTest())
        sms.text = "it works"
        self.assertTest(True, "it works", NotEmptyTest())

        def perform_date_tests(sms, dayfirst):
            """
            Performs a set of date tests in either day-first or month-first mode
            """
            self.org.date_format = 'D' if dayfirst else 'M'
            self.org.save()

            # perform all date tests as if it were 2014-01-02 03:04:05.6 UTC - a date which when localized to DD-MM-YYYY
            # or MM-DD-YYYY is ambiguous
            with patch.object(timezone, 'now', return_value=datetime.datetime(2014, 1, 2, 3, 4, 5, 6, timezone.utc)):
                now = timezone.now()
                three_days_ago = now - timedelta(days=3)
                three_days_next = now + timedelta(days=3)
                five_days_next = now + timedelta(days=5)

                sms.text = "no date in this text"
                test = HasDateTest()
                self.assertDateTest(False, None, test)

                sms.text = "123"
                self.assertDateTest(True, now.replace(year=123), test)

                sms.text = "December 14, 1892"
                self.assertDateTest(True, now.replace(year=1892, month=12, day=14), test)

                sms.text = "sometime on %d/%d/%d" % (now.day, now.month, now.year)
                self.assertDateTest(True, now, test)

                # date before/equal/after tests using old deprecated time_delta filter

                test = DateBeforeTest('@date.today|time_delta:"-1"')
                self.assertDateTest(False, None, test)

                sms.text = "this is for three days ago %d/%d/%d" % (three_days_ago.day, three_days_ago.month, three_days_ago.year)
                self.assertDateTest(True, three_days_ago, test)

                sms.text = "in the next three days %d/%d/%d" % (three_days_next.day, three_days_next.month, three_days_next.year)
                self.assertDateTest(False, None, test)

                test = DateEqualTest('@date.today|time_delta:"-3"')
                self.assertDateTest(False, None, test)

                sms.text = "this is for three days ago %d/%d/%d" % (three_days_ago.day, three_days_ago.month, three_days_ago.year)
                self.assertDateTest(True, three_days_ago, test)

                test = DateAfterTest("@date.today|time_delta:'3'")
                self.assertDateTest(False, None, test)

                sms.text = "this is for three days ago %d/%d/%d" % (five_days_next.day, five_days_next.month, five_days_next.year)
                self.assertDateTest(True, five_days_next, test)

                # date before/equal/after tests using new date arithmetic

                test = DateBeforeTest('=(date.today - 1)')
                self.assertDateTest(False, None, test)

                sms.text = "this is for three days ago %d/%d/%d" % (three_days_ago.day, three_days_ago.month, three_days_ago.year)
                self.assertDateTest(True, three_days_ago, test)

                sms.text = "in the next three days %d/%d/%d" % (three_days_next.day, three_days_next.month, three_days_next.year)
                self.assertDateTest(False, None, test)

                test = DateEqualTest('=(date.today - 3)')
                self.assertDateTest(False, None, test)

                sms.text = "this is for three days ago %d/%d/%d" % (three_days_ago.day, three_days_ago.month, three_days_ago.year)
                self.assertDateTest(True, three_days_ago, test)

                test = DateAfterTest('=(date.today + 3)')
                self.assertDateTest(False, None, test)

                sms.text = "this is for three days ago %d/%d/%d" % (five_days_next.day, five_days_next.month, five_days_next.year)
                self.assertDateTest(True, five_days_next, test)

        # check date tests in both date modes
        perform_date_tests(sms, True)
        perform_date_tests(sms, False)

    def test_length(self):
        org = self.org

        js = [dict(category="Normal Length", uuid=uuid4(), destination=uuid4(), test=dict(type='true')),
              dict(category="Way too long, will get clipped at 36 characters", uuid=uuid4(), destination=uuid4(), test=dict(type='true'))]

        rules = Rule.from_json_array(org, js)

        self.assertEquals("Normal Length", rules[0].category)
        self.assertEquals(36, len(rules[1].category))

    def test_factories(self):
        org = self.org

        js = dict(type='true')
        self.assertEquals(TrueTest, Test.from_json(org, js).__class__)
        self.assertEquals(js, TrueTest().as_json())

        js = dict(type='false')
        self.assertEquals(FalseTest, Test.from_json(org, js).__class__)
        self.assertEquals(js, FalseTest().as_json())

        js = dict(type='and', tests=[dict(type='true')])
        self.assertEquals(AndTest, Test.from_json(org, js).__class__)
        self.assertEquals(js, AndTest([TrueTest()]).as_json())

        js = dict(type='or', tests=[dict(type='true')])
        self.assertEquals(OrTest, Test.from_json(org, js).__class__)
        self.assertEquals(js, OrTest([TrueTest()]).as_json())

        js = dict(type='contains', test="green")
        self.assertEquals(ContainsTest, Test.from_json(org, js).__class__)
        self.assertEquals(js, ContainsTest("green").as_json())

        js = dict(type='lt', test="5")
        self.assertEquals(LtTest, Test.from_json(org, js).__class__)
        self.assertEquals(js, LtTest("5").as_json())

        js = dict(type='gt', test="5")
        self.assertEquals(GtTest, Test.from_json(org, js).__class__)
        self.assertEquals(js, GtTest("5").as_json())

        js = dict(type='gte', test="5")
        self.assertEquals(GteTest, Test.from_json(org, js).__class__)
        self.assertEquals(js, GteTest("5").as_json())

        js = dict(type='eq', test="5")
        self.assertEquals(EqTest, Test.from_json(org, js).__class__)
        self.assertEquals(js, EqTest("5").as_json())

        js = dict(type='between', min="5", max="10")
        self.assertEquals(BetweenTest, Test.from_json(org, js).__class__)
        self.assertEquals(js, BetweenTest("5", "10").as_json())

        self.assertEquals(ReplyAction, Action.from_json(org, dict(type='reply', msg="hello world")).__class__)
        self.assertEquals(SendAction, Action.from_json(org, dict(type='send', msg="hello world", contacts=[], groups=[], variables=[])).__class__)

    def test_actions(self):
        msg = self.create_msg(direction=INCOMING, contact=self.contact, text="Green is my favorite")
        run = FlowRun.create(self.flow, self.contact)

        test = ReplyAction(dict(base="We love green too!"))
        test.execute(run, None, msg)
        msg = Msg.objects.get(contact=self.contact, direction='O')
        self.assertEquals("We love green too!", msg.text)

        Broadcast.objects.all().delete()

        action_json = test.as_json()
        test = ReplyAction.from_json(self.org, action_json)
        self.assertEquals(dict(base="We love green too!"), test.msg)

        test.execute(run, None, msg)

        response = msg.responses.get()
        self.assertEquals("We love green too!", response.text)
        self.assertEquals(self.contact, response.contact)

        test = SendAction(dict(base="What is your favorite color?"), [], [self.contact], [])
        test.execute(run, None, None)

        action_json = test.as_json()
        test = SendAction.from_json(self.org, action_json)
        self.assertEquals(test.msg['base'], "What is your favorite color?")

        self.assertEquals(2, Broadcast.objects.all().count())

        broadcast = Broadcast.objects.all().order_by('pk')[1]
        self.assertEquals(1, broadcast.get_messages().count())
        msg = broadcast.get_messages().first()
        self.assertEquals(self.contact, msg.contact)
        self.assertEquals("What is your favorite color?", msg.text)

    def test_email_action(self):
        flow = self.flow
        sms = self.create_msg(direction=INCOMING, contact=self.contact, text="Green is my favorite")
        run = FlowRun.create(self.flow, self.contact)

        recipients = ["steve@apple.com"]
        test = EmailAction(recipients, "Subject", "Body")
        action_json = test.as_json()

        test = EmailAction.from_json(self.org, action_json)
        test.execute(run, None, sms)

        self.assertEquals(len(mail.outbox), 1)
        self.assertEquals(mail.outbox[0].subject, 'Subject')
        self.assertEquals(mail.outbox[0].body, 'Body')
        self.assertEquals(mail.outbox[0].recipients(), recipients)

        try:
            test = EmailAction([], "Subject", "Body")
            self.fail("Should have thrown due to empty recipient list")
        except FlowException as fe:
            pass

        test = EmailAction(recipients, "@contact.name added in subject", "In the body; @contact.name uses phone @contact.tel")
        action_json = test.as_json()

        test = EmailAction.from_json(self.org, action_json)
        test.execute(run, None, sms)

        self.assertEquals(len(mail.outbox), 2)
        self.assertEquals(mail.outbox[1].subject, 'Eric added in subject')
        self.assertEquals(mail.outbox[1].body, 'In the body; Eric uses phone 0788 382 382')
        self.assertEquals(mail.outbox[1].recipients(), recipients)

        test = EmailAction(recipients, "Allo \n allo\tmessage", "Email notification for allo allo")
        action_json = test.as_json()

        test = EmailAction.from_json(self.org, action_json)
        test.execute(run, None, sms)

        self.assertEquals(len(mail.outbox), 3)
        self.assertEquals(mail.outbox[2].subject, 'Allo allo message')
        self.assertEquals(mail.outbox[2].body, 'Email notification for allo allo')
        self.assertEquals(mail.outbox[2].recipients(), recipients)

    def test_decimal_values(self):
        flow = self.flow
        flow.update(self.definition)

        rules = RuleSet.objects.get(uuid=uuid(5))

        # update our rule to include decimal parsing
        rules.set_rules_dict([Rule(uuid(12), {flow.base_language: "< 10"}, uuid(2), 'A', LtTest(10)).as_json(),
                              Rule(uuid(13), {flow.base_language: "> 10"}, uuid(3), 'A', GteTest(10)).as_json()])

        rules.save()

        # start the flow
        flow.start([], [self.contact])
        sms = self.create_msg(direction=INCOMING, contact=self.contact, text="My answer is 15")
        self.assertTrue(Flow.find_and_handle(sms))

        step = FlowStep.objects.get(step_uuid=uuid(5))
        self.assertEquals("> 10", step.rule_category)
        self.assertEquals(uuid(13), step.rule_uuid)
        self.assertEquals("15", step.rule_value)
        self.assertEquals(Decimal("15"), step.rule_decimal_value)

    def test_save_to_contact_action(self):
        sms = self.create_msg(direction=INCOMING, contact=self.contact, text="batman")
        test = SaveToContactAction.from_json(self.org, dict(type='save', label="Superhero Name", value='@step'))
        run = FlowRun.create(self.flow, self.contact)

        field = ContactField.objects.get(org=self.org, key="superhero_name")
        self.assertEquals("Superhero Name", field.label)

        test.execute(run, None, sms)

        # user should now have a nickname field with a value of batman
        contact = Contact.objects.get(id=self.contact.pk)
        self.assertEquals("batman", contact.get_field_raw('superhero_name'))

        # test clearing our value
        test = SaveToContactAction.from_json(self.org, test.as_json())
        test.value = ""
        test.execute(run, None, sms)
        contact = Contact.objects.get(id=self.contact.pk)
        self.assertEquals(None, contact.get_field_raw('superhero_name'))

        # test setting our name
        test = SaveToContactAction.from_json(self.org, dict(type='save', label="Name", value='', field='name'))
        test.value = "Eric Newcomer"
        test.execute(run, None, sms)
        contact = Contact.objects.get(id=self.contact.pk)
        self.assertEquals("Eric Newcomer", contact.name)
        run.contact = contact

        # test setting just the first name
        test = SaveToContactAction.from_json(self.org, dict(type='save', label="First Name", value='', field='first_name'))
        test.value = "Jen"
        test.execute(run, None, sms)
        contact = Contact.objects.get(id=self.contact.pk)
        self.assertEquals("Jen Newcomer", contact.name)

        # we should strip whitespace
        run.contact = contact
        test = SaveToContactAction.from_json(self.org, dict(type='save', label="First Name", value='', field='first_name'))
        test.value = " Jackson "
        test.execute(run, None, sms)
        contact = Contact.objects.get(id=self.contact.pk)
        self.assertEquals("Jackson Newcomer", contact.name)

        # first name works with a single word
        run.contact = contact
        contact.name = "Percy"
        contact.save()

        test = SaveToContactAction.from_json(self.org, dict(type='save', label="First Name", value='', field='first_name'))
        test.value = " Cole"
        test.execute(run, None, sms)
        contact = Contact.objects.get(id=self.contact.pk)
        self.assertEquals("Cole", contact.name)

        # test saving something really long to another field
        test = SaveToContactAction.from_json(self.org, dict(type='save', label="Last Message", value='', field='last_message'))
        test.value = "This is a long message, longer than 160 characters, longer than 250 characters, all the way up "\
                      "to 500 some characters long because sometimes people save entire messages to their contact " \
                      "fields and we want to enable that for them so that they can do what they want with the platform."
        test.execute(run, None, sms)
        contact = Contact.objects.get(id=self.contact.pk)
        self.assertEquals(test.value, contact.get_field('last_message').string_value)

        # test saving a contact's phone number
        test = SaveToContactAction.from_json(self.org, dict(type='save', label='Phone Number', field='tel_e164', value='@step'))

        # make sure they have a twitter urn first
        contact.urns.add(ContactURN.get_or_create(self.org, TWITTER_SCHEME, 'enewcomer'))
        self.assertIsNotNone(contact.urns.filter(path='enewcomer').first())

        # add another phone number to make sure it doesn't get removed too
        contact.urns.add(ContactURN.get_or_create(self.org, TEL_SCHEME, '+18005551212'))
        self.assertEquals(3, contact.urns.all().count())

        # create an inbound message on our original phone number
        sms = self.create_msg(direction=INCOMING, contact=self.contact,
                              text="+12065551212", contact_urn=contact.urns.filter(path='+250788382382').first())

        # create another contact with that phone number, to test stealing
        robbed = self.create_contact("Robzor", "+12065551212")

        test.execute(run, None, sms)

        # updating Phone Number should not create a contact field
        self.assertIsNone(ContactField.objects.filter(org=self.org, key='tel_e164').first())

        # instead it should update the tel urn for our contact
        contact = Contact.objects.get(id=self.contact.pk)
        self.assertEquals(4, contact.urns.all().count())
        self.assertIsNotNone(contact.urns.filter(path='+12065551212').first())

        # we should still have our twitter scheme
        self.assertIsNotNone(contact.urns.filter(path='enewcomer').first())

        # and our other phone number
        self.assertIsNotNone(contact.urns.filter(path='+18005551212').first())

        # and our original number too
        self.assertIsNotNone(contact.urns.filter(path='+250788382382').first())

        # robzor shouldn't have a number anymore
        self.assertFalse(robbed.urns.all())

        # try the same with a simulator contact
        test_contact = Contact.get_test_contact(self.admin)
        test_contact_urn = test_contact.urns.all().first()
        run = FlowRun.create(self.flow, test_contact)
        test.execute(run, None, sms)

        # URN should be unchanged on the simulator contact
        test_contact = Contact.objects.get(id=test_contact.id)
        self.assertEquals(test_contact_urn, test_contact.urns.all().first())

    def test_language_action(self):

        test = SetLanguageAction('kli', 'Kingon')

        # export and reimport
        action_json = test.as_json()
        test = SetLanguageAction.from_json(self.org, action_json)

        self.assertTrue('kli', test.lang)
        self.assertTrue('Klingon', test.lang)

        # execute our action and check we are Klingon now, eeektorp shnockahltip.
        run = FlowRun.create(self.flow, self.contact)
        test.execute(run, None, None)
        self.assertEquals('kli', Contact.objects.get(pk=self.contact.pk).language)

    def test_flow_action(self):
        orig_flow = self.create_flow()
        run = FlowRun.create(orig_flow, self.contact)

        flow = self.flow
        flow.update(self.definition)

        sms = self.create_msg(direction=INCOMING, contact=self.contact, text="Green is my favorite")

        test = StartFlowAction(flow)
        action_json = test.as_json()

        test = StartFlowAction.from_json(self.org, action_json)
        test.execute(run, None, sms, [])

        # our contact should now be in the flow
        self.assertTrue(FlowStep.objects.filter(run__flow=flow, run__contact=self.contact))
        self.assertTrue(Msg.objects.filter(contact=self.contact, direction='O', text='What is your favorite color?'))

    def test_group_actions(self):
        sms = self.create_msg(direction=INCOMING, contact=self.contact, text="Green is my favorite")
        run = FlowRun.create(self.flow, self.contact)

        group = self.create_group("Flow Group", [])

        test = AddToGroupAction([group, "@step.contact"])
        action_json = test.as_json()
        test = AddToGroupAction.from_json(self.org, action_json)

        test.execute(run, None, sms)

        # user should now be in the group
        self.assertTrue(group.contacts.filter(id=self.contact.pk))
        self.assertEquals(1, group.contacts.all().count())

        # we should have acreated a group with the name of the contact
        replace_group = ContactGroup.user_groups.get(name=self.contact.name)
        self.assertTrue(replace_group.contacts.filter(id=self.contact.pk))
        self.assertEquals(1, replace_group.contacts.all().count())

        # passing through twice doesn't change anything
        test.execute(run, None, sms)

        self.assertTrue(group.contacts.filter(id=self.contact.pk))
        self.assertEquals(1, group.contacts.all().count())

        test = DeleteFromGroupAction([group, "@step.contact"])
        action_json = test.as_json()
        test = DeleteFromGroupAction.from_json(self.org, action_json)

        test.execute(run, None, sms)

        # user should be gone now
        self.assertFalse(group.contacts.filter(id=self.contact.pk))
        self.assertEquals(0, group.contacts.all().count())
        self.assertFalse(replace_group.contacts.filter(id=self.contact.pk))
        self.assertEquals(0, replace_group.contacts.all().count())

        test.execute(run, None, sms)

        self.assertFalse(group.contacts.filter(id=self.contact.pk))
        self.assertEquals(0, group.contacts.all().count())

    def test_add_label_action(self):
        flow = self.flow
        msg = self.create_msg(direction=INCOMING, contact=self.contact, text="Green is my favorite")
        run = FlowRun.create(flow, self.contact)

        label = Label.get_or_create(self.org, self.user, "green label")

        test = AddLabelAction([label, "@step.contact"])
        action_json = test.as_json()
        test = AddLabelAction.from_json(self.org, action_json)

        # no message yet; such Add Label action on entry Actionset. No error should be raised
        test.execute(run, None, None)
        self.assertFalse(label.get_messages())
        self.assertEqual(label.get_visible_count(), 0)

        test.execute(run, None, msg)

        # new label should have been created with the name of the contact
        new_label = Label.label_objects.get(name=self.contact.name)
        label = Label.label_objects.get(pk=label.pk)

        # and message should have been labeled with both labels
        msg = Msg.objects.get(pk=msg.pk)
        self.assertEqual(set(msg.labels.all()), {label, new_label})
        self.assertEqual(set(label.get_messages()), {msg})
        self.assertEqual(label.get_visible_count(), 1)
        self.assertTrue(set(new_label.get_messages()), {msg})
        self.assertEqual(new_label.get_visible_count(), 1)

        # passing through twice doesn't change anything
        test.execute(run, None, msg)

        self.assertEqual(set(Msg.objects.get(pk=msg.pk).labels.all()), {label, new_label})
        self.assertEquals(Label.label_objects.get(pk=label.pk).get_visible_count(), 1)
        self.assertEquals(Label.label_objects.get(pk=new_label.pk).get_visible_count(), 1)

    def test_global_keywords_trigger_update(self):
        self.login(self.admin)
        flow = Flow.create(self.org, self.admin, "Flow")

        # update flow triggers
        post_data = dict()
        post_data['name'] = "Flow With Keyword Triggers"
        post_data['keyword_triggers'] = "it,changes,everything"
        post_data['expires_after_minutes'] = 60*12
        response = self.client.post(reverse('flows.flow_update', args=[flow.pk]), post_data, follow=True)

        flow_with_keywords = Flow.objects.get(name=post_data['name'])
        self.assertEquals(200, response.status_code)
        self.assertEquals(response.request['PATH_INFO'], reverse('flows.flow_list'))
        self.assertTrue(flow_with_keywords in response.context['object_list'].all())
        self.assertEquals(flow_with_keywords.triggers.count(), 3)
        self.assertEquals(flow_with_keywords.triggers.filter(is_archived=False).count(), 3)
        self.assertEquals(flow_with_keywords.triggers.filter(is_archived=False).exclude(groups=None).count(), 0)

        # add triggers of other types
        Trigger.objects.create(created_by=self.admin, modified_by=self.admin, org=self.org,
                               trigger_type=FOLLOW_TRIGGER, flow=flow_with_keywords, channel=self.channel)

        Trigger.objects.create(created_by=self.admin, modified_by=self.admin, org=self.org,
                               trigger_type=CATCH_ALL_TRIGGER, flow=flow_with_keywords)

        Trigger.objects.create(created_by=self.admin, modified_by=self.admin, org=self.org,
                               trigger_type=MISSED_CALL_TRIGGER, flow=flow_with_keywords)

        Trigger.objects.create(created_by=self.admin, modified_by=self.admin, org=self.org,
                               trigger_type=INBOUND_CALL_TRIGGER, flow=flow_with_keywords)

        Trigger.objects.create(created_by=self.admin, modified_by=self.admin, org=self.org,
                               trigger_type=SCHEDULE_TRIGGER, flow=flow_with_keywords)

        self.assertEquals(flow_with_keywords.triggers.filter(is_archived=False).count(), 8)

        # update flow triggers
        post_data = dict()
        post_data['name'] = "Flow With Keyword Triggers"
        post_data['keyword_triggers'] = "it,join"
        post_data['expires_after_minutes'] = 60*12
        response = self.client.post(reverse('flows.flow_update', args=[flow.pk]), post_data, follow=True)

        flow_with_keywords = Flow.objects.get(name=post_data['name'])
        self.assertEquals(200, response.status_code)
        self.assertEquals(response.request['PATH_INFO'], reverse('flows.flow_list'))
        self.assertTrue(flow_with_keywords in response.context['object_list'].all())
        self.assertEquals(flow_with_keywords.triggers.count(), 9)
        self.assertEquals(flow_with_keywords.triggers.filter(is_archived=True).count(), 2)
        self.assertEquals(flow_with_keywords.triggers.filter(is_archived=True, trigger_type=KEYWORD_TRIGGER).count(), 2)
        self.assertEquals(flow_with_keywords.triggers.filter(is_archived=False).count(), 7)
        self.assertEquals(flow_with_keywords.triggers.filter(is_archived=True, trigger_type=KEYWORD_TRIGGER).count(), 2)

        # only keyword triggers got archived, other are stil active
        self.assertTrue(flow_with_keywords.triggers.filter(is_archived=False, trigger_type=FOLLOW_TRIGGER))
        self.assertTrue(flow_with_keywords.triggers.filter(is_archived=False, trigger_type=CATCH_ALL_TRIGGER))
        self.assertTrue(flow_with_keywords.triggers.filter(is_archived=False, trigger_type=SCHEDULE_TRIGGER))
        self.assertTrue(flow_with_keywords.triggers.filter(is_archived=False, trigger_type=MISSED_CALL_TRIGGER))
        self.assertTrue(flow_with_keywords.triggers.filter(is_archived=False, trigger_type=INBOUND_CALL_TRIGGER))

    def test_views(self):
        self.create_secondary_org()

        # create a flow for another org
        other_flow = Flow.create(self.org2, self.admin2, "Flow2", base_language='base')

        # no login, no list
        response = self.client.get(reverse('flows.flow_list'))
        self.assertRedirect(response, reverse('users.user_login'))

        user = self.admin
        user.first_name = "Test"
        user.last_name = "Contact"
        user.save()
        self.login(user)

        # list, should have only one flow (the one created in setUp)
        response = self.client.get(reverse('flows.flow_list'))
        self.assertEquals(1, len(response.context['object_list']))

        # inactive list shouldn't have any flows
        response = self.client.get(reverse('flows.flow_archived'))
        self.assertEquals(0, len(response.context['object_list']))

        # also shouldn't be able to view other flow
        response = self.client.get(reverse('flows.flow_editor', args=[other_flow.pk]))
        self.assertEquals(302, response.status_code)

        # get our create page
        response = self.client.get(reverse('flows.flow_create'))
        self.assertTrue(response.context['has_flows'])
        self.assertNotIn('flow_type', response.context['form'].fields)  # don't show flow type

        user.groups.add(Group.objects.get(name="Beta"))

        response = self.client.get(reverse('flows.flow_create'))
        self.assertTrue(response.context['has_flows'])
        self.assertIn('flow_type', response.context['form'].fields)  # shown because we're beta

        # remove from beta and add call channel
        user.groups.remove(Group.objects.get(name="Beta"))
        twilio = Channel.objects.create(name="Twilio", channel_type='T', address="0785553434", role="C", org=self.org,
                                        created_by=self.user, modified_by=self.user, secret="56789", gcm_id="456")

        response = self.client.get(reverse('flows.flow_create'))
        self.assertTrue(response.context['has_flows'])
        self.assertIn('flow_type', response.context['form'].fields)  # shown because of call channel

        twilio.delete()

        # create a new regular flow
        response = self.client.post(reverse('flows.flow_create'), dict(name="Flow", expires_after_minutes=5), follow=True)
        flow1 = Flow.objects.get(org=self.org, name="Flow")
        # add a trigger on this flow
        Trigger.objects.create(org=self.org, keyword='unique', flow=flow1,
                               created_by=self.admin, modified_by=self.admin)
        self.assertEqual(response.status_code, 200)
        self.assertEqual(flow1.flow_type, 'F')
        self.assertEqual(flow1.expires_after_minutes, 5)

        user.groups.add(Group.objects.get(name="Beta"))

        # create a new surveyor flow
        response = self.client.post(reverse('flows.flow_create'), dict(name="Surveyor Flow", expires_after_minutes=5, flow_type='S'), follow=True)
        flow2 = Flow.objects.get(org=self.org, name="Surveyor Flow")
        self.assertEqual(flow2.flow_type, 'S')
        self.assertEqual(flow2.expires_after_minutes, 5)

        user.groups.remove(Group.objects.get(name="Beta"))

        # test flows with triggers

        # create a new flow with one unformatted keyword
        post_data = dict()
        post_data['name'] = "Flow With Unformated Keyword Triggers"
        post_data['keyword_triggers'] = "this is,it"
        response = self.client.post(reverse('flows.flow_create'), post_data)
        self.assertTrue(response.context['form'].errors)
        self.assertTrue('"this is" must be a single word containing only letter and numbers' in response.context['form'].errors['keyword_triggers'])

        # create a new flow with one existing keyword
        post_data = dict()
        post_data['name'] = "Flow With Existing Keyword Triggers"
        post_data['keyword_triggers'] = "this,is,unique"
        response = self.client.post(reverse('flows.flow_create'), post_data)
        self.assertTrue(response.context['form'].errors)
        self.assertTrue('The keyword "unique" is already used for another flow' in response.context['form'].errors['keyword_triggers'])

        # create a new flow with keywords
        post_data = dict()
        post_data['name'] = "Flow With Good Keyword Triggers"
        post_data['keyword_triggers'] = "this,is,it"
        post_data['expires_after_minutes'] = 30
        response = self.client.post(reverse('flows.flow_create'), post_data, follow=True)
        flow3 = Flow.objects.get(name=post_data['name'])

        self.assertEqual(200, response.status_code)
        self.assertEqual(response.request['PATH_INFO'], reverse('flows.flow_editor', args=[flow3.pk]))
        self.assertEqual(response.context['object'].triggers.count(), 3)

        # update flow triggers
        post_data = dict()
        post_data['name'] = "Flow With Keyword Triggers"
        post_data['keyword_triggers'] = "it,changes,everything"
        post_data['expires_after_minutes'] = 60*12
        response = self.client.post(reverse('flows.flow_update', args=[flow3.pk]), post_data, follow=True)
        flow3 = Flow.objects.get(name=post_data['name'])
        self.assertEquals(200, response.status_code)
        self.assertEquals(response.request['PATH_INFO'], reverse('flows.flow_list'))
        self.assertTrue(flow3 in response.context['object_list'].all())
        self.assertEquals(flow3.triggers.count(), 5)
        self.assertEquals(flow3.triggers.filter(is_archived=True).count(), 2)
        self.assertEquals(flow3.triggers.filter(is_archived=False).count(), 3)
        self.assertEquals(flow3.triggers.filter(is_archived=False).exclude(groups=None).count(), 0)

        # update flow with unformated keyword
        post_data['keyword_triggers'] = "it,changes,every thing"
        response = self.client.post(reverse('flows.flow_update', args=[flow3.pk]), post_data)
        self.assertTrue(response.context['form'].errors)

        # update flow with unformated keyword
        post_data['keyword_triggers'] = "it,changes,everything,unique"
        response = self.client.post(reverse('flows.flow_update', args=[flow3.pk]), post_data)
        self.assertTrue(response.context['form'].errors)
        response = self.client.get(reverse('flows.flow_update', args=[flow3.pk]))
        self.assertEquals(response.context['form'].fields['keyword_triggers'].initial, "it,everything,changes")
        self.assertEquals(flow3.triggers.filter(is_archived=False).count(), 3)
        self.assertEquals(flow3.triggers.filter(is_archived=False).exclude(groups=None).count(), 0)
        trigger = Trigger.objects.get(keyword="everything", flow=flow3)
        group = self.create_group("first", [self.contact])
        trigger.groups.add(group)
        self.assertEquals(flow3.triggers.filter(is_archived=False).count(), 3)
        self.assertEquals(flow3.triggers.filter(is_archived=False).exclude(groups=None).count(), 1)
        self.assertEquals(flow3.triggers.filter(is_archived=False).exclude(groups=None)[0].keyword, "everything")
        response = self.client.get(reverse('flows.flow_update', args=[flow3.pk]))
        self.assertEquals(response.context['form'].fields['keyword_triggers'].initial, "it,changes")
        self.assertEquals(flow3.triggers.filter(is_archived=False).count(), 3)
        self.assertEquals(flow3.triggers.filter(is_archived=False).exclude(groups=None).count(), 1)
        self.assertEquals(flow3.triggers.filter(is_archived=False).exclude(groups=None)[0].keyword, "everything")

        # add some rules to first flow
        ActionSet.objects.all().delete()
        flow1.update(self.definition)
        self.assertEquals(4, ActionSet.objects.all().count())

        # can see ours
        response = self.client.get(reverse('flows.flow_results', args=[flow1.pk]))
        self.assertEquals(200, response.status_code)

        # check flow listing
        response = self.client.get(reverse('flows.flow_list'))
        self.assertEqual(list(response.context['object_list']), [flow1, flow3, flow2, self.flow])  # by last modified

        # start a contact on that flow
        flow = flow1
        flow.start([], [self.contact])

        # remove one of the contacts
        run = flow1.runs.get(contact=self.contact)
        response = self.client.post(reverse('flows.flow_results', args=[flow.pk]), data=dict(run=run.pk))
        self.assertEquals(200, response.status_code)
        self.assertFalse(FlowStep.objects.filter(run__contact=self.contact))

        # test getting the json
        response = self.client.get(reverse('flows.flow_json', args=[flow.pk]))
        json_dict = json.loads(response.content)['flow']

        # test setting the json
        json_dict['action_sets'] = [dict(uuid=uuid(1), x=1, y=1, destination=None,
                                         actions=[dict(type='reply', msg=dict(base='This flow is more like a broadcast'))])]
        json_dict['rule_sets'] = []
        json_dict['entry'] = uuid(1)

        response = self.client.post(reverse('flows.flow_json', args=[flow.pk]), json.dumps(json_dict), content_type="application/json")
        self.assertEquals(200, response.status_code)
        self.assertEquals(1, ActionSet.objects.all().count())

        actionset = ActionSet.objects.get()
        self.assertEquals(actionset.flow, flow)

<<<<<<< HEAD
        # can now save with an invalid uuid, but should get removed
        json_dict['last_saved'] = datetime_to_str(timezone.now())
=======
        # can't save with an invalid uuid
        json_dict['metadata']['saved_on'] = datetime_to_str(timezone.now())
>>>>>>> fc07e1bc
        json_dict['action_sets'][0]['destination'] = 'notthere'

        response = self.client.post(reverse('flows.flow_json', args=[flow.pk]), json.dumps(json_dict), content_type="application/json")
        self.assertEquals(200, response.status_code)
        flow = Flow.objects.get(pk=flow.pk)
        flow_json = flow.as_json()
        self.assertIsNone(flow_json['action_sets'][0]['destination'])

        # flow should still be there though
        flow = Flow.objects.get(pk=flow.pk)

        # should still have the original one, nothing changed
        response = self.client.get(reverse('flows.flow_json', args=[flow.pk]))
        self.assertEquals(200, response.status_code)
        json_dict = json.loads(response.content)

        # can't save against the other org's flow
        response = self.client.post(reverse('flows.flow_json', args=[other_flow.pk]), json.dumps(json_dict), content_type="application/json")
        self.assertEquals(302, response.status_code)

        # can't save with invalid json
        with self.assertRaises(ValueError):
            response = self.client.post(reverse('flows.flow_json', args=[flow.pk]), "badjson", content_type="application/json")

        # test simulation
        simulate_url = reverse('flows.flow_simulate', args=[flow.pk])

        test_contact = Contact.get_test_contact(self.admin)
        group = self.create_group("players", [test_contact])
        contact_field = ContactField.get_or_create(self.org, 'custom', 'custom')
        contact_field_value = Value.objects.create(contact=test_contact, contact_field=contact_field, org=self.org,
                                                   string_value="hey")

        response = self.client.get(simulate_url)
        self.assertEquals(response.status_code, 302)

        post_data = dict()
        post_data['has_refresh'] = True

        response = self.client.post(simulate_url, json.dumps(post_data), content_type="application/json")
        json_dict = json.loads(response.content)

        self.assertFalse(group in test_contact.all_groups.all())
        self.assertFalse(test_contact.values.all())

        self.assertEquals(len(json_dict.keys()), 5)
        self.assertEquals(len(json_dict['messages']), 3)
        self.assertEquals('Test Contact has entered the &quot;Flow&quot; flow', json_dict['messages'][0]['text'])
        self.assertEquals("This flow is more like a broadcast", json_dict['messages'][1]['text'])
        self.assertEquals("Test Contact has exited this flow", json_dict['messages'][2]['text'])

        group = self.create_group("fans", [test_contact])
        contact_field_value = Value.objects.create(contact=test_contact, contact_field=contact_field, org=self.org,
                                                   string_value="hey")

        post_data['new_message'] = "Ok, Thanks"
        post_data['has_refresh'] = False

        response = self.client.post(simulate_url, json.dumps(post_data), content_type="application/json")
        self.assertEquals(200, response.status_code)
        json_dict = json.loads(response.content)

        self.assertTrue(group in test_contact.all_groups.all())
        self.assertTrue(test_contact.values.all())
        self.assertEqual(test_contact.values.get(string_value='hey'), contact_field_value)

        self.assertEquals(len(json_dict.keys()), 5)
        self.assertTrue('status' in json_dict.keys())
        self.assertTrue('visited' in json_dict.keys())
        self.assertTrue('activity' in json_dict.keys())
        self.assertTrue('messages' in json_dict.keys())
        self.assertTrue('description' in json_dict.keys())
        self.assertEquals(json_dict['status'], 'success')
        self.assertEquals(json_dict['description'], 'Message sent to Flow')

        post_data['has_refresh'] = True

        response = self.client.post(simulate_url, json.dumps(post_data), content_type="application/json")
        self.assertEquals(200, response.status_code)
        json_dict = json.loads(response.content)

        self.assertEquals(len(json_dict.keys()), 5)
        self.assertTrue('status' in json_dict.keys())
        self.assertTrue('visited' in json_dict.keys())
        self.assertTrue('activity' in json_dict.keys())
        self.assertTrue('messages' in json_dict.keys())
        self.assertTrue('description' in json_dict.keys())
        self.assertEquals(json_dict['status'], 'success')
        self.assertEquals(json_dict['description'], 'Message sent to Flow')

        # test our copy view
        response = self.client.post(reverse('flows.flow_copy', args=[flow.pk]))
        flow_copy = Flow.objects.get(org=self.org, name="Copy of %s" % flow.name)
        self.assertRedirect(response, reverse('flows.flow_editor', args=[flow_copy.pk]))

        flow_label_1 = FlowLabel.objects.create(name="one", org=self.org, parent=None)
        flow_label_2 = FlowLabel.objects.create(name="two", org=self.org2, parent=None)

        # test update view
        response = self.client.post(reverse('flows.flow_update', args=[flow.pk]))
        self.assertEquals(200, response.status_code)
        self.assertEquals(5, len(response.context['form'].fields))
        self.assertTrue('name' in response.context['form'].fields)
        self.assertTrue('keyword_triggers' in response.context['form'].fields)
        self.assertTrue('ignore_triggers' in response.context['form'].fields)

        # test broadcast view
        response = self.client.get(reverse('flows.flow_broadcast', args=[flow.pk]))
        self.assertEquals(3, len(response.context['form'].fields))
        self.assertTrue('omnibox' in response.context['form'].fields)
        self.assertTrue('restart_participants' in response.context['form'].fields)

        post_data = dict()
        post_data['omnibox'] = "c-%d" % self.contact.pk
        post_data['restart_participants'] = 'on'

        count = Broadcast.objects.all().count()
        self.client.post(reverse('flows.flow_broadcast', args=[flow.pk]), post_data, follow=True)
        self.assertEquals(count + 1, Broadcast.objects.all().count())

        # we should have a flow start
        start = FlowStart.objects.get(flow=flow)

        # should be in a completed state
        self.assertEquals(COMPLETE, start.status)
        self.assertEquals(1, start.contact_count)

        # do so again but don't restart the participants
        del post_data['restart_participants']

        self.client.post(reverse('flows.flow_broadcast', args=[flow.pk]), post_data, follow=True)

        # should have a new flow start
        new_start = FlowStart.objects.filter(flow=flow).order_by('-created_on').first()
        self.assertNotEquals(start, new_start)
        self.assertEquals(COMPLETE, new_start.status)
        self.assertEquals(0, new_start.contact_count)

        # mark that start as incomplete
        new_start.status = 'S'
        new_start.save()

        # try to start again
        response = self.client.post(reverse('flows.flow_broadcast', args=[flow.pk]), post_data, follow=True)

        # should have an error now
        self.assertTrue(response.context['form'].errors)

        # shouldn't have a new flow start as validation failed
        self.assertFalse(FlowStart.objects.filter(flow=flow).exclude(id__lte=new_start.id))

        # test ivr flow creation
        self.channel.role = 'SRCA'
        self.channel.save()

        post_data = dict(name="Message flow", expires_after_minutes=5, flow_type='F')
        response = self.client.post(reverse('flows.flow_create'), post_data, follow=True)
        msg_flow = Flow.objects.get(name=post_data['name'])

        self.assertEquals(200, response.status_code)
        self.assertEquals(response.request['PATH_INFO'], reverse('flows.flow_editor', args=[msg_flow.pk]))
        self.assertEquals(msg_flow.flow_type, 'F')

        post_data = dict(name="Call flow", expires_after_minutes=5, flow_type='V')
        response = self.client.post(reverse('flows.flow_create'), post_data, follow=True)
        call_flow = Flow.objects.get(name=post_data['name'])

        self.assertEquals(200, response.status_code)
        self.assertEquals(response.request['PATH_INFO'], reverse('flows.flow_editor', args=[call_flow.pk]))
        self.assertEquals(call_flow.flow_type, 'V')

        # test creating a  flow with base language
        # create the language for our org
        language = Language.objects.create(iso_code='eng', name='English', org=self.org,
                                           created_by=flow.created_by, modified_by=flow.modified_by)
        self.org.primary_language = language
        self.org.save()

        post_data = dict(name="Language Flow", expires_after_minutes=5, base_language=language.iso_code, flow_type='F')
        response = self.client.post(reverse('flows.flow_create'), post_data, follow=True)
        language_flow = Flow.objects.get(name=post_data['name'])

        self.assertEquals(200, response.status_code)
        self.assertEquals(response.request['PATH_INFO'], reverse('flows.flow_editor', args=[language_flow.pk]))
        self.assertEquals(language_flow.base_language, language.iso_code)

    def test_views_viewers(self):
        #create a viewer
        self.viewer = self.create_user("Viewer")
        self.org.viewers.add(self.viewer)
        self.viewer.set_org(self.org)

        self.create_secondary_org()

        # create a flow for another org and a flow label
        flow2 = Flow.create(self.org2, self.admin2, "Flow2")
        flow_label = FlowLabel.objects.create(name="one", org=self.org, parent=None)

        flow_list_url = reverse('flows.flow_list')
        flow_archived_url = reverse('flows.flow_archived')
        flow_create_url = reverse('flows.flow_create')
        flowlabel_create_url = reverse('flows.flowlabel_create')

        # no login, no list
        response = self.client.get(flow_list_url)
        self.assertRedirect(response, reverse('users.user_login'))

        user = self.viewer
        user.first_name = "Test"
        user.last_name = "Contact"
        user.save()
        self.login(user)

        # list, should have only one flow (the one created in setUp)

        response = self.client.get(flow_list_url)
        self.assertEquals(1, len(response.context['object_list']))
        # no create links
        self.assertFalse(flow_create_url in response.content)
        self.assertFalse(flowlabel_create_url in response.content)
        # verify the action buttons we have
        self.assertFalse('object-btn-unlabel' in response.content)
        self.assertFalse('object-btn-restore' in response.content)
        self.assertFalse('object-btn-archive' in response.content)
        self.assertFalse('object-btn-label' in response.content)
        self.assertTrue('object-btn-export' in response.content)

        # can not label
        post_data = dict()
        post_data['action'] = 'label'
        post_data['objects'] = self.flow.pk
        post_data['label'] = flow_label.pk
        post_data['add'] = True

        response = self.client.post(flow_list_url, post_data, follow=True)
        self.assertEquals(1, response.context['object_list'].count())
        self.assertFalse(response.context['object_list'][0].labels.all())

        # can not archive
        post_data = dict()
        post_data['action'] = 'archive'
        post_data['objects'] = self.flow.pk
        response = self.client.post(flow_list_url, post_data, follow=True)
        self.assertEquals(1, response.context['object_list'].count())
        self.assertEquals(response.context['object_list'][0].pk, self.flow.pk)
        self.assertFalse(response.context['object_list'][0].is_archived)


        # inactive list shouldn't have any flows
        response = self.client.get(flow_archived_url)
        self.assertEquals(0, len(response.context['object_list']))

        response = self.client.get(reverse('flows.flow_editor', args=[self.flow.pk]))
        self.assertEquals(200, response.status_code)
        self.assertFalse(response.context['mutable'])

        # we can fetch the json for the flow
        response = self.client.get(reverse('flows.flow_json', args=[self.flow.pk]))
        self.assertEquals(200, response.status_code)

        # but posting to it should redirect to a get
        response = self.client.post(reverse('flows.flow_json', args=[self.flow.pk]), post_data=response.content)
        self.assertEquals(302, response.status_code)

        self.flow.is_archived = True
        self.flow.save()

        response = self.client.get(flow_list_url)
        self.assertEquals(0, len(response.context['object_list']))

        # can not restore
        post_data = dict()
        post_data['action'] = 'archive'
        post_data['objects'] = self.flow.pk
        response = self.client.post(flow_archived_url, post_data, follow=True)
        self.assertEquals(1, response.context['object_list'].count())
        self.assertEquals(response.context['object_list'][0].pk, self.flow.pk)
        self.assertTrue(response.context['object_list'][0].is_archived)

        response = self.client.get(flow_archived_url)
        self.assertEquals(1, len(response.context['object_list']))

        # cannot create a flow
        response = self.client.get(flow_create_url)
        self.assertEquals(302, response.status_code)

        # cannot create a flowlabel
        response = self.client.get(flowlabel_create_url)
        self.assertEquals(302, response.status_code)

        # also shouldn't be able to view other flow
        response = self.client.get(reverse('flows.flow_editor', args=[flow2.pk]))
        self.assertEquals(302, response.status_code)

    def test_flow_start_with_start_msg(self):
        # set our flow
        self.flow.update(self.definition)

        sms = self.create_msg(direction=INCOMING, contact=self.contact, text="I am coming")
        self.flow.start([], [self.contact], start_msg=sms)

        self.assertTrue(FlowRun.objects.filter(contact=self.contact))
        run = FlowRun.objects.filter(contact=self.contact).first()

        self.assertEquals(run.steps.all().count(), 2)
        actionset_step = run.steps.filter(step_type=ACTION_SET).first()
        ruleset_step = run.steps.filter(step_type=RULE_SET).first()

        # no messages on the ruleset step
        self.assertFalse(ruleset_step.messages.all())

        # should have 2 messages on the actionset step
        self.assertEquals(actionset_step.messages.all().count(), 2)

        # one is the start msg
        self.assertTrue(actionset_step.messages.filter(pk=sms.pk))

        # sms msg_type should be FLOW
        self.assertEquals(Msg.objects.get(pk=sms.pk).msg_type, FLOW)

    def test_multiple(self):
        # set our flow
        self.flow.update(self.definition)
        self.flow.start([], [self.contact])

        # create a second flow
        self.flow2 = Flow.create(self.org, self.admin, "Color Flow 2")

        # broadcast to one user
        self.flow2 = self.flow.copy(self.flow, self.flow.created_by)
        self.flow2.start([], [self.contact])

        # each flow should have two events
        self.assertEquals(2, FlowStep.objects.filter(run__flow=self.flow).count())
        self.assertEquals(2, FlowStep.objects.filter(run__flow=self.flow2).count())

        # send in a message
        incoming = self.create_msg(direction=INCOMING, contact=self.contact, text="Orange", created_on=timezone.now())
        self.assertTrue(Flow.find_and_handle(incoming))

        # only the second flow should get it
        self.assertEquals(2, FlowStep.objects.filter(run__flow=self.flow).count())
        self.assertEquals(3, FlowStep.objects.filter(run__flow=self.flow2).count())

        # start the flow again for our contact
        self.flow.start([], [self.contact], restart_participants=True)

        # should have two flow runs for this contact and flow
        runs = FlowRun.objects.filter(flow=self.flow, contact=self.contact).order_by('-created_on')
        self.assertTrue(runs[0].is_active)
        self.assertFalse(runs[1].is_active)

        self.assertEquals(2, runs[0].steps.all().count())
        self.assertEquals(2, runs[1].steps.all().count())

        # send in a message, this should be handled by our first flow, which has a more recent run active
        incoming = self.create_msg(direction=INCOMING, contact=self.contact, text="blue")
        self.assertTrue(Flow.find_and_handle(incoming))

        self.assertEquals(3, runs[0].steps.all().count())

        # if we exclude existing and try starting again, nothing happens
        self.flow.start([], [self.contact], restart_participants=False)

        # no new runs
        self.assertEquals(2, self.flow.runs.all().count())

        # get the results for the flow
        results = self.flow.get_results()

        # should only have one result
        self.assertEquals(1, len(results))

        # and only one value
        self.assertEquals(1, len(results[0]['values']))

        color = results[0]['values'][0]
        self.assertEquals('color', color['label'])
        self.assertEquals('Blue', color['category']['base'])
        self.assertEquals('blue', color['value'])
        self.assertEquals(incoming.text, color['text'])

    def test_ignore_keyword_triggers(self):
        # set our flow
        self.flow.update(self.definition)
        self.flow.start([], [self.contact])

        # create a second flow
        self.flow2 = Flow.create(self.org, self.admin, "Kiva Flow")

        self.flow2 = self.flow.copy(self.flow, self.flow.created_by)

        # add a trigger on flow2
        Trigger.objects.create(org=self.org, keyword='kiva', flow=self.flow2,
                               created_by=self.admin, modified_by=self.admin)

        incoming = self.create_msg(direction=INCOMING, contact=self.contact, text="kiva")

        self.assertTrue(Trigger.find_and_handle(incoming))
        self.assertTrue(FlowRun.objects.filter(flow=self.flow2, contact=self.contact))

        self.flow.ignore_triggers = True
        self.flow.save()
        self.flow.start([], [self.contact], restart_participants=True)

        other_incoming = self.create_msg(direction=INCOMING, contact=self.contact, text="kiva")

        self.assertFalse(Trigger.find_and_handle(other_incoming))

        # complete the flow
        incoming = self.create_msg(direction=INCOMING, contact=self.contact, text="orange")
        self.assertTrue(Flow.find_and_handle(incoming))

        # now we should trigger the other flow as we are at our terminal flow
        self.assertTrue(Trigger.find_and_handle(other_incoming))


class FlowRunTest(TembaTest):

    def setUp(self):
        super(FlowRunTest, self).setUp()

        self.flow = self.create_flow()
        self.contact = self.create_contact("Ben Haggerty", "+250788123123")

    def test_field_normalization(self):
        fields = dict(field1="value1", field2="value2")
        (normalized, count) = FlowRun.normalize_fields(fields)
        self.assertEquals(fields, normalized)

        # field text too long
        fields['field2'] = "*" * 650
        (normalized, count) = FlowRun.normalize_fields(fields)
        self.assertEquals(640, len(normalized['field2']))

        # field name too long
        fields['field' + ("*" * 350)] = "short value"
        (normalized, count) = FlowRun.normalize_fields(fields)
        self.assertTrue('field' + ("*" * 250) in normalized)

        # too many fields
        for i in range(129):
            fields['field%d' % i] = 'value %d' % i
        (normalized, count) = FlowRun.normalize_fields(fields)
        self.assertEquals(128, count)
        self.assertEquals(128, len(normalized))

        fields = dict(numbers=["zero", "one", "two", "three"])
        (normalized, count) = FlowRun.normalize_fields(fields)
        self.assertEquals(5, count)
        self.assertEquals(dict(numbers={'0': "zero", '1': "one", '2': "two", '3': "three"}), normalized)

        fields = dict(united_states=dict(wa="Washington", nv="Nevada"), states=50)
        (normalized, count) = FlowRun.normalize_fields(fields)
        self.assertEquals(4, count)
        self.assertEquals(fields, normalized)

    def test_update_fields(self):
        run = FlowRun.create(self.flow, self.contact)

        # set our fields from an empty state
        new_values = dict(field1="value1", field2="value2")
        run.update_fields(new_values)

        new_values['__default__'] = 'field1: value1, field2: value2'

        self.assertEquals(run.field_dict(), new_values)

        run.update_fields(dict(field2="new value2", field3="value3"))
        new_values['field2'] = "new value2"
        new_values['field3'] = "value3"

        new_values['__default__'] = 'field1: value1, field2: new value2, field3: value3'

        self.assertEquals(run.field_dict(), new_values)

        run.update_fields(dict(field1=""))
        new_values['field1'] = ""
        new_values['__default__'] = 'field1: , field2: new value2, field3: value3'

        self.assertEquals(run.field_dict(), new_values)

    def test_is_completed(self):
        self.flow.start([], [self.contact])

        self.assertFalse(FlowRun.objects.get(contact=self.contact).is_completed())

        incoming = self.create_msg(direction=INCOMING, contact=self.contact, text="orange")
        Flow.find_and_handle(incoming)

        self.assertTrue(FlowRun.objects.get(contact=self.contact).is_completed())


class FlowLabelTest(SmartminTest):
    def setUp(self):
        self.user = self.create_user("tito")
        self.org = Org.objects.create(name="Nyaruka Ltd.", timezone="Africa/Kigali", created_by=self.user, modified_by=self.user)
        self.org.administrators.add(self.user)
        self.user.set_org(self.org)

    def test_label_model(self):
        # test a the creation of a unique label when we have a long word(more than 32 caracters)
        response = FlowLabel.create_unique("alongwordcomposedofmorethanthirtytwoletters",
                                           self.org,
                                           parent=None)
        self.assertEquals(response.name, "alongwordcomposedofmorethanthirt")

        # try to create another label which starts with the same 32 caracteres
        # the one we already have
        label = FlowLabel.create_unique("alongwordcomposedofmorethanthirtytwocaracteres",
                                        self.org, parent=None)

        self.assertEquals(label.name, "alongwordcomposedofmorethanthi 2")
        self.assertEquals(str(label), "alongwordcomposedofmorethanthi 2")
        label = FlowLabel.create_unique("child", self.org, parent=label)
        self.assertEquals(str(label), "alongwordcomposedofmorethanthi 2 > child")

        FlowLabel.create_unique("dog", self.org)
        FlowLabel.create_unique("dog", self.org)
        dog3 = FlowLabel.create_unique("dog", self.org)
        self.assertEquals("dog 3", dog3.name)

        dog4 = FlowLabel.create_unique("dog ", self.org)
        self.assertEquals("dog 4", dog4.name)

        # view the parent label, should see the child
        self.login(self.user)
        response = self.client.get(reverse('flows.flow_filter', args=[label.pk]))
        self.assertContains(response, "child")

    def test_create(self):
        create_url = reverse('flows.flowlabel_create')

        post_data = dict(name="label_one")

        self.login(self.user)
        response = self.client.post(create_url, post_data, follow=True)
        self.assertEquals(FlowLabel.objects.all().count(), 1)
        self.assertEquals(FlowLabel.objects.all()[0].parent, None)

        label_one = FlowLabel.objects.all()[0]
        post_data = dict(name="sub_label", parent=label_one.pk)
        response = self.client.post(create_url, post_data, follow=True)

        self.assertEquals(FlowLabel.objects.all().count(), 2)
        self.assertEquals(FlowLabel.objects.filter(parent=None).count(), 1)

        post_data = dict(name="sub_label ", parent=label_one.pk)
        response = self.client.post(create_url, post_data, follow=True)
        self.assertTrue('form' in response.context)
        self.assertTrue(response.context['form'].errors)
        self.assertEquals('Name already used', response.context['form'].errors['name'][0])

        self.assertEquals(FlowLabel.objects.all().count(), 2)
        self.assertEquals(FlowLabel.objects.filter(parent=None).count(), 1)

        post_data = dict(name="label from modal")
        response = self.client.post("%s?format=modal" % create_url, post_data, follow=True)
        self.assertEquals(FlowLabel.objects.all().count(), 3)

    def test_delete(self):
        label_one = FlowLabel.create_unique("label1", self.org)

        delete_url = reverse('flows.flowlabel_delete', args=[label_one.pk])

        self.other_user = self.create_user("ironman")

        self.login(self.other_user)
        response = self.client.get(delete_url)
        self.assertEquals(response.status_code, 302)

        self.login(self.user)
        response = self.client.get(delete_url)
        self.assertEquals(response.status_code, 200)


class WebhookTest(TembaTest):

    def setUp(self):
        super(WebhookTest, self).setUp()
        settings.SEND_WEBHOOKS = True

    def tearDown(self):
        super(WebhookTest, self).tearDown()
        settings.SEND_WEBHOOKS = False

    def test_webhook(self):
        self.flow = self.create_flow()
        self.contact = self.create_contact("Ben Haggerty", '+250788383383')

        run = FlowRun.create(self.flow, self.contact)

        # webhook ruleset comes first
        webhook = RuleSet.objects.create(flow=self.flow, uuid=uuid(100), x=0, y=0, ruleset_type=RuleSet.TYPE_WEBHOOK)
        webhook.webhook_url = "http://ordercheck.com/check_order.php?phone=@step.contact.tel_e164"
        webhook.webhook_action = "GET"
        webhook.set_rules_dict([Rule(uuid(15), dict(base="All Responses"), uuid(200), 'R', TrueTest()).as_json()])
        webhook.save()

        # and a ruleset to split off the results
        rules = RuleSet.objects.create(flow=self.flow, uuid=uuid(200), x=0, y=200, ruleset_type=RuleSet.TYPE_EXPRESSION)
        rules.set_rules_dict([Rule(uuid(12), dict(base="Valid"), uuid(2), 'A', ContainsTest(dict(base="valid"))).as_json(),
                              Rule(uuid(13), dict(base="Invalid"), uuid(3), 'A', ContainsTest(dict(base="invalid"))).as_json()])
        rules.save()

        webhook_step = FlowStep.objects.create(run=run, contact=run.contact, step_type=RULE_SET,
                                               step_uuid=webhook.uuid, arrived_on=timezone.now())
        incoming = self.create_msg(direction=INCOMING, contact=self.contact, text="1001")

        (match, value) = rules.find_matching_rule(webhook_step, run, incoming)
        self.assertIsNone(match)
        self.assertIsNone(value)


        rules.operand = "@extra.text @extra.blank"
        rules.save()

        with patch('requests.get') as get:
            with patch('requests.post') as post:
                get.return_value = MockResponse(200, '{ "text": "Get", "blank": "" }')
                post.return_value = MockResponse(200, '{ "text": "Post", "blank": "" }')

                # first do a GET
                webhook.find_matching_rule(webhook_step, run, incoming)
                self.assertEquals(dict(__default__='blank: , text: Get', text="Get", blank=""), run.field_dict())

                # assert our phone number got encoded
                self.assertEquals("http://ordercheck.com/check_order.php?phone=%2B250788383383", get.call_args[0][0])

                # now do a POST
                webhook.webhook_action = "POST"
                webhook.save()
                webhook.find_matching_rule(webhook_step, run, incoming)
                self.assertEquals(dict(__default__='blank: , text: Post', text="Post", blank=""), run.field_dict())

                self.assertEquals("http://ordercheck.com/check_order.php?phone=%2B250788383383", post.call_args[0][0])

        # remove @extra.blank from our text
        rules.operand = "@extra.text"
        rules.save()

        # clear our run's field dict
        run.fields = json.dumps(dict())
        run.save()

        rule_step = FlowStep.objects.create(run=run, contact=run.contact, step_type=RULE_SET,
                                       step_uuid=rules.uuid, arrived_on=timezone.now())

        with patch('requests.post') as mock:
            mock.return_value = MockResponse(200, '{ "text": "Valid" }')

            (match, value) = webhook.find_matching_rule(webhook_step, run, incoming)
            (match, value) = rules.find_matching_rule(rule_step, run, incoming)

            self.assertEquals(uuid(12), match.uuid)
            self.assertEquals("Valid", value)
            self.assertEquals(dict(__default__='text: Valid', text="Valid"), run.field_dict())

        with patch('requests.post') as mock:
            mock.return_value = MockResponse(200, '{ "text": "Valid", "order_number": "PX1001" }')

            (match, value) = webhook.find_matching_rule(webhook_step, run, incoming)
            (match, value) = rules.find_matching_rule(rule_step, run, incoming)
            self.assertEquals(uuid(12), match.uuid)
            self.assertEquals("Valid", value)
            self.assertEquals(dict(__default__='order_number: PX1001, text: Valid', text="Valid", order_number="PX1001"), run.field_dict())

            message_context = self.flow.build_message_context(self.contact, incoming)
            self.assertEquals(dict(text="Valid", order_number="PX1001", __default__='order_number: PX1001, text: Valid'), message_context['extra'])

        with patch('requests.post') as mock:
            mock.return_value = MockResponse(200, '{ "text": "Valid", "order_number": "PX1002" }')

            (match, value) = webhook.find_matching_rule(webhook_step, run, incoming)
            (match, value) = rules.find_matching_rule(rule_step, run, incoming)
            self.assertEquals(uuid(12), match.uuid)
            self.assertEquals("Valid", value)
            self.assertEquals(dict(__default__='order_number: PX1002, text: Valid', text="Valid", order_number="PX1002"), run.field_dict())

            message_context = self.flow.build_message_context(self.contact, incoming)
            self.assertEquals(dict(text="Valid", order_number="PX1002", __default__='order_number: PX1002, text: Valid'), message_context['extra'])

        with patch('requests.post') as mock:
            mock.return_value = MockResponse(200, "asdfasdfasdf")
            rule_step.run.fields = None
            rule_step.run.save()

            (match, value) = webhook.find_matching_rule(webhook_step, run, incoming)
            (match, value) = rules.find_matching_rule(rule_step, run, incoming)
            self.assertIsNone(match)
            self.assertIsNone(value)
            self.assertEquals("1001", incoming.text)

            message_context = self.flow.build_message_context(self.contact, incoming)
            self.assertEquals({'__default__': ''}, message_context['extra'])

        with patch('requests.post') as mock:
            mock.return_value = MockResponse(200, "12345")
            rule_step.run.fields = None
            rule_step.run.save()

            (match, value) = webhook.find_matching_rule(webhook_step, run, incoming)
            (match, value) = rules.find_matching_rule(rule_step, run, incoming)
            self.assertIsNone(match)
            self.assertIsNone(value)
            self.assertEquals("1001", incoming.text)

            message_context = self.flow.build_message_context(self.contact, incoming)
            self.assertEquals({'__default__': ''}, message_context['extra'])

        with patch('requests.post') as mock:
            mock.return_value = MockResponse(500, "Server Error")
            rule_step.run.fields = None
            rule_step.run.save()

            (match, value) = webhook.find_matching_rule(webhook_step, run, incoming)
            (match, value) = rules.find_matching_rule(rule_step, run, incoming)
            self.assertIsNone(match)
            self.assertIsNone(value)
            self.assertEquals("1001", incoming.text)


class SimulationTest(FlowFileTest):

    def test_simulation(self):
        flow = self.get_flow('pick_a_number')

        # remove our channels
        self.org.channels.all().delete()

        simulate_url = reverse('flows.flow_simulate', args=[flow.pk])
        self.admin.first_name = "Ben"
        self.admin.last_name = "Haggerty"
        self.admin.save()

        post_data = dict()
        post_data['has_refresh'] = True

        self.login(self.admin)
        response = self.client.post(simulate_url, json.dumps(post_data), content_type="application/json")
        json_dict = json.loads(response.content)

        self.assertEquals(len(json_dict.keys()), 5)
        self.assertEquals(len(json_dict['messages']), 2)
        self.assertEquals('Ben Haggerty has entered the &quot;Pick a Number&quot; flow', json_dict['messages'][0]['text'])
        self.assertEquals("Pick a number between 1-10.", json_dict['messages'][1]['text'])

        post_data['new_message'] = "3"
        post_data['has_refresh'] = False

        response = self.client.post(simulate_url, json.dumps(post_data), content_type="application/json")
        self.assertEquals(200, response.status_code)
        json_dict = json.loads(response.content)

        self.assertEquals(len(json_dict['messages']), 6)
        self.assertEquals("3", json_dict['messages'][2]['text'])
        self.assertEquals("Saved &#39;3&#39; as @flow.number", json_dict['messages'][3]['text'])
        self.assertEquals("You picked 3!", json_dict['messages'][4]['text'])
        self.assertEquals('Ben Haggerty has exited this flow', json_dict['messages'][5]['text'])


class FlowsTest(FlowFileTest):

    def clear_activity(self, flow):
        r = get_redis_connection()
        flow.clear_stats_cache()

    def test_sms_forms(self):
        flow = self.get_flow('sms-form')

        def assert_response(message, response):
            self.assertEquals(response, self.send_message(flow, message, restart_participants=True))

        # invalid age
        assert_response("101 M Seattle", "Sorry, 101 doesn't look like a valid age, please try again.")

        # invalid gender
        assert_response("36 elephant Seattle", "Sorry, elephant doesn't look like a valid gender. Try again.")

        # invalid location
        assert_response("36 M Saturn", "I don't know the location Saturn. Please try again.")

        # some missing fields
        assert_response("36", "Sorry,  doesn't look like a valid gender. Try again.")
        assert_response("36 M", "I don't know the location . Please try again.")
        assert_response("36 M pequeño", "I don't know the location pequeño. Please try again.")

        # valid entry
        assert_response("36 M Seattle", "Thanks for your submission. We have that as:\n\n36 / M / Seattle")

        # valid entry with extra spaces
        assert_response("36   M  Seattle", "Thanks for your submission. We have that as:\n\n36 / M / Seattle")

        for delimiter in ['+', '.']:
            # now let's switch to pluses and make sure they do the right thing
            for ruleset in flow.rule_sets.filter(ruleset_type='form_field'):
                config = ruleset.config_json()
                config['field_delimiter'] = delimiter
                ruleset.set_config(config)
                ruleset.save()

            ctx = dict(delim=delimiter)

            assert_response("101%(delim)sM%(delim)sSeattle" % ctx, "Sorry, 101 doesn't look like a valid age, please try again.")
            assert_response("36%(delim)selephant%(delim)sSeattle" % ctx, "Sorry, elephant doesn't look like a valid gender. Try again.")
            assert_response("36%(delim)sM%(delim)sSaturn" % ctx, "I don't know the location Saturn. Please try again.")
            assert_response("36%(delim)sM%(delim)sSeattle" % ctx, "Thanks for your submission. We have that as:\n\n36 / M / Seattle")
            assert_response("15%(delim)sM%(delim)spequeño" % ctx, "I don't know the location pequeño. Please try again.")

    def test_write_protection(self):
        flow = self.get_flow('favorites')
        flow_json = flow.as_json()

        # saving should work
        response = flow.update(flow_json, self.admin)
        self.assertEquals(response.get('status'), 'success')

        # but if we save from in the past after our save it should fail
        response = flow.update(flow_json, self.admin)
        self.assertEquals(response.get('status'), 'unsaved')

    def test_get_columns_order(self):
        flow = self.get_flow('columns-order')

        export_columns = flow.get_columns()
        self.assertEquals(export_columns[0], RuleSet.objects.filter(flow=flow, label='Beer').first())
        self.assertEquals(export_columns[1], RuleSet.objects.filter(flow=flow, label='Name').first())
        self.assertEquals(export_columns[2], RuleSet.objects.filter(flow=flow, label='Color').first())

    def test_recent_messages(self):
        flow = self.get_flow('favorites')

        self.login(self.admin)
        recent_messages_url = reverse('flows.flow_recent_messages', args=[flow.pk])
        response = self.client.get(recent_messages_url)
        self.assertEquals([], json.loads(response.content))

        actionset = ActionSet.objects.filter(flow=flow, y=0).first()
        first_action_set_uuid = actionset.uuid
        first_action_set_destination = actionset.destination

        ruleset = RuleSet.objects.filter(flow=flow, label='Color').first()
        first_ruleset_uuid = ruleset.uuid

        other_rule = ruleset.get_rules()[-1]
        other_rule_destination = other_rule.destination
        other_rule_uuid = other_rule.uuid

        blue_rule = ruleset.get_rules()[-2]
        blue_rule_uuid = blue_rule.uuid
        blue_rule_destination = blue_rule.destination

        # use the right get params
        self.send_message(flow, 'chartreuse')
        get_params_entry = "?step=%s&destination=%s&rule=%s" % (first_action_set_uuid, first_action_set_destination, '')
        response = self.client.get(recent_messages_url + get_params_entry)
        response_json = json.loads(response.content)
        self.assertTrue(response_json)
        self.assertEquals(1, len(response_json))
        self.assertEquals("What is your favorite color?", response_json[0].get('text'))

        get_params_other_rule = "?step=%s&destination=%s&rule=%s" % (first_ruleset_uuid, other_rule_destination, other_rule_uuid)
        response = self.client.get(recent_messages_url + get_params_other_rule)
        response_json = json.loads(response.content)
        self.assertTrue(response_json)
        self.assertEquals(1, len(response_json))
        self.assertEquals("chartreuse", response_json[0].get('text'))

        # nothing yet for blue
        get_params_blue_rule = "?step=%s&destination=%s&rule=%s" % (first_ruleset_uuid, blue_rule_destination, blue_rule_uuid)
        response = self.client.get(recent_messages_url + get_params_blue_rule)
        self.assertEquals([], json.loads(response.content))

        # mixed wrong params
        get_params_mixed = "?step=%s&destination=%s&rule=%s" % (first_ruleset_uuid, first_action_set_destination, '')
        response = self.client.get(recent_messages_url + get_params_mixed)
        self.assertEquals([], json.loads(response.content))

        self.send_message(flow, 'mauve')

        response = self.client.get(recent_messages_url + get_params_entry)
        response_json = json.loads(response.content)
        self.assertTrue(response_json)
        self.assertEquals(1, len(response_json))
        self.assertEquals("What is your favorite color?", response_json[0].get('text'))

        response = self.client.get(recent_messages_url + get_params_other_rule)
        response_json = json.loads(response.content)
        self.assertTrue(response_json)
        self.assertEquals(2, len(response_json))
        self.assertEquals("mauve", response_json[0].get('text'))
        self.assertEquals("chartreuse", response_json[1].get('text'))

        response = self.client.get(recent_messages_url + get_params_blue_rule)
        self.assertEquals([], json.loads(response.content))

        response = self.client.get(recent_messages_url + get_params_mixed)
        self.assertEquals([], json.loads(response.content))

        self.send_message(flow, 'blue')

        response = self.client.get(recent_messages_url + get_params_entry)
        response_json = json.loads(response.content)
        self.assertTrue(response_json)
        self.assertEquals(1, len(response_json))
        self.assertEquals("What is your favorite color?", response_json[0].get('text'))

        response = self.client.get(recent_messages_url + get_params_other_rule)
        response_json = json.loads(response.content)
        self.assertTrue(response_json)
        self.assertEquals(2, len(response_json))
        self.assertEquals("mauve", response_json[0].get('text'))
        self.assertEquals("chartreuse", response_json[1].get('text'))

        response = self.client.get(recent_messages_url + get_params_blue_rule)
        response_json = json.loads(response.content)
        self.assertTrue(response_json)
        self.assertEquals(1, len(response_json))
        self.assertEquals("blue", response_json[0].get('text'))

        response = self.client.get(recent_messages_url + get_params_mixed)
        self.assertEquals([], json.loads(response.content))

    def test_completion(self):

        flow = self.get_flow('favorites')
        self.login(self.admin)

        response = self.client.get('%s?flow=%d' % (reverse('flows.flow_completion'), flow.pk))
        response = json.loads(response.content)

        def assertInResponse(response, key):
            found = False
            for item in response:
                if key == item['name']:
                    found = True
            self.assertTrue(found, 'Key %s not found in %s' % (key, response))

        assertInResponse(response, 'contact')
        assertInResponse(response, 'contact.first_name')
        assertInResponse(response, 'flow.color')
        assertInResponse(response, 'flow.color.category')
        assertInResponse(response, 'flow.color.text')
        assertInResponse(response, 'flow.color.time')

    def test_expiration(self):
        flow = self.get_flow('favorites')
        color = RuleSet.objects.get(label='Color', flow=flow)
        self.clear_activity(flow)

        contacts = []
        for i in range(6):
            contacts.append(self.create_contact("Run Contact %d" % i, "+25078838338%d" % i))

        # add our contacts to the flow
        for contact in contacts:
            self.send_message(flow, 'chartreuse', contact=contact)

        # should have six active flowruns
        (active, visited) = flow.get_activity()
        self.assertEquals(6, FlowRun.objects.filter(is_active=True).count())
        self.assertEquals(0, FlowRun.objects.filter(is_active=False).count())
        self.assertEquals(6, flow.get_total_runs())
        self.assertEquals(6, flow.get_total_contacts())
        self.assertEquals(6, active[color.uuid])

        # go expire them all
        FlowRun.do_expire_runs(FlowRun.objects.filter(is_active=True), batch_size=4)

        # should all be expired
        (active, visited) = flow.get_activity()
        self.assertEquals(0, FlowRun.objects.filter(is_active=True).count())
        self.assertEquals(6, FlowRun.objects.filter(is_active=False).count())
        self.assertEquals(6, flow.get_total_runs())
        self.assertEquals(6, flow.get_total_contacts())
        self.assertEquals(0, len(active))

    def test_activity(self):

        flow = self.get_flow('favorites')

        # clear our previous redis activity
        self.clear_activity(flow)

        other_action = ActionSet.objects.get(y=8, flow=flow)
        beer = RuleSet.objects.get(label='Beer', flow=flow)
        color = RuleSet.objects.get(label='Color', flow=flow)
        color_other_uuid = color.get_rules()[-1].uuid

        other_rule_to_msg = '%s:%s' % (color_other_uuid, other_action.uuid)
        msg_to_color_step = '%s:%s' % (other_action.uuid, color.uuid)

        # we don't know this shade of green, it should route us to the beginning again
        self.send_message(flow, 'chartreuse')
        (active, visited) = flow.get_activity()

        self.assertEquals(1, len(active))
        self.assertEquals(1, active[color.uuid])
        self.assertEquals(1, visited[other_rule_to_msg])
        self.assertEquals(1, visited[msg_to_color_step])
        self.assertEquals(1, flow.get_total_runs())
        self.assertEquals(1, flow.get_total_contacts())
        self.assertEquals(0, flow.get_completed_runs())
        self.assertEquals(0, flow.get_completed_percentage())

        # another unknown color, that'll route us right back again
        # the active stats will look the same, but there should be one more journey on the path
        self.send_message(flow, 'mauve')
        (active, visited) = flow.get_activity()
        self.assertEquals(1, len(active))
        self.assertEquals(1, active[color.uuid])
        self.assertEquals(2, visited[other_rule_to_msg])
        self.assertEquals(2, visited[msg_to_color_step])

        # this time a color we know takes us elsewhere, activity will move
        # to another node, but still just one entry
        self.send_message(flow, 'blue')
        (active, visited) = flow.get_activity()
        self.assertEquals(1, len(active))
        self.assertEquals(1, active[beer.uuid])

        # a new participant, showing distinct active counts and incremented path
        ryan = self.create_contact('Ryan Lewis', '+12065550725')
        self.send_message(flow, 'burnt sienna', contact=ryan)
        (active, visited) = flow.get_activity()
        self.assertEquals(2, len(active))
        self.assertEquals(1, active[color.uuid])
        self.assertEquals(1, active[beer.uuid])
        self.assertEquals(3, visited[other_rule_to_msg])
        self.assertEquals(3, visited[msg_to_color_step])
        self.assertEquals(2, flow.get_total_runs())
        self.assertEquals(2, flow.get_total_contacts())

        # now let's have them land in the same place
        self.send_message(flow, 'blue', contact=ryan)
        (active, visited) = flow.get_activity()
        self.assertEquals(1, len(active))
        self.assertEquals(2, active[beer.uuid])

        # now move our first contact forward to the end, both out of the flow now
        self.send_message(flow, 'Turbo King')
        self.send_message(flow, 'Ben Haggerty')
        (active, visited) = flow.get_activity()
        self.assertEquals(1, len(active))

        # half of our flows are now complete
        self.assertEquals(1, flow.get_completed_runs())
        self.assertEquals(50, flow.get_completed_percentage())

        # rebuild our flow stats and make sure they are the same
        flow.do_calculate_flow_stats()
        (active, visited) = flow.get_activity()
        self.assertEquals(1, len(active))
        self.assertEquals(3, visited[other_rule_to_msg])
        self.assertEquals(1, flow.get_completed_runs())
        self.assertEquals(50, flow.get_completed_percentage())

        # we are going to expire, but we want runs across two different flows
        # to make sure that our optimization for expiration is working properly
        cga_flow = self.get_flow('color_gender_age')
        self.assertEquals("What is your gender?", self.send_message(cga_flow, "Red"))
        self.assertEquals(1, len(cga_flow.get_activity()[0]))

        # expire the first contact's runs
        FlowRun.do_expire_runs(FlowRun.objects.filter(contact=self.contact))

        # no active runs for our contact
        self.assertEquals(0, FlowRun.objects.filter(contact=self.contact, is_active=True).count())

        # both of our flows should have reduced active contacts
        self.assertEquals(0, len(cga_flow.get_activity()[0]))

        # now we should only have one node with active runs, but the paths stay
        # the same since those are historical
        (active, visited) = flow.get_activity()
        self.assertEquals(1, len(active))
        self.assertEquals(3, visited[other_rule_to_msg])

        # our completion stats should remain the same
        self.assertEquals(1, flow.get_completed_runs())
        self.assertEquals(50, flow.get_completed_percentage())

        # our completion stats should remain the same
        self.assertEquals(1, flow.get_completed_runs())
        self.assertEquals(50, flow.get_completed_percentage())

        # check that we have the right number of steps and runs
        self.assertEquals(17, FlowStep.objects.filter(run__flow=flow).count())
        self.assertEquals(2, FlowRun.objects.filter(flow=flow).count())

        # now let's delete our contact, we'll still have one active node, but
        # our visit path counts will go down by two since he went there twice
        self.contact.release()
        (active, visited) = flow.get_activity()
        self.assertEquals(1, len(active))
        self.assertEquals(1, visited[msg_to_color_step])
        self.assertEquals(1, visited[other_rule_to_msg])
        self.assertEquals(1, flow.get_total_runs())
        self.assertEquals(1, flow.get_total_contacts())

        # he was also accounting for our completion rate, back to nothing
        self.assertEquals(0, flow.get_completed_runs())
        self.assertEquals(0, flow.get_completed_percentage())

        # advance ryan to the end to make sure our percentage accounts for one less contact
        self.send_message(flow, 'Turbo King', contact=ryan)
        self.send_message(flow, 'Ryan Lewis', contact=ryan)
        (active, visited) = flow.get_activity()
        self.assertEquals(0, len(active))
        self.assertEquals(1, flow.get_completed_runs())
        self.assertEquals(100, flow.get_completed_percentage())

        # test contacts should not affect the counts
        hammer = Contact.get_test_contact(self.admin)

        # please hammer, don't hurt em
        self.send_message(flow, 'Rose', contact=hammer)
        self.send_message(flow, 'Violet', contact=hammer)
        self.send_message(flow, 'Blue', contact=hammer)
        self.send_message(flow, 'Turbo King', contact=hammer)
        self.send_message(flow, 'MC Hammer', contact=hammer)

        # our flow stats should be unchanged
        (active, visited) = flow.get_activity()
        self.assertEquals(0, len(active))
        self.assertEquals(1, visited[msg_to_color_step])
        self.assertEquals(1, visited[other_rule_to_msg])
        self.assertEquals(1, flow.get_total_runs())
        self.assertEquals(1, flow.get_total_contacts())
        self.assertEquals(1, flow.get_completed_runs())
        self.assertEquals(100, flow.get_completed_percentage())

        # but hammer should have created some simulation activity
        (active, visited) = flow.get_activity(simulation=True)
        self.assertEquals(0, len(active))
        self.assertEquals(2, visited[msg_to_color_step])
        self.assertEquals(2, visited[other_rule_to_msg])

        # delete our last contact to make sure activity is gone without first expiring, zeros abound
        ryan.release()
        (active, visited) = flow.get_activity()
        self.assertEquals(0, len(active))
        self.assertEquals(0, visited[msg_to_color_step])
        self.assertEquals(0, visited[other_rule_to_msg])
        self.assertEquals(0, flow.get_total_runs())
        self.assertEquals(0, flow.get_total_contacts())
        self.assertEquals(0, flow.get_completed_runs())
        self.assertEquals(0, flow.get_completed_percentage())

        # runs and steps all gone too
        self.assertEquals(0, FlowStep.objects.filter(run__flow=flow, contact__is_test=False).count())
        self.assertEquals(0, FlowRun.objects.filter(flow=flow, contact__is_test=False).count())

        # test that expirations remove activity when triggered from the cron in the same way
        tupac = self.create_contact('Tupac Shakur', '+12065550725')
        self.send_message(flow, 'azul', contact=tupac)
        (active, visited) = flow.get_activity()
        self.assertEquals(1, len(active))
        self.assertEquals(1, active[color.uuid])
        self.assertEquals(1, visited[other_rule_to_msg])
        self.assertEquals(1, visited[msg_to_color_step])
        self.assertEquals(1, flow.get_total_runs())
        self.assertEquals(1, flow.get_total_contacts())

        # set the run to be ready for expiration
        run = tupac.runs.first()
        run.expires_on = timezone.now() - timedelta(days=1)
        run.save()

        # now trigger the checking task and make sure it is removed from our activity
        from .tasks import check_flows_task
        check_flows_task()
        (active, visited) = flow.get_activity()
        self.assertEquals(0, len(active))
        self.assertEquals(1, flow.get_total_runs())
        self.assertEquals(1, flow.get_total_contacts())

    def test_destination_type(self):

        flow = self.get_flow('pick_a_number')

        # our start points to a ruleset
        start = ActionSet.objects.get(flow=flow, y=0)
        self.assertEquals(RULE_SET, start.destination_type)

        # and that ruleset points to an actionset
        ruleset = RuleSet.objects.get(uuid=start.destination)
        rule = ruleset.get_rules()[0]
        self.assertEquals(ACTION_SET, rule.destination_type)

        # point our rule to a ruleset
        passive = RuleSet.objects.get(flow=flow, label='passive')
        self.update_destination(flow, rule.uuid, passive.uuid)
        ruleset = RuleSet.objects.get(uuid=start.destination)
        self.assertEquals(RULE_SET, ruleset.get_rules()[0].destination_type)

    def test_orphaned_action_to_action(self):
        """
        Orphaned at an action, then routed to an action
        """

        # run a flow that ends on an action
        flow = self.get_flow('pick_a_number')
        self.assertEquals("You picked 3!", self.send_message(flow, "3"))

        pick_a_number = ActionSet.objects.get(flow=flow, y=0)
        you_picked = ActionSet.objects.get(flow=flow, y=228)

        # send a message, no flow should handle us since we are done
        incoming = self.create_msg(direction=INCOMING, contact=self.contact, text="Unhandled")
        handled = Flow.find_and_handle(incoming)
        self.assertFalse(handled)

        # now wire up our finished action to the start of our flow
        flow = self.update_destination(flow, you_picked.uuid, pick_a_number.uuid)
        self.send_message(flow, "next message please", assert_reply=False, assert_handle=False)

    def test_orphaned_action_to_input_rule(self):
        """
        Orphaned at an action, then routed to a rule that evaluates on input
        """
        flow = self.get_flow('pick_a_number')

        self.assertEquals("You picked 6!", self.send_message(flow, "6"))

        you_picked = ActionSet.objects.get(flow=flow, y=228)
        number = RuleSet.objects.get(flow=flow, label='number')

        flow = self.update_destination(flow, you_picked.uuid, number.uuid)
        self.send_message(flow, "9", assert_reply=False, assert_handle=False)

    def test_orphaned_action_to_passive_rule(self):
        """
        Orphaned at an action, then routed to a rule that doesn't require input which leads
        to a rule that evaluates on input
        """
        flow = self.get_flow('pick_a_number')

        you_picked = ActionSet.objects.get(flow=flow, y=228)
        passive_ruleset = RuleSet.objects.get(flow=flow, label='passive')
        self.assertEquals("You picked 6!", self.send_message(flow, "6"))

        flow = self.update_destination(flow, you_picked.uuid, passive_ruleset.uuid)
        self.send_message(flow, "9", assert_reply=False, assert_handle=False)

    def test_rule_changes_under_us(self):
        flow = self.get_flow('favorites')
        self.send_message(flow, "RED", restart_participants=True)

        # at this point we are waiting for the response to the second question about beer

        # let's change that ruleset to instead be based on the contact name
        group_ruleset = RuleSet.objects.get(flow=flow, label='Beer')

        group_ruleset.operand = "@contact.beer"
        group_ruleset.ruleset_type = RuleSet.TYPE_CONTACT_FIELD
        group_ruleset.save()

        self.contact.set_field("beer", "Mutzig")

        # and send our last message with our name, we should:
        # 1) get fast forwarded to the next waiting ruleset about our name and have our message applied to that
        # 2) get an outgoing message about our beer choice
        # 3) get an outgoing message about our name
        responses = self.send_message(flow, "Eric")
        self.assertEquals(2, len(responses))
        self.assertEquals("Mmmmm... delicious Mutzig. If only they made red Mutzig! Lastly, what is your name?",
                          responses[0])
        self.assertEquals("Thanks Eric, we are all done!",
                          responses[1])

    def test_server_runtime_cycle(self):
        flow = self.get_flow('loop_detection')
        first_actionset = ActionSet.objects.get(flow=flow, y=0)
        group_ruleset = RuleSet.objects.get(flow=flow, label='Group Split A')
        group_one_rule = group_ruleset.get_rules()[0]
        name_ruleset = RuleSet.objects.get(flow=flow, label='Name Split')
        rowan_rule = name_ruleset.get_rules()[0]

        # rule turning back on ourselves
        with self.assertRaises(FlowException):
            self.update_destination(flow, group_one_rule.uuid, group_ruleset.uuid)

        # non-blocking rule to non-blocking rule and back
        with self.assertRaises(FlowException):
            self.update_destination(flow, rowan_rule.uuid, group_ruleset.uuid)

        # our non-blocking rule to an action and back to us again
        with self.assertRaises(FlowException):
            self.update_destination(flow, group_one_rule.uuid, first_actionset.uuid)

        # add our contact to Group A
        group_a = ContactGroup.user_groups.create(org=self.org, name="Group A",
                                                  created_by=self.admin, modified_by=self.admin)
        group_a.contacts.add(self.contact)

        # rule turning back on ourselves
        self.update_destination_no_check(flow, group_ruleset.uuid, group_ruleset.uuid, rule=group_one_rule.uuid)
        with self.assertRaises(FlowException):
            self.send_message(flow, "1", assert_reply=False)

        flow.delete()

        # non-blocking rule to non-blocking rule and back
        flow = self.get_flow('loop_detection')

        # need to get these again as we just reimported and UUIDs have changed
        group_ruleset = RuleSet.objects.get(flow=flow, label='Group Split A')
        name_ruleset = RuleSet.objects.get(flow=flow, label='Name Split')
        rowan_rule = name_ruleset.get_rules()[0]

        # update our name to rowan so we match the name rule
        self.contact.name = "Rowan"
        self.contact.save()

        # but remove ourselves from the group so we enter the loop
        group_a.contacts.remove(self.contact)

        self.update_destination_no_check(flow, name_ruleset.uuid, group_ruleset.uuid, rule=rowan_rule.uuid)
        with self.assertRaises(FlowException):
            self.send_message(flow, "2", assert_reply=False)

        flow.delete()

    def test_decimal_substitution(self):
        flow = self.get_flow('pick_a_number')
        self.assertEquals("You picked 3!", self.send_message(flow, "3"))

    def test_rules_first(self):
        flow = self.get_flow('rules_first')
        self.assertEquals(Flow.RULES_ENTRY, flow.entry_type)
        self.assertEquals("You've got to be kitten me", self.send_message(flow, "cats"))

    def test_non_blocking_rule_first(self):

        flow = self.get_flow('non_blocking_rule_first')

        eminem = self.create_contact('Eminem', '+12345')
        flow.start(groups=[], contacts=[eminem])
        msg = Msg.objects.filter(direction='O', contact=eminem).first()
        self.assertEquals('Hi there Eminem', msg.text)

        # put a webhook on the rule first and make sure it executes
        ruleset = RuleSet.objects.get(uuid=flow.entry_uuid)
        ruleset.webhook_url = 'http://localhost'
        ruleset.save()

        tupac = self.create_contact('Tupac', '+15432')
        flow.start(groups=[], contacts=[tupac])
        msg = Msg.objects.filter(direction='O', contact=tupac).first()
        self.assertEquals('Hi there Tupac', msg.text)

    def test_webhook_rule_first(self):

        flow = self.get_flow('webhook_rule_first')
        tupac = self.create_contact('Tupac', '+15432')
        flow.start(groups=[], contacts=[tupac])

        # a message should have been sent
        msg = Msg.objects.filter(direction='O', contact=tupac).first()
        self.assertEquals('Testing this out', msg.text)

    def test_substitution(self):
        flow = self.get_flow('substitution')

        self.contact.name = "Ben Haggerty"
        self.contact.save()

        runs = flow.start_msg_flow([self.contact])
        self.assertEquals(1, len(runs))
        self.assertEquals(1, self.contact.msgs.all().count())
        self.assertEquals('Hi Ben Haggerty, what is your phone number?', self.contact.msgs.all()[0].text)

        self.assertEquals("Thanks, you typed +250788123123", self.send_message(flow, "0788123123"))
        sms = Msg.objects.get(org=flow.org, contact__urns__path="+250788123123")
        self.assertEquals("Hi from Ben Haggerty! Your phone is 0788 123 123.", sms.text)

    def test_new_contact(self):
        mother_flow = self.get_flow('mama_mother_registration')
        registration_flow = self.get_flow('mama_registration', dict(NEW_MOTHER_FLOW_ID=mother_flow.pk))

        self.assertEquals("Enter the expected delivery date.", self.send_message(registration_flow, "Judy Pottier"))
        self.assertEquals("Great, thanks for registering the new mother", self.send_message(registration_flow, "31.1.2015"))

        mother = Contact.objects.get(org=self.org, name="Judy Pottier")
        self.assertTrue(mother.get_field_raw('edd').startswith('31-01-2015'))
        self.assertEquals(mother.get_field_raw('chw_phone'), self.contact.get_urn(TEL_SCHEME).path)
        self.assertEquals(mother.get_field_raw('chw_name'), self.contact.name)

    def test_group_rule_first(self):
        rule_flow = self.get_flow('group_rule_first')

        # start our contact down it
        rule_flow.start([], [self.contact], restart_participants=True)

        # contact should get a message that they didn't match either group
        self.assertLastResponse("You are something else.")

        # add them to the father's group
        self.create_group("Fathers", [self.contact])

        rule_flow.start([], [self.contact], restart_participants=True)
        self.assertLastResponse("You are a father.")

    def test_mother_registration(self):
        mother_flow = self.get_flow('new_mother')
        registration_flow = self.get_flow('mother_registration', dict(NEW_MOTHER_FLOW_ID=mother_flow.pk))

        self.assertEquals("What is her expected delivery date?", self.send_message(registration_flow, "Judy Pottier"))
        self.assertEquals("What is her phone number?", self.send_message(registration_flow, "31.1.2014"))
        self.assertEquals("Great, you've registered the new mother!", self.send_message(registration_flow, "0788 383 383"))

        mother = Contact.from_urn(self.org, TEL_SCHEME, "+250788383383")
        self.assertEquals("Judy Pottier", mother.name)
        self.assertTrue(mother.get_field_raw('expected_delivery_date').startswith('31-01-2014'))
        self.assertEquals("+12065552020", mother.get_field_raw('chw'))
        self.assertTrue(mother.user_groups.filter(name="Expecting Mothers"))

        pain_flow = self.get_flow('pain_flow')
        self.assertEquals("Your CHW will be in contact soon!", self.send_message(pain_flow, "yes", contact=mother))

        chw = self.contact
        sms = Msg.objects.filter(contact=chw).order_by('-created_on')[0]
        self.assertEquals("Please follow up with Judy Pottier, she has reported she is in pain.", sms.text)

    def test_flow_export_results(self):
        self.clear_storage()

        mother_flow = self.get_flow('new_mother')
        registration_flow = self.get_flow('mother_registration', dict(NEW_MOTHER_FLOW_ID=mother_flow.pk))

        # start our test contact down the flow
        self.assertEquals("What is her expected delivery date?",
                          self.send_message(registration_flow, "Test Mother", contact=Contact.get_test_contact(self.admin)))

        # then a real contact
        self.assertEquals("What is her expected delivery date?", self.send_message(registration_flow, "Judy Pottier"))
        self.assertEquals("That doesn't look like a valid date, try again.", self.send_message(registration_flow, "NO"))
        self.assertEquals("What is her phone number?", self.send_message(registration_flow, "31.1.2014"))
        self.assertEquals("Great, you've registered the new mother!", self.send_message(registration_flow, "0788 383 383"))

        # export the flow
        task = ExportFlowResultsTask.objects.create(org=self.org, created_by=self.admin, modified_by=self.admin)
        task.flows.add(registration_flow)
        task.do_export()

        task = ExportFlowResultsTask.objects.get(pk=task.id)

        # read it back in, check values
        from xlrd import open_workbook
        filename = "%s/test_orgs/%d/results_exports/%d.xls" % (settings.MEDIA_ROOT, self.org.pk, task.pk)
        workbook = open_workbook(os.path.join(settings.MEDIA_ROOT, filename), 'rb')

        self.assertEquals(3, len(workbook.sheets()))
        entries = workbook.sheets()[0]
        self.assertEquals(2, entries.nrows)
        self.assertEquals(14, entries.ncols)

        # make sure our date hour is correct in our current timezone, we only look at hour as that
        # is what changes per timezone
        org_timezone = pytz.timezone(self.org.timezone)
        org_now = timezone.now().astimezone(org_timezone)
        self.assertEquals(org_now.hour, xldate_as_tuple(entries.cell(1, 4).value, 0)[3])

        # name category and value and raw
        self.assertEquals("All Responses", entries.cell(1, 5).value)
        self.assertEquals("Judy Pottier", entries.cell(1, 6).value)
        self.assertEquals("Judy Pottier", entries.cell(1, 7).value)

        # EDD category and value and raw
        self.assertEquals("is a date", entries.cell(1, 8).value)
        self.assertTrue(entries.cell(1, 9).value.startswith("31-01-2014"))
        self.assertEquals("31.1.2014", entries.cell(1, 10).value)

        # Phone category and value and raw
        self.assertEquals("phone", entries.cell(1, 11).value)
        self.assertEquals("+250788383383", entries.cell(1, 12).value)
        self.assertEquals("0788 383 383", entries.cell(1, 13).value)

        messages = workbook.sheets()[2]
        self.assertEquals(10, messages.nrows)
        self.assertEquals(6, messages.ncols)

        self.assertEqual(messages.cell(0, 0).value, "Phone")
        self.assertEqual(messages.cell(0, 1).value, "Name")
        self.assertEqual(messages.cell(0, 2).value, "Date")
        self.assertEqual(messages.cell(0, 3).value, "Direction")
        self.assertEqual(messages.cell(0, 4).value, "Message")
        self.assertEqual(messages.cell(0, 5).value, "Channel")

        self.assertEqual(messages.cell(1, 0).value, "+12065552020")
        self.assertEqual(messages.cell(1, 1).value, "Ben Haggerty")
        self.assertEqual(messages.cell(1, 3).value, "OUT")
        self.assertEqual(messages.cell(1, 4).value, "Thanks for registering a new mother, what is her name?")
        self.assertEqual(messages.cell(1, 5).value, "Test Channel")

        # assert the time is correct here as well
        self.assertEquals(org_now.hour, xldate_as_tuple(entries.cell(1, 3).value, 0)[3])

    def test_flow_export(self):
        flow = self.get_flow('favorites')

        # now let's export it
        self.login(self.admin)
        response = self.client.get(reverse('flows.flow_export', args=[flow.pk]))
        modified_on = flow.modified_on
        self.assertEquals(200, response.status_code)

        definition = json.loads(response.content)
        self.assertEquals(7, definition.get('version', 0))
        self.assertEquals(1, len(definition.get('flows', [])))

        # try importing it and see that we have an updated flow
        Flow.import_flows(definition, self.org, self.admin)
        flow = Flow.objects.filter(name="%s" % flow.name).first()
        self.assertIsNotNone(flow)
        self.assertNotEqual(modified_on, flow.modified_on)

        # don't allow exports that reference other flows
        new_mother = self.get_flow('new_mother')
        flow = self.get_flow('references_other_flows',
                             substitutions=dict(START_FLOW=new_mother.pk,
                                                TRIGGER_FLOW=self.get_flow('pain_flow').pk))
        response = self.client.get(reverse('flows.flow_export', args=[flow.pk]))
        self.assertContains(response, "Sorry, this flow cannot be exported")
        self.assertContains(response, "New Mother")
        self.assertContains(response, "Pain Flow")

        # now try importing it into a completey different org
        trey = self.create_user("Trey Anastasio")
        trey_org = Org.objects.create(name="Gotta Jiboo", timezone="Africa/Kigali", created_by=trey, modified_by=trey)
        trey_org.administrators.add(trey)

        response = self.client.get(reverse('flows.flow_export', args=[new_mother.pk]))
        definition = json.loads(response.content)

        Flow.import_flows(definition, trey_org, trey)
        self.assertIsNotNone(Flow.objects.filter(org=trey_org, name="New Mother").first())

    def test_start_flow_action(self):
        self.import_file('flow-starts')
        parent = Flow.objects.get(name='Parent Flow')
        child = Flow.objects.get(name='Child Flow')

        contacts = []
        for i in range(10):
            contacts.append(self.create_contact("Fred", '+25078812312%d' % i))

        # start the flow for our contacts
        start = FlowStart.objects.create(flow=parent, created_by=self.admin, modified_by=self.admin)
        for contact in contacts:
            start.contacts.add(contact)
        start.start()

        # all our contacts should have a name of Greg now (set in the child flow)
        for contact in contacts:
            self.assertTrue(FlowRun.objects.filter(flow=parent, contact=contact))
            self.assertTrue(FlowRun.objects.filter(flow=child, contact=contact))
            self.assertEquals("Greg", Contact.objects.get(pk=contact.pk).name)

    def test_cross_language_import(self):

        # import our localized flow into an org with no languages
        self.import_file('multi-language-flow')
        flow = Flow.objects.get(name='Multi Language Flow')

        # even tho we don't have a language, our flow has enough info to function
        self.assertEquals('eng', flow.base_language)

        # now try executing this flow on our org, should use the flow base language
        self.assertEquals('Hello friend! What is your favorite color?',
                          self.send_message(flow, 'start flow', restart_participants=True, initiate_flow=True))

        replies = self.send_message(flow, 'blue')
        self.assertEquals('Thank you! I like blue.', replies[0])
        self.assertEquals('This message was not translated.', replies[1])

        # now add a primary language to our org
        spanish = Language.objects.create(name='Spanish', iso_code='spa', org=self.org,
                                          created_by=self.admin, modified_by=self.admin)
        self.org.primary_language = spanish
        self.org.save()

        flow = Flow.objects.get(pk=flow.pk)

        # with our org in spanish, we should get the spanish version
        self.assertEquals('\xa1Hola amigo! \xbfCu\xe1l es tu color favorito?',
                          self.send_message(flow, 'start flow', restart_participants=True, initiate_flow=True))

        self.org.primary_language = None
        self.org.save()
        flow = Flow.objects.get(pk=flow.pk)

        # no longer spanish on our org
        self.assertEquals('Hello friend! What is your favorite color?',
                          self.send_message(flow, 'start flow', restart_participants=True, initiate_flow=True))

        # back to spanish
        self.org.primary_language = spanish
        self.org.save()
        flow = Flow.objects.get(pk=flow.pk)

        # but set our contact's language explicitly should keep us at english
        self.contact.language = 'eng'
        self.contact.save()
        self.assertEquals('Hello friend! What is your favorite color?',
                          self.send_message(flow, 'start flow', restart_participants=True, initiate_flow=True))

    def test_different_expiration(self):
        flow = self.get_flow('favorites')
        self.send_message(flow, "RED", restart_participants=True)

        # get the latest run
        first_run = flow.runs.all()[0]
        first_expires = first_run.expires_on

        time.sleep(1)

        # start it again
        self.send_message(flow, "RED", restart_participants=True)

        # previous run should no longer be active
        first_run = FlowRun.objects.get(pk=first_run.pk)
        self.assertFalse(first_run.is_active)

        # expires on shouldn't have changed on it though
        self.assertEquals(first_expires, first_run.expires_on)

        # new run should have a different expires on
        new_run = flow.runs.all().order_by('-expires_on').first()
        self.assertTrue(new_run.expires_on > first_expires)

    def test_flow_expiration_updates(self):
        flow = self.get_flow('favorites')
        self.assertEquals("Good choice, I like Red too! What is your favorite beer?", self.send_message(flow, "RED"))

        # get our current expiration
        run = flow.runs.get()
        self.assertEquals(flow.org, run.org)

        starting_expiration = run.expires_on
        starting_modified = run.modified_on

        time.sleep(1)

        # now fire another messages
        self.assertEquals("Mmmmm... delicious Turbo King. If only they made red Turbo King! Lastly, what is your name?", self.send_message(flow, "turbo"))

        # our new expiration should be later
        run = flow.runs.get()
        self.assertTrue(run.expires_on > starting_expiration)
        self.assertTrue(run.modified_on > starting_modified)

    def test_flow_expiration(self):
        flow = self.get_flow('favorites')
        self.assertEquals("Good choice, I like Red too! What is your favorite beer?", self.send_message(flow, "RED"))
        self.assertEquals("Mmmmm... delicious Turbo King. If only they made red Turbo King! Lastly, what is your name?", self.send_message(flow, "turbo"))
        self.assertEquals(1, flow.runs.count())

        # pretend our step happened 10 minutes ago
        step = FlowStep.objects.filter(run=flow.runs.all()[0], left_on=None)[0]
        step.arrived_on = timezone.now() - timedelta(minutes=10)
        step.save()

        # now let's expire them out of the flow prematurely
        flow.expires_after_minutes = 5
        flow.save()

        # this normally gets run on FlowCRUDL.Update
        flow.update_run_expirations()

        # check that our run is expired
        run = flow.runs.all()[0]
        self.assertFalse(run.is_active)

        # we will be starting a new run now, since the other expired
        self.assertEquals("I don't know that color. Try again.",
                          self.send_message(flow, "Michael Jordan", restart_participants=True))
        self.assertEquals(2, flow.runs.count())

    def test_parsing(self):

        # test a preprocess url
        flow = self.get_flow('preprocess')
        self.assertEquals('http://preprocessor.com/endpoint.php', flow.rule_sets.all().order_by('y')[0].webhook_url)

    def test_flow_loops(self):
        # this tests two flows that start each other
        flow1 = self.create_flow()
        flow2 = self.create_flow()

        # create an action on flow1 to start flow2
        flow1.update(dict(action_sets=[dict(uuid=uuid(1), x=1, y=1,
                                            actions=[dict(type='flow', id=flow2.pk)])]))
        flow2.update(dict(action_sets=[dict(uuid=uuid(2), x=1, y=1,
                                            actions=[dict(type='flow', id=flow1.pk)])]))

        # start the flow, shouldn't get into a loop, but both should get started
        flow1.start([], [self.contact])

        self.assertTrue(FlowRun.objects.get(flow=flow1, contact=self.contact))
        self.assertTrue(FlowRun.objects.get(flow=flow2, contact=self.contact))

    def test_ruleset_loops(self):
        self.import_file('ruleset_loop')

        flow1=Flow.objects.all()[1]
        flow2=Flow.objects.all()[0]

        # start the flow, should not get into a loop
        flow1.start([], [self.contact])

        self.assertTrue(FlowRun.objects.get(flow=flow1, contact=self.contact))
        self.assertTrue(FlowRun.objects.get(flow=flow2, contact=self.contact))

    def test_parent_child(self):
        from temba.campaigns.models import Campaign, CampaignEvent, EventFire

        favorites = self.get_flow('favorites')

        # do a dry run once so that the groups and fields get created
        group = self.create_group("Campaign", [])
        field = ContactField.get_or_create(self.org, "campaign_date", "Campaign Date")

        # tests that a contact is properly updated when a child flow is called
        child = self.get_flow('child')
        parent = self.get_flow('parent', substitutions=dict(CHILD_ID=child.id))

        # create a campaign with a single event
        campaign = Campaign.create(self.org, self.admin, "Test Campaign", group)
        CampaignEvent.create_flow_event(self.org, self.admin, campaign, relative_to=field,
                                        offset=10, unit='W', flow=favorites)

        self.assertEquals("Added to campaign.", self.send_message(parent, "start", initiate_flow=True))

        # should have one event scheduled for this contact
        self.assertTrue(EventFire.objects.filter(contact=self.contact))

    def test_translations_rule_first(self):

        # import a rule first flow that already has language dicts
        # this rule first does not depend on @step.value for the first rule, so
        # it can be evaluated right away
        flow = self.get_flow('group_membership')

        # create the language for our org
        language = Language.objects.create(iso_code='eng', name='English', org=self.org,
                                           created_by=flow.created_by, modified_by=flow.modified_by)
        self.org.primary_language = language
        self.org.save()

        # start our flow without a message (simulating it being fired by a trigger or the simulator)
        # this will evaluate requires_step() to make sure it handles localized flows
        runs = flow.start_msg_flow([self.contact])
        self.assertEquals(1, len(runs))
        self.assertEquals(1, self.contact.msgs.all().count())
        self.assertEquals('You are not in the enrolled group.', self.contact.msgs.all()[0].text)

        enrolled_group = ContactGroup.create(self.org, self.user, "Enrolled")
        enrolled_group.update_contacts([self.contact], True)

        runs_started = flow.start_msg_flow([self.contact])
        self.assertEquals(1, len(runs_started))
        self.assertEquals(2, self.contact.msgs.all().count())
        self.assertEquals('You are in the enrolled group.', self.contact.msgs.all().order_by('-pk')[0].text)

    def test_translations(self):

        favorites = self.get_flow('favorites')

        # create a new language on the org
        language = Language.objects.create(iso_code='eng', name='English', org=self.org,
                                           created_by=favorites.created_by, modified_by=favorites.modified_by)

        # set it as our primary language
        self.org.primary_language = language
        self.org.save()

        # everything should work as normal with our flow
        self.assertEquals("What is your favorite color?", self.send_message(favorites, "favorites", initiate_flow=True))
        json_dict = favorites.as_json()
        reply = json_dict['action_sets'][0]['actions'][0]

        # we should be a normal unicode response
        self.assertTrue(isinstance(reply['msg'], dict))
        self.assertTrue(isinstance(reply['msg']['base'], unicode))

        # now our replies are language dicts
        json_dict = favorites.as_json()
        reply = json_dict['action_sets'][1]['actions'][0]
        self.assertEquals('Good choice, I like @flow.color.category too! What is your favorite beer?', reply['msg']['base'])

        # now interact with the flow and make sure we get an appropriate resonse
        FlowRun.objects.all().delete()

        self.assertEquals("What is your favorite color?", self.send_message(favorites, "favorites", initiate_flow=True))
        self.assertEquals("Good choice, I like Red too! What is your favorite beer?", self.send_message(favorites, "RED"))

        # now let's add a second language
        Language.objects.create(iso_code='kli', name='Klingon', org=self.org,
                                created_by=favorites.created_by, modified_by=favorites.modified_by)

        # update our initial message
        initial_message = json_dict['action_sets'][0]['actions'][0]
        initial_message['msg']['kli'] = 'Kikshtik derklop?'
        json_dict['action_sets'][0]['actions'][0] = initial_message

        # and the first response
        reply['msg']['kli'] = 'Katishklick Shnik @flow.color.category Errrrrrrrklop'
        json_dict['action_sets'][1]['actions'][0] = reply

        # save the changes
        self.assertEquals('success', favorites.update(json_dict, self.admin)['status'])

        # should get org primary language (english) since our contact has no preferred language
        FlowRun.objects.all().delete()
        self.assertEquals("What is your favorite color?", self.send_message(favorites, "favorite", initiate_flow=True))
        self.assertEquals("Good choice, I like Red too! What is your favorite beer?", self.send_message(favorites, "RED"))

        # now set our contact's preferred language to klingon
        FlowRun.objects.all().delete()
        self.contact.language = 'kli'
        self.contact.save()

        self.assertEquals("Kikshtik derklop?", self.send_message(favorites, "favorite", initiate_flow=True))
        self.assertEquals("Katishklick Shnik Red Errrrrrrrklop", self.send_message(favorites, "RED"))

        # we support localized rules and categories as well
        json_dict = favorites.as_json()
        rule = json_dict['rule_sets'][0]['rules'][0]
        self.assertTrue(isinstance(rule['test']['test'], dict))
        rule['test']['test']['kli'] = 'klerk'
        rule['category']['kli'] = 'Klerkistikloperopikshtop'
        json_dict['rule_sets'][0]['rules'][0] = rule
        self.assertEquals('success', favorites.update(json_dict, self.admin)['status'])

        FlowRun.objects.all().delete()
        self.assertEquals("Katishklick Shnik Klerkistikloperopikshtop Errrrrrrrklop", self.send_message(favorites, "klerk"))

        # test the send action as well
        json_dict = favorites.as_json()
        action = json_dict['action_sets'][1]['actions'][0]
        action['type'] = 'send'
        action['contacts'] = [dict(id=self.contact.pk)]
        action['groups'] = []
        action['variables'] = []
        json_dict['action_sets'][1]['actions'][0] = action
        self.assertEquals('success', favorites.update(json_dict, self.admin)['status'])

        FlowRun.objects.all().delete()
        self.send_message(favorites, "klerk", assert_reply=False)
        sms = Msg.objects.filter(contact=self.contact).order_by('-pk')[0]
        self.assertEquals("Katishklick Shnik Klerkistikloperopikshtop Errrrrrrrklop", sms.text)

        # test dirty json
        json_dict = favorites.as_json()

        # boolean values in our language dict shouldn't blow up
        json_dict['action_sets'][0]['actions'][0]['msg']['updated'] = True
        json_dict['action_sets'][0]['actions'][0]['msg']['kli'] = 'Bleck'

        # boolean values in our rule dict shouldn't blow up
        rule = json_dict['rule_sets'][0]['rules'][0]
        rule['category']['updated'] = True

        response = favorites.update(json_dict)
        self.assertEquals('success', response['status'])

        favorites = Flow.objects.get(pk=favorites.pk)
        json_dict = favorites.as_json()
        action = self.assertEquals('Bleck', json_dict['action_sets'][0]['actions'][0]['msg']['kli'])

        # test that simulation takes language into account
        self.login(self.admin)
        simulate_url = reverse('flows.flow_simulate', args=[favorites.pk])
        response = json.loads(self.client.post(simulate_url, json.dumps(dict(has_refresh=True)), content_type="application/json").content)
        self.assertEquals('What is your favorite color?', response['messages'][1]['text'])

        # now lets toggle the UI to Klingon and try the same thing
        simulate_url = "%s?lang=kli" % reverse('flows.flow_simulate', args=[favorites.pk])
        response = json.loads(self.client.post(simulate_url, json.dumps(dict(has_refresh=True)), content_type="application/json").content)
        self.assertEquals('Bleck', response['messages'][1]['text'])


class FlowMigrationTest(FlowFileTest):

    def migrate_flow(self, flow, to_version=None):

        if not to_version:
            to_version = CURRENT_EXPORT_VERSION

        flow_json = flow.as_json()
        if flow.version_number <= 6:
            version = flow.versions.all().order_by('-version').first()
            flow_json = dict(definition=flow_json, flow_type=flow.flow_type,
                             expires=flow.expires_after_minutes, id=flow.pk,
                             revision=version.version if version else 1)

        flow_json = FlowVersion.migrate_definition(flow_json, flow.version_number, to_version=to_version)
        if 'definition' in flow_json:
            flow_json = flow_json['definition']

        flow.update(flow_json)
        return Flow.objects.get(pk=flow.pk)

    def test_migrate_to_7(self):

        flow_json = self.get_flow_json('call-me-maybe')

        # migrate to the version right before us first
        flow_json = migrate_to_version_5(flow_json)
        flow_json = migrate_to_version_6(flow_json)

        self.assertIsNotNone(flow_json.get('definition'))
        self.assertEquals('Call me maybe', flow_json.get('name'))
        self.assertEquals(100, flow_json.get('id'))
        self.assertEquals('V', flow_json.get('flow_type'))

        flow_json = migrate_to_version_7(flow_json)
        self.assertIsNone(flow_json.get('definition', None))
        self.assertIsNotNone(flow_json.get('metadata', None))

        metadata = flow_json.get('metadata')
        self.assertEquals('Call me maybe', metadata['name'])
        self.assertEquals(100, metadata['id'])
        self.assertEquals('V', flow_json.get('flow_type'))

    def test_migrate_to_6(self):

        # file format is old non-localized format
        voice_json = self.get_flow_json('call-me-maybe')
        definition = voice_json.get('definition')

        # no language set
        self.assertIsNone(definition.get('base_language', None))
        self.assertEquals('Yes', definition['rule_sets'][0]['rules'][0]['category'])
        self.assertEquals('Press one, two, or three. Thanks.', definition['action_sets'][0]['actions'][0]['msg'])

        # add a recording to make sure that gets migrated properly too
        definition['action_sets'][0]['actions'][0]['recording'] = '/recording.mp3'

        voice_json = migrate_to_version_5(voice_json)
        voice_json = migrate_to_version_6(voice_json)
        definition = voice_json.get('definition')

        # now we should have a language
        self.assertEquals('base', definition.get('base_language', None))
        self.assertEquals('Yes', definition['rule_sets'][0]['rules'][0]['category']['base'])
        self.assertEquals('Press one, two, or three. Thanks.', definition['action_sets'][0]['actions'][0]['msg']['base'])
        self.assertEquals('/recording.mp3', definition['action_sets'][0]['actions'][0]['recording']['base'])

    def test_migrate_to_5_language(self):

        flow_json = self.get_flow_json('multi-language-flow')
        ruleset = flow_json['definition']['rule_sets'][0]
        ruleset['operand'] = '@step.value|lower_case'

        # now migrate us forward
        flow_json = migrate_to_version_5(flow_json)

        wait_ruleset = None
        rules = None
        for ruleset in flow_json.get('definition').get('rule_sets'):
            if ruleset['ruleset_type'] == 'wait_message':
                rules = ruleset['rules']
                wait_ruleset = ruleset
                break

        self.assertIsNotNone(wait_ruleset)
        self.assertIsNotNone(rules)

        self.assertEquals(1, len(rules))
        self.assertEquals('All Responses', rules[0]['category']['eng'])
        self.assertEquals('Otro', rules[0]['category']['spa'])

    def test_migrate_to_5(self):

        settings.SEND_WEBHOOKS = True

        flow = self.get_flow('favorites')

        # start the flow for our contact
        flow.start(groups=[], contacts=[self.contact])

        # we should be sitting at the ruleset waiting for a message
        step = FlowStep.objects.get(run__flow=flow, step_type='R')
        ruleset = RuleSet.objects.get(uuid=step.step_uuid)
        self.assertEquals('wait_message', ruleset.ruleset_type)

        # fake a version 4 flow
        RuleSet.objects.filter(flow=flow).update(response_type='C', ruleset_type=None)
        flow.version_number = 4
        flow.save()

        # pretend our current ruleset was stopped at a webhook with a passive rule
        ruleset = RuleSet.objects.get(flow=flow, uuid=step.step_uuid)
        ruleset.webhook_url = 'http://www.mywebhook.com/lookup'
        ruleset.webhook_action = 'POST'
        ruleset.operand = '@extra.value'
        ruleset.save()

        # make beer use @step.value with a filter to test node creation
        beer_ruleset = RuleSet.objects.get(flow=flow, label='Beer')
        beer_ruleset.operand = '@step.value|lower_case'
        beer_ruleset.save()

        # now migrate our flow
        flow = self.migrate_flow(flow, to_version=5)

        # we should be sitting at a wait node
        ruleset = RuleSet.objects.get(uuid=step.step_uuid)
        self.assertEquals('wait_message', ruleset.ruleset_type)
        self.assertEquals('@step.value', ruleset.operand)

        # we should be pointing to a newly created webhook rule
        webhook = RuleSet.objects.get(flow=flow, uuid=ruleset.get_rules()[0].destination)
        self.assertEquals('webhook', webhook.ruleset_type)
        self.assertEquals('http://www.mywebhook.com/lookup', webhook.webhook_url)
        self.assertEquals('POST', webhook.webhook_action)
        self.assertEquals('@step.value', webhook.operand)
        self.assertEquals('Color Webhook', webhook.label)

        # which should in turn point to a new expression split on @extra.value
        expression = RuleSet.objects.get(flow=flow, uuid=webhook.get_rules()[0].destination)
        self.assertEquals('expression', expression.ruleset_type)
        self.assertEquals('@extra.value', expression.operand)

        # takes us to the next question
        beer_question = ActionSet.objects.get(flow=flow, uuid=expression.get_rules()[0].destination)

        # which should pause for the response
        wait_beer = RuleSet.objects.get(flow=flow, uuid=beer_question.destination)
        self.assertEquals('wait_message', wait_beer.ruleset_type)
        self.assertEquals('@step.value', wait_beer.operand)
        self.assertEquals(1, len(wait_beer.get_rules()))
        self.assertEquals('All Responses', wait_beer.get_rules()[0].category[flow.base_language])

        # and then split on the expression for various beer choices
        beer_expression = RuleSet.objects.get(flow=flow, uuid=wait_beer.get_rules()[0].destination)
        self.assertEquals('expression', beer_expression.ruleset_type)
        self.assertEquals('@step.value|lower_case', beer_expression.operand)
        self.assertEquals(5, len(beer_expression.get_rules()))

        # set our expression to operate on the last inbound message
        expression.operand = '@step.value'
        expression.save()

        with patch('requests.post') as mock:
            mock.return_value = MockResponse(200, '{ "status": "valid" }')

            # now move our straggler forward with a message, should get a reply

            first_response = ActionSet.objects.get(flow=flow, x=131)
            actions = first_response.get_actions_dict()
            actions[0]['msg'][flow.base_language] = 'I like @flow.color.category too! What is your favorite beer? @flow.color_webhook'
            first_response.set_actions_dict(actions)
            first_response.save()

            reply = self.send_message(flow, 'red')
            self.assertEquals('I like Red too! What is your favorite beer? { "status": "valid" }', reply)

            reply = self.send_message(flow, 'Turbo King')
            self.assertEquals('Mmmmm... delicious Turbo King. If only they made red Turbo King! Lastly, what is your name?', reply)

    def test_migrate_sample_flows(self):
        self.org.create_sample_flows('https://app.rapidpro.io')
        self.assertEquals(4, self.org.flows.filter(name__icontains='Sample Flow').count())

        # make sure it is localized
        poll = self.org.flows.filter(name='Sample Flow - Simple Poll').first()
        self.assertTrue('base' in poll.action_sets.all().order_by('y').first().get_actions()[0].msg)
        self.assertEquals('base', poll.base_language)

        # check replacement
        order_checker = self.org.flows.filter(name='Sample Flow - Order Status Checker').first()
        ruleset = order_checker.rule_sets.filter(y=298).first()
        self.assertEquals('https://app.rapidpro.io/demo/status/', ruleset.webhook_url)

        # our test user doesn't use an email address, check for Administrator for the email
        actionset = order_checker.action_sets.filter(y=991).first()
        self.assertEquals('Administrator', actionset.get_actions()[1].emails[0])


class DuplicateValueTest(FlowFileTest):

    def test_duplicate_value_test(self):
        flow = self.get_flow('favorites')
        self.assertEquals("I don't know that color. Try again.", self.send_message(flow, "carpet"))

        # get the run for our contact
        run = FlowRun.objects.get(contact=self.contact, flow=flow)

        # we should have one value for this run, "Other"
        value = Value.objects.get(run=run)
        self.assertEquals("Other", value.category)

        # retry with "red" as an aswer
        self.assertEquals("Good choice, I like Red too! What is your favorite beer?", self.send_message(flow, "red"))

        # we should now still have only one value, but the category should be Red now
        value = Value.objects.get(run=run)
        self.assertEquals("Red", value.category)


class WebhookLoopTest(FlowFileTest):

    def setUp(self):
        super(WebhookLoopTest, self).setUp()
        settings.SEND_WEBHOOKS = True

    def tearDown(self):
        super(WebhookLoopTest, self).tearDown()
        settings.SEND_WEBHOOKS = False

    def test_webhook_loop(self):
        flow = self.get_flow('webhook_loop')

        with patch('requests.get') as mock:
            mock.return_value = MockResponse(200, '{ "text": "first message" }')
            self.assertEquals("first message", self.send_message(flow, "first", initiate_flow=True))

        with patch('requests.get') as mock:
            mock.return_value = MockResponse(200, '{ "text": "second message" }')
            self.assertEquals("second message", self.send_message(flow, "second"))


class GhostActionNodeTest(FlowFileTest):

    def test_ghost_action_node_test(self):
        # load our flows
        self.get_flow('parent_child_flow')
        flow = Flow.objects.get(name="Parent Flow")

        # start the flow
        flow.start([], [self.contact])

        # at this point, our contact has to active flow runs:
        # one for our parent flow at an action set (the start flow action), one in our child flow at the send message action

        # let's remove the actionset we are stuck at
        ActionSet.objects.filter(flow=flow).delete()

        # create a new message and get it handled
        msg = self.create_msg(contact=self.contact, direction='I', text="yes")
        Flow.find_and_handle(msg)

        # we should have gotten a response from our child flow
        self.assertEquals("I like butter too.",
                          Msg.objects.filter(direction=OUTGOING).order_by('-created_on').first().text)


class TriggerStartTest(FlowFileTest):

    def test_trigger_start(self):
        """
        Test case for a flow starting with a split on a contact field, sending an action, THEN waiting for a message.
        Having this flow start from a trigger should NOT advance the contact past the first wait.
        """
        flow = self.get_flow('trigger_start')

        # create our message that will start our flow
        incoming = self.create_msg(direction=INCOMING, contact=self.contact, text="trigger")

        self.assertTrue(Trigger.find_and_handle(incoming))

        # flow should have started
        self.assertTrue(FlowRun.objects.filter(flow=flow, contact=self.contact))

        # but we shouldn't have our name be trigger
        contact = Contact.objects.get(pk=self.contact.pk)
        self.assertNotEqual(contact.name, "trigger")

        self.assertLastResponse("Thanks for participating, what is your name?")

        # if we send another message, that should set our name
        incoming = self.create_msg(direction=INCOMING, contact=self.contact, text="Rudolph")
        self.assertTrue(Flow.find_and_handle(incoming))

        contact = Contact.objects.get(pk=self.contact.pk)
        self.assertEqual(contact.name, "Rudolph")

        self.assertLastResponse("Great to meet you Rudolph")

    def test_trigger_capture(self):
        """
        Test case for a flow starting with a wait. Having this flow start with a trigger should advance the flow
        past that wait and process the rest of the flow (until the next wait)
        """
        flow = self.get_flow('trigger_capture')

        # create our incoming message that will start our flow
        incoming = self.create_msg(direction=INCOMING, contact=self.contact, text="trigger2 Rudolph")

        self.assertTrue(Trigger.find_and_handle(incoming))

        # flow should have started
        self.assertTrue(FlowRun.objects.filter(flow=flow, contact=self.contact))

        # and our name should be set to Nic
        contact = Contact.objects.get(pk=self.contact.pk)
        self.assertEqual(contact.name, "Rudolph")

        self.assertLastResponse("Hi Rudolph, how old are you?")



<|MERGE_RESOLUTION|>--- conflicted
+++ resolved
@@ -1645,13 +1645,8 @@
         actionset = ActionSet.objects.get()
         self.assertEquals(actionset.flow, flow)
 
-<<<<<<< HEAD
-        # can now save with an invalid uuid, but should get removed
-        json_dict['last_saved'] = datetime_to_str(timezone.now())
-=======
         # can't save with an invalid uuid
         json_dict['metadata']['saved_on'] = datetime_to_str(timezone.now())
->>>>>>> fc07e1bc
         json_dict['action_sets'][0]['destination'] = 'notthere'
 
         response = self.client.post(reverse('flows.flow_json', args=[flow.pk]), json.dumps(json_dict), content_type="application/json")
