# -*- coding: utf-8 -*-
from __future__ import absolute_import, unicode_literals

import datetime
import json
import os
import pytz
import time

from datetime import timedelta
from decimal import Decimal
from django.conf import settings
from django.contrib.auth.models import Group
from django.core import mail
from django.core.urlresolvers import reverse
from django.utils import timezone
from mock import patch
from redis_cache import get_redis_connection
from smartmin.tests import SmartminTest
from temba.channels.models import Channel
from temba.contacts.models import Contact, ContactGroup, ContactField, ContactURN, TEL_SCHEME, TWITTER_SCHEME
from temba.msgs.models import Broadcast, Label, Msg, INCOMING, SMS_NORMAL_PRIORITY, SMS_HIGH_PRIORITY, PENDING, FLOW
from temba.msgs.models import OUTGOING
from temba.orgs.models import Org, Language, CURRENT_EXPORT_VERSION
from temba.tests import TembaTest, MockResponse, FlowFileTest, uuid
from temba.triggers.models import Trigger, FOLLOW_TRIGGER, CATCH_ALL_TRIGGER, MISSED_CALL_TRIGGER, INBOUND_CALL_TRIGGER
from temba.triggers.models import SCHEDULE_TRIGGER, KEYWORD_TRIGGER
from temba.utils import datetime_to_str, str_to_datetime
from temba.values.models import Value
from uuid import uuid4
from xlrd import xldate_as_tuple
from .models import Flow, FlowStep, FlowRun, FlowLabel, FlowStart, FlowVersion, FlowException, ExportFlowResultsTask, COMPLETE
from .models import ActionSet, RuleSet, Action, Rule, ACTION_SET, RULE_SET
from .models import Test, TrueTest, FalseTest, AndTest, OrTest, PhoneTest, NumberTest
from .models import EqTest, LtTest, LteTest, GtTest, GteTest, BetweenTest
from .models import DateEqualTest, DateAfterTest, DateBeforeTest, HasDateTest
from .models import StartsWithTest, ContainsTest, ContainsAnyTest, RegexTest, NotEmptyTest
from .models import SendAction, AddLabelAction, AddToGroupAction, ReplyAction, SaveToContactAction, SetLanguageAction
from .models import EmailAction, StartFlowAction, DeleteFromGroupAction
<<<<<<< HEAD
from .flow_migrations import migrate_to_version_6, migrate_to_version_7
=======
from .flow_migrations import migrate_to_version_6, migrate_to_version_5, migrate_to_version_7
>>>>>>> fc07e1bc


class RuleTest(TembaTest):

    def setUp(self):
        super(RuleTest, self).setUp()

        self.contact = self.create_contact('Eric', '+250788382382')
        self.contact2 = self.create_contact('Nic', '+250788383383')

        self.flow = Flow.create(self.org, self.admin, "Color Flow", base_language='base')

        self.other_group = self.create_group("Other", [])

        self.definition = dict(action_sets=[dict(uuid=uuid(1), x=1, y=1, destination=uuid(5),
                                            actions=[dict(type='reply', msg=dict(base='What is your favorite color?'))]),
                                       dict(uuid=uuid(2), x=2, y=2, destination=None,
                                            actions=[dict(type='reply', msg=dict(base='I love orange too! You said: @step.value which is category: @flow.color You are: @step.contact.tel SMS: @step Flow: @flow'))]),
                                       dict(uuid=uuid(3), x=3, y=3, destination=None,
                                            actions=[dict(type='reply', msg=dict(base='Blue is sad. :('))]),
                                       dict(uuid=uuid(4), x=4, y=4, destination=None,
                                            actions=[dict(type='reply', msg=dict(base='That is a funny color.'))])
                                       ],
                          rule_sets=[dict(uuid=uuid(5), x=5, y=5,
                                          label='color',
                                          finished_key=None,
                                          operand=None,
                                          webhook=None,
                                          webhook_action=None,
                                          response_type='',
                                          ruleset_type='wait_message',
                                          config={},
                                          rules=[
                                              dict(uuid=uuid(12), destination=uuid(2), test=dict(type='contains', test=dict(base='orange')), category=dict(base="Orange")),
                                              dict(uuid=uuid(13), destination=uuid(3), test=dict(type='contains', test=dict(base='blue')), category=dict(base="Blue")),
                                              dict(uuid=uuid(14), destination=uuid(4), test=dict(type='true'), category=dict(base="Other")),
                                              dict(uuid=uuid(15), test=dict(type='true'), category=dict(base="Nothing"))]) # test case with no destination
                                    ],
                          entry=uuid(1), base_language='base', metadata=dict(author="Ryan Lewis"))

        settings.SEND_EMAILS = True
        settings.SEND_WEBHOOKS = True

    def tearDown(self):
        super(RuleTest, self).tearDown()

        settings.SEND_EMAILS = False
        settings.SEND_WEBHOOKS = False

    def test_revision_history(self):

        # every save should result in a new flow version
        response = self.flow.update(self.definition)

        self.assertEquals(self.flow.created_by, self.flow.versions.all()[0].created_by)

        # one version
        versions = self.flow.versions.all()
        self.assertEquals(1, versions.count())
        self.assertEquals(1, versions[0].version)

        # create a new update
        self.definition['metadata']['saved_on'] = response['saved_on']
        self.flow.update(self.definition, user=self.admin)
        versions = self.flow.versions.all().order_by('created_on')

        # now we should have two revisions
        self.assertEquals(2, versions.count())
        self.assertEquals(1, versions[0].version)
        self.assertEquals(2, versions[1].version)

        self.assertEquals(CURRENT_EXPORT_VERSION, versions[0].spec_version)
        self.assertEquals(CURRENT_EXPORT_VERSION, versions[0].as_json()['version'])
        self.assertEquals('base', versions[0].get_definition_json()['base_language'])

    def test_flow_lists(self):

        self.login(self.admin)

        # see our trigger on the list page
        response = self.client.get(reverse('flows.flow_list'))
        self.assertContains(response, self.flow.name)

        # archive it
        post_data = dict(action='archive', objects=self.flow.pk)
        self.client.post(reverse('flows.flow_list'), post_data)
        response = self.client.get(reverse('flows.flow_list'))
        self.assertNotContains(response, self.flow.name)

        # unarchive it
        response = self.client.get(reverse('flows.flow_archived'), post_data)
        self.assertContains(response, self.flow.name)
        post_data = dict(action='restore', objects=self.flow.pk)
        self.client.post(reverse('flows.flow_archived'), post_data)
        response = self.client.get(reverse('flows.flow_archived'), post_data)
        self.assertNotContains(response, self.flow.name)
        response = self.client.get(reverse('flows.flow_list'), post_data)
        self.assertContains(response, self.flow.name)

    def test_flow_read(self):
        self.login(self.admin)
        response = self.client.get(reverse('flows.flow_read', args=[self.flow.pk]))
        self.assertTrue('initial' in response.context)

    def test_flow_editor(self):
        self.login(self.admin)
        response = self.client.get(reverse('flows.flow_editor', args=[self.flow.pk]))
        self.assertTrue('mutable' in response.context)

    def test_states(self):
        # make sure to delete any old exports
        from shutil import rmtree
        export_dir = "%s/test_orgs/%d/results_exports/" % (settings.MEDIA_ROOT, self.org.pk)
        rmtree(export_dir, ignore_errors=True)

        # set our flow
        self.flow.update(self.definition)

        # how many people in the flow?
        self.assertEquals(0, self.flow.get_total_contacts())
        self.assertEquals(0, self.flow.get_completed_percentage())

        # start the flow
        self.flow.start([], [self.contact, self.contact2])

        # test our stats again
        self.assertEquals(2, self.flow.get_total_contacts())
        self.assertEquals(0, self.flow.get_completed_percentage())

        # should have created a single broadcast
        broadcast = Broadcast.objects.get()
        self.assertEquals("What is your favorite color?", broadcast.text)
        self.assertTrue(broadcast.contacts.filter(pk=self.contact.pk))
        self.assertTrue(broadcast.contacts.filter(pk=self.contact2.pk))

        # should have received a single message
        msg = Msg.objects.get(contact=self.contact)
        self.assertEquals("What is your favorite color?", msg.text)
        self.assertEquals(PENDING, msg.status)
        self.assertEquals(SMS_NORMAL_PRIORITY, msg.priority)

        # should have two steps, one for the outgoing message, another for the rule set we are now waiting on
        entry = ActionSet.objects.filter(uuid=self.flow.entry_uuid)[0]
        step = FlowStep.objects.filter(run__contact=self.contact).order_by('pk')[0]
        contact2_step = FlowStep.objects.filter(run__contact=self.contact2).order_by('pk')[1]
        self.assertEquals("Eric - A:00000000-00000000-00000000-00000001", str(step))

        # test our message context
        context = self.flow.build_message_context(self.contact, None)
        self.assertEquals(dict(__default__=''), context['flow'])

        self.login(self.admin)
        activity = json.loads(self.client.get(reverse('flows.flow_activity', args=[self.flow.pk])).content)
        self.assertEquals(2, activity['visited']["%s:%s" % (uuid(1), uuid(5))])
        self.assertEquals(2, activity['activity'][uuid(5)])

        self.assertEquals(entry.uuid, step.step_uuid)
        self.assertEquals(ACTION_SET, step.step_type)
        self.assertEquals(self.contact, step.run.contact)
        self.assertEquals(self.contact, step.contact)
        self.assertEquals(self.flow, step.run.flow)
        self.assertTrue(step.arrived_on)
        self.assertTrue(step.left_on)
        self.assertEquals(entry.destination, step.next_uuid)

        step = FlowStep.objects.filter(run__contact=self.contact).order_by('pk')[1]

        self.assertEquals(entry.destination, step.step_uuid)
        self.assertEquals(RULE_SET, step.step_type)
        self.assertEquals(self.contact, step.run.contact)
        self.assertEquals(self.contact, step.contact)
        self.assertEquals(self.flow, step.run.flow)
        self.assertTrue(step.arrived_on)
        self.assertFalse(step.left_on)
        self.assertFalse(step.messages.all())

        # if we try to get contacts at this step for our compose we should have two contacts
        self.login(self.admin)
        response = self.client.get(reverse('contacts.contact_omnibox') + "?s=%s" % step.step_uuid)
        contact_json = json.loads(response.content)
        self.assertEquals(2, len(contact_json['results']))
        self.client.logout()

        # set the flow as inactive, shouldn't react to replies
        self.flow.is_archived = True
        self.flow.save()

        # create and send a reply
        incoming = self.create_msg(direction=INCOMING, contact=self.contact, text="Orange")
        self.assertFalse(Flow.find_and_handle(incoming))

        # no reply, our flow isn't active
        self.assertFalse(Msg.objects.filter(response_to=incoming))
        step = FlowStep.objects.get(pk=step.pk)
        self.assertFalse(step.left_on)
        self.assertFalse(step.messages.all())

        # ok, make our flow active again
        self.flow.is_archived = False
        self.flow.save()

        incoming = self.create_msg(direction=INCOMING, contact=self.contact, text="orange")
        self.assertTrue(Flow.find_and_handle(incoming))

        # our message should have gotten a reply
        reply = Msg.objects.get(response_to=incoming)
        self.assertEquals(self.contact, reply.contact)
        self.assertEquals("I love orange too! You said: orange which is category: orange You are: 0788 382 382 SMS: orange Flow: color: orange", reply.text)

        # should be high priority
        self.assertEquals(SMS_HIGH_PRIORITY, reply.priority)

        # message context again
        context = self.flow.build_message_context(self.contact, incoming)
        self.assertTrue(context['flow'])
        self.assertEquals("orange", str(context['flow']['color']['__default__']))
        self.assertEquals("color: orange", context['flow']['__default__'])
        self.assertEquals("Orange", context['flow']['color']['category'])
        self.assertEquals("orange", context['flow']['color']['text'])

        # should have the time this value was collected
        self.assertTrue(context['flow']['color']['time'])

        self.assertEquals(self.channel.get_address_display(e164=True), context['channel']['tel_e164'])
        self.assertEquals(self.channel.get_address_display(), context['channel']['tel'])
        self.assertEquals(self.channel.get_name(), context['channel']['name'])
        self.assertEquals(self.channel.get_address_display(), context['channel']['__default__'])

        # our previous state should be executed
        step = FlowStep.objects.get(run__contact=self.contact, pk=step.id)
        self.assertTrue(step.left_on)
        self.assertEquals(step.messages.all()[0].msg_type, 'F')

        # it should contain what rule matched and what came next
        self.assertEquals(uuid(12), step.rule_uuid)
        self.assertEquals("Orange", step.rule_category)
        self.assertEquals("orange", step.rule_value)
        self.assertFalse(step.rule_decimal_value)
        self.assertEquals(uuid(2), step.next_uuid)
        self.assertTrue(incoming in step.messages.all())

        # we should also have a Value for this RuleSet
        value = Value.objects.get(run=step.run, ruleset__label="color")
        self.assertEquals(uuid(12), value.rule_uuid)
        self.assertEquals("Orange", value.category)
        self.assertEquals("orange", value.string_value)
        self.assertEquals(None, value.decimal_value)
        self.assertEquals(None, value.datetime_value)

        # check what our message context looks like now
        context = self.flow.build_message_context(self.contact, incoming)
        self.assertEquals('orange', context['flow']['color']['value'])
        self.assertEquals('Orange', context['flow']['color']['category'])
        self.assertEquals('orange', context['flow']['color']['text'])

        # change our step instead be decimal
        step.rule_value = '10'
        step.rule_decimal_value = Decimal('10')
        step.save()

        # check our message context again
        context = self.flow.build_message_context(self.contact, incoming)
        self.assertEquals('10', context['flow']['color']['value'])
        self.assertEquals('Orange', context['flow']['color']['category'])

        # this is drawn from the message which didn't change
        self.assertEquals('orange', context['flow']['color']['text'])

        # revert above change
        step.rule_value = 'orange'
        step.rule_decimal_value = None
        step.save()

        # finally we should have our final step which was our outgoing reply
        step = FlowStep.objects.filter(run__contact=self.contact).order_by('pk')[2]

        # we should have a new step
        orange_response = ActionSet.objects.get(uuid=uuid(2))

        self.assertEquals(ACTION_SET, step.step_type)
        self.assertEquals(self.contact, step.run.contact)
        self.assertEquals(self.contact, step.contact)
        self.assertEquals(self.flow, step.run.flow)
        self.assertTrue(step.arrived_on)

        # we have left the flow
        self.assertTrue(step.left_on)
        self.assertTrue(step.run.is_completed)
        self.assertFalse(step.next_uuid)

        # check our completion percentages
        self.assertEquals(2, self.flow.get_total_contacts())
        self.assertEquals(50, self.flow.get_completed_percentage())

        # at this point there are no more steps to take in the flow, so we shouldn't match anymore
        extra = self.create_msg(direction=INCOMING, contact=self.contact, text="Hello ther")
        self.assertFalse(Flow.find_and_handle(extra))

        # try exporting this flow
        exported = self.client.get(reverse('flows.flow_export_results') + "?ids=%d" % self.flow.pk)
        self.assertEquals(302, exported.status_code)

        self.login(self.admin)

        # create a dummy export task so that we won't be able to export
        blocking_export = ExportFlowResultsTask.objects.create(org=self.org, host='test',
                                                               created_by=self.admin, modified_by=self.admin)
        response = self.client.get(reverse('flows.flow_export_results') + "?ids=%d" % self.flow.pk, follow=True)

        self.assertContains(response, "already an export in progress")

        # ok, mark that one as finished and try again
        blocking_export.is_finished = True
        blocking_export.save()

        exported = self.client.get(reverse('flows.flow_export_results') + "?ids=%d" % self.flow.pk)

        self.assertEquals(302, exported.status_code)

        task = ExportFlowResultsTask.objects.all().order_by('-id').first()

        # read it back in, check values
        from xlrd import open_workbook
        filename = "%s/test_orgs/%d/results_exports/%d.xls" % (settings.MEDIA_ROOT, self.org.pk, task.pk)
        workbook = open_workbook(os.path.join(settings.MEDIA_ROOT, filename), 'rb')

        self.assertEquals(3, len(workbook.sheets()))
        entries = workbook.sheets()[0]
        self.assertEquals(3, entries.nrows)
        self.assertEquals(8, entries.ncols)

        self.assertEqual(entries.cell(0, 0).value, "Phone")
        self.assertEqual(entries.cell(0, 1).value, "Name")
        self.assertEqual(entries.cell(0, 2).value, "Groups")
        self.assertEqual(entries.cell(0, 3).value, "First Seen")
        self.assertEqual(entries.cell(0, 4).value, "Last Seen")
        self.assertEqual(entries.cell(0, 5).value, "color (Category) - Color Flow")
        self.assertEqual(entries.cell(0, 6).value, "color (Value) - Color Flow")
        self.assertEqual(entries.cell(0, 7).value, "color (Text) - Color Flow")

        self.assertEqual(entries.cell(1, 0).value, "+250788382382")
        self.assertEqual(entries.cell(1, 1).value, "Eric")

        self.assertEqual(entries.cell(2, 0).value, "+250788383383")
        self.assertEqual(entries.cell(2, 1).value, "Nic")

        messages = workbook.sheets()[2]
        self.assertEquals(5, messages.nrows)
        self.assertEquals(6, messages.ncols)

        self.assertEqual(messages.cell(0, 0).value, "Phone")
        self.assertEqual(messages.cell(0, 1).value, "Name")
        self.assertEqual(messages.cell(0, 2).value, "Date")
        self.assertEqual(messages.cell(0, 3).value, "Direction")
        self.assertEqual(messages.cell(0, 4).value, "Message")
        self.assertEqual(messages.cell(0, 5).value, "Channel")

        self.assertEqual(messages.cell(1, 0).value, "+250788382382")
        self.assertEqual(messages.cell(1, 1).value, "Eric")
        self.assertEqual(messages.cell(1, 3).value, "OUT")
        self.assertEqual(messages.cell(1, 4).value, "What is your favorite color?")
        self.assertEqual(messages.cell(1, 5).value, "Test Channel")

        # try getting our results
        results = self.flow.get_results()

        # should have two results
        self.assertEquals(2, len(results))

        # check the value
        found = False
        for result in results:
            if result['contact'] == self.contact:
                found = True
                self.assertEquals(1, len(result['values']))

        self.assertTrue(found)

        color = result['values'][0]
        self.assertEquals('color', color['label'])
        self.assertEquals('Orange', color['category']['base'])
        self.assertEquals('orange', color['value'])
        self.assertEquals(uuid(5), color['node'])
        self.assertEquals(incoming.text, color['text'])

    def test_export_results_flow_with_no_response(self):
        self.login(self.admin)
        flow_missing_responses = self.create_flow()
        flow_missing_responses.update(self.definition)

        self.assertEquals(0, flow_missing_responses.get_total_contacts())
        self.assertEquals(0, flow_missing_responses.get_completed_percentage())

        # try exporting the flow without responses
        exported = self.client.get(reverse('flows.flow_export_results') + "?ids=%d" % flow_missing_responses.pk)
        self.assertEquals(302, exported.status_code)

        task = ExportFlowResultsTask.objects.all()[0]

        from xlrd import open_workbook
        filename = "%s/test_orgs/%d/results_exports/%d.xls" % (settings.MEDIA_ROOT, self.org.pk, task.pk)
        workbook = open_workbook(os.path.join(settings.MEDIA_ROOT, filename), 'rb')

        self.assertEquals(2, len(workbook.sheets()))

        # every sheet has only the head row
        for entries in workbook.sheets():
            self.assertEquals(1, entries.nrows)
            self.assertEquals(8, entries.ncols)

    def test_copy(self):
        # save our original flow
        self.flow.update(self.definition)

        # pick a really long name so we have to concatenate
        self.flow.name = "Color Flow is a long name to use for something like this"
        self.flow.expires_after_minutes = 60
        self.flow.save()

        # make sure our metadata got saved
        metadata = json.loads(self.flow.metadata)
        self.assertEquals("Ryan Lewis", metadata['author'])

        # now create a copy
        copy = Flow.copy(self.flow, self.admin)

        metadata = json.loads(copy.metadata)
        self.assertEquals("Ryan Lewis", metadata['author'])

        # expiration should be copied too
        self.assertEquals(60, copy.expires_after_minutes)

        # should have a different id
        self.assertNotEqual(self.flow.pk, copy.pk)

        # Name should start with "Copy of"
        self.assertEquals("Copy of Color Flow is a long name to use for something like thi", copy.name)

        # metadata should come out in the json
        copy_json = copy.as_json()
        self.assertEquals(dict(author="Ryan Lewis",
                               name='Copy of Color Flow is a long name to use for something like thi',
                               revision=1,
                               expires=60,
                               id=copy.pk,
                               saved_on=datetime_to_str(copy.saved_on)),
                          copy_json['metadata'])

        # should have the same number of actionsets and rulesets
        self.assertEquals(copy.action_sets.all().count(), self.flow.action_sets.all().count())
        self.assertEquals(copy.rule_sets.all().count(), self.flow.rule_sets.all().count())

    def test_optimization_reply_action(self):

        self.flow.update({"base_language":"base", "entry": "02a2f789-1545-466b-978a-4cebcc9ab89a", "rule_sets": [], "action_sets": [{"y": 0, "x": 100, "destination": None, "uuid": "02a2f789-1545-466b-978a-4cebcc9ab89a", "actions": [{"type": "api", "webhook": "https://rapidpro.io/demo/coupon/"}, {"msg": {"base": "text to get @extra.coupon"}, "type": "reply"}]}], "metadata": {"notes": []}})

        with patch('requests.post') as mock:
            mock.return_value = MockResponse(200, '{ "coupon": "NEXUS4" }')

            self.flow.start([], [self.contact])

            self.assertTrue(self.flow.steps())
            self.assertTrue(Msg.objects.all())
            msg = Msg.objects.all()[0]
            self.assertFalse("@extra.coupon" in msg.text)
            self.assertEquals(msg.text, "text to get NEXUS4")
            self.assertEquals(PENDING, msg.status)

    def test_parsing(self):
        # save this flow
        self.flow.update(self.definition)
        flow = Flow.objects.get(pk=self.flow.id)

        # should have created the appropriate RuleSet and ActionSet objects
        self.assertEquals(4, ActionSet.objects.all().count())

        entry = ActionSet.objects.get(uuid=uuid(1))
        actions = entry.get_actions()
        self.assertEquals(1, len(actions))
        self.assertEquals(ReplyAction(dict(base='What is your favorite color?')).as_json(), actions[0].as_json())
        self.assertEquals(entry.uuid, flow.entry_uuid)

        orange = ActionSet.objects.get(uuid=uuid(2))
        actions = orange.get_actions()
        self.assertEquals(1, len(actions))
        self.assertEquals(ReplyAction(dict(base='I love orange too! You said: @step.value which is category: @flow.color You are: @step.contact.tel SMS: @step Flow: @flow')).as_json(), actions[0].as_json())

        self.assertEquals(1, RuleSet.objects.all().count())
        ruleset = RuleSet.objects.get(uuid=uuid(5))
        self.assertEquals(entry.destination, ruleset.uuid)
        rules = ruleset.get_rules()
        self.assertEquals(4, len(rules))

        # check ordering
        self.assertEquals(uuid(2), rules[0].destination)
        self.assertEquals(uuid(12), rules[0].uuid)
        self.assertEquals(uuid(3), rules[1].destination)
        self.assertEquals(uuid(13), rules[1].uuid)
        self.assertEquals(uuid(4), rules[2].destination)
        self.assertEquals(uuid(14), rules[2].uuid)

        # check routing
        self.assertEquals(ContainsTest(test=dict(base="orange")).as_json(), rules[0].test.as_json())
        self.assertEquals(ContainsTest(test=dict(base="blue")).as_json(), rules[1].test.as_json())
        self.assertEquals(TrueTest().as_json(), rules[2].test.as_json())

        # and categories
        self.assertEquals("Orange", rules[0].category['base'])
        self.assertEquals("Blue", rules[1].category['base'])

        # back out as json
        json_dict = self.flow.as_json()

        self.maxDiff = None
        self.definition['version'] = 7
        self.definition['metadata']['name'] = self.flow.name
        self.definition['metadata']['saved_on'] = datetime_to_str(self.flow.saved_on)
        self.definition['metadata']['revision'] = 1
        self.definition['metadata']['expires'] = self.flow.expires_after_minutes
        self.definition['metadata']['id'] = self.flow.pk

        self.definition['flow_type'] = self.flow.flow_type
        self.assertEquals(json_dict, self.definition)

        # remove one of our actions and rules
        del self.definition['action_sets'][3]
        del self.definition['rule_sets'][0]['rules'][2]

        # update
        self.flow.update(self.definition)

        self.assertEquals(3, ActionSet.objects.all().count())

        entry = ActionSet.objects.get(uuid=uuid(1))
        actions = entry.get_actions()
        self.assertEquals(1, len(actions))
        self.assertEquals(ReplyAction(dict(base='What is your favorite color?')).as_json(), actions[0].as_json())
        self.assertEquals(entry.uuid, flow.entry_uuid)

        orange = ActionSet.objects.get(uuid=uuid(2))
        actions = orange.get_actions()
        self.assertEquals(1, len(actions))
        self.assertEquals(ReplyAction(dict(base='I love orange too! You said: @step.value which is category: @flow.color You are: @step.contact.tel SMS: @step Flow: @flow')).as_json(), actions[0].as_json())

        self.assertEquals(1, RuleSet.objects.all().count())
        ruleset = RuleSet.objects.get(uuid=uuid(5))
        self.assertEquals(entry.destination, ruleset.uuid)
        rules = ruleset.get_rules()
        self.assertEquals(3, len(rules))

        # check ordering
        self.assertEquals(uuid(2), rules[0].destination)
        self.assertEquals(uuid(3), rules[1].destination)

        # check routing
        self.assertEquals(ContainsTest(test=dict(base="orange")).as_json(), rules[0].test.as_json())
        self.assertEquals(ContainsTest(test=dict(base="blue")).as_json(), rules[1].test.as_json())

        # updating with a label name that is too long should truncate it
        self.definition['rule_sets'][0]['label'] = ''.join('W' for x in range(75))
        self.definition['rule_sets'][0]['operand'] = ''.join('W' for x in range(135))
        self.definition['rule_sets'][0]['webhook'] = ''.join('W' for x in range(265))
        self.flow.update(self.definition)

        # now check they are truncated to the max lengths
        ruleset = RuleSet.objects.get(uuid=uuid(5))
        self.assertEquals(64, len(ruleset.label))
        self.assertEquals(128, len(ruleset.operand))
        self.assertEquals(255, len(ruleset.webhook_url))

    def test_expanding(self):
        # save our original flow
        self.flow.update(self.definition)

        # add actions for groups and contacts
        definition = self.flow.as_json()

        # add actions for adding to a group and messaging a contact, we'll test how these expand
        action_set = ActionSet.objects.get(uuid=uuid(4))

        actions = [AddToGroupAction([self.other_group]).as_json(),
                   SendAction("Outgoing Message", [self.other_group], [self.contact], []).as_json()]

        action_set.set_actions_dict(actions)
        action_set.save()

        # check expanding our groups
        json_dict = self.flow.as_json(expand_contacts=True)
        json_as_string = json.dumps(json_dict)

        # our json should contain the names of our contact and groups
        self.assertTrue(json_as_string.find('Eric') > 0)
        self.assertTrue(json_as_string.find('Other') > 0)

    def assertTest(self, expected_test, expected_value, test, extra=None):
        runs = FlowRun.objects.filter(contact=self.contact)
        if runs:
            run = runs[0]
        else:
            run = FlowRun.create(self.flow, self.contact)

        # clear any extra on this run
        run.fields = ""

        context = run.flow.build_message_context(run.contact, None)
        if extra:
            context['extra'] = extra

        result = test.evaluate(run, self.sms, context, self.sms.text)
        if expected_test:
            self.assertTrue(result[0])
        else:
            self.assertFalse(result[0])
        self.assertEquals(expected_value, result[1])

        # return our run for later inspection
        return run

    def assertDateTest(self, expected_test, expected_value, test):
        runs = FlowRun.objects.filter(contact=self.contact)
        if runs:
            run = runs[0]
        else:
            run = FlowRun.create(self.flow, self.contact)

        tz = run.flow.org.get_tzinfo()
        context = run.flow.build_message_context(run.contact, None)

        tuple = test.evaluate(run, self.sms, context, self.sms.text)
        if expected_test:
            self.assertTrue(tuple[0])
        else:
            self.assertFalse(tuple[0])
        if expected_test and expected_value:
            # convert our expected date time the right timezone
            expected_tz = expected_value.astimezone(tz)
            expected_value = expected_value.replace(hour=expected_tz.hour).replace(day=expected_tz.day).replace(month=expected_tz.month)
            self.assertTrue(abs((expected_value - str_to_datetime(tuple[1], tz=timezone.utc)).total_seconds()) < 60)

    def test_tests(self):
        sms = self.create_msg(contact=self.contact, text="GReen is my favorite!")
        self.sms = sms

        test = TrueTest()
        self.assertTest(True, sms.text, test)

        test = FalseTest()
        self.assertTest(False, None, test)

        test = ContainsTest(test=dict(base="Green"))
        self.assertTest(True, "GReen", test)

        sms.text = "Blue is my favorite"
        self.assertTest(False, None, test)

        sms.text = "Greenish is ok too"
        self.assertTest(False, None, test)

        # edit distance
        sms.text = "Greenn is ok though"
        self.assertTest(True, "Greenn", test)

        # variable substitution
        test = ContainsTest(test=dict(base="@extra.color"))
        sms.text = "my favorite color is GREEN today"
        self.assertTest(True, "GREEN", test, extra=dict(color="green"))

        test.test = dict(base="this THAT")
        sms.text = "this is good but won't match"
        self.assertTest(False, None, test)

        test.test = dict(base="this THAT")
        sms.text = "that and this is good and will match"
        self.assertTest(True, "this that", test)

        test = AndTest([TrueTest(), TrueTest()])
        self.assertTest(True, "that and this is good and will match that and this is good and will match", test)

        test = AndTest([TrueTest(), FalseTest()])
        self.assertTest(False, None, test)

        test = OrTest([TrueTest(), FalseTest()])
        self.assertTest(True, "that and this is good and will match", test)

        test = OrTest([FalseTest(), FalseTest()])
        self.assertTest(False, None, test)

        test = ContainsAnyTest(test=dict(base="klab Kacyiru good"))
        sms.text = "kLab is awesome"
        self.assertTest(True, "kLab", test)

        sms.text = "telecom is located at Kacyiru"
        self.assertTest(True, "Kacyiru", test)

        sms.text = "good morning"
        self.assertTest(True, "good", test)

        sms.text = "kLab is good"
        self.assertTest(True, "kLab good", test)

        sms.text = "kigali city"
        self.assertTest(False, None, test)

        # have the same behaviour when we have commas even a trailing one
        test = ContainsAnyTest(test=dict(base="klab, kacyiru, good, "))
        sms.text = "kLab is awesome"
        self.assertTest(True, "kLab", test)

        sms.text = "telecom is located at Kacyiru"
        self.assertTest(True, "Kacyiru", test)

        sms.text = "good morning"
        self.assertTest(True, "good", test)

        sms.text = "kLab is good"
        self.assertTest(True, "kLab good", test)

        sms.text = "kigali city"
        self.assertTest(False, None, test)

        test = LtTest(test="5")
        self.assertTest(False, None, test)

        test = LteTest(test="0")
        sms.text = "My answer is -4"
        self.assertTest(True, Decimal("-4"), test)

        sms.text = "My answer is 4"
        test = LtTest(test="4")
        self.assertTest(False, None, test)

        test = GtTest(test="4")
        self.assertTest(False, None, test)

        test = GtTest(test="3")
        self.assertTest(True, Decimal("4"), test)

        test = GteTest(test="4")
        self.assertTest(True, Decimal("4"), test)

        test = GteTest(test="9")
        self.assertTest(False, None, test)

        test = EqTest(test="4")
        self.assertTest(True, Decimal("4"), test)

        test = EqTest(test="5")
        self.assertTest(False, None, test)

        test = BetweenTest("5", "10")
        self.assertTest(False, None, test)

        test = BetweenTest("4", "10")
        self.assertTest(True, Decimal("4"), test)

        test = BetweenTest("0", "4")
        self.assertTest(True, Decimal("4"), test)

        test = BetweenTest("0", "3")
        self.assertTest(False, None, test)

        test = BetweenTest("@extra.min", "@extra.max")
        self.assertTest(True, Decimal('4'), test, extra=dict(min=2, max=5))

        test = BetweenTest("0", "@xxx")  # invalid expression
        self.assertTest(False, None, test)

        sms.text = "My answer is or"
        self.assertTest(False, None, test)

        sms.text = "My answer is 4"
        test = BetweenTest("1", "5")
        self.assertTest(True, Decimal("4"), test)

        sms.text = "My answer is 4rwf"
        self.assertTest(True, Decimal("4"), test)

        sms.text = "My answer is a4rwf"
        self.assertTest(False, None, test)

        test = BetweenTest("10", "50")
        sms.text = "My answer is lO"
        self.assertTest(True, Decimal("10"), test)

        test = BetweenTest("1000", "5000")
        sms.text = "My answer is 4,000rwf"
        self.assertTest(True, Decimal("4000"), test)

        rule = Rule(uuid(4), None, None, None, test)
        self.assertEquals("1000-5000", rule.get_category_name(None))

        test = StartsWithTest(test=dict(base="Green"))
        sms.text = "  green beans"
        self.assertTest(True, "green", test)

        sms.text = "greenbeans"
        self.assertTest(True, "green", test)

        sms.text = "  beans Green"
        self.assertTest(False, None, test)

        test = NumberTest()
        self.assertTest(False, None, test)

        sms.text = "I have 7"
        self.assertTest(True, Decimal("7"), test)

        # phone tests

        test = PhoneTest()
        sms.text = "My phone number is 0788 383 383"
        self.assertTest(True, "+250788383383", test)

        sms.text = "+250788123123"
        self.assertTest(True, "+250788123123", test)

        sms.text = "+12067799294"
        self.assertTest(True, "+12067799294", test)

        sms.text = "My phone is 0124515"
        self.assertTest(False, None, test)

        test = ContainsTest(test=dict(base="مورنۍ"))
        sms.text = "شاملیدل مورنۍ"
        self.assertTest(True, "مورنۍ", test)

        # test = "word to start" and notice "to start" is one word in arabic ataleast according to Google translate
        test = ContainsAnyTest(test=dict(base="كلمة لبدء"))
        # set text to "give a sample word in sentence"
        sms.text = "تعطي كلمة عينة في الجملة"
        self.assertTest(True, "كلمة", test) # we get "word"

        # we should not match "this start is not allowed" we wanted "to start"
        test = ContainsAnyTest(test=dict(base="لا يسمح هذه البداية"))
        self.assertTest(False, None, test)

        test = RegexTest(dict(base="(?P<first_name>\w+) (\w+)"))
        sms.text = "Isaac Newton"
        run = self.assertTest(True, "Isaac Newton", test)
        extra = run.field_dict()
        self.assertEquals("Isaac Newton", extra['0'])
        self.assertEquals("Isaac", extra['1'])
        self.assertEquals("Newton", extra['2'])
        self.assertEquals("Isaac", extra['first_name'])

        # find that arabic unicode is handled right
        sms.text = "مرحبا العالم"
        run = self.assertTest(True, "مرحبا العالم", test)
        extra = run.field_dict()
        self.assertEquals("مرحبا العالم", extra['0'])
        self.assertEquals("مرحبا", extra['1'])
        self.assertEquals("العالم", extra['2'])
        self.assertEquals("مرحبا", extra['first_name'])

        # no matching groups, should return whole string as match
        test = RegexTest(dict(base="\w+ \w+"))
        sms.text = "Isaac Newton"
        run = self.assertTest(True, "Isaac Newton", test)
        extra = run.field_dict()
        self.assertEquals("Isaac Newton", extra['0'])

        # no match, shouldn't return anything at all
        sms.text = "#$%^$#? !@#$"
        run = self.assertTest(False, None, test)
        extra = run.field_dict()
        self.assertFalse(extra)

        # no case sensitivity
        test = RegexTest(dict(base="kazoo"))
        sms.text = "This is my Kazoo"
        run = self.assertTest(True, "Kazoo", test)
        extra = run.field_dict()
        self.assertEquals("Kazoo", extra['0'])

        # change to have anchors
        test = RegexTest(dict(base="^kazoo$"))

        # no match, as at the end
        sms.text = "This is my Kazoo"
        run = self.assertTest(False, None, test)

        # this one will match
        sms.text = "Kazoo"
        run = self.assertTest(True, "Kazoo", test)
        extra = run.field_dict()
        self.assertEquals("Kazoo", extra['0'])

        # not empty
        sms.text = ""
        self.assertTest(False, None, NotEmptyTest())
        sms.text = None
        self.assertTest(False, None, NotEmptyTest())
        sms.text = " "
        self.assertTest(False, None, NotEmptyTest())
        sms.text = "it works"
        self.assertTest(True, "it works", NotEmptyTest())

        def perform_date_tests(sms, dayfirst):
            """
            Performs a set of date tests in either day-first or month-first mode
            """
            self.org.date_format = 'D' if dayfirst else 'M'
            self.org.save()

            # perform all date tests as if it were 2014-01-02 03:04:05.6 UTC - a date which when localized to DD-MM-YYYY
            # or MM-DD-YYYY is ambiguous
            with patch.object(timezone, 'now', return_value=datetime.datetime(2014, 1, 2, 3, 4, 5, 6, timezone.utc)):
                now = timezone.now()
                three_days_ago = now - timedelta(days=3)
                three_days_next = now + timedelta(days=3)
                five_days_next = now + timedelta(days=5)

                sms.text = "no date in this text"
                test = HasDateTest()
                self.assertDateTest(False, None, test)

                sms.text = "123"
                self.assertDateTest(True, now.replace(year=123), test)

                sms.text = "December 14, 1892"
                self.assertDateTest(True, now.replace(year=1892, month=12, day=14), test)

                sms.text = "sometime on %d/%d/%d" % (now.day, now.month, now.year)
                self.assertDateTest(True, now, test)

                # date before/equal/after tests using date arithmetic

                test = DateBeforeTest('@(date.today - 1)')
                self.assertDateTest(False, None, test)

                sms.text = "this is for three days ago %d/%d/%d" % (three_days_ago.day, three_days_ago.month, three_days_ago.year)
                self.assertDateTest(True, three_days_ago, test)

                sms.text = "in the next three days %d/%d/%d" % (three_days_next.day, three_days_next.month, three_days_next.year)
                self.assertDateTest(False, None, test)

                test = DateEqualTest('@(date.today - 3)')
                self.assertDateTest(False, None, test)

                sms.text = "this is for three days ago %d/%d/%d" % (three_days_ago.day, three_days_ago.month, three_days_ago.year)
                self.assertDateTest(True, three_days_ago, test)

                test = DateAfterTest('@(date.today + 3)')
                self.assertDateTest(False, None, test)

                sms.text = "this is for three days ago %d/%d/%d" % (five_days_next.day, five_days_next.month, five_days_next.year)
                self.assertDateTest(True, five_days_next, test)

        # check date tests in both date modes
        perform_date_tests(sms, True)
        perform_date_tests(sms, False)

    def test_length(self):
        org = self.org

        js = [dict(category="Normal Length", uuid=uuid4(), destination=uuid4(), test=dict(type='true')),
              dict(category="Way too long, will get clipped at 36 characters", uuid=uuid4(), destination=uuid4(), test=dict(type='true'))]

        rules = Rule.from_json_array(org, js)

        self.assertEquals("Normal Length", rules[0].category)
        self.assertEquals(36, len(rules[1].category))

    def test_factories(self):
        org = self.org

        js = dict(type='true')
        self.assertEquals(TrueTest, Test.from_json(org, js).__class__)
        self.assertEquals(js, TrueTest().as_json())

        js = dict(type='false')
        self.assertEquals(FalseTest, Test.from_json(org, js).__class__)
        self.assertEquals(js, FalseTest().as_json())

        js = dict(type='and', tests=[dict(type='true')])
        self.assertEquals(AndTest, Test.from_json(org, js).__class__)
        self.assertEquals(js, AndTest([TrueTest()]).as_json())

        js = dict(type='or', tests=[dict(type='true')])
        self.assertEquals(OrTest, Test.from_json(org, js).__class__)
        self.assertEquals(js, OrTest([TrueTest()]).as_json())

        js = dict(type='contains', test="green")
        self.assertEquals(ContainsTest, Test.from_json(org, js).__class__)
        self.assertEquals(js, ContainsTest("green").as_json())

        js = dict(type='lt', test="5")
        self.assertEquals(LtTest, Test.from_json(org, js).__class__)
        self.assertEquals(js, LtTest("5").as_json())

        js = dict(type='gt', test="5")
        self.assertEquals(GtTest, Test.from_json(org, js).__class__)
        self.assertEquals(js, GtTest("5").as_json())

        js = dict(type='gte', test="5")
        self.assertEquals(GteTest, Test.from_json(org, js).__class__)
        self.assertEquals(js, GteTest("5").as_json())

        js = dict(type='eq', test="5")
        self.assertEquals(EqTest, Test.from_json(org, js).__class__)
        self.assertEquals(js, EqTest("5").as_json())

        js = dict(type='between', min="5", max="10")
        self.assertEquals(BetweenTest, Test.from_json(org, js).__class__)
        self.assertEquals(js, BetweenTest("5", "10").as_json())

        self.assertEquals(ReplyAction, Action.from_json(org, dict(type='reply', msg="hello world")).__class__)
        self.assertEquals(SendAction, Action.from_json(org, dict(type='send', msg="hello world", contacts=[], groups=[], variables=[])).__class__)

    def test_actions(self):
        msg = self.create_msg(direction=INCOMING, contact=self.contact, text="Green is my favorite")
        run = FlowRun.create(self.flow, self.contact)

        test = ReplyAction(dict(base="We love green too!"))
        test.execute(run, None, msg)
        msg = Msg.objects.get(contact=self.contact, direction='O')
        self.assertEquals("We love green too!", msg.text)

        Broadcast.objects.all().delete()

        action_json = test.as_json()
        test = ReplyAction.from_json(self.org, action_json)
        self.assertEquals(dict(base="We love green too!"), test.msg)

        test.execute(run, None, msg)

        response = msg.responses.get()
        self.assertEquals("We love green too!", response.text)
        self.assertEquals(self.contact, response.contact)

        test = SendAction(dict(base="What is your favorite color?"), [], [self.contact], [])
        test.execute(run, None, None)

        action_json = test.as_json()
        test = SendAction.from_json(self.org, action_json)
        self.assertEquals(test.msg['base'], "What is your favorite color?")

        self.assertEquals(2, Broadcast.objects.all().count())

        broadcast = Broadcast.objects.all().order_by('pk')[1]
        self.assertEquals(1, broadcast.get_messages().count())
        msg = broadcast.get_messages().first()
        self.assertEquals(self.contact, msg.contact)
        self.assertEquals("What is your favorite color?", msg.text)

    def test_email_action(self):
        flow = self.flow
        sms = self.create_msg(direction=INCOMING, contact=self.contact, text="Green is my favorite")
        run = FlowRun.create(self.flow, self.contact)

        recipients = ["steve@apple.com"]
        test = EmailAction(recipients, "Subject", "Body")
        action_json = test.as_json()

        test = EmailAction.from_json(self.org, action_json)
        test.execute(run, None, sms)

        self.assertEquals(len(mail.outbox), 1)
        self.assertEquals(mail.outbox[0].subject, 'Subject')
        self.assertEquals(mail.outbox[0].body, 'Body')
        self.assertEquals(mail.outbox[0].recipients(), recipients)

        try:
            test = EmailAction([], "Subject", "Body")
            self.fail("Should have thrown due to empty recipient list")
        except FlowException as fe:
            pass

        test = EmailAction(recipients, "@contact.name added in subject", "In the body; @contact.name uses phone @contact.tel")
        action_json = test.as_json()

        test = EmailAction.from_json(self.org, action_json)
        test.execute(run, None, sms)

        self.assertEquals(len(mail.outbox), 2)
        self.assertEquals(mail.outbox[1].subject, 'Eric added in subject')
        self.assertEquals(mail.outbox[1].body, 'In the body; Eric uses phone 0788 382 382')
        self.assertEquals(mail.outbox[1].recipients(), recipients)

        test = EmailAction(recipients, "Allo \n allo\tmessage", "Email notification for allo allo")
        action_json = test.as_json()

        test = EmailAction.from_json(self.org, action_json)
        test.execute(run, None, sms)

        self.assertEquals(len(mail.outbox), 3)
        self.assertEquals(mail.outbox[2].subject, 'Allo allo message')
        self.assertEquals(mail.outbox[2].body, 'Email notification for allo allo')
        self.assertEquals(mail.outbox[2].recipients(), recipients)

    def test_decimal_values(self):
        flow = self.flow
        flow.update(self.definition)

        rules = RuleSet.objects.get(uuid=uuid(5))

        # update our rule to include decimal parsing
        rules.set_rules_dict([Rule(uuid(12), {flow.base_language: "< 10"}, uuid(2), 'A', LtTest(10)).as_json(),
                              Rule(uuid(13), {flow.base_language: "> 10"}, uuid(3), 'A', GteTest(10)).as_json()])

        rules.save()

        # start the flow
        flow.start([], [self.contact])
        sms = self.create_msg(direction=INCOMING, contact=self.contact, text="My answer is 15")
        self.assertTrue(Flow.find_and_handle(sms))

        step = FlowStep.objects.get(step_uuid=uuid(5))
        self.assertEquals("> 10", step.rule_category)
        self.assertEquals(uuid(13), step.rule_uuid)
        self.assertEquals("15", step.rule_value)
        self.assertEquals(Decimal("15"), step.rule_decimal_value)

    def test_save_to_contact_action(self):
        sms = self.create_msg(direction=INCOMING, contact=self.contact, text="batman")
        test = SaveToContactAction.from_json(self.org, dict(type='save', label="Superhero Name", value='@step'))
        run = FlowRun.create(self.flow, self.contact)

        field = ContactField.objects.get(org=self.org, key="superhero_name")
        self.assertEquals("Superhero Name", field.label)

        test.execute(run, None, sms)

        # user should now have a nickname field with a value of batman
        contact = Contact.objects.get(id=self.contact.pk)
        self.assertEquals("batman", contact.get_field_raw('superhero_name'))

        # test clearing our value
        test = SaveToContactAction.from_json(self.org, test.as_json())
        test.value = ""
        test.execute(run, None, sms)
        contact = Contact.objects.get(id=self.contact.pk)
        self.assertEquals(None, contact.get_field_raw('superhero_name'))

        # test setting our name
        test = SaveToContactAction.from_json(self.org, dict(type='save', label="Name", value='', field='name'))
        test.value = "Eric Newcomer"
        test.execute(run, None, sms)
        contact = Contact.objects.get(id=self.contact.pk)
        self.assertEquals("Eric Newcomer", contact.name)
        run.contact = contact

        # test setting just the first name
        test = SaveToContactAction.from_json(self.org, dict(type='save', label="First Name", value='', field='first_name'))
        test.value = "Jen"
        test.execute(run, None, sms)
        contact = Contact.objects.get(id=self.contact.pk)
        self.assertEquals("Jen Newcomer", contact.name)

        # we should strip whitespace
        run.contact = contact
        test = SaveToContactAction.from_json(self.org, dict(type='save', label="First Name", value='', field='first_name'))
        test.value = " Jackson "
        test.execute(run, None, sms)
        contact = Contact.objects.get(id=self.contact.pk)
        self.assertEquals("Jackson Newcomer", contact.name)

        # first name works with a single word
        run.contact = contact
        contact.name = "Percy"
        contact.save()

        test = SaveToContactAction.from_json(self.org, dict(type='save', label="First Name", value='', field='first_name'))
        test.value = " Cole"
        test.execute(run, None, sms)
        contact = Contact.objects.get(id=self.contact.pk)
        self.assertEquals("Cole", contact.name)

        # test saving something really long to another field
        test = SaveToContactAction.from_json(self.org, dict(type='save', label="Last Message", value='', field='last_message'))
        test.value = "This is a long message, longer than 160 characters, longer than 250 characters, all the way up "\
                      "to 500 some characters long because sometimes people save entire messages to their contact " \
                      "fields and we want to enable that for them so that they can do what they want with the platform."
        test.execute(run, None, sms)
        contact = Contact.objects.get(id=self.contact.pk)
        self.assertEquals(test.value, contact.get_field('last_message').string_value)

        # test saving a contact's phone number
        test = SaveToContactAction.from_json(self.org, dict(type='save', label='Phone Number', field='tel_e164', value='@step'))

        # make sure they have a twitter urn first
        contact.urns.add(ContactURN.get_or_create(self.org, TWITTER_SCHEME, 'enewcomer'))
        self.assertIsNotNone(contact.urns.filter(path='enewcomer').first())

        # add another phone number to make sure it doesn't get removed too
        contact.urns.add(ContactURN.get_or_create(self.org, TEL_SCHEME, '+18005551212'))
        self.assertEquals(3, contact.urns.all().count())

        # create an inbound message on our original phone number
        sms = self.create_msg(direction=INCOMING, contact=self.contact,
                              text="+12065551212", contact_urn=contact.urns.filter(path='+250788382382').first())

        # create another contact with that phone number, to test stealing
        robbed = self.create_contact("Robzor", "+12065551212")

        test.execute(run, None, sms)

        # updating Phone Number should not create a contact field
        self.assertIsNone(ContactField.objects.filter(org=self.org, key='tel_e164').first())

        # instead it should update the tel urn for our contact
        contact = Contact.objects.get(id=self.contact.pk)
        self.assertEquals(4, contact.urns.all().count())
        self.assertIsNotNone(contact.urns.filter(path='+12065551212').first())

        # we should still have our twitter scheme
        self.assertIsNotNone(contact.urns.filter(path='enewcomer').first())

        # and our other phone number
        self.assertIsNotNone(contact.urns.filter(path='+18005551212').first())

        # and our original number too
        self.assertIsNotNone(contact.urns.filter(path='+250788382382').first())

        # robzor shouldn't have a number anymore
        self.assertFalse(robbed.urns.all())

        # try the same with a simulator contact
        test_contact = Contact.get_test_contact(self.admin)
        test_contact_urn = test_contact.urns.all().first()
        run = FlowRun.create(self.flow, test_contact)
        test.execute(run, None, sms)

        # URN should be unchanged on the simulator contact
        test_contact = Contact.objects.get(id=test_contact.id)
        self.assertEquals(test_contact_urn, test_contact.urns.all().first())

    def test_language_action(self):

        test = SetLanguageAction('kli', 'Kingon')

        # export and reimport
        action_json = test.as_json()
        test = SetLanguageAction.from_json(self.org, action_json)

        self.assertTrue('kli', test.lang)
        self.assertTrue('Klingon', test.lang)

        # execute our action and check we are Klingon now, eeektorp shnockahltip.
        run = FlowRun.create(self.flow, self.contact)
        test.execute(run, None, None)
        self.assertEquals('kli', Contact.objects.get(pk=self.contact.pk).language)

    def test_flow_action(self):
        orig_flow = self.create_flow()
        run = FlowRun.create(orig_flow, self.contact)

        flow = self.flow
        flow.update(self.definition)

        sms = self.create_msg(direction=INCOMING, contact=self.contact, text="Green is my favorite")

        test = StartFlowAction(flow)
        action_json = test.as_json()

        test = StartFlowAction.from_json(self.org, action_json)
        test.execute(run, None, sms, [])

        # our contact should now be in the flow
        self.assertTrue(FlowStep.objects.filter(run__flow=flow, run__contact=self.contact))
        self.assertTrue(Msg.objects.filter(contact=self.contact, direction='O', text='What is your favorite color?'))

    def test_group_actions(self):
        sms = self.create_msg(direction=INCOMING, contact=self.contact, text="Green is my favorite")
        run = FlowRun.create(self.flow, self.contact)

        group = self.create_group("Flow Group", [])

        test = AddToGroupAction([group, "@step.contact"])
        action_json = test.as_json()
        test = AddToGroupAction.from_json(self.org, action_json)

        test.execute(run, None, sms)

        # user should now be in the group
        self.assertTrue(group.contacts.filter(id=self.contact.pk))
        self.assertEquals(1, group.contacts.all().count())

        # we should have acreated a group with the name of the contact
        replace_group = ContactGroup.user_groups.get(name=self.contact.name)
        self.assertTrue(replace_group.contacts.filter(id=self.contact.pk))
        self.assertEquals(1, replace_group.contacts.all().count())

        # passing through twice doesn't change anything
        test.execute(run, None, sms)

        self.assertTrue(group.contacts.filter(id=self.contact.pk))
        self.assertEquals(1, group.contacts.all().count())

        test = DeleteFromGroupAction([group, "@step.contact"])
        action_json = test.as_json()
        test = DeleteFromGroupAction.from_json(self.org, action_json)

        test.execute(run, None, sms)

        # user should be gone now
        self.assertFalse(group.contacts.filter(id=self.contact.pk))
        self.assertEquals(0, group.contacts.all().count())
        self.assertFalse(replace_group.contacts.filter(id=self.contact.pk))
        self.assertEquals(0, replace_group.contacts.all().count())

        test.execute(run, None, sms)

        self.assertFalse(group.contacts.filter(id=self.contact.pk))
        self.assertEquals(0, group.contacts.all().count())

    def test_add_label_action(self):
        flow = self.flow
        msg = self.create_msg(direction=INCOMING, contact=self.contact, text="Green is my favorite")
        run = FlowRun.create(flow, self.contact)

        label = Label.get_or_create(self.org, self.user, "green label")

        test = AddLabelAction([label, "@step.contact"])
        action_json = test.as_json()
        test = AddLabelAction.from_json(self.org, action_json)

        # no message yet; such Add Label action on entry Actionset. No error should be raised
        test.execute(run, None, None)
        self.assertFalse(label.get_messages())
        self.assertEqual(label.get_visible_count(), 0)

        test.execute(run, None, msg)

        # new label should have been created with the name of the contact
        new_label = Label.label_objects.get(name=self.contact.name)
        label = Label.label_objects.get(pk=label.pk)

        # and message should have been labeled with both labels
        msg = Msg.objects.get(pk=msg.pk)
        self.assertEqual(set(msg.labels.all()), {label, new_label})
        self.assertEqual(set(label.get_messages()), {msg})
        self.assertEqual(label.get_visible_count(), 1)
        self.assertTrue(set(new_label.get_messages()), {msg})
        self.assertEqual(new_label.get_visible_count(), 1)

        # passing through twice doesn't change anything
        test.execute(run, None, msg)

        self.assertEqual(set(Msg.objects.get(pk=msg.pk).labels.all()), {label, new_label})
        self.assertEquals(Label.label_objects.get(pk=label.pk).get_visible_count(), 1)
        self.assertEquals(Label.label_objects.get(pk=new_label.pk).get_visible_count(), 1)

    def test_global_keywords_trigger_update(self):
        self.login(self.admin)
        flow = Flow.create(self.org, self.admin, "Flow")

        # update flow triggers
        post_data = dict()
        post_data['name'] = "Flow With Keyword Triggers"
        post_data['keyword_triggers'] = "it,changes,everything"
        post_data['expires_after_minutes'] = 60*12
        response = self.client.post(reverse('flows.flow_update', args=[flow.pk]), post_data, follow=True)

        flow_with_keywords = Flow.objects.get(name=post_data['name'])
        self.assertEquals(200, response.status_code)
        self.assertEquals(response.request['PATH_INFO'], reverse('flows.flow_list'))
        self.assertTrue(flow_with_keywords in response.context['object_list'].all())
        self.assertEquals(flow_with_keywords.triggers.count(), 3)
        self.assertEquals(flow_with_keywords.triggers.filter(is_archived=False).count(), 3)
        self.assertEquals(flow_with_keywords.triggers.filter(is_archived=False).exclude(groups=None).count(), 0)

        # add triggers of other types
        Trigger.objects.create(created_by=self.admin, modified_by=self.admin, org=self.org,
                               trigger_type=FOLLOW_TRIGGER, flow=flow_with_keywords, channel=self.channel)

        Trigger.objects.create(created_by=self.admin, modified_by=self.admin, org=self.org,
                               trigger_type=CATCH_ALL_TRIGGER, flow=flow_with_keywords)

        Trigger.objects.create(created_by=self.admin, modified_by=self.admin, org=self.org,
                               trigger_type=MISSED_CALL_TRIGGER, flow=flow_with_keywords)

        Trigger.objects.create(created_by=self.admin, modified_by=self.admin, org=self.org,
                               trigger_type=INBOUND_CALL_TRIGGER, flow=flow_with_keywords)

        Trigger.objects.create(created_by=self.admin, modified_by=self.admin, org=self.org,
                               trigger_type=SCHEDULE_TRIGGER, flow=flow_with_keywords)

        self.assertEquals(flow_with_keywords.triggers.filter(is_archived=False).count(), 8)

        # update flow triggers
        post_data = dict()
        post_data['name'] = "Flow With Keyword Triggers"
        post_data['keyword_triggers'] = "it,join"
        post_data['expires_after_minutes'] = 60*12
        response = self.client.post(reverse('flows.flow_update', args=[flow.pk]), post_data, follow=True)

        flow_with_keywords = Flow.objects.get(name=post_data['name'])
        self.assertEquals(200, response.status_code)
        self.assertEquals(response.request['PATH_INFO'], reverse('flows.flow_list'))
        self.assertTrue(flow_with_keywords in response.context['object_list'].all())
        self.assertEquals(flow_with_keywords.triggers.count(), 9)
        self.assertEquals(flow_with_keywords.triggers.filter(is_archived=True).count(), 2)
        self.assertEquals(flow_with_keywords.triggers.filter(is_archived=True, trigger_type=KEYWORD_TRIGGER).count(), 2)
        self.assertEquals(flow_with_keywords.triggers.filter(is_archived=False).count(), 7)
        self.assertEquals(flow_with_keywords.triggers.filter(is_archived=True, trigger_type=KEYWORD_TRIGGER).count(), 2)

        # only keyword triggers got archived, other are stil active
        self.assertTrue(flow_with_keywords.triggers.filter(is_archived=False, trigger_type=FOLLOW_TRIGGER))
        self.assertTrue(flow_with_keywords.triggers.filter(is_archived=False, trigger_type=CATCH_ALL_TRIGGER))
        self.assertTrue(flow_with_keywords.triggers.filter(is_archived=False, trigger_type=SCHEDULE_TRIGGER))
        self.assertTrue(flow_with_keywords.triggers.filter(is_archived=False, trigger_type=MISSED_CALL_TRIGGER))
        self.assertTrue(flow_with_keywords.triggers.filter(is_archived=False, trigger_type=INBOUND_CALL_TRIGGER))

    def test_views(self):
        self.create_secondary_org()

        # create a flow for another org
        other_flow = Flow.create(self.org2, self.admin2, "Flow2", base_language='base')

        # no login, no list
        response = self.client.get(reverse('flows.flow_list'))
        self.assertRedirect(response, reverse('users.user_login'))

        user = self.admin
        user.first_name = "Test"
        user.last_name = "Contact"
        user.save()
        self.login(user)

        # list, should have only one flow (the one created in setUp)
        response = self.client.get(reverse('flows.flow_list'))
        self.assertEquals(1, len(response.context['object_list']))

        # inactive list shouldn't have any flows
        response = self.client.get(reverse('flows.flow_archived'))
        self.assertEquals(0, len(response.context['object_list']))

        # also shouldn't be able to view other flow
        response = self.client.get(reverse('flows.flow_editor', args=[other_flow.pk]))
        self.assertEquals(302, response.status_code)

        # get our create page
        response = self.client.get(reverse('flows.flow_create'))
        self.assertTrue(response.context['has_flows'])
        self.assertNotIn('flow_type', response.context['form'].fields)  # don't show flow type

        user.groups.add(Group.objects.get(name="Beta"))

        response = self.client.get(reverse('flows.flow_create'))
        self.assertTrue(response.context['has_flows'])
        self.assertIn('flow_type', response.context['form'].fields)  # shown because we're beta

        # remove from beta and add call channel
        user.groups.remove(Group.objects.get(name="Beta"))
        twilio = Channel.objects.create(name="Twilio", channel_type='T', address="0785553434", role="C", org=self.org,
                                        created_by=self.user, modified_by=self.user, secret="56789", gcm_id="456")

        response = self.client.get(reverse('flows.flow_create'))
        self.assertTrue(response.context['has_flows'])
        self.assertIn('flow_type', response.context['form'].fields)  # shown because of call channel

        twilio.delete()

        # create a new regular flow
        response = self.client.post(reverse('flows.flow_create'), dict(name="Flow", expires_after_minutes=5), follow=True)
        flow1 = Flow.objects.get(org=self.org, name="Flow")
        # add a trigger on this flow
        Trigger.objects.create(org=self.org, keyword='unique', flow=flow1,
                               created_by=self.admin, modified_by=self.admin)
        self.assertEqual(response.status_code, 200)
        self.assertEqual(flow1.flow_type, 'F')
        self.assertEqual(flow1.expires_after_minutes, 5)

        user.groups.add(Group.objects.get(name="Beta"))

        # create a new surveyor flow
        response = self.client.post(reverse('flows.flow_create'), dict(name="Surveyor Flow", expires_after_minutes=5, flow_type='S'), follow=True)
        flow2 = Flow.objects.get(org=self.org, name="Surveyor Flow")
        self.assertEqual(flow2.flow_type, 'S')
        self.assertEqual(flow2.expires_after_minutes, 5)

        user.groups.remove(Group.objects.get(name="Beta"))

        # test flows with triggers

        # create a new flow with one unformatted keyword
        post_data = dict()
        post_data['name'] = "Flow With Unformated Keyword Triggers"
        post_data['keyword_triggers'] = "this is,it"
        response = self.client.post(reverse('flows.flow_create'), post_data)
        self.assertTrue(response.context['form'].errors)
        self.assertTrue('"this is" must be a single word containing only letter and numbers' in response.context['form'].errors['keyword_triggers'])

        # create a new flow with one existing keyword
        post_data = dict()
        post_data['name'] = "Flow With Existing Keyword Triggers"
        post_data['keyword_triggers'] = "this,is,unique"
        response = self.client.post(reverse('flows.flow_create'), post_data)
        self.assertTrue(response.context['form'].errors)
        self.assertTrue('The keyword "unique" is already used for another flow' in response.context['form'].errors['keyword_triggers'])

        # create a new flow with keywords
        post_data = dict()
        post_data['name'] = "Flow With Good Keyword Triggers"
        post_data['keyword_triggers'] = "this,is,it"
        post_data['expires_after_minutes'] = 30
        response = self.client.post(reverse('flows.flow_create'), post_data, follow=True)
        flow3 = Flow.objects.get(name=post_data['name'])

        self.assertEqual(200, response.status_code)
        self.assertEqual(response.request['PATH_INFO'], reverse('flows.flow_editor', args=[flow3.pk]))
        self.assertEqual(response.context['object'].triggers.count(), 3)

        # update flow triggers
        post_data = dict()
        post_data['name'] = "Flow With Keyword Triggers"
        post_data['keyword_triggers'] = "it,changes,everything"
        post_data['expires_after_minutes'] = 60*12
        response = self.client.post(reverse('flows.flow_update', args=[flow3.pk]), post_data, follow=True)
        flow3 = Flow.objects.get(name=post_data['name'])
        self.assertEquals(200, response.status_code)
        self.assertEquals(response.request['PATH_INFO'], reverse('flows.flow_list'))
        self.assertTrue(flow3 in response.context['object_list'].all())
        self.assertEquals(flow3.triggers.count(), 5)
        self.assertEquals(flow3.triggers.filter(is_archived=True).count(), 2)
        self.assertEquals(flow3.triggers.filter(is_archived=False).count(), 3)
        self.assertEquals(flow3.triggers.filter(is_archived=False).exclude(groups=None).count(), 0)

        # update flow with unformated keyword
        post_data['keyword_triggers'] = "it,changes,every thing"
        response = self.client.post(reverse('flows.flow_update', args=[flow3.pk]), post_data)
        self.assertTrue(response.context['form'].errors)

        # update flow with unformated keyword
        post_data['keyword_triggers'] = "it,changes,everything,unique"
        response = self.client.post(reverse('flows.flow_update', args=[flow3.pk]), post_data)
        self.assertTrue(response.context['form'].errors)
        response = self.client.get(reverse('flows.flow_update', args=[flow3.pk]))
        self.assertEquals(response.context['form'].fields['keyword_triggers'].initial, "it,everything,changes")
        self.assertEquals(flow3.triggers.filter(is_archived=False).count(), 3)
        self.assertEquals(flow3.triggers.filter(is_archived=False).exclude(groups=None).count(), 0)
        trigger = Trigger.objects.get(keyword="everything", flow=flow3)
        group = self.create_group("first", [self.contact])
        trigger.groups.add(group)
        self.assertEquals(flow3.triggers.filter(is_archived=False).count(), 3)
        self.assertEquals(flow3.triggers.filter(is_archived=False).exclude(groups=None).count(), 1)
        self.assertEquals(flow3.triggers.filter(is_archived=False).exclude(groups=None)[0].keyword, "everything")
        response = self.client.get(reverse('flows.flow_update', args=[flow3.pk]))
        self.assertEquals(response.context['form'].fields['keyword_triggers'].initial, "it,changes")
        self.assertEquals(flow3.triggers.filter(is_archived=False).count(), 3)
        self.assertEquals(flow3.triggers.filter(is_archived=False).exclude(groups=None).count(), 1)
        self.assertEquals(flow3.triggers.filter(is_archived=False).exclude(groups=None)[0].keyword, "everything")

        # add some rules to first flow
        ActionSet.objects.all().delete()
        flow1.update(self.definition)
        self.assertEquals(4, ActionSet.objects.all().count())

        # can see ours
        response = self.client.get(reverse('flows.flow_results', args=[flow1.pk]))
        self.assertEquals(200, response.status_code)

        # check flow listing
        response = self.client.get(reverse('flows.flow_list'))
        self.assertEqual(list(response.context['object_list']), [flow1, flow3, flow2, self.flow])  # by last modified

        # start a contact on that flow
        flow = flow1
        flow.start([], [self.contact])

        # remove one of the contacts
        run = flow1.runs.get(contact=self.contact)
        response = self.client.post(reverse('flows.flow_results', args=[flow.pk]), data=dict(run=run.pk))
        self.assertEquals(200, response.status_code)
        self.assertFalse(FlowStep.objects.filter(run__contact=self.contact))

        # test getting the json
        response = self.client.get(reverse('flows.flow_json', args=[flow.pk]))
        json_dict = json.loads(response.content)['flow']

        # test setting the json
        json_dict['action_sets'] = [dict(uuid=uuid(1), x=1, y=1, destination=None,
                                         actions=[dict(type='reply', msg=dict(base='This flow is more like a broadcast'))])]
        json_dict['rule_sets'] = []
        json_dict['entry'] = uuid(1)

        response = self.client.post(reverse('flows.flow_json', args=[flow.pk]), json.dumps(json_dict), content_type="application/json")
        self.assertEquals(200, response.status_code)
        self.assertEquals(1, ActionSet.objects.all().count())

        actionset = ActionSet.objects.get()
        self.assertEquals(actionset.flow, flow)

        # can't save with an invalid uuid
        json_dict['metadata']['saved_on'] = datetime_to_str(timezone.now())
        json_dict['action_sets'][0]['destination'] = 'notthere'

        response = self.client.post(reverse('flows.flow_json', args=[flow.pk]), json.dumps(json_dict), content_type="application/json")
        self.assertEquals(400, response.status_code)
        self.assertEquals('failure', json.loads(response.content)['status'])

        # flow should still be there though
        flow = Flow.objects.get(pk=flow.pk)

        # should still have the original one, nothing changed
        response = self.client.get(reverse('flows.flow_json', args=[flow.pk]))
        self.assertEquals(200, response.status_code)
        json_dict = json.loads(response.content)

        # can't save against the other org's flow
        response = self.client.post(reverse('flows.flow_json', args=[other_flow.pk]), json.dumps(json_dict), content_type="application/json")
        self.assertEquals(302, response.status_code)

        # can't save with invalid json
        with self.assertRaises(ValueError):
            response = self.client.post(reverse('flows.flow_json', args=[flow.pk]), "badjson", content_type="application/json")

        # test simulation
        simulate_url = reverse('flows.flow_simulate', args=[flow.pk])

        test_contact = Contact.get_test_contact(self.admin)
        group = self.create_group("players", [test_contact])
        contact_field = ContactField.get_or_create(self.org, 'custom', 'custom')
        contact_field_value = Value.objects.create(contact=test_contact, contact_field=contact_field, org=self.org,
                                                   string_value="hey")

        response = self.client.get(simulate_url)
        self.assertEquals(response.status_code, 302)

        post_data = dict()
        post_data['has_refresh'] = True

        response = self.client.post(simulate_url, json.dumps(post_data), content_type="application/json")
        json_dict = json.loads(response.content)

        self.assertFalse(group in test_contact.all_groups.all())
        self.assertFalse(test_contact.values.all())

        self.assertEquals(len(json_dict.keys()), 5)
        self.assertEquals(len(json_dict['messages']), 3)
        self.assertEquals('Test Contact has entered the &quot;Flow&quot; flow', json_dict['messages'][0]['text'])
        self.assertEquals("This flow is more like a broadcast", json_dict['messages'][1]['text'])
        self.assertEquals("Test Contact has exited this flow", json_dict['messages'][2]['text'])

        group = self.create_group("fans", [test_contact])
        contact_field_value = Value.objects.create(contact=test_contact, contact_field=contact_field, org=self.org,
                                                   string_value="hey")

        post_data['new_message'] = "Ok, Thanks"
        post_data['has_refresh'] = False

        response = self.client.post(simulate_url, json.dumps(post_data), content_type="application/json")
        self.assertEquals(200, response.status_code)
        json_dict = json.loads(response.content)

        self.assertTrue(group in test_contact.all_groups.all())
        self.assertTrue(test_contact.values.all())
        self.assertEqual(test_contact.values.get(string_value='hey'), contact_field_value)

        self.assertEquals(len(json_dict.keys()), 5)
        self.assertTrue('status' in json_dict.keys())
        self.assertTrue('visited' in json_dict.keys())
        self.assertTrue('activity' in json_dict.keys())
        self.assertTrue('messages' in json_dict.keys())
        self.assertTrue('description' in json_dict.keys())
        self.assertEquals(json_dict['status'], 'success')
        self.assertEquals(json_dict['description'], 'Message sent to Flow')

        post_data['has_refresh'] = True

        response = self.client.post(simulate_url, json.dumps(post_data), content_type="application/json")
        self.assertEquals(200, response.status_code)
        json_dict = json.loads(response.content)

        self.assertEquals(len(json_dict.keys()), 5)
        self.assertTrue('status' in json_dict.keys())
        self.assertTrue('visited' in json_dict.keys())
        self.assertTrue('activity' in json_dict.keys())
        self.assertTrue('messages' in json_dict.keys())
        self.assertTrue('description' in json_dict.keys())
        self.assertEquals(json_dict['status'], 'success')
        self.assertEquals(json_dict['description'], 'Message sent to Flow')

        # test our copy view
        response = self.client.post(reverse('flows.flow_copy', args=[flow.pk]))
        flow_copy = Flow.objects.get(org=self.org, name="Copy of %s" % flow.name)
        self.assertRedirect(response, reverse('flows.flow_editor', args=[flow_copy.pk]))

        flow_label_1 = FlowLabel.objects.create(name="one", org=self.org, parent=None)
        flow_label_2 = FlowLabel.objects.create(name="two", org=self.org2, parent=None)

        # test update view
        response = self.client.post(reverse('flows.flow_update', args=[flow.pk]))
        self.assertEquals(200, response.status_code)
        self.assertEquals(5, len(response.context['form'].fields))
        self.assertTrue('name' in response.context['form'].fields)
        self.assertTrue('keyword_triggers' in response.context['form'].fields)
        self.assertTrue('ignore_triggers' in response.context['form'].fields)

        # test broadcast view
        response = self.client.get(reverse('flows.flow_broadcast', args=[flow.pk]))
        self.assertEquals(3, len(response.context['form'].fields))
        self.assertTrue('omnibox' in response.context['form'].fields)
        self.assertTrue('restart_participants' in response.context['form'].fields)

        post_data = dict()
        post_data['omnibox'] = "c-%d" % self.contact.pk
        post_data['restart_participants'] = 'on'

        count = Broadcast.objects.all().count()
        self.client.post(reverse('flows.flow_broadcast', args=[flow.pk]), post_data, follow=True)
        self.assertEquals(count + 1, Broadcast.objects.all().count())

        # we should have a flow start
        start = FlowStart.objects.get(flow=flow)

        # should be in a completed state
        self.assertEquals(COMPLETE, start.status)
        self.assertEquals(1, start.contact_count)

        # do so again but don't restart the participants
        del post_data['restart_participants']

        self.client.post(reverse('flows.flow_broadcast', args=[flow.pk]), post_data, follow=True)

        # should have a new flow start
        new_start = FlowStart.objects.filter(flow=flow).order_by('-created_on').first()
        self.assertNotEquals(start, new_start)
        self.assertEquals(COMPLETE, new_start.status)
        self.assertEquals(0, new_start.contact_count)

        # mark that start as incomplete
        new_start.status = 'S'
        new_start.save()

        # try to start again
        response = self.client.post(reverse('flows.flow_broadcast', args=[flow.pk]), post_data, follow=True)

        # should have an error now
        self.assertTrue(response.context['form'].errors)

        # shouldn't have a new flow start as validation failed
        self.assertFalse(FlowStart.objects.filter(flow=flow).exclude(id__lte=new_start.id))

        # test ivr flow creation
        self.channel.role = 'SRCA'
        self.channel.save()

        post_data = dict(name="Message flow", expires_after_minutes=5, flow_type='F')
        response = self.client.post(reverse('flows.flow_create'), post_data, follow=True)
        msg_flow = Flow.objects.get(name=post_data['name'])

        self.assertEquals(200, response.status_code)
        self.assertEquals(response.request['PATH_INFO'], reverse('flows.flow_editor', args=[msg_flow.pk]))
        self.assertEquals(msg_flow.flow_type, 'F')

        post_data = dict(name="Call flow", expires_after_minutes=5, flow_type='V')
        response = self.client.post(reverse('flows.flow_create'), post_data, follow=True)
        call_flow = Flow.objects.get(name=post_data['name'])

        self.assertEquals(200, response.status_code)
        self.assertEquals(response.request['PATH_INFO'], reverse('flows.flow_editor', args=[call_flow.pk]))
        self.assertEquals(call_flow.flow_type, 'V')

        # test creating a  flow with base language
        # create the language for our org
        language = Language.objects.create(iso_code='eng', name='English', org=self.org,
                                           created_by=flow.created_by, modified_by=flow.modified_by)
        self.org.primary_language = language
        self.org.save()

        post_data = dict(name="Language Flow", expires_after_minutes=5, base_language=language.iso_code, flow_type='F')
        response = self.client.post(reverse('flows.flow_create'), post_data, follow=True)
        language_flow = Flow.objects.get(name=post_data['name'])

        self.assertEquals(200, response.status_code)
        self.assertEquals(response.request['PATH_INFO'], reverse('flows.flow_editor', args=[language_flow.pk]))
        self.assertEquals(language_flow.base_language, language.iso_code)

    def test_views_viewers(self):
        #create a viewer
        self.viewer = self.create_user("Viewer")
        self.org.viewers.add(self.viewer)
        self.viewer.set_org(self.org)

        self.create_secondary_org()

        # create a flow for another org and a flow label
        flow2 = Flow.create(self.org2, self.admin2, "Flow2")
        flow_label = FlowLabel.objects.create(name="one", org=self.org, parent=None)

        flow_list_url = reverse('flows.flow_list')
        flow_archived_url = reverse('flows.flow_archived')
        flow_create_url = reverse('flows.flow_create')
        flowlabel_create_url = reverse('flows.flowlabel_create')

        # no login, no list
        response = self.client.get(flow_list_url)
        self.assertRedirect(response, reverse('users.user_login'))

        user = self.viewer
        user.first_name = "Test"
        user.last_name = "Contact"
        user.save()
        self.login(user)

        # list, should have only one flow (the one created in setUp)

        response = self.client.get(flow_list_url)
        self.assertEquals(1, len(response.context['object_list']))
        # no create links
        self.assertFalse(flow_create_url in response.content)
        self.assertFalse(flowlabel_create_url in response.content)
        # verify the action buttons we have
        self.assertFalse('object-btn-unlabel' in response.content)
        self.assertFalse('object-btn-restore' in response.content)
        self.assertFalse('object-btn-archive' in response.content)
        self.assertFalse('object-btn-label' in response.content)
        self.assertTrue('object-btn-export' in response.content)

        # can not label
        post_data = dict()
        post_data['action'] = 'label'
        post_data['objects'] = self.flow.pk
        post_data['label'] = flow_label.pk
        post_data['add'] = True

        response = self.client.post(flow_list_url, post_data, follow=True)
        self.assertEquals(1, response.context['object_list'].count())
        self.assertFalse(response.context['object_list'][0].labels.all())

        # can not archive
        post_data = dict()
        post_data['action'] = 'archive'
        post_data['objects'] = self.flow.pk
        response = self.client.post(flow_list_url, post_data, follow=True)
        self.assertEquals(1, response.context['object_list'].count())
        self.assertEquals(response.context['object_list'][0].pk, self.flow.pk)
        self.assertFalse(response.context['object_list'][0].is_archived)


        # inactive list shouldn't have any flows
        response = self.client.get(flow_archived_url)
        self.assertEquals(0, len(response.context['object_list']))

        response = self.client.get(reverse('flows.flow_editor', args=[self.flow.pk]))
        self.assertEquals(200, response.status_code)
        self.assertFalse(response.context['mutable'])

        # we can fetch the json for the flow
        response = self.client.get(reverse('flows.flow_json', args=[self.flow.pk]))
        self.assertEquals(200, response.status_code)

        # but posting to it should redirect to a get
        response = self.client.post(reverse('flows.flow_json', args=[self.flow.pk]), post_data=response.content)
        self.assertEquals(302, response.status_code)

        self.flow.is_archived = True
        self.flow.save()

        response = self.client.get(flow_list_url)
        self.assertEquals(0, len(response.context['object_list']))

        # can not restore
        post_data = dict()
        post_data['action'] = 'archive'
        post_data['objects'] = self.flow.pk
        response = self.client.post(flow_archived_url, post_data, follow=True)
        self.assertEquals(1, response.context['object_list'].count())
        self.assertEquals(response.context['object_list'][0].pk, self.flow.pk)
        self.assertTrue(response.context['object_list'][0].is_archived)

        response = self.client.get(flow_archived_url)
        self.assertEquals(1, len(response.context['object_list']))

        # cannot create a flow
        response = self.client.get(flow_create_url)
        self.assertEquals(302, response.status_code)

        # cannot create a flowlabel
        response = self.client.get(flowlabel_create_url)
        self.assertEquals(302, response.status_code)

        # also shouldn't be able to view other flow
        response = self.client.get(reverse('flows.flow_editor', args=[flow2.pk]))
        self.assertEquals(302, response.status_code)

    def test_flow_start_with_start_msg(self):
        # set our flow
        self.flow.update(self.definition)

        sms = self.create_msg(direction=INCOMING, contact=self.contact, text="I am coming")
        self.flow.start([], [self.contact], start_msg=sms)

        self.assertTrue(FlowRun.objects.filter(contact=self.contact))
        run = FlowRun.objects.filter(contact=self.contact).first()

        self.assertEquals(run.steps.all().count(), 2)
        actionset_step = run.steps.filter(step_type=ACTION_SET).first()
        ruleset_step = run.steps.filter(step_type=RULE_SET).first()

        # no messages on the ruleset step
        self.assertFalse(ruleset_step.messages.all())

        # should have 2 messages on the actionset step
        self.assertEquals(actionset_step.messages.all().count(), 2)

        # one is the start msg
        self.assertTrue(actionset_step.messages.filter(pk=sms.pk))

        # sms msg_type should be FLOW
        self.assertEquals(Msg.objects.get(pk=sms.pk).msg_type, FLOW)

    def test_multiple(self):
        # set our flow
        self.flow.update(self.definition)
        self.flow.start([], [self.contact])

        # create a second flow
        self.flow2 = Flow.create(self.org, self.admin, "Color Flow 2")

        # broadcast to one user
        self.flow2 = self.flow.copy(self.flow, self.flow.created_by)
        self.flow2.start([], [self.contact])

        # each flow should have two events
        self.assertEquals(2, FlowStep.objects.filter(run__flow=self.flow).count())
        self.assertEquals(2, FlowStep.objects.filter(run__flow=self.flow2).count())

        # send in a message
        incoming = self.create_msg(direction=INCOMING, contact=self.contact, text="Orange", created_on=timezone.now())
        self.assertTrue(Flow.find_and_handle(incoming))

        # only the second flow should get it
        self.assertEquals(2, FlowStep.objects.filter(run__flow=self.flow).count())
        self.assertEquals(3, FlowStep.objects.filter(run__flow=self.flow2).count())

        # start the flow again for our contact
        self.flow.start([], [self.contact], restart_participants=True)

        # should have two flow runs for this contact and flow
        runs = FlowRun.objects.filter(flow=self.flow, contact=self.contact).order_by('-created_on')
        self.assertTrue(runs[0].is_active)
        self.assertFalse(runs[1].is_active)

        self.assertEquals(2, runs[0].steps.all().count())
        self.assertEquals(2, runs[1].steps.all().count())

        # send in a message, this should be handled by our first flow, which has a more recent run active
        incoming = self.create_msg(direction=INCOMING, contact=self.contact, text="blue")
        self.assertTrue(Flow.find_and_handle(incoming))

        self.assertEquals(3, runs[0].steps.all().count())

        # if we exclude existing and try starting again, nothing happens
        self.flow.start([], [self.contact], restart_participants=False)

        # no new runs
        self.assertEquals(2, self.flow.runs.all().count())

        # get the results for the flow
        results = self.flow.get_results()

        # should only have one result
        self.assertEquals(1, len(results))

        # and only one value
        self.assertEquals(1, len(results[0]['values']))

        color = results[0]['values'][0]
        self.assertEquals('color', color['label'])
        self.assertEquals('Blue', color['category']['base'])
        self.assertEquals('blue', color['value'])
        self.assertEquals(incoming.text, color['text'])

    def test_ignore_keyword_triggers(self):
        # set our flow
        self.flow.update(self.definition)
        self.flow.start([], [self.contact])

        # create a second flow
        self.flow2 = Flow.create(self.org, self.admin, "Kiva Flow")

        self.flow2 = self.flow.copy(self.flow, self.flow.created_by)

        # add a trigger on flow2
        Trigger.objects.create(org=self.org, keyword='kiva', flow=self.flow2,
                               created_by=self.admin, modified_by=self.admin)

        incoming = self.create_msg(direction=INCOMING, contact=self.contact, text="kiva")

        self.assertTrue(Trigger.find_and_handle(incoming))
        self.assertTrue(FlowRun.objects.filter(flow=self.flow2, contact=self.contact))

        self.flow.ignore_triggers = True
        self.flow.save()
        self.flow.start([], [self.contact], restart_participants=True)

        other_incoming = self.create_msg(direction=INCOMING, contact=self.contact, text="kiva")

        self.assertFalse(Trigger.find_and_handle(other_incoming))

        # complete the flow
        incoming = self.create_msg(direction=INCOMING, contact=self.contact, text="orange")
        self.assertTrue(Flow.find_and_handle(incoming))

        # now we should trigger the other flow as we are at our terminal flow
        self.assertTrue(Trigger.find_and_handle(other_incoming))


class FlowRunTest(TembaTest):

    def setUp(self):
        super(FlowRunTest, self).setUp()

        self.flow = self.create_flow()
        self.contact = self.create_contact("Ben Haggerty", "+250788123123")

    def test_field_normalization(self):
        fields = dict(field1="value1", field2="value2")
        (normalized, count) = FlowRun.normalize_fields(fields)
        self.assertEquals(fields, normalized)

        # field text too long
        fields['field2'] = "*" * 650
        (normalized, count) = FlowRun.normalize_fields(fields)
        self.assertEquals(640, len(normalized['field2']))

        # field name too long
        fields['field' + ("*" * 350)] = "short value"
        (normalized, count) = FlowRun.normalize_fields(fields)
        self.assertTrue('field' + ("*" * 250) in normalized)

        # too many fields
        for i in range(129):
            fields['field%d' % i] = 'value %d' % i
        (normalized, count) = FlowRun.normalize_fields(fields)
        self.assertEquals(128, count)
        self.assertEquals(128, len(normalized))

        fields = dict(numbers=["zero", "one", "two", "three"])
        (normalized, count) = FlowRun.normalize_fields(fields)
        self.assertEquals(5, count)
        self.assertEquals(dict(numbers={'0': "zero", '1': "one", '2': "two", '3': "three"}), normalized)

        fields = dict(united_states=dict(wa="Washington", nv="Nevada"), states=50)
        (normalized, count) = FlowRun.normalize_fields(fields)
        self.assertEquals(4, count)
        self.assertEquals(fields, normalized)

    def test_update_fields(self):
        run = FlowRun.create(self.flow, self.contact)

        # set our fields from an empty state
        new_values = dict(field1="value1", field2="value2")
        run.update_fields(new_values)

        new_values['__default__'] = 'field1: value1, field2: value2'

        self.assertEquals(run.field_dict(), new_values)

        run.update_fields(dict(field2="new value2", field3="value3"))
        new_values['field2'] = "new value2"
        new_values['field3'] = "value3"

        new_values['__default__'] = 'field1: value1, field2: new value2, field3: value3'

        self.assertEquals(run.field_dict(), new_values)

        run.update_fields(dict(field1=""))
        new_values['field1'] = ""
        new_values['__default__'] = 'field1: , field2: new value2, field3: value3'

        self.assertEquals(run.field_dict(), new_values)

    def test_is_completed(self):
        self.flow.start([], [self.contact])

        self.assertFalse(FlowRun.objects.get(contact=self.contact).is_completed())

        incoming = self.create_msg(direction=INCOMING, contact=self.contact, text="orange")
        Flow.find_and_handle(incoming)

        self.assertTrue(FlowRun.objects.get(contact=self.contact).is_completed())


class FlowLabelTest(SmartminTest):
    def setUp(self):
        self.user = self.create_user("tito")
        self.org = Org.objects.create(name="Nyaruka Ltd.", timezone="Africa/Kigali", created_by=self.user, modified_by=self.user)
        self.org.administrators.add(self.user)
        self.user.set_org(self.org)

    def test_label_model(self):
        # test a the creation of a unique label when we have a long word(more than 32 caracters)
        response = FlowLabel.create_unique("alongwordcomposedofmorethanthirtytwoletters",
                                           self.org,
                                           parent=None)
        self.assertEquals(response.name, "alongwordcomposedofmorethanthirt")

        # try to create another label which starts with the same 32 caracteres
        # the one we already have
        label = FlowLabel.create_unique("alongwordcomposedofmorethanthirtytwocaracteres",
                                        self.org, parent=None)

        self.assertEquals(label.name, "alongwordcomposedofmorethanthi 2")
        self.assertEquals(str(label), "alongwordcomposedofmorethanthi 2")
        label = FlowLabel.create_unique("child", self.org, parent=label)
        self.assertEquals(str(label), "alongwordcomposedofmorethanthi 2 > child")

        FlowLabel.create_unique("dog", self.org)
        FlowLabel.create_unique("dog", self.org)
        dog3 = FlowLabel.create_unique("dog", self.org)
        self.assertEquals("dog 3", dog3.name)

        dog4 = FlowLabel.create_unique("dog ", self.org)
        self.assertEquals("dog 4", dog4.name)

        # view the parent label, should see the child
        self.login(self.user)
        response = self.client.get(reverse('flows.flow_filter', args=[label.pk]))
        self.assertContains(response, "child")

    def test_create(self):
        create_url = reverse('flows.flowlabel_create')

        post_data = dict(name="label_one")

        self.login(self.user)
        response = self.client.post(create_url, post_data, follow=True)
        self.assertEquals(FlowLabel.objects.all().count(), 1)
        self.assertEquals(FlowLabel.objects.all()[0].parent, None)

        label_one = FlowLabel.objects.all()[0]
        post_data = dict(name="sub_label", parent=label_one.pk)
        response = self.client.post(create_url, post_data, follow=True)

        self.assertEquals(FlowLabel.objects.all().count(), 2)
        self.assertEquals(FlowLabel.objects.filter(parent=None).count(), 1)

        post_data = dict(name="sub_label ", parent=label_one.pk)
        response = self.client.post(create_url, post_data, follow=True)
        self.assertTrue('form' in response.context)
        self.assertTrue(response.context['form'].errors)
        self.assertEquals('Name already used', response.context['form'].errors['name'][0])

        self.assertEquals(FlowLabel.objects.all().count(), 2)
        self.assertEquals(FlowLabel.objects.filter(parent=None).count(), 1)

        post_data = dict(name="label from modal")
        response = self.client.post("%s?format=modal" % create_url, post_data, follow=True)
        self.assertEquals(FlowLabel.objects.all().count(), 3)

    def test_delete(self):
        label_one = FlowLabel.create_unique("label1", self.org)

        delete_url = reverse('flows.flowlabel_delete', args=[label_one.pk])

        self.other_user = self.create_user("ironman")

        self.login(self.other_user)
        response = self.client.get(delete_url)
        self.assertEquals(response.status_code, 302)

        self.login(self.user)
        response = self.client.get(delete_url)
        self.assertEquals(response.status_code, 200)


class WebhookTest(TembaTest):

    def setUp(self):
        super(WebhookTest, self).setUp()
        settings.SEND_WEBHOOKS = True

    def tearDown(self):
        super(WebhookTest, self).tearDown()
        settings.SEND_WEBHOOKS = False

    def test_webhook(self):
        self.flow = self.create_flow()
        self.contact = self.create_contact("Ben Haggerty", '+250788383383')

        run = FlowRun.create(self.flow, self.contact)

        # webhook ruleset comes first
        webhook = RuleSet.objects.create(flow=self.flow, uuid=uuid(100), x=0, y=0, ruleset_type=RuleSet.TYPE_WEBHOOK)
        webhook.webhook_url = "http://ordercheck.com/check_order.php?phone=@step.contact.tel_e164"
        webhook.webhook_action = "GET"
        webhook.set_rules_dict([Rule(uuid(15), dict(base="All Responses"), uuid(200), 'R', TrueTest()).as_json()])
        webhook.save()

        # and a ruleset to split off the results
        rules = RuleSet.objects.create(flow=self.flow, uuid=uuid(200), x=0, y=200, ruleset_type=RuleSet.TYPE_EXPRESSION)
        rules.set_rules_dict([Rule(uuid(12), dict(base="Valid"), uuid(2), 'A', ContainsTest(dict(base="valid"))).as_json(),
                              Rule(uuid(13), dict(base="Invalid"), uuid(3), 'A', ContainsTest(dict(base="invalid"))).as_json()])
        rules.save()

        webhook_step = FlowStep.objects.create(run=run, contact=run.contact, step_type=RULE_SET,
                                               step_uuid=webhook.uuid, arrived_on=timezone.now())
        incoming = self.create_msg(direction=INCOMING, contact=self.contact, text="1001")

        (match, value) = rules.find_matching_rule(webhook_step, run, incoming)
        self.assertIsNone(match)
        self.assertIsNone(value)


        rules.operand = "@extra.text @extra.blank"
        rules.save()

        with patch('requests.get') as get:
            with patch('requests.post') as post:
                get.return_value = MockResponse(200, '{ "text": "Get", "blank": "" }')
                post.return_value = MockResponse(200, '{ "text": "Post", "blank": "" }')

                # first do a GET
                webhook.find_matching_rule(webhook_step, run, incoming)
                self.assertEquals(dict(__default__='blank: , text: Get', text="Get", blank=""), run.field_dict())

                # assert our phone number got encoded
                self.assertEquals("http://ordercheck.com/check_order.php?phone=%2B250788383383", get.call_args[0][0])

                # now do a POST
                webhook.webhook_action = "POST"
                webhook.save()
                webhook.find_matching_rule(webhook_step, run, incoming)
                self.assertEquals(dict(__default__='blank: , text: Post', text="Post", blank=""), run.field_dict())

                self.assertEquals("http://ordercheck.com/check_order.php?phone=%2B250788383383", post.call_args[0][0])

        # remove @extra.blank from our text
        rules.operand = "@extra.text"
        rules.save()

        # clear our run's field dict
        run.fields = json.dumps(dict())
        run.save()

        rule_step = FlowStep.objects.create(run=run, contact=run.contact, step_type=RULE_SET,
                                       step_uuid=rules.uuid, arrived_on=timezone.now())

        with patch('requests.post') as mock:
            mock.return_value = MockResponse(200, '{ "text": "Valid" }')

            (match, value) = webhook.find_matching_rule(webhook_step, run, incoming)
            (match, value) = rules.find_matching_rule(rule_step, run, incoming)

            self.assertEquals(uuid(12), match.uuid)
            self.assertEquals("Valid", value)
            self.assertEquals(dict(__default__='text: Valid', text="Valid"), run.field_dict())

        with patch('requests.post') as mock:
            mock.return_value = MockResponse(200, '{ "text": "Valid", "order_number": "PX1001" }')

            (match, value) = webhook.find_matching_rule(webhook_step, run, incoming)
            (match, value) = rules.find_matching_rule(rule_step, run, incoming)
            self.assertEquals(uuid(12), match.uuid)
            self.assertEquals("Valid", value)
            self.assertEquals(dict(__default__='order_number: PX1001, text: Valid', text="Valid", order_number="PX1001"), run.field_dict())

            message_context = self.flow.build_message_context(self.contact, incoming)
            self.assertEquals(dict(text="Valid", order_number="PX1001", __default__='order_number: PX1001, text: Valid'), message_context['extra'])

        with patch('requests.post') as mock:
            mock.return_value = MockResponse(200, '{ "text": "Valid", "order_number": "PX1002" }')

            (match, value) = webhook.find_matching_rule(webhook_step, run, incoming)
            (match, value) = rules.find_matching_rule(rule_step, run, incoming)
            self.assertEquals(uuid(12), match.uuid)
            self.assertEquals("Valid", value)
            self.assertEquals(dict(__default__='order_number: PX1002, text: Valid', text="Valid", order_number="PX1002"), run.field_dict())

            message_context = self.flow.build_message_context(self.contact, incoming)
            self.assertEquals(dict(text="Valid", order_number="PX1002", __default__='order_number: PX1002, text: Valid'), message_context['extra'])

        with patch('requests.post') as mock:
            mock.return_value = MockResponse(200, "asdfasdfasdf")
            rule_step.run.fields = None
            rule_step.run.save()

            (match, value) = webhook.find_matching_rule(webhook_step, run, incoming)
            (match, value) = rules.find_matching_rule(rule_step, run, incoming)
            self.assertIsNone(match)
            self.assertIsNone(value)
            self.assertEquals("1001", incoming.text)

            message_context = self.flow.build_message_context(self.contact, incoming)
            self.assertEquals({'__default__': ''}, message_context['extra'])

        with patch('requests.post') as mock:
            mock.return_value = MockResponse(200, "12345")
            rule_step.run.fields = None
            rule_step.run.save()

            (match, value) = webhook.find_matching_rule(webhook_step, run, incoming)
            (match, value) = rules.find_matching_rule(rule_step, run, incoming)
            self.assertIsNone(match)
            self.assertIsNone(value)
            self.assertEquals("1001", incoming.text)

            message_context = self.flow.build_message_context(self.contact, incoming)
            self.assertEquals({'__default__': ''}, message_context['extra'])

        with patch('requests.post') as mock:
            mock.return_value = MockResponse(500, "Server Error")
            rule_step.run.fields = None
            rule_step.run.save()

            (match, value) = webhook.find_matching_rule(webhook_step, run, incoming)
            (match, value) = rules.find_matching_rule(rule_step, run, incoming)
            self.assertIsNone(match)
            self.assertIsNone(value)
            self.assertEquals("1001", incoming.text)


class SimulationTest(FlowFileTest):

    def test_simulation(self):
        flow = self.get_flow('pick_a_number')

        # remove our channels
        self.org.channels.all().delete()

        simulate_url = reverse('flows.flow_simulate', args=[flow.pk])
        self.admin.first_name = "Ben"
        self.admin.last_name = "Haggerty"
        self.admin.save()

        post_data = dict()
        post_data['has_refresh'] = True

        self.login(self.admin)
        response = self.client.post(simulate_url, json.dumps(post_data), content_type="application/json")
        json_dict = json.loads(response.content)

        self.assertEquals(len(json_dict.keys()), 5)
        self.assertEquals(len(json_dict['messages']), 2)
        self.assertEquals('Ben Haggerty has entered the &quot;Pick a Number&quot; flow', json_dict['messages'][0]['text'])
        self.assertEquals("Pick a number between 1-10.", json_dict['messages'][1]['text'])

        post_data['new_message'] = "3"
        post_data['has_refresh'] = False

        response = self.client.post(simulate_url, json.dumps(post_data), content_type="application/json")
        self.assertEquals(200, response.status_code)
        json_dict = json.loads(response.content)

        self.assertEquals(len(json_dict['messages']), 6)
        self.assertEquals("3", json_dict['messages'][2]['text'])
        self.assertEquals("Saved &#39;3&#39; as @flow.number", json_dict['messages'][3]['text'])
        self.assertEquals("You picked 3!", json_dict['messages'][4]['text'])
        self.assertEquals('Ben Haggerty has exited this flow', json_dict['messages'][5]['text'])


class FlowsTest(FlowFileTest):

    def clear_activity(self, flow):
        r = get_redis_connection()
        flow.clear_stats_cache()

    def test_sms_forms(self):
        flow = self.get_flow('sms-form')

        def assert_response(message, response):
            self.assertEquals(response, self.send_message(flow, message, restart_participants=True))

        # invalid age
        assert_response("101 M Seattle", "Sorry, 101 doesn't look like a valid age, please try again.")

        # invalid gender
        assert_response("36 elephant Seattle", "Sorry, elephant doesn't look like a valid gender. Try again.")

        # invalid location
        assert_response("36 M Saturn", "I don't know the location Saturn. Please try again.")

        # some missing fields
        assert_response("36", "Sorry,  doesn't look like a valid gender. Try again.")
        assert_response("36 M", "I don't know the location . Please try again.")
        assert_response("36 M pequeño", "I don't know the location pequeño. Please try again.")

        # valid entry
        assert_response("36 M Seattle", "Thanks for your submission. We have that as:\n\n36 / M / Seattle")

        # valid entry with extra spaces
        assert_response("36   M  Seattle", "Thanks for your submission. We have that as:\n\n36 / M / Seattle")

        for delimiter in ['+', '.']:
            # now let's switch to pluses and make sure they do the right thing
            for ruleset in flow.rule_sets.filter(ruleset_type='form_field'):
                config = ruleset.config_json()
                config['field_delimiter'] = delimiter
                ruleset.set_config(config)
                ruleset.save()

            ctx = dict(delim=delimiter)

            assert_response("101%(delim)sM%(delim)sSeattle" % ctx, "Sorry, 101 doesn't look like a valid age, please try again.")
            assert_response("36%(delim)selephant%(delim)sSeattle" % ctx, "Sorry, elephant doesn't look like a valid gender. Try again.")
            assert_response("36%(delim)sM%(delim)sSaturn" % ctx, "I don't know the location Saturn. Please try again.")
            assert_response("36%(delim)sM%(delim)sSeattle" % ctx, "Thanks for your submission. We have that as:\n\n36 / M / Seattle")
            assert_response("15%(delim)sM%(delim)spequeño" % ctx, "I don't know the location pequeño. Please try again.")

    def test_write_protection(self):
        flow = self.get_flow('favorites')
        flow_json = flow.as_json()

        # saving should work
        response = flow.update(flow_json, self.admin)
        self.assertEquals(response.get('status'), 'success')

        # but if we save from in the past after our save it should fail
        response = flow.update(flow_json, self.admin)
        self.assertEquals(response.get('status'), 'unsaved')

    def test_get_columns_order(self):
        flow = self.get_flow('columns-order')

        export_columns = flow.get_columns()
        self.assertEquals(export_columns[0], RuleSet.objects.filter(flow=flow, label='Beer').first())
        self.assertEquals(export_columns[1], RuleSet.objects.filter(flow=flow, label='Name').first())
        self.assertEquals(export_columns[2], RuleSet.objects.filter(flow=flow, label='Color').first())

    def test_recent_messages(self):
        flow = self.get_flow('favorites')

        self.login(self.admin)
        recent_messages_url = reverse('flows.flow_recent_messages', args=[flow.pk])
        response = self.client.get(recent_messages_url)
        self.assertEquals([], json.loads(response.content))

        actionset = ActionSet.objects.filter(flow=flow, y=0).first()
        first_action_set_uuid = actionset.uuid
        first_action_set_destination = actionset.destination

        ruleset = RuleSet.objects.filter(flow=flow, label='Color').first()
        first_ruleset_uuid = ruleset.uuid

        other_rule = ruleset.get_rules()[-1]
        other_rule_destination = other_rule.destination
        other_rule_uuid = other_rule.uuid

        blue_rule = ruleset.get_rules()[-2]
        blue_rule_uuid = blue_rule.uuid
        blue_rule_destination = blue_rule.destination

        # use the right get params
        self.send_message(flow, 'chartreuse')
        get_params_entry = "?step=%s&destination=%s&rule=%s" % (first_action_set_uuid, first_action_set_destination, '')
        response = self.client.get(recent_messages_url + get_params_entry)
        response_json = json.loads(response.content)
        self.assertTrue(response_json)
        self.assertEquals(1, len(response_json))
        self.assertEquals("What is your favorite color?", response_json[0].get('text'))

        get_params_other_rule = "?step=%s&destination=%s&rule=%s" % (first_ruleset_uuid, other_rule_destination, other_rule_uuid)
        response = self.client.get(recent_messages_url + get_params_other_rule)
        response_json = json.loads(response.content)
        self.assertTrue(response_json)
        self.assertEquals(1, len(response_json))
        self.assertEquals("chartreuse", response_json[0].get('text'))

        # nothing yet for blue
        get_params_blue_rule = "?step=%s&destination=%s&rule=%s" % (first_ruleset_uuid, blue_rule_destination, blue_rule_uuid)
        response = self.client.get(recent_messages_url + get_params_blue_rule)
        self.assertEquals([], json.loads(response.content))

        # mixed wrong params
        get_params_mixed = "?step=%s&destination=%s&rule=%s" % (first_ruleset_uuid, first_action_set_destination, '')
        response = self.client.get(recent_messages_url + get_params_mixed)
        self.assertEquals([], json.loads(response.content))

        self.send_message(flow, 'mauve')

        response = self.client.get(recent_messages_url + get_params_entry)
        response_json = json.loads(response.content)
        self.assertTrue(response_json)
        self.assertEquals(1, len(response_json))
        self.assertEquals("What is your favorite color?", response_json[0].get('text'))

        response = self.client.get(recent_messages_url + get_params_other_rule)
        response_json = json.loads(response.content)
        self.assertTrue(response_json)
        self.assertEquals(2, len(response_json))
        self.assertEquals("mauve", response_json[0].get('text'))
        self.assertEquals("chartreuse", response_json[1].get('text'))

        response = self.client.get(recent_messages_url + get_params_blue_rule)
        self.assertEquals([], json.loads(response.content))

        response = self.client.get(recent_messages_url + get_params_mixed)
        self.assertEquals([], json.loads(response.content))

        self.send_message(flow, 'blue')

        response = self.client.get(recent_messages_url + get_params_entry)
        response_json = json.loads(response.content)
        self.assertTrue(response_json)
        self.assertEquals(1, len(response_json))
        self.assertEquals("What is your favorite color?", response_json[0].get('text'))

        response = self.client.get(recent_messages_url + get_params_other_rule)
        response_json = json.loads(response.content)
        self.assertTrue(response_json)
        self.assertEquals(2, len(response_json))
        self.assertEquals("mauve", response_json[0].get('text'))
        self.assertEquals("chartreuse", response_json[1].get('text'))

        response = self.client.get(recent_messages_url + get_params_blue_rule)
        response_json = json.loads(response.content)
        self.assertTrue(response_json)
        self.assertEquals(1, len(response_json))
        self.assertEquals("blue", response_json[0].get('text'))

        response = self.client.get(recent_messages_url + get_params_mixed)
        self.assertEquals([], json.loads(response.content))

    def test_completion(self):

        flow = self.get_flow('favorites')
        self.login(self.admin)

        response = self.client.get('%s?flow=%d' % (reverse('flows.flow_completion'), flow.pk))
        response = json.loads(response.content)

        def assertInResponse(response, key):
            found = False
            for item in response:
                if key == item['name']:
                    found = True
            self.assertTrue(found, 'Key %s not found in %s' % (key, response))

        assertInResponse(response, 'contact')
        assertInResponse(response, 'contact.first_name')
        assertInResponse(response, 'flow.color')
        assertInResponse(response, 'flow.color.category')
        assertInResponse(response, 'flow.color.text')
        assertInResponse(response, 'flow.color.time')

    def test_expiration(self):
        flow = self.get_flow('favorites')
        color = RuleSet.objects.get(label='Color', flow=flow)
        self.clear_activity(flow)

        contacts = []
        for i in range(6):
            contacts.append(self.create_contact("Run Contact %d" % i, "+25078838338%d" % i))

        # add our contacts to the flow
        for contact in contacts:
            self.send_message(flow, 'chartreuse', contact=contact)

        # should have six active flowruns
        (active, visited) = flow.get_activity()
        self.assertEquals(6, FlowRun.objects.filter(is_active=True).count())
        self.assertEquals(0, FlowRun.objects.filter(is_active=False).count())
        self.assertEquals(6, flow.get_total_runs())
        self.assertEquals(6, flow.get_total_contacts())
        self.assertEquals(6, active[color.uuid])

        # go expire them all
        FlowRun.do_expire_runs(FlowRun.objects.filter(is_active=True), batch_size=4)

        # should all be expired
        (active, visited) = flow.get_activity()
        self.assertEquals(0, FlowRun.objects.filter(is_active=True).count())
        self.assertEquals(6, FlowRun.objects.filter(is_active=False).count())
        self.assertEquals(6, flow.get_total_runs())
        self.assertEquals(6, flow.get_total_contacts())
        self.assertEquals(0, len(active))

    def test_activity(self):

        flow = self.get_flow('favorites')

        # clear our previous redis activity
        self.clear_activity(flow)

        other_action = ActionSet.objects.get(y=8, flow=flow)
        beer = RuleSet.objects.get(label='Beer', flow=flow)
        color = RuleSet.objects.get(label='Color', flow=flow)
        color_other_uuid = color.get_rules()[-1].uuid

        other_rule_to_msg = '%s:%s' % (color_other_uuid, other_action.uuid)
        msg_to_color_step = '%s:%s' % (other_action.uuid, color.uuid)

        # we don't know this shade of green, it should route us to the beginning again
        self.send_message(flow, 'chartreuse')
        (active, visited) = flow.get_activity()

        self.assertEquals(1, len(active))
        self.assertEquals(1, active[color.uuid])
        self.assertEquals(1, visited[other_rule_to_msg])
        self.assertEquals(1, visited[msg_to_color_step])
        self.assertEquals(1, flow.get_total_runs())
        self.assertEquals(1, flow.get_total_contacts())
        self.assertEquals(0, flow.get_completed_runs())
        self.assertEquals(0, flow.get_completed_percentage())

        # another unknown color, that'll route us right back again
        # the active stats will look the same, but there should be one more journey on the path
        self.send_message(flow, 'mauve')
        (active, visited) = flow.get_activity()
        self.assertEquals(1, len(active))
        self.assertEquals(1, active[color.uuid])
        self.assertEquals(2, visited[other_rule_to_msg])
        self.assertEquals(2, visited[msg_to_color_step])

        # this time a color we know takes us elsewhere, activity will move
        # to another node, but still just one entry
        self.send_message(flow, 'blue')
        (active, visited) = flow.get_activity()
        self.assertEquals(1, len(active))
        self.assertEquals(1, active[beer.uuid])

        # a new participant, showing distinct active counts and incremented path
        ryan = self.create_contact('Ryan Lewis', '+12065550725')
        self.send_message(flow, 'burnt sienna', contact=ryan)
        (active, visited) = flow.get_activity()
        self.assertEquals(2, len(active))
        self.assertEquals(1, active[color.uuid])
        self.assertEquals(1, active[beer.uuid])
        self.assertEquals(3, visited[other_rule_to_msg])
        self.assertEquals(3, visited[msg_to_color_step])
        self.assertEquals(2, flow.get_total_runs())
        self.assertEquals(2, flow.get_total_contacts())

        # now let's have them land in the same place
        self.send_message(flow, 'blue', contact=ryan)
        (active, visited) = flow.get_activity()
        self.assertEquals(1, len(active))
        self.assertEquals(2, active[beer.uuid])

        # now move our first contact forward to the end, both out of the flow now
        self.send_message(flow, 'Turbo King')
        self.send_message(flow, 'Ben Haggerty')
        (active, visited) = flow.get_activity()
        self.assertEquals(1, len(active))

        # half of our flows are now complete
        self.assertEquals(1, flow.get_completed_runs())
        self.assertEquals(50, flow.get_completed_percentage())

        # rebuild our flow stats and make sure they are the same
        flow.do_calculate_flow_stats()
        (active, visited) = flow.get_activity()
        self.assertEquals(1, len(active))
        self.assertEquals(3, visited[other_rule_to_msg])
        self.assertEquals(1, flow.get_completed_runs())
        self.assertEquals(50, flow.get_completed_percentage())

        # we are going to expire, but we want runs across two different flows
        # to make sure that our optimization for expiration is working properly
        cga_flow = self.get_flow('color_gender_age')
        self.assertEquals("What is your gender?", self.send_message(cga_flow, "Red"))
        self.assertEquals(1, len(cga_flow.get_activity()[0]))

        # expire the first contact's runs
        FlowRun.do_expire_runs(FlowRun.objects.filter(contact=self.contact))

        # no active runs for our contact
        self.assertEquals(0, FlowRun.objects.filter(contact=self.contact, is_active=True).count())

        # both of our flows should have reduced active contacts
        self.assertEquals(0, len(cga_flow.get_activity()[0]))

        # now we should only have one node with active runs, but the paths stay
        # the same since those are historical
        (active, visited) = flow.get_activity()
        self.assertEquals(1, len(active))
        self.assertEquals(3, visited[other_rule_to_msg])

        # our completion stats should remain the same
        self.assertEquals(1, flow.get_completed_runs())
        self.assertEquals(50, flow.get_completed_percentage())

        # our completion stats should remain the same
        self.assertEquals(1, flow.get_completed_runs())
        self.assertEquals(50, flow.get_completed_percentage())

        # check that we have the right number of steps and runs
        self.assertEquals(17, FlowStep.objects.filter(run__flow=flow).count())
        self.assertEquals(2, FlowRun.objects.filter(flow=flow).count())

        # now let's delete our contact, we'll still have one active node, but
        # our visit path counts will go down by two since he went there twice
        self.contact.release()
        (active, visited) = flow.get_activity()
        self.assertEquals(1, len(active))
        self.assertEquals(1, visited[msg_to_color_step])
        self.assertEquals(1, visited[other_rule_to_msg])
        self.assertEquals(1, flow.get_total_runs())
        self.assertEquals(1, flow.get_total_contacts())

        # he was also accounting for our completion rate, back to nothing
        self.assertEquals(0, flow.get_completed_runs())
        self.assertEquals(0, flow.get_completed_percentage())

        # advance ryan to the end to make sure our percentage accounts for one less contact
        self.send_message(flow, 'Turbo King', contact=ryan)
        self.send_message(flow, 'Ryan Lewis', contact=ryan)
        (active, visited) = flow.get_activity()
        self.assertEquals(0, len(active))
        self.assertEquals(1, flow.get_completed_runs())
        self.assertEquals(100, flow.get_completed_percentage())

        # test contacts should not affect the counts
        hammer = Contact.get_test_contact(self.admin)

        # please hammer, don't hurt em
        self.send_message(flow, 'Rose', contact=hammer)
        self.send_message(flow, 'Violet', contact=hammer)
        self.send_message(flow, 'Blue', contact=hammer)
        self.send_message(flow, 'Turbo King', contact=hammer)
        self.send_message(flow, 'MC Hammer', contact=hammer)

        # our flow stats should be unchanged
        (active, visited) = flow.get_activity()
        self.assertEquals(0, len(active))
        self.assertEquals(1, visited[msg_to_color_step])
        self.assertEquals(1, visited[other_rule_to_msg])
        self.assertEquals(1, flow.get_total_runs())
        self.assertEquals(1, flow.get_total_contacts())
        self.assertEquals(1, flow.get_completed_runs())
        self.assertEquals(100, flow.get_completed_percentage())

        # but hammer should have created some simulation activity
        (active, visited) = flow.get_activity(simulation=True)
        self.assertEquals(0, len(active))
        self.assertEquals(2, visited[msg_to_color_step])
        self.assertEquals(2, visited[other_rule_to_msg])

        # delete our last contact to make sure activity is gone without first expiring, zeros abound
        ryan.release()
        (active, visited) = flow.get_activity()
        self.assertEquals(0, len(active))
        self.assertEquals(0, visited[msg_to_color_step])
        self.assertEquals(0, visited[other_rule_to_msg])
        self.assertEquals(0, flow.get_total_runs())
        self.assertEquals(0, flow.get_total_contacts())
        self.assertEquals(0, flow.get_completed_runs())
        self.assertEquals(0, flow.get_completed_percentage())

        # runs and steps all gone too
        self.assertEquals(0, FlowStep.objects.filter(run__flow=flow, contact__is_test=False).count())
        self.assertEquals(0, FlowRun.objects.filter(flow=flow, contact__is_test=False).count())

        # test that expirations remove activity when triggered from the cron in the same way
        tupac = self.create_contact('Tupac Shakur', '+12065550725')
        self.send_message(flow, 'azul', contact=tupac)
        (active, visited) = flow.get_activity()
        self.assertEquals(1, len(active))
        self.assertEquals(1, active[color.uuid])
        self.assertEquals(1, visited[other_rule_to_msg])
        self.assertEquals(1, visited[msg_to_color_step])
        self.assertEquals(1, flow.get_total_runs())
        self.assertEquals(1, flow.get_total_contacts())

        # set the run to be ready for expiration
        run = tupac.runs.first()
        run.expires_on = timezone.now() - timedelta(days=1)
        run.save()

        # now trigger the checking task and make sure it is removed from our activity
        from .tasks import check_flows_task
        check_flows_task()
        (active, visited) = flow.get_activity()
        self.assertEquals(0, len(active))
        self.assertEquals(1, flow.get_total_runs())
        self.assertEquals(1, flow.get_total_contacts())

    def test_destination_type(self):

        flow = self.get_flow('pick_a_number')

        # our start points to a ruleset
        start = ActionSet.objects.get(flow=flow, y=0)
        self.assertEquals(RULE_SET, start.destination_type)

        # and that ruleset points to an actionset
        ruleset = RuleSet.objects.get(uuid=start.destination)
        rule = ruleset.get_rules()[0]
        self.assertEquals(ACTION_SET, rule.destination_type)

        # point our rule to a ruleset
        passive = RuleSet.objects.get(flow=flow, label='passive')
        self.update_destination(flow, rule.uuid, passive.uuid)
        ruleset = RuleSet.objects.get(uuid=start.destination)
        self.assertEquals(RULE_SET, ruleset.get_rules()[0].destination_type)

    def test_orphaned_action_to_action(self):
        """
        Orphaned at an action, then routed to an action
        """

        # run a flow that ends on an action
        flow = self.get_flow('pick_a_number')
        self.assertEquals("You picked 3!", self.send_message(flow, "3"))

        pick_a_number = ActionSet.objects.get(flow=flow, y=0)
        you_picked = ActionSet.objects.get(flow=flow, y=228)

        # send a message, no flow should handle us since we are done
        incoming = self.create_msg(direction=INCOMING, contact=self.contact, text="Unhandled")
        handled = Flow.find_and_handle(incoming)
        self.assertFalse(handled)

        # now wire up our finished action to the start of our flow
        flow = self.update_destination(flow, you_picked.uuid, pick_a_number.uuid)
        self.send_message(flow, "next message please", assert_reply=False, assert_handle=False)

    def test_orphaned_action_to_input_rule(self):
        """
        Orphaned at an action, then routed to a rule that evaluates on input
        """
        flow = self.get_flow('pick_a_number')

        self.assertEquals("You picked 6!", self.send_message(flow, "6"))

        you_picked = ActionSet.objects.get(flow=flow, y=228)
        number = RuleSet.objects.get(flow=flow, label='number')

        flow = self.update_destination(flow, you_picked.uuid, number.uuid)
        self.send_message(flow, "9", assert_reply=False, assert_handle=False)

    def test_orphaned_action_to_passive_rule(self):
        """
        Orphaned at an action, then routed to a rule that doesn't require input which leads
        to a rule that evaluates on input
        """
        flow = self.get_flow('pick_a_number')

        you_picked = ActionSet.objects.get(flow=flow, y=228)
        passive_ruleset = RuleSet.objects.get(flow=flow, label='passive')
        self.assertEquals("You picked 6!", self.send_message(flow, "6"))

        flow = self.update_destination(flow, you_picked.uuid, passive_ruleset.uuid)
        self.send_message(flow, "9", assert_reply=False, assert_handle=False)

    def test_rule_changes_under_us(self):
        flow = self.get_flow('favorites')
        self.send_message(flow, "RED", restart_participants=True)

        # at this point we are waiting for the response to the second question about beer

        # let's change that ruleset to instead be based on the contact name
        group_ruleset = RuleSet.objects.get(flow=flow, label='Beer')

        group_ruleset.operand = "@contact.beer"
        group_ruleset.ruleset_type = RuleSet.TYPE_CONTACT_FIELD
        group_ruleset.save()

        self.contact.set_field("beer", "Mutzig")

        # and send our last message with our name, we should:
        # 1) get fast forwarded to the next waiting ruleset about our name and have our message applied to that
        # 2) get an outgoing message about our beer choice
        # 3) get an outgoing message about our name
        responses = self.send_message(flow, "Eric")
        self.assertEquals(2, len(responses))
        self.assertEquals("Mmmmm... delicious Mutzig. If only they made red Mutzig! Lastly, what is your name?",
                          responses[0])
        self.assertEquals("Thanks Eric, we are all done!",
                          responses[1])

    def test_server_runtime_cycle(self):
        flow = self.get_flow('loop_detection')
        first_actionset = ActionSet.objects.get(flow=flow, y=0)
        group_ruleset = RuleSet.objects.get(flow=flow, label='Group Split A')
        group_one_rule = group_ruleset.get_rules()[0]
        name_ruleset = RuleSet.objects.get(flow=flow, label='Name Split')
        rowan_rule = name_ruleset.get_rules()[0]

        # rule turning back on ourselves
        with self.assertRaises(FlowException):
            self.update_destination(flow, group_one_rule.uuid, group_ruleset.uuid)

        # non-blocking rule to non-blocking rule and back
        with self.assertRaises(FlowException):
            self.update_destination(flow, rowan_rule.uuid, group_ruleset.uuid)

        # our non-blocking rule to an action and back to us again
        with self.assertRaises(FlowException):
            self.update_destination(flow, group_one_rule.uuid, first_actionset.uuid)

        # add our contact to Group A
        group_a = ContactGroup.user_groups.create(org=self.org, name="Group A",
                                                  created_by=self.admin, modified_by=self.admin)
        group_a.contacts.add(self.contact)

        # rule turning back on ourselves
        self.update_destination_no_check(flow, group_ruleset.uuid, group_ruleset.uuid, rule=group_one_rule.uuid)
        with self.assertRaises(FlowException):
            self.send_message(flow, "1", assert_reply=False)

        flow.delete()

        # non-blocking rule to non-blocking rule and back
        flow = self.get_flow('loop_detection')

        # need to get these again as we just reimported and UUIDs have changed
        group_ruleset = RuleSet.objects.get(flow=flow, label='Group Split A')
        name_ruleset = RuleSet.objects.get(flow=flow, label='Name Split')
        rowan_rule = name_ruleset.get_rules()[0]

        # update our name to rowan so we match the name rule
        self.contact.name = "Rowan"
        self.contact.save()

        # but remove ourselves from the group so we enter the loop
        group_a.contacts.remove(self.contact)

        self.update_destination_no_check(flow, name_ruleset.uuid, group_ruleset.uuid, rule=rowan_rule.uuid)
        with self.assertRaises(FlowException):
            self.send_message(flow, "2", assert_reply=False)

        flow.delete()

    def test_decimal_substitution(self):
        flow = self.get_flow('pick_a_number')
        self.assertEquals("You picked 3!", self.send_message(flow, "3"))

    def test_rules_first(self):
        flow = self.get_flow('rules_first')
        self.assertEquals(Flow.RULES_ENTRY, flow.entry_type)
        self.assertEquals("You've got to be kitten me", self.send_message(flow, "cats"))

    def test_non_blocking_rule_first(self):

        flow = self.get_flow('non_blocking_rule_first')

        eminem = self.create_contact('Eminem', '+12345')
        flow.start(groups=[], contacts=[eminem])
        msg = Msg.objects.filter(direction='O', contact=eminem).first()
        self.assertEquals('Hi there Eminem', msg.text)

        # put a webhook on the rule first and make sure it executes
        ruleset = RuleSet.objects.get(uuid=flow.entry_uuid)
        ruleset.webhook_url = 'http://localhost'
        ruleset.save()

        tupac = self.create_contact('Tupac', '+15432')
        flow.start(groups=[], contacts=[tupac])
        msg = Msg.objects.filter(direction='O', contact=tupac).first()
        self.assertEquals('Hi there Tupac', msg.text)

    def test_webhook_rule_first(self):

        flow = self.get_flow('webhook_rule_first')
        tupac = self.create_contact('Tupac', '+15432')
        flow.start(groups=[], contacts=[tupac])

        # a message should have been sent
        msg = Msg.objects.filter(direction='O', contact=tupac).first()
        self.assertEquals('Testing this out', msg.text)

    def test_substitution(self):
        flow = self.get_flow('substitution')

        self.contact.name = "Ben Haggerty"
        self.contact.save()

        runs = flow.start_msg_flow([self.contact])
        self.assertEquals(1, len(runs))
        self.assertEquals(1, self.contact.msgs.all().count())
        self.assertEquals('Hi Ben Haggerty, what is your phone number?', self.contact.msgs.all()[0].text)

        self.assertEquals("Thanks, you typed +250788123123", self.send_message(flow, "0788123123"))
        sms = Msg.objects.get(org=flow.org, contact__urns__path="+250788123123")
        self.assertEquals("Hi from Ben Haggerty! Your phone is 0788 123 123.", sms.text)

    def test_new_contact(self):
        mother_flow = self.get_flow('mama_mother_registration')
        registration_flow = self.get_flow('mama_registration', dict(NEW_MOTHER_FLOW_ID=mother_flow.pk))

        self.assertEquals("Enter the expected delivery date.", self.send_message(registration_flow, "Judy Pottier"))
        self.assertEquals("Great, thanks for registering the new mother", self.send_message(registration_flow, "31.1.2015"))

        mother = Contact.objects.get(org=self.org, name="Judy Pottier")
        self.assertTrue(mother.get_field_raw('edd').startswith('31-01-2015'))
        self.assertEquals(mother.get_field_raw('chw_phone'), self.contact.get_urn(TEL_SCHEME).path)
        self.assertEquals(mother.get_field_raw('chw_name'), self.contact.name)

    def test_group_rule_first(self):
        rule_flow = self.get_flow('group_rule_first')

        # start our contact down it
        rule_flow.start([], [self.contact], restart_participants=True)

        # contact should get a message that they didn't match either group
        self.assertLastResponse("You are something else.")

        # add them to the father's group
        self.create_group("Fathers", [self.contact])

        rule_flow.start([], [self.contact], restart_participants=True)
        self.assertLastResponse("You are a father.")

    def test_mother_registration(self):
        mother_flow = self.get_flow('new_mother')
        registration_flow = self.get_flow('mother_registration', dict(NEW_MOTHER_FLOW_ID=mother_flow.pk))

        self.assertEquals("What is her expected delivery date?", self.send_message(registration_flow, "Judy Pottier"))
        self.assertEquals("What is her phone number?", self.send_message(registration_flow, "31.1.2014"))
        self.assertEquals("Great, you've registered the new mother!", self.send_message(registration_flow, "0788 383 383"))

        mother = Contact.from_urn(self.org, TEL_SCHEME, "+250788383383")
        self.assertEquals("Judy Pottier", mother.name)
        self.assertTrue(mother.get_field_raw('expected_delivery_date').startswith('31-01-2014'))
        self.assertEquals("+12065552020", mother.get_field_raw('chw'))
        self.assertTrue(mother.user_groups.filter(name="Expecting Mothers"))

        pain_flow = self.get_flow('pain_flow')
        self.assertEquals("Your CHW will be in contact soon!", self.send_message(pain_flow, "yes", contact=mother))

        chw = self.contact
        sms = Msg.objects.filter(contact=chw).order_by('-created_on')[0]
        self.assertEquals("Please follow up with Judy Pottier, she has reported she is in pain.", sms.text)

    def test_flow_export_results(self):
        self.clear_storage()

        mother_flow = self.get_flow('new_mother')
        registration_flow = self.get_flow('mother_registration', dict(NEW_MOTHER_FLOW_ID=mother_flow.pk))

        # start our test contact down the flow
        self.assertEquals("What is her expected delivery date?",
                          self.send_message(registration_flow, "Test Mother", contact=Contact.get_test_contact(self.admin)))

        # then a real contact
        self.assertEquals("What is her expected delivery date?", self.send_message(registration_flow, "Judy Pottier"))
        self.assertEquals("That doesn't look like a valid date, try again.", self.send_message(registration_flow, "NO"))
        self.assertEquals("What is her phone number?", self.send_message(registration_flow, "31.1.2014"))
        self.assertEquals("Great, you've registered the new mother!", self.send_message(registration_flow, "0788 383 383"))

        # export the flow
        task = ExportFlowResultsTask.objects.create(org=self.org, created_by=self.admin, modified_by=self.admin)
        task.flows.add(registration_flow)
        task.do_export()

        task = ExportFlowResultsTask.objects.get(pk=task.id)

        # read it back in, check values
        from xlrd import open_workbook
        filename = "%s/test_orgs/%d/results_exports/%d.xls" % (settings.MEDIA_ROOT, self.org.pk, task.pk)
        workbook = open_workbook(os.path.join(settings.MEDIA_ROOT, filename), 'rb')

        self.assertEquals(3, len(workbook.sheets()))
        entries = workbook.sheets()[0]
        self.assertEquals(2, entries.nrows)
        self.assertEquals(14, entries.ncols)

        # make sure our date hour is correct in our current timezone, we only look at hour as that
        # is what changes per timezone
        org_timezone = pytz.timezone(self.org.timezone)
        org_now = timezone.now().astimezone(org_timezone)
        self.assertEquals(org_now.hour, xldate_as_tuple(entries.cell(1, 4).value, 0)[3])

        # name category and value and raw
        self.assertEquals("All Responses", entries.cell(1, 5).value)
        self.assertEquals("Judy Pottier", entries.cell(1, 6).value)
        self.assertEquals("Judy Pottier", entries.cell(1, 7).value)

        # EDD category and value and raw
        self.assertEquals("is a date", entries.cell(1, 8).value)
        self.assertTrue(entries.cell(1, 9).value.startswith("31-01-2014"))
        self.assertEquals("31.1.2014", entries.cell(1, 10).value)

        # Phone category and value and raw
        self.assertEquals("phone", entries.cell(1, 11).value)
        self.assertEquals("+250788383383", entries.cell(1, 12).value)
        self.assertEquals("0788 383 383", entries.cell(1, 13).value)

        messages = workbook.sheets()[2]
        self.assertEquals(10, messages.nrows)
        self.assertEquals(6, messages.ncols)

        self.assertEqual(messages.cell(0, 0).value, "Phone")
        self.assertEqual(messages.cell(0, 1).value, "Name")
        self.assertEqual(messages.cell(0, 2).value, "Date")
        self.assertEqual(messages.cell(0, 3).value, "Direction")
        self.assertEqual(messages.cell(0, 4).value, "Message")
        self.assertEqual(messages.cell(0, 5).value, "Channel")

        self.assertEqual(messages.cell(1, 0).value, "+12065552020")
        self.assertEqual(messages.cell(1, 1).value, "Ben Haggerty")
        self.assertEqual(messages.cell(1, 3).value, "OUT")
        self.assertEqual(messages.cell(1, 4).value, "Thanks for registering a new mother, what is her name?")
        self.assertEqual(messages.cell(1, 5).value, "Test Channel")

        # assert the time is correct here as well
        self.assertEquals(org_now.hour, xldate_as_tuple(entries.cell(1, 3).value, 0)[3])

    def test_flow_export(self):
        flow = self.get_flow('favorites')

        # now let's export it
        self.login(self.admin)
        response = self.client.get(reverse('flows.flow_export', args=[flow.pk]))
        modified_on = flow.modified_on
        self.assertEquals(200, response.status_code)

        definition = json.loads(response.content)
        self.assertEquals(7, definition.get('version', 0))
        self.assertEquals(1, len(definition.get('flows', [])))

        # try importing it and see that we have an updated flow
        Flow.import_flows(definition, self.org, self.admin)
        flow = Flow.objects.filter(name="%s" % flow.name).first()
        self.assertIsNotNone(flow)
        self.assertNotEqual(modified_on, flow.modified_on)

        # don't allow exports that reference other flows
        new_mother = self.get_flow('new_mother')
        flow = self.get_flow('references_other_flows',
                             substitutions=dict(START_FLOW=new_mother.pk,
                                                TRIGGER_FLOW=self.get_flow('pain_flow').pk))
        response = self.client.get(reverse('flows.flow_export', args=[flow.pk]))
        self.assertContains(response, "Sorry, this flow cannot be exported")
        self.assertContains(response, "New Mother")
        self.assertContains(response, "Pain Flow")

        # now try importing it into a completey different org
        trey = self.create_user("Trey Anastasio")
        trey_org = Org.objects.create(name="Gotta Jiboo", timezone="Africa/Kigali", created_by=trey, modified_by=trey)
        trey_org.administrators.add(trey)

        response = self.client.get(reverse('flows.flow_export', args=[new_mother.pk]))
        definition = json.loads(response.content)

        Flow.import_flows(definition, trey_org, trey)
        self.assertIsNotNone(Flow.objects.filter(org=trey_org, name="New Mother").first())

    def test_start_flow_action(self):
        self.import_file('flow-starts')
        parent = Flow.objects.get(name='Parent Flow')
        child = Flow.objects.get(name='Child Flow')

        contacts = []
        for i in range(10):
            contacts.append(self.create_contact("Fred", '+25078812312%d' % i))

        # start the flow for our contacts
        start = FlowStart.objects.create(flow=parent, created_by=self.admin, modified_by=self.admin)
        for contact in contacts:
            start.contacts.add(contact)
        start.start()

        # all our contacts should have a name of Greg now (set in the child flow)
        for contact in contacts:
            self.assertTrue(FlowRun.objects.filter(flow=parent, contact=contact))
            self.assertTrue(FlowRun.objects.filter(flow=child, contact=contact))
            self.assertEquals("Greg", Contact.objects.get(pk=contact.pk).name)

    def test_cross_language_import(self):

        # import our localized flow into an org with no languages
        self.import_file('multi-language-flow')
        flow = Flow.objects.get(name='Multi Language Flow')

        # even tho we don't have a language, our flow has enough info to function
        self.assertEquals('eng', flow.base_language)

        # now try executing this flow on our org, should use the flow base language
        self.assertEquals('Hello friend! What is your favorite color?',
                          self.send_message(flow, 'start flow', restart_participants=True, initiate_flow=True))

        replies = self.send_message(flow, 'blue')
        self.assertEquals('Thank you! I like blue.', replies[0])
        self.assertEquals('This message was not translated.', replies[1])

        # now add a primary language to our org
        spanish = Language.objects.create(name='Spanish', iso_code='spa', org=self.org,
                                          created_by=self.admin, modified_by=self.admin)
        self.org.primary_language = spanish
        self.org.save()

        flow = Flow.objects.get(pk=flow.pk)

        # with our org in spanish, we should get the spanish version
        self.assertEquals('\xa1Hola amigo! \xbfCu\xe1l es tu color favorito?',
                          self.send_message(flow, 'start flow', restart_participants=True, initiate_flow=True))

        self.org.primary_language = None
        self.org.save()
        flow = Flow.objects.get(pk=flow.pk)

        # no longer spanish on our org
        self.assertEquals('Hello friend! What is your favorite color?',
                          self.send_message(flow, 'start flow', restart_participants=True, initiate_flow=True))

        # back to spanish
        self.org.primary_language = spanish
        self.org.save()
        flow = Flow.objects.get(pk=flow.pk)

        # but set our contact's language explicitly should keep us at english
        self.contact.language = 'eng'
        self.contact.save()
        self.assertEquals('Hello friend! What is your favorite color?',
                          self.send_message(flow, 'start flow', restart_participants=True, initiate_flow=True))

    def test_different_expiration(self):
        flow = self.get_flow('favorites')
        self.send_message(flow, "RED", restart_participants=True)

        # get the latest run
        first_run = flow.runs.all()[0]
        first_expires = first_run.expires_on

        time.sleep(1)

        # start it again
        self.send_message(flow, "RED", restart_participants=True)

        # previous run should no longer be active
        first_run = FlowRun.objects.get(pk=first_run.pk)
        self.assertFalse(first_run.is_active)

        # expires on shouldn't have changed on it though
        self.assertEquals(first_expires, first_run.expires_on)

        # new run should have a different expires on
        new_run = flow.runs.all().order_by('-expires_on').first()
        self.assertTrue(new_run.expires_on > first_expires)

    def test_flow_expiration_updates(self):
        flow = self.get_flow('favorites')
        self.assertEquals("Good choice, I like Red too! What is your favorite beer?", self.send_message(flow, "RED"))

        # get our current expiration
        run = flow.runs.get()
        self.assertEquals(flow.org, run.org)

        starting_expiration = run.expires_on
        starting_modified = run.modified_on

        time.sleep(1)

        # now fire another messages
        self.assertEquals("Mmmmm... delicious Turbo King. If only they made red Turbo King! Lastly, what is your name?", self.send_message(flow, "turbo"))

        # our new expiration should be later
        run = flow.runs.get()
        self.assertTrue(run.expires_on > starting_expiration)
        self.assertTrue(run.modified_on > starting_modified)

    def test_flow_expiration(self):
        flow = self.get_flow('favorites')
        self.assertEquals("Good choice, I like Red too! What is your favorite beer?", self.send_message(flow, "RED"))
        self.assertEquals("Mmmmm... delicious Turbo King. If only they made red Turbo King! Lastly, what is your name?", self.send_message(flow, "turbo"))
        self.assertEquals(1, flow.runs.count())

        # pretend our step happened 10 minutes ago
        step = FlowStep.objects.filter(run=flow.runs.all()[0], left_on=None)[0]
        step.arrived_on = timezone.now() - timedelta(minutes=10)
        step.save()

        # now let's expire them out of the flow prematurely
        flow.expires_after_minutes = 5
        flow.save()

        # this normally gets run on FlowCRUDL.Update
        flow.update_run_expirations()

        # check that our run is expired
        run = flow.runs.all()[0]
        self.assertFalse(run.is_active)

        # we will be starting a new run now, since the other expired
        self.assertEquals("I don't know that color. Try again.",
                          self.send_message(flow, "Michael Jordan", restart_participants=True))
        self.assertEquals(2, flow.runs.count())

    def test_parsing(self):

        # test a preprocess url
        flow = self.get_flow('preprocess')
        self.assertEquals('http://preprocessor.com/endpoint.php', flow.rule_sets.all().order_by('y')[0].webhook_url)

    def test_flow_loops(self):
        # this tests two flows that start each other
        flow1 = self.create_flow()
        flow2 = self.create_flow()

        # create an action on flow1 to start flow2
        flow1.update(dict(action_sets=[dict(uuid=uuid(1), x=1, y=1,
                                            actions=[dict(type='flow', id=flow2.pk)])]))
        flow2.update(dict(action_sets=[dict(uuid=uuid(2), x=1, y=1,
                                            actions=[dict(type='flow', id=flow1.pk)])]))

        # start the flow, shouldn't get into a loop, but both should get started
        flow1.start([], [self.contact])

        self.assertTrue(FlowRun.objects.get(flow=flow1, contact=self.contact))
        self.assertTrue(FlowRun.objects.get(flow=flow2, contact=self.contact))

    def test_ruleset_loops(self):
        self.import_file('ruleset_loop')

        flow1=Flow.objects.all()[1]
        flow2=Flow.objects.all()[0]

        # start the flow, should not get into a loop
        flow1.start([], [self.contact])

        self.assertTrue(FlowRun.objects.get(flow=flow1, contact=self.contact))
        self.assertTrue(FlowRun.objects.get(flow=flow2, contact=self.contact))

    def test_parent_child(self):
        from temba.campaigns.models import Campaign, CampaignEvent, EventFire

        favorites = self.get_flow('favorites')

        # do a dry run once so that the groups and fields get created
        group = self.create_group("Campaign", [])
        field = ContactField.get_or_create(self.org, "campaign_date", "Campaign Date")

        # tests that a contact is properly updated when a child flow is called
        child = self.get_flow('child')
        parent = self.get_flow('parent', substitutions=dict(CHILD_ID=child.id))

        # create a campaign with a single event
        campaign = Campaign.create(self.org, self.admin, "Test Campaign", group)
        CampaignEvent.create_flow_event(self.org, self.admin, campaign, relative_to=field,
                                        offset=10, unit='W', flow=favorites)

        self.assertEquals("Added to campaign.", self.send_message(parent, "start", initiate_flow=True))

        # should have one event scheduled for this contact
        self.assertTrue(EventFire.objects.filter(contact=self.contact))

    def test_translations_rule_first(self):

        # import a rule first flow that already has language dicts
        # this rule first does not depend on @step.value for the first rule, so
        # it can be evaluated right away
        flow = self.get_flow('group_membership')

        # create the language for our org
        language = Language.objects.create(iso_code='eng', name='English', org=self.org,
                                           created_by=flow.created_by, modified_by=flow.modified_by)
        self.org.primary_language = language
        self.org.save()

        # start our flow without a message (simulating it being fired by a trigger or the simulator)
        # this will evaluate requires_step() to make sure it handles localized flows
        runs = flow.start_msg_flow([self.contact])
        self.assertEquals(1, len(runs))
        self.assertEquals(1, self.contact.msgs.all().count())
        self.assertEquals('You are not in the enrolled group.', self.contact.msgs.all()[0].text)

        enrolled_group = ContactGroup.create(self.org, self.user, "Enrolled")
        enrolled_group.update_contacts([self.contact], True)

        runs_started = flow.start_msg_flow([self.contact])
        self.assertEquals(1, len(runs_started))
        self.assertEquals(2, self.contact.msgs.all().count())
        self.assertEquals('You are in the enrolled group.', self.contact.msgs.all().order_by('-pk')[0].text)

    def test_translations(self):

        favorites = self.get_flow('favorites')

        # create a new language on the org
        language = Language.objects.create(iso_code='eng', name='English', org=self.org,
                                           created_by=favorites.created_by, modified_by=favorites.modified_by)

        # set it as our primary language
        self.org.primary_language = language
        self.org.save()

        # everything should work as normal with our flow
        self.assertEquals("What is your favorite color?", self.send_message(favorites, "favorites", initiate_flow=True))
        json_dict = favorites.as_json()
        reply = json_dict['action_sets'][0]['actions'][0]

        # we should be a normal unicode response
        self.assertTrue(isinstance(reply['msg'], dict))
        self.assertTrue(isinstance(reply['msg']['base'], unicode))

        # now our replies are language dicts
        json_dict = favorites.as_json()
        reply = json_dict['action_sets'][1]['actions'][0]
        self.assertEquals('Good choice, I like @flow.color.category too! What is your favorite beer?', reply['msg']['base'])

        # now interact with the flow and make sure we get an appropriate resonse
        FlowRun.objects.all().delete()

        self.assertEquals("What is your favorite color?", self.send_message(favorites, "favorites", initiate_flow=True))
        self.assertEquals("Good choice, I like Red too! What is your favorite beer?", self.send_message(favorites, "RED"))

        # now let's add a second language
        Language.objects.create(iso_code='kli', name='Klingon', org=self.org,
                                created_by=favorites.created_by, modified_by=favorites.modified_by)

        # update our initial message
        initial_message = json_dict['action_sets'][0]['actions'][0]
        initial_message['msg']['kli'] = 'Kikshtik derklop?'
        json_dict['action_sets'][0]['actions'][0] = initial_message

        # and the first response
        reply['msg']['kli'] = 'Katishklick Shnik @flow.color.category Errrrrrrrklop'
        json_dict['action_sets'][1]['actions'][0] = reply

        # save the changes
        self.assertEquals('success', favorites.update(json_dict, self.admin)['status'])

        # should get org primary language (english) since our contact has no preferred language
        FlowRun.objects.all().delete()
        self.assertEquals("What is your favorite color?", self.send_message(favorites, "favorite", initiate_flow=True))
        self.assertEquals("Good choice, I like Red too! What is your favorite beer?", self.send_message(favorites, "RED"))

        # now set our contact's preferred language to klingon
        FlowRun.objects.all().delete()
        self.contact.language = 'kli'
        self.contact.save()

        self.assertEquals("Kikshtik derklop?", self.send_message(favorites, "favorite", initiate_flow=True))
        self.assertEquals("Katishklick Shnik Red Errrrrrrrklop", self.send_message(favorites, "RED"))

        # we support localized rules and categories as well
        json_dict = favorites.as_json()
        rule = json_dict['rule_sets'][0]['rules'][0]
        self.assertTrue(isinstance(rule['test']['test'], dict))
        rule['test']['test']['kli'] = 'klerk'
        rule['category']['kli'] = 'Klerkistikloperopikshtop'
        json_dict['rule_sets'][0]['rules'][0] = rule
        self.assertEquals('success', favorites.update(json_dict, self.admin)['status'])

        FlowRun.objects.all().delete()
        self.assertEquals("Katishklick Shnik Klerkistikloperopikshtop Errrrrrrrklop", self.send_message(favorites, "klerk"))

        # test the send action as well
        json_dict = favorites.as_json()
        action = json_dict['action_sets'][1]['actions'][0]
        action['type'] = 'send'
        action['contacts'] = [dict(id=self.contact.pk)]
        action['groups'] = []
        action['variables'] = []
        json_dict['action_sets'][1]['actions'][0] = action
        self.assertEquals('success', favorites.update(json_dict, self.admin)['status'])

        FlowRun.objects.all().delete()
        self.send_message(favorites, "klerk", assert_reply=False)
        sms = Msg.objects.filter(contact=self.contact).order_by('-pk')[0]
        self.assertEquals("Katishklick Shnik Klerkistikloperopikshtop Errrrrrrrklop", sms.text)

        # test dirty json
        json_dict = favorites.as_json()

        # boolean values in our language dict shouldn't blow up
        json_dict['action_sets'][0]['actions'][0]['msg']['updated'] = True
        json_dict['action_sets'][0]['actions'][0]['msg']['kli'] = 'Bleck'

        # boolean values in our rule dict shouldn't blow up
        rule = json_dict['rule_sets'][0]['rules'][0]
        rule['category']['updated'] = True

        response = favorites.update(json_dict)
        self.assertEquals('success', response['status'])

        favorites = Flow.objects.get(pk=favorites.pk)
        json_dict = favorites.as_json()
        action = self.assertEquals('Bleck', json_dict['action_sets'][0]['actions'][0]['msg']['kli'])

        # test that simulation takes language into account
        self.login(self.admin)
        simulate_url = reverse('flows.flow_simulate', args=[favorites.pk])
        response = json.loads(self.client.post(simulate_url, json.dumps(dict(has_refresh=True)), content_type="application/json").content)
        self.assertEquals('What is your favorite color?', response['messages'][1]['text'])

        # now lets toggle the UI to Klingon and try the same thing
        simulate_url = "%s?lang=kli" % reverse('flows.flow_simulate', args=[favorites.pk])
        response = json.loads(self.client.post(simulate_url, json.dumps(dict(has_refresh=True)), content_type="application/json").content)
        self.assertEquals('Bleck', response['messages'][1]['text'])


class FlowMigrationTest(FlowFileTest):

    def migrate_flow(self, flow, to_version=None):

        if not to_version:
            to_version = CURRENT_EXPORT_VERSION

        flow_json = flow.as_json()
        if flow.version_number <= 6:
            version = flow.versions.all().order_by('-version').first()
            flow_json = dict(definition=flow_json, flow_type=flow.flow_type,
                             expires=flow.expires_after_minutes, id=flow.pk,
                             revision=version.version if version else 1)

        flow_json = FlowVersion.migrate_definition(flow_json, flow.version_number, to_version=to_version)
        if 'definition' in flow_json:
            flow_json = flow_json['definition']

        flow.update(flow_json)
        return Flow.objects.get(pk=flow.pk)

    def test_migrate_to_7(self):

<<<<<<< HEAD
        # file uses old style expressions
        flow = self.get_flow_json('old-expressions')

        migrate_to_version_7(flow)

        self.assertEqual(flow['action_sets'][0]['actions'][0]['msg']['eng'], "Hi @(UPPER(contact.name)). Today is @(date.now)")
        self.assertEqual(flow['action_sets'][1]['actions'][0]['groups'][0], "@flow.response_1.category")
        self.assertEqual(flow['action_sets'][1]['actions'][1]['msg']['eng'], "Was @(PROPER(LOWER(contact.name))).")
        self.assertEqual(flow['action_sets'][1]['actions'][1]['variables'][0]['id'], "@flow.response_1.category")
        self.assertEqual(flow['rule_sets'][0]['webhook'], "http://example.com/query.php?contact=@(UPPER(contact.name))")
        self.assertEqual(flow['rule_sets'][0]['operand'], "@(step.value)")
        self.assertEqual(flow['rule_sets'][1]['operand'], "@(step.value + 3)")
=======
        flow_json = self.get_flow_json('call-me-maybe')

        # migrate to the version right before us first
        flow_json = migrate_to_version_5(flow_json)
        flow_json = migrate_to_version_6(flow_json)

        self.assertIsNotNone(flow_json.get('definition'))
        self.assertEquals('Call me maybe', flow_json.get('name'))
        self.assertEquals(100, flow_json.get('id'))
        self.assertEquals('V', flow_json.get('flow_type'))

        flow_json = migrate_to_version_7(flow_json)
        self.assertIsNone(flow_json.get('definition', None))
        self.assertIsNotNone(flow_json.get('metadata', None))

        metadata = flow_json.get('metadata')
        self.assertEquals('Call me maybe', metadata['name'])
        self.assertEquals(100, metadata['id'])
        self.assertEquals('V', flow_json.get('flow_type'))
>>>>>>> fc07e1bc

    def test_migrate_to_6(self):

        # file format is old non-localized format
        voice_json = self.get_flow_json('call-me-maybe')
        definition = voice_json.get('definition')

        # no language set
        self.assertIsNone(definition.get('base_language', None))
        self.assertEquals('Yes', definition['rule_sets'][0]['rules'][0]['category'])
        self.assertEquals('Press one, two, or three. Thanks.', definition['action_sets'][0]['actions'][0]['msg'])

        # add a recording to make sure that gets migrated properly too
        definition['action_sets'][0]['actions'][0]['recording'] = '/recording.mp3'

        voice_json = migrate_to_version_5(voice_json)
        voice_json = migrate_to_version_6(voice_json)
        definition = voice_json.get('definition')

        # now we should have a language
        self.assertEquals('base', definition.get('base_language', None))
        self.assertEquals('Yes', definition['rule_sets'][0]['rules'][0]['category']['base'])
        self.assertEquals('Press one, two, or three. Thanks.', definition['action_sets'][0]['actions'][0]['msg']['base'])
        self.assertEquals('/recording.mp3', definition['action_sets'][0]['actions'][0]['recording']['base'])

    def test_migrate_to_5_language(self):

        flow_json = self.get_flow_json('multi-language-flow')
        ruleset = flow_json['definition']['rule_sets'][0]
        ruleset['operand'] = '@step.value|lower_case'

        # now migrate us forward
        flow_json = migrate_to_version_5(flow_json)

        wait_ruleset = None
        rules = None
        for ruleset in flow_json.get('definition').get('rule_sets'):
            if ruleset['ruleset_type'] == 'wait_message':
                rules = ruleset['rules']
                wait_ruleset = ruleset
                break

        self.assertIsNotNone(wait_ruleset)
        self.assertIsNotNone(rules)

        self.assertEquals(1, len(rules))
        self.assertEquals('All Responses', rules[0]['category']['eng'])
        self.assertEquals('Otro', rules[0]['category']['spa'])

    def test_migrate_to_5(self):

        settings.SEND_WEBHOOKS = True

        flow = self.get_flow('favorites')

        # start the flow for our contact
        flow.start(groups=[], contacts=[self.contact])

        # we should be sitting at the ruleset waiting for a message
        step = FlowStep.objects.get(run__flow=flow, step_type='R')
        ruleset = RuleSet.objects.get(uuid=step.step_uuid)
        self.assertEquals('wait_message', ruleset.ruleset_type)

        # fake a version 4 flow
        RuleSet.objects.filter(flow=flow).update(response_type='C', ruleset_type=None)
        flow.version_number = 4
        flow.save()

        # pretend our current ruleset was stopped at a webhook with a passive rule
        ruleset = RuleSet.objects.get(flow=flow, uuid=step.step_uuid)
        ruleset.webhook_url = 'http://www.mywebhook.com/lookup'
        ruleset.webhook_action = 'POST'
        ruleset.operand = '@extra.value'
        ruleset.save()

        # make beer use @step.value with a filter to test node creation
        beer_ruleset = RuleSet.objects.get(flow=flow, label='Beer')
        beer_ruleset.operand = '@step.value|lower_case'
        beer_ruleset.save()

        # now migrate our flow
        flow = self.migrate_flow(flow, to_version=5)

        # we should be sitting at a wait node
        ruleset = RuleSet.objects.get(uuid=step.step_uuid)
        self.assertEquals('wait_message', ruleset.ruleset_type)
        self.assertEquals('@step.value', ruleset.operand)

        # we should be pointing to a newly created webhook rule
        webhook = RuleSet.objects.get(flow=flow, uuid=ruleset.get_rules()[0].destination)
        self.assertEquals('webhook', webhook.ruleset_type)
        self.assertEquals('http://www.mywebhook.com/lookup', webhook.webhook_url)
        self.assertEquals('POST', webhook.webhook_action)
        self.assertEquals('@step.value', webhook.operand)
        self.assertEquals('Color Webhook', webhook.label)

        # which should in turn point to a new expression split on @extra.value
        expression = RuleSet.objects.get(flow=flow, uuid=webhook.get_rules()[0].destination)
        self.assertEquals('expression', expression.ruleset_type)
        self.assertEquals('@extra.value', expression.operand)

        # takes us to the next question
        beer_question = ActionSet.objects.get(flow=flow, uuid=expression.get_rules()[0].destination)

        # which should pause for the response
        wait_beer = RuleSet.objects.get(flow=flow, uuid=beer_question.destination)
        self.assertEquals('wait_message', wait_beer.ruleset_type)
        self.assertEquals('@step.value', wait_beer.operand)
        self.assertEquals(1, len(wait_beer.get_rules()))
        self.assertEquals('All Responses', wait_beer.get_rules()[0].category[flow.base_language])

        # and then split on the expression for various beer choices
        beer_expression = RuleSet.objects.get(flow=flow, uuid=wait_beer.get_rules()[0].destination)
        self.assertEquals('expression', beer_expression.ruleset_type)
        self.assertEquals('@step.value|lower_case', beer_expression.operand)
        self.assertEquals(5, len(beer_expression.get_rules()))

        # set our expression to operate on the last inbound message
        expression.operand = '@step.value'
        expression.save()

        with patch('requests.post') as mock:
            mock.return_value = MockResponse(200, '{ "status": "valid" }')

            # now move our straggler forward with a message, should get a reply

            first_response = ActionSet.objects.get(flow=flow, x=131)
            actions = first_response.get_actions_dict()
            actions[0]['msg'][flow.base_language] = 'I like @flow.color.category too! What is your favorite beer? @flow.color_webhook'
            first_response.set_actions_dict(actions)
            first_response.save()

            reply = self.send_message(flow, 'red')
            self.assertEquals('I like Red too! What is your favorite beer? { "status": "valid" }', reply)

            reply = self.send_message(flow, 'Turbo King')
            self.assertEquals('Mmmmm... delicious Turbo King. If only they made red Turbo King! Lastly, what is your name?', reply)

    def test_migrate_sample_flows(self):
        self.org.create_sample_flows('https://app.rapidpro.io')
        self.assertEquals(4, self.org.flows.filter(name__icontains='Sample Flow').count())

        # make sure it is localized
        poll = self.org.flows.filter(name='Sample Flow - Simple Poll').first()
        self.assertTrue('base' in poll.action_sets.all().order_by('y').first().get_actions()[0].msg)
        self.assertEquals('base', poll.base_language)

        # check replacement
        order_checker = self.org.flows.filter(name='Sample Flow - Order Status Checker').first()
        ruleset = order_checker.rule_sets.filter(y=298).first()
        self.assertEquals('https://app.rapidpro.io/demo/status/', ruleset.webhook_url)

        # our test user doesn't use an email address, check for Administrator for the email
        actionset = order_checker.action_sets.filter(y=991).first()
        self.assertEquals('Administrator', actionset.get_actions()[1].emails[0])


class DuplicateValueTest(FlowFileTest):

    def test_duplicate_value_test(self):
        flow = self.get_flow('favorites')
        self.assertEquals("I don't know that color. Try again.", self.send_message(flow, "carpet"))

        # get the run for our contact
        run = FlowRun.objects.get(contact=self.contact, flow=flow)

        # we should have one value for this run, "Other"
        value = Value.objects.get(run=run)
        self.assertEquals("Other", value.category)

        # retry with "red" as an aswer
        self.assertEquals("Good choice, I like Red too! What is your favorite beer?", self.send_message(flow, "red"))

        # we should now still have only one value, but the category should be Red now
        value = Value.objects.get(run=run)
        self.assertEquals("Red", value.category)


class WebhookLoopTest(FlowFileTest):

    def setUp(self):
        super(WebhookLoopTest, self).setUp()
        settings.SEND_WEBHOOKS = True

    def tearDown(self):
        super(WebhookLoopTest, self).tearDown()
        settings.SEND_WEBHOOKS = False

    def test_webhook_loop(self):
        flow = self.get_flow('webhook_loop')

        with patch('requests.get') as mock:
            mock.return_value = MockResponse(200, '{ "text": "first message" }')
            self.assertEquals("first message", self.send_message(flow, "first", initiate_flow=True))

        with patch('requests.get') as mock:
            mock.return_value = MockResponse(200, '{ "text": "second message" }')
            self.assertEquals("second message", self.send_message(flow, "second"))


class GhostActionNodeTest(FlowFileTest):

    def test_ghost_action_node_test(self):
        # load our flows
        self.get_flow('parent_child_flow')
        flow = Flow.objects.get(name="Parent Flow")

        # start the flow
        flow.start([], [self.contact])

        # at this point, our contact has to active flow runs:
        # one for our parent flow at an action set (the start flow action), one in our child flow at the send message action

        # let's remove the actionset we are stuck at
        ActionSet.objects.filter(flow=flow).delete()

        # create a new message and get it handled
        msg = self.create_msg(contact=self.contact, direction='I', text="yes")
        Flow.find_and_handle(msg)

        # we should have gotten a response from our child flow
        self.assertEquals("I like butter too.",
                          Msg.objects.filter(direction=OUTGOING).order_by('-created_on').first().text)


class TriggerStartTest(FlowFileTest):

    def test_trigger_start(self):
        """
        Test case for a flow starting with a split on a contact field, sending an action, THEN waiting for a message.
        Having this flow start from a trigger should NOT advance the contact past the first wait.
        """
        flow = self.get_flow('trigger_start')

        # create our message that will start our flow
        incoming = self.create_msg(direction=INCOMING, contact=self.contact, text="trigger")

        self.assertTrue(Trigger.find_and_handle(incoming))

        # flow should have started
        self.assertTrue(FlowRun.objects.filter(flow=flow, contact=self.contact))

        # but we shouldn't have our name be trigger
        contact = Contact.objects.get(pk=self.contact.pk)
        self.assertNotEqual(contact.name, "trigger")

        self.assertLastResponse("Thanks for participating, what is your name?")

        # if we send another message, that should set our name
        incoming = self.create_msg(direction=INCOMING, contact=self.contact, text="Rudolph")
        self.assertTrue(Flow.find_and_handle(incoming))

        contact = Contact.objects.get(pk=self.contact.pk)
        self.assertEqual(contact.name, "Rudolph")

        self.assertLastResponse("Great to meet you Rudolph")

    def test_trigger_capture(self):
        """
        Test case for a flow starting with a wait. Having this flow start with a trigger should advance the flow
        past that wait and process the rest of the flow (until the next wait)
        """
        flow = self.get_flow('trigger_capture')

        # create our incoming message that will start our flow
        incoming = self.create_msg(direction=INCOMING, contact=self.contact, text="trigger2 Rudolph")

        self.assertTrue(Trigger.find_and_handle(incoming))

        # flow should have started
        self.assertTrue(FlowRun.objects.filter(flow=flow, contact=self.contact))

        # and our name should be set to Nic
        contact = Contact.objects.get(pk=self.contact.pk)
        self.assertEqual(contact.name, "Rudolph")

        self.assertLastResponse("Hi Rudolph, how old are you?")



<|MERGE_RESOLUTION|>--- conflicted
+++ resolved
@@ -37,11 +37,7 @@
 from .models import StartsWithTest, ContainsTest, ContainsAnyTest, RegexTest, NotEmptyTest
 from .models import SendAction, AddLabelAction, AddToGroupAction, ReplyAction, SaveToContactAction, SetLanguageAction
 from .models import EmailAction, StartFlowAction, DeleteFromGroupAction
-<<<<<<< HEAD
-from .flow_migrations import migrate_to_version_6, migrate_to_version_7
-=======
-from .flow_migrations import migrate_to_version_6, migrate_to_version_5, migrate_to_version_7
->>>>>>> fc07e1bc
+from .flow_migrations import migrate_to_version_5, migrate_to_version_6, migrate_to_version_7, migrate_to_version_8
 
 
 class RuleTest(TembaTest):
@@ -3531,13 +3527,13 @@
         flow.update(flow_json)
         return Flow.objects.get(pk=flow.pk)
 
-    def test_migrate_to_7(self):
-
-<<<<<<< HEAD
+    def test_migrate_to_8(self):
         # file uses old style expressions
         flow = self.get_flow_json('old-expressions')
 
+        # migrate to the version right before us first
         migrate_to_version_7(flow)
+        migrate_to_version_8(flow)
 
         self.assertEqual(flow['action_sets'][0]['actions'][0]['msg']['eng'], "Hi @(UPPER(contact.name)). Today is @(date.now)")
         self.assertEqual(flow['action_sets'][1]['actions'][0]['groups'][0], "@flow.response_1.category")
@@ -3546,7 +3542,8 @@
         self.assertEqual(flow['rule_sets'][0]['webhook'], "http://example.com/query.php?contact=@(UPPER(contact.name))")
         self.assertEqual(flow['rule_sets'][0]['operand'], "@(step.value)")
         self.assertEqual(flow['rule_sets'][1]['operand'], "@(step.value + 3)")
-=======
+
+    def test_migrate_to_7(self):
         flow_json = self.get_flow_json('call-me-maybe')
 
         # migrate to the version right before us first
@@ -3566,7 +3563,6 @@
         self.assertEquals('Call me maybe', metadata['name'])
         self.assertEquals(100, metadata['id'])
         self.assertEquals('V', flow_json.get('flow_type'))
->>>>>>> fc07e1bc
 
     def test_migrate_to_6(self):
 
