--- conflicted
+++ resolved
@@ -9,15 +9,18 @@
 import re
 import six
 import time
-
+from uuid import uuid4
 from datetime import timedelta
 from decimal import Decimal
+
+from mock import patch
+from openpyxl import load_workbook
+
 from django.conf import settings
 from django.core.urlresolvers import reverse
 from django.test.utils import override_settings
 from django.utils import timezone
-from mock import patch
-from openpyxl import load_workbook
+
 from temba.airtime.models import AirtimeTransfer
 from temba.api.models import WebHookEvent, Resthook
 from temba.channels.models import Channel, ChannelEvent
@@ -31,20 +34,22 @@
 from temba.triggers.models import Trigger
 from temba.utils import datetime_to_str
 from temba.values.models import Value
-from uuid import uuid4
-from .flow_migrations import migrate_to_version_5, migrate_to_version_6, migrate_to_version_7
-from .flow_migrations import migrate_to_version_8, migrate_to_version_9, migrate_export_to_version_9
-from .flow_migrations import migrate_to_version_10_2, migrate_to_version_10_4, migrate_to_version_11_0
-from .models import Flow, FlowStep, FlowRun, FlowLabel, FlowStart, FlowRevision, FlowException, ExportFlowResultsTask
-from .models import ActionSet, RuleSet, Action, Rule, FlowRunCount, FlowPathCount, InterruptTest, get_flow_user
-from .models import FlowCategoryCount, FlowPathRecentMessage, Test, TrueTest, FalseTest, AndTest, OrTest, PhoneTest, NumberTest
-from .models import EqTest, LtTest, LteTest, GtTest, GteTest, BetweenTest, ContainsOnlyPhraseTest, ContainsPhraseTest
-from .models import DateEqualTest, DateAfterTest, DateBeforeTest, DateTest
-from .models import StartsWithTest, ContainsTest, ContainsAnyTest, RegexTest, NotEmptyTest
-from .models import HasStateTest, HasDistrictTest, HasWardTest, HasEmailTest
-from .models import SendAction, AddLabelAction, AddToGroupAction, ReplyAction, SaveToContactAction, SetLanguageAction, SetChannelAction
-from .models import EmailAction, StartFlowAction, TriggerFlowAction, DeleteFromGroupAction, WebhookAction, ActionLog
-from .models import VariableContactAction, UssdAction
+
+from .flow_migrations import (
+    migrate_to_version_5, migrate_to_version_6, migrate_to_version_7, migrate_to_version_8, migrate_to_version_9,
+    migrate_export_to_version_9, migrate_to_version_10_2, migrate_to_version_10_4, migrate_to_version_11_1
+)
+from .models import (
+    Flow, FlowStep, FlowRun, FlowLabel, FlowStart, FlowRevision, FlowException, ExportFlowResultsTask, ActionSet,
+    RuleSet, Action, Rule, FlowRunCount, FlowPathCount, InterruptTest, get_flow_user, FlowCategoryCount,
+    FlowPathRecentMessage, Test, TrueTest, FalseTest, AndTest, OrTest, PhoneTest, NumberTest, EqTest, LtTest, LteTest,
+    GtTest, GteTest, BetweenTest, ContainsOnlyPhraseTest, ContainsPhraseTest, DateEqualTest, DateAfterTest,
+    DateBeforeTest, DateTest, StartsWithTest, ContainsTest, ContainsAnyTest, RegexTest, NotEmptyTest, HasStateTest,
+    HasDistrictTest, HasWardTest, HasEmailTest, SendAction, AddLabelAction, AddToGroupAction, ReplyAction,
+    SaveToContactAction, SetLanguageAction, SetChannelAction, EmailAction, StartFlowAction, TriggerFlowAction,
+    DeleteFromGroupAction, WebhookAction, ActionLog, VariableContactAction, UssdAction
+)
+
 from .views import FlowCRUDL
 from .flow_migrations import map_actions
 from .tasks import update_run_expirations_task, prune_recentmessages, squash_flowruncounts, squash_flowpathcounts
@@ -6832,8 +6837,7 @@
         self.assertEqual(5, len(flow_json['action_sets']))
         self.assertEqual(1, len(flow_json['rule_sets']))
 
-    def test_migrate_to_11_0(self):
-<<<<<<< HEAD
+    def test_migrate_to_11_1(self):
         definition = {
             'base_language': 'base',
             'action_sets': [
@@ -6880,7 +6884,7 @@
             modified_by=self.admin)
         )
 
-        new_definition = migrate_to_version_11_0(definition, flow=flow)
+        new_definition = migrate_to_version_11_1(definition, flow=flow)
 
         lang_path = new_definition['action_sets'][0]['actions'][0]['msg']
 
@@ -6888,8 +6892,9 @@
         self.assertEqual(len(lang_path), 3)
 
         # we cannot migrate flows to version 11 without flow object (languages depend on flow.org)
-        self.assertRaises(ValueError, migrate_to_version_11_0, definition)
-=======
+        self.assertRaises(ValueError, migrate_to_version_11_1, definition)
+
+    def test_migrate_to_11_0(self):
         self.create_field('nickname', "Nickname", Value.TYPE_TEXT)
         self.create_field('district', "District", Value.TYPE_DISTRICT)
         self.create_field('joined_on', "Joined On", Value.TYPE_DATETIME)
@@ -6916,7 +6921,6 @@
             "Tu as dit @(format_location(flow.ward))",  # flow var followed by end of input
             "You said @(format_location(flow.ward))."   # flow var followed by period then end of input
         ])
->>>>>>> 6e21eed2
 
     def test_migrate_to_10_4(self):
         definition = {
