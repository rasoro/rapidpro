--- conflicted
+++ resolved
@@ -6624,31 +6624,7 @@
 
     @override_settings(SEND_WEBHOOKS=True)
     def test_migrate_to_5(self):
-<<<<<<< HEAD
         flow = self.get_flow('favorites_v4')
-=======
-        flow = self.get_flow('favorites')
-
-        # start the flow for our contact
-        flow.start(groups=[], contacts=[self.contact])
-
-        # we should be sitting at the ruleset waiting for a message
-        step = FlowStep.objects.get(run__flow=flow, step_type='R')
-        ruleset = RuleSet.objects.get(uuid=step.step_uuid)
-        self.assertEquals('wait_message', ruleset.ruleset_type)
-
-        # fake a version 4 flow
-        RuleSet.objects.filter(flow=flow).update(response_type='C', ruleset_type=None)
-        flow.version_number = 4
-        flow.save()
-
-        # pretend our current ruleset was stopped at a webhook with a passive rule
-        ruleset = RuleSet.objects.get(flow=flow, uuid=step.step_uuid)
-        ruleset.webhook_url = 'http://localhost:49999/echo?content=%7B%20%22status%22%3A%20%22valid%22%20%7D'
-        ruleset.webhook_action = 'POST'
-        ruleset.operand = '@extra.value'
-        ruleset.save()
->>>>>>> 94335613
 
         # first node should be a wait node
         ruleset = RuleSet.objects.filter(label='Color Response').first()
@@ -6688,7 +6664,6 @@
         expression.operand = '@step.value'
         expression.save()
 
-<<<<<<< HEAD
         with patch('requests.post') as mock:
             mock.return_value = MockResponse(200, '{ "status": "valid" }')
 
@@ -6698,15 +6673,6 @@
             actions[0]['msg'][flow.base_language] = 'I like @flow.color.category too! What is your favorite beer? @flow.color_webhook'
             first_response.set_actions_dict(actions)
             first_response.save()
-=======
-        # now move our straggler forward with a message, should get a reply
-
-        first_response = ActionSet.objects.get(flow=flow, x=131)
-        actions = first_response.get_actions_dict()
-        actions[0]['msg'][flow.base_language] = 'I like @flow.color.category too! What is your favorite beer? @flow.color_webhook'
-        first_response.set_actions_dict(actions)
-        first_response.save()
->>>>>>> 94335613
 
         reply = self.send_message(flow, 'red')
         self.assertEquals('I like Red too! What is your favorite beer? { "status": "valid" }', reply)
