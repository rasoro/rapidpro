--- conflicted
+++ resolved
@@ -17,10 +17,7 @@
 from mock import patch
 from redis_cache import get_redis_connection
 from smartmin.tests import SmartminTest
-<<<<<<< HEAD
-
-=======
->>>>>>> f91bfd54
+
 from temba.channels.models import Channel
 from temba.contacts.models import Contact, ContactGroup, ContactField, ContactURN, TEL_SCHEME, TWITTER_SCHEME
 from temba.msgs.models import Broadcast, Label, Msg, INCOMING, SMS_NORMAL_PRIORITY, SMS_HIGH_PRIORITY, PENDING, FLOW
