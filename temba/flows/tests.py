# -*- coding: utf-8 -*-
from __future__ import absolute_import, print_function, unicode_literals

import datetime
import json
import os
import pytz
import re
import six
import time


from datetime import timedelta
from decimal import Decimal
from django.conf import settings
from django.core import mail
from django.core.urlresolvers import reverse
from django.db.models import Prefetch
from django.test.utils import override_settings
from django.utils import timezone
from mock import patch
from temba.airtime.models import AirtimeTransfer
from temba.api.models import WebHookEvent, Resthook
from temba.channels.models import Channel, ChannelEvent
from temba.contacts.models import Contact, ContactGroup, ContactField, ContactURN, URN, TEL_SCHEME
from temba.ivr.models import IVRCall
from temba.ussd.models import USSDSession
from temba.locations.models import AdminBoundary, BoundaryAlias
from temba.msgs.models import Broadcast, Label, Msg, INCOMING, PENDING, FLOW, WIRED, OUTGOING
from temba.orgs.models import Language, CURRENT_EXPORT_VERSION
from temba.tests import TembaTest, MockResponse, FlowFileTest, uuid
from temba.triggers.models import Trigger
from temba.utils import datetime_to_str, str_to_datetime
from temba.values.models import Value
from uuid import uuid4
from .flow_migrations import migrate_to_version_5, migrate_to_version_6, migrate_to_version_7
from .flow_migrations import migrate_to_version_8, migrate_to_version_9, migrate_export_to_version_9
from .models import Flow, FlowStep, FlowRun, FlowLabel, FlowStart, FlowRevision, FlowException, ExportFlowResultsTask
from .models import ActionSet, RuleSet, Action, Rule, FlowRunCount, FlowPathCount, InterruptTest, get_flow_user
from .models import FlowPathRecentStep, Test, TrueTest, FalseTest, AndTest, OrTest, PhoneTest, NumberTest
from .models import EqTest, LtTest, LteTest, GtTest, GteTest, BetweenTest
from .models import DateEqualTest, DateAfterTest, DateBeforeTest, HasDateTest
from .models import StartsWithTest, ContainsTest, ContainsAnyTest, RegexTest, NotEmptyTest
from .models import HasStateTest, HasDistrictTest, HasWardTest
from .models import SendAction, AddLabelAction, AddToGroupAction, ReplyAction, SaveToContactAction, SetLanguageAction, SetChannelAction
from .models import EmailAction, StartFlowAction, TriggerFlowAction, DeleteFromGroupAction, WebhookAction, ActionLog
from .models import VariableContactAction, UssdAction
from .views import FlowCRUDL
from .flow_migrations import map_actions
from .tasks import update_run_expirations_task, prune_flowpathrecentsteps


class FlowTest(TembaTest):

    def setUp(self):
        super(FlowTest, self).setUp()

        self.contact = self.create_contact('Eric', '+250788382382')
        self.contact2 = self.create_contact('Nic', '+250788383383')
        self.contact3 = self.create_contact('Norbert', '+250788123456')

        self.flow = Flow.create(self.org, self.admin, "Color Flow", base_language='base')

        self.other_group = self.create_group("Other", [])

        self.definition = self.create_flow_definition(0)

    def export_flow_results(self, flow, responded_only=False, include_msgs=True, include_runs=True, contact_fields=None):
        """
        Exports results for the given flow and returns the generated workbook
        """
        self.login(self.admin)
        form = dict(flows=[flow.pk])
        form['responded_only'] = responded_only
        form['include_messages'] = include_msgs
        form['include_runs'] = include_runs
        if contact_fields:
            form['contact_fields'] = [c.id for c in contact_fields]

        response = self.client.post(reverse('flows.flow_export_results'), form)
        self.assertEqual(response.status_code, 302)

        task = ExportFlowResultsTask.objects.order_by('-pk').first()
        self.assertIsNotNone(task)

        from openpyxl import load_workbook
        filename = "%s/test_orgs/%d/results_exports/%s.xlsx" % (settings.MEDIA_ROOT, self.org.pk, task.uuid)
        return load_workbook(filename=os.path.join(settings.MEDIA_ROOT, filename))

    def test_get_flow_user(self):
        user = get_flow_user()
        self.assertEqual(user.pk, get_flow_user().pk)

    def test_get_unique_name(self):
        flow1 = Flow.create(self.org, self.admin, Flow.get_unique_name(self.org, "Sheep Poll"), base_language='base')
        self.assertEqual(flow1.name, "Sheep Poll")

        flow2 = Flow.create(self.org, self.admin, Flow.get_unique_name(self.org, "Sheep Poll"), base_language='base')
        self.assertEqual(flow2.name, "Sheep Poll 2")

        flow3 = Flow.create(self.org, self.admin, Flow.get_unique_name(self.org, "Sheep Poll"), base_language='base')
        self.assertEqual(flow3.name, "Sheep Poll 3")

        self.create_secondary_org()
        self.assertEqual(Flow.get_unique_name(self.org2, "Sheep Poll"), "Sheep Poll")  # different org

    def test_flow_get_results_queries(self):

        contact3 = self.create_contact('George', '+250788382234')
        flow1 = self.create_flow()
        flow1.start([], [self.contact, self.contact2, contact3])

        with self.assertNumQueries(13):
            runs = FlowRun.objects.filter(flow=flow1)
            for run_elt in runs:
                flow1.get_results(contact=run_elt.contact, run=run_elt)

        # still perform ruleset lookup 7 queries because flow and flow__org select_related
        with self.assertNumQueries(7):
            steps_prefetch = Prefetch('steps', queryset=FlowStep.objects.order_by('arrived_on'))

            rulesets_prefetch = Prefetch('flow__rule_sets',
                                         queryset=RuleSet.objects.exclude(label=None).order_by('pk'),
                                         to_attr='ruleset_prefetch')

            # use prefetch rather than select_related for foreign keys flow/contact to avoid joins
            runs = FlowRun.objects.filter(flow=flow1).prefetch_related('flow', rulesets_prefetch, steps_prefetch,
                                                                       'steps__messages', 'contact')
            for run_elt in runs:
                flow1.get_results(contact=run_elt.contact, run=run_elt)

        flow2 = self.get_flow('no_ruleset_flow')
        flow2.start([], [self.contact, self.contact2, contact3])

        with self.assertNumQueries(13):
            runs = FlowRun.objects.filter(flow=flow2)
            for run_elt in runs:
                flow2.get_results(contact=run_elt.contact, run=run_elt)

        # no ruleset do not look up rulesets at all; 6 queries because no org query from flow__org select related too
        with self.assertNumQueries(6):
            steps_prefetch = Prefetch('steps', queryset=FlowStep.objects.order_by('arrived_on'))

            rulesets_prefetch = Prefetch('flow__rule_sets',
                                         queryset=RuleSet.objects.exclude(label=None).order_by('pk'),
                                         to_attr='ruleset_prefetch')

            # use prefetch rather than select_related for foreign keys flow/contact to avoid joins
            runs = FlowRun.objects.filter(flow=flow2).prefetch_related('flow', rulesets_prefetch, steps_prefetch,
                                                                       'steps__messages', 'contact')
            for run_elt in runs:
                flow2.get_results(contact=run_elt.contact, run=run_elt)

    def test_revision_history(self):

        # every save should result in a new flow version
        response = self.flow.update(self.definition)

        self.assertEquals(self.flow.created_by, self.flow.revisions.all()[0].created_by)

        # one version
        revisions = self.flow.revisions.all()
        self.assertEquals(1, revisions.count())
        self.assertEquals(1, revisions[0].revision)

        # create a new update
        self.definition['metadata']['saved_on'] = response['saved_on']
        self.flow.update(self.definition, user=self.admin)
        revisions = self.flow.revisions.all().order_by('created_on')

        # now we should have two revisions
        self.assertEquals(2, revisions.count())
        self.assertEquals(1, revisions[0].revision)
        self.assertEquals(2, revisions[1].revision)

        self.assertEquals(CURRENT_EXPORT_VERSION, revisions[0].spec_version)
        self.assertEquals(CURRENT_EXPORT_VERSION, revisions[0].as_json()['version'])
        self.assertEquals('base', revisions[0].get_definition_json()['base_language'])

        # now make one revision invalid
        revision = revisions[1]
        definition = revision.get_definition_json()
        del definition['base_language']
        revision.definition = json.dumps(definition)
        revision.save()

        # should be back to one valid flow
        self.login(self.admin)
        response = self.client.get(reverse('flows.flow_revisions', args=[self.flow.pk]))
        self.assertEqual(1, len(response.json()))

        # fetch that revision
        revision_id = response.json()[0]['id']
        response = self.client.get('%s?definition=%s' % (reverse('flows.flow_revisions', args=[self.flow.pk]),
                                                         revision_id))

        # make sure we can read the definition
        definition = response.json()
        self.assertEqual('base', definition['base_language'])

        # make the last revision even more invalid (missing ruleset)
        revision = revisions[0]
        definition = revision.get_definition_json()
        del definition['rule_sets']
        revision.definition = json.dumps(definition)
        revision.save()

        # no valid revisions (but we didn't throw!)
        response = self.client.get(reverse('flows.flow_revisions', args=[self.flow.pk]))
        self.assertEquals(0, len(response.json()))

    def test_get_localized_text(self):

        text_translations = dict(eng="Hello", esp="Hola", fre="Salut")

        # use default when flow, contact and org don't have language set
        self.assertEqual(self.flow.get_localized_text(text_translations, self.contact, "Hi"), "Hi")

        # flow language used regardless of whether it's an org language
        self.flow.base_language = 'eng'
        self.flow.save(update_fields=('base_language',))
        self.assertEqual(self.flow.get_localized_text(text_translations, self.contact, "Hi"), "Hello")

        Language.create(self.org, self.admin, "English", 'eng')
        esp = Language.create(self.org, self.admin, "Spanish", 'esp')

        # flow language now valid org language
        self.assertEqual(self.flow.get_localized_text(text_translations, self.contact, "Hi"), "Hello")

        # org primary language overrides flow language
        self.flow.org.primary_language = esp
        self.flow.org.save(update_fields=('primary_language',))
        self.assertEqual(self.flow.get_localized_text(text_translations, self.contact, "Hi"), "Hola")

        # contact language doesn't override if it's not an org language
        self.contact.language = 'fre'
        self.contact.save(update_fields=('language',))
        self.assertEqual(self.flow.get_localized_text(text_translations, self.contact, "Hi"), "Hola")

        # does override if it is
        Language.create(self.org, self.admin, "French", 'fre')
        self.assertEqual(self.flow.get_localized_text(text_translations, self.contact, "Hi"), "Salut")

    def test_flow_lists(self):
        self.login(self.admin)

        # add another flow
        flow2 = self.get_flow('no_ruleset_flow')

        # and archive it right off the bat
        flow2.is_archived = True
        flow2.save()

        flow3 = Flow.create(self.org, self.admin, "Flow 3", base_language='base')

        # see our trigger on the list page
        response = self.client.get(reverse('flows.flow_list'))
        self.assertContains(response, self.flow.name)
        self.assertContains(response, flow3.name)
        self.assertEquals(2, response.context['folders'][0]['count'])
        self.assertEquals(1, response.context['folders'][1]['count'])

        # archive it
        post_data = dict(action='archive', objects=self.flow.pk)
        self.client.post(reverse('flows.flow_list'), post_data)
        response = self.client.get(reverse('flows.flow_list'))
        self.assertNotContains(response, self.flow.name)
        self.assertContains(response, flow3.name)
        self.assertEquals(1, response.context['folders'][0]['count'])
        self.assertEquals(2, response.context['folders'][1]['count'])

        response = self.client.get(reverse('flows.flow_archived'), post_data)
        self.assertContains(response, self.flow.name)

        # flow2 should appear before flow since it was created later
        self.assertTrue(flow2, response.context['object_list'][0])
        self.assertTrue(self.flow, response.context['object_list'][1])

        # unarchive it
        post_data = dict(action='restore', objects=self.flow.pk)
        self.client.post(reverse('flows.flow_archived'), post_data)
        response = self.client.get(reverse('flows.flow_archived'), post_data)
        self.assertNotContains(response, self.flow.name)
        response = self.client.get(reverse('flows.flow_list'), post_data)
        self.assertContains(response, self.flow.name)
        self.assertContains(response, flow3.name)
        self.assertEquals(2, response.context['folders'][0]['count'])
        self.assertEquals(1, response.context['folders'][1]['count'])

        # voice flows should be included in the count
        Flow.objects.filter(pk=self.flow.pk).update(flow_type=Flow.VOICE)

        response = self.client.get(reverse('flows.flow_list'))
        self.assertContains(response, self.flow.name)
        self.assertEquals(2, response.context['folders'][0]['count'])
        self.assertEquals(1, response.context['folders'][1]['count'])

        # single message flow (flom campaign) should not be included in counts and not even on this list
        Flow.objects.filter(pk=self.flow.pk).update(flow_type=Flow.MESSAGE)

        response = self.client.get(reverse('flows.flow_list'))

        self.assertNotContains(response, self.flow.name)
        self.assertEquals(1, response.context['folders'][0]['count'])
        self.assertEquals(1, response.context['folders'][1]['count'])

        # single message flow should not be even in the archived list
        Flow.objects.filter(pk=self.flow.pk).update(flow_type=Flow.MESSAGE, is_archived=True)

        response = self.client.get(reverse('flows.flow_archived'))
        self.assertNotContains(response, self.flow.name)
        self.assertEquals(1, response.context['folders'][0]['count'])
        self.assertEquals(1, response.context['folders'][1]['count'])  # only flow2

    def test_campaign_filter(self):
        self.login(self.admin)
        self.get_flow('the_clinic')

        # should have a list of four flows for our appointment schedule
        response = self.client.get(reverse('flows.flow_list'))
        self.assertContains(response, 'Appointment Schedule (4)')

        from temba.campaigns.models import Campaign
        campaign = Campaign.objects.filter(name='Appointment Schedule').first()
        self.assertIsNotNone(campaign)

        # check that our four flows in the campaign are there
        response = self.client.get(reverse('flows.flow_campaign', args=[campaign.id]))
        self.assertContains(response, 'Confirm Appointment')
        self.assertContains(response, 'Start Notifications')
        self.assertContains(response, 'Stop Notifications')
        self.assertContains(response, 'Appointment Followup')

    def test_flows_select2(self):
        self.login(self.admin)

        msg = Flow.create(self.org, self.admin, Flow.get_unique_name(self.org, "Message Flow"), base_language='base', flow_type=Flow.FLOW)
        survey = Flow.create(self.org, self.admin, Flow.get_unique_name(self.org, "Surveyor Flow"), base_language='base', flow_type=Flow.SURVEY)
        ivr = Flow.create(self.org, self.admin, Flow.get_unique_name(self.org, "IVR Flow"), base_language='base', flow_type=Flow.VOICE)

        # all flow types
        response = self.client.get('%s?_format=select2' % reverse('flows.flow_list'))
        self.assertContains(response, ivr.name)
        self.assertContains(response, survey.name)
        self.assertContains(response, msg.name)

        # only surveyor flows
        response = self.client.get('%s?_format=select2&flow_type=S' % reverse('flows.flow_list'))
        self.assertContains(response, survey.name)
        self.assertNotContains(response, ivr.name)
        self.assertNotContains(response, msg.name)

        # only voice flows
        response = self.client.get('%s?_format=select2&flow_type=V' % reverse('flows.flow_list'))
        self.assertContains(response, ivr.name)
        self.assertNotContains(response, survey.name)
        self.assertNotContains(response, msg.name)

        # only text flows
        response = self.client.get('%s?_format=select2&flow_type=F' % reverse('flows.flow_list'))
        self.assertContains(response, msg.name)
        self.assertNotContains(response, survey.name)
        self.assertNotContains(response, ivr.name)

        # two at a time
        response = self.client.get('%s?_format=select2&flow_type=V&flow_type=F' % reverse('flows.flow_list'))
        self.assertContains(response, ivr.name)
        self.assertContains(response, msg.name)
        self.assertNotContains(response, survey.name)

    def test_flow_read(self):
        self.login(self.admin)
        response = self.client.get(reverse('flows.flow_read', args=[self.flow.uuid]))
        self.assertTrue('initial' in response.context)

    def test_flow_editor(self):
        self.login(self.admin)
        response = self.client.get(reverse('flows.flow_editor', args=[self.flow.uuid]))
        self.assertTrue('mutable' in response.context)
        self.assertTrue('has_airtime_service' in response.context)

        self.login(self.superuser)
        response = self.client.get(reverse('flows.flow_editor', args=[self.flow.uuid]))
        self.assertTrue('mutable' in response.context)
        self.assertTrue('has_airtime_service' in response.context)

    def test_states(self):
        # set our flow
        self.flow.update(self.definition)
        entry = ActionSet.objects.filter(uuid=self.flow.entry_uuid)[0]

        # how many people in the flow?
        self.assertEquals(0, self.flow.get_total_runs())
        self.assertEquals(0, self.flow.get_completed_percentage())

        # start the flow
        self.flow.start([], [self.contact, self.contact2])

        # test our stats again
        self.assertEquals(2, self.flow.get_total_runs())
        self.assertEquals(0, self.flow.get_completed_percentage())

        # should have created a single broadcast
        broadcast = Broadcast.objects.get()
        self.assertEqual(broadcast.text, "What is your favorite color?")
        self.assertEqual(set(broadcast.contacts.all()), {self.contact, self.contact2})
        self.assertEqual(broadcast.base_language, 'base')

        # each contact should have received a single message
        contact1_msg = broadcast.msgs.get(contact=self.contact)
        self.assertEqual(contact1_msg.text, "What is your favorite color?")
        self.assertEqual(contact1_msg.status, PENDING)
        self.assertEqual(contact1_msg.priority, Msg.PRIORITY_NORMAL)

        # should have a flow run for each contact
        contact1_run = FlowRun.objects.get(contact=self.contact)
        contact2_run = FlowRun.objects.get(contact=self.contact2)

        self.assertEqual(contact1_run.flow, self.flow)
        self.assertEqual(contact1_run.contact, self.contact)
        self.assertFalse(contact1_run.responded)
        self.assertFalse(contact2_run.responded)

        # should have two steps, one for the outgoing message, another for the rule set we are now waiting on
        contact1_steps = list(FlowStep.objects.filter(run__contact=self.contact).order_by('pk'))
        contact2_steps = list(FlowStep.objects.filter(run__contact=self.contact2).order_by('pk'))

        self.assertEqual(len(contact1_steps), 2)
        self.assertEqual(len(contact2_steps), 2)

        # check our steps for contact #1
        self.assertEqual(six.text_type(contact1_steps[0]), "Eric - A:00000000-0000-0000-0000-000000000001")
        self.assertEqual(contact1_steps[0].step_uuid, entry.uuid)
        self.assertEqual(contact1_steps[0].step_type, FlowStep.TYPE_ACTION_SET)
        self.assertEqual(contact1_steps[0].contact, self.contact)
        self.assertTrue(contact1_steps[0].arrived_on)
        self.assertTrue(contact1_steps[0].left_on)
        self.assertEqual(set(contact1_steps[0].broadcasts.all()), {broadcast})
        self.assertEqual(set(contact1_steps[0].messages.all()), {contact1_msg})
        self.assertEqual(contact1_steps[0].next_uuid, entry.destination)

        self.assertEqual(six.text_type(contact1_steps[1]), "Eric - R:00000000-0000-0000-0000-000000000005")
        self.assertEqual(contact1_steps[1].step_uuid, entry.destination)
        self.assertEqual(contact1_steps[1].step_type, FlowStep.TYPE_RULE_SET)
        self.assertEqual(contact1_steps[1].contact, self.contact)
        self.assertTrue(contact1_steps[1].arrived_on)
        self.assertEqual(contact1_steps[1].left_on, None)
        self.assertEqual(set(contact1_steps[1].messages.all()), set())
        self.assertEqual(contact1_steps[1].next_uuid, None)

        # test our message context
        context = self.flow.build_message_context(self.contact, None)
        self.assertEquals(dict(__default__=''), context['flow'])

        # check flow activity endpoint response
        self.login(self.admin)

        test_contact = Contact.get_test_contact(self.admin)
        test_message = self.create_msg(contact=test_contact, text='Hi')

        activity = json.loads(self.client.get(reverse('flows.flow_activity', args=[self.flow.pk])).content)
        self.assertEquals(2, activity['visited']["%s:%s" % (uuid(1), uuid(5))])
        self.assertEquals(2, activity['activity'][uuid(5)])
        self.assertEquals(activity['messages'], [])

        # check activity with IVR test call
        IVRCall.create_incoming(self.channel, test_contact, test_contact.get_urn(), self.flow, self.admin)
        activity = json.loads(self.client.get(reverse('flows.flow_activity', args=[self.flow.pk])).content)
        self.assertEquals(2, activity['visited']["%s:%s" % (uuid(1), uuid(5))])
        self.assertEquals(2, activity['activity'][uuid(5)])
        self.assertTrue(activity['messages'], [test_message.as_json()])

        # if we try to get contacts at this step for our compose we should have two contacts
        self.login(self.admin)
        response = self.client.get(reverse('contacts.contact_omnibox') + "?s=%s" % contact1_steps[1].step_uuid)
        contact_json = response.json()
        self.assertEquals(2, len(contact_json['results']))
        self.client.logout()

        # set the flow as inactive, shouldn't react to replies
        self.flow.is_archived = True
        self.flow.save()

        # create and send a reply
        incoming = self.create_msg(direction=INCOMING, contact=self.contact, text="Orange")
        self.assertFalse(Flow.find_and_handle(incoming))

        # no reply, our flow isn't active
        self.assertFalse(Msg.objects.filter(response_to=incoming))
        step = FlowStep.objects.get(pk=contact1_steps[1].pk)
        self.assertFalse(step.left_on)
        self.assertFalse(step.messages.all())

        # ok, make our flow active again
        self.flow.is_archived = False
        self.flow.save()

        # simulate a response from contact #1
        incoming = self.create_msg(direction=INCOMING, contact=self.contact, text="orange")
        self.assertTrue(Flow.find_and_handle(incoming))

        contact1_run.refresh_from_db()
        self.assertTrue(contact1_run.responded)

        # our message should have gotten a reply
        reply = Msg.objects.get(response_to=incoming)
        self.assertEquals(self.contact, reply.contact)
        self.assertEquals("I love orange too! You said: orange which is category: Orange You are: 0788 382 382 SMS: orange Flow: color: orange", reply.text)

        # should be high priority
        self.assertEqual(reply.priority, Msg.PRIORITY_HIGH)

        # our previous state should be executed
        step = FlowStep.objects.get(run__contact=self.contact, pk=step.id)
        self.assertTrue(step.left_on)
        self.assertEquals(step.messages.all()[0].msg_type, 'F')

        # it should contain what rule matched and what came next
        self.assertEquals(uuid(12), step.rule_uuid)
        self.assertEquals("Orange", step.rule_category)
        self.assertEquals("orange", step.rule_value)
        self.assertFalse(step.rule_decimal_value)
        self.assertEquals(uuid(2), step.next_uuid)
        self.assertTrue(incoming in step.messages.all())

        # we should also have a Value for this RuleSet
        value = Value.objects.get(run=step.run, ruleset__label="color")
        self.assertEquals(uuid(12), value.rule_uuid)
        self.assertEquals("Orange", value.category)
        self.assertEquals("orange", value.string_value)
        self.assertEquals(None, value.decimal_value)
        self.assertEquals(None, value.datetime_value)

        # check what our message context looks like now
        context = self.flow.build_message_context(self.contact, incoming)
        self.assertTrue(context['flow'])
        self.assertEqual("color: orange", context['flow']['__default__'])
        self.assertEqual("orange", six.text_type(context['flow']['color']['__default__']))
        self.assertEqual("orange", six.text_type(context['flow']['color']['value']))
        self.assertEqual("Orange", context['flow']['color']['category'])
        self.assertEqual("orange", context['flow']['color']['text'])

        # value time should be in org format and timezone
        val_time = datetime_to_str(step.left_on, '%d-%m-%Y %H:%M', tz=self.org.timezone)
        self.assertEqual(val_time, context['flow']['color']['time'])

        self.assertEquals(self.channel.get_address_display(e164=True), context['channel']['tel_e164'])
        self.assertEquals(self.channel.get_address_display(), context['channel']['tel'])
        self.assertEquals(self.channel.get_name(), context['channel']['name'])
        self.assertEquals(self.channel.get_address_display(), context['channel']['__default__'])

        # change our step instead be decimal
        step.rule_value = '10'
        step.rule_decimal_value = Decimal('10')
        step.save()

        # check our message context again
        context = self.flow.build_message_context(self.contact, incoming)
        self.assertEquals('10', context['flow']['color']['value'])
        self.assertEquals('Orange', context['flow']['color']['category'])

        # this is drawn from the message which didn't change
        self.assertEquals('orange', context['flow']['color']['text'])

        # revert above change
        step.rule_value = 'orange'
        step.rule_decimal_value = None
        step.save()

        # finally we should have our final step which was our outgoing reply
        step = FlowStep.objects.filter(run__contact=self.contact).order_by('pk')[2]

        self.assertEquals(FlowStep.TYPE_ACTION_SET, step.step_type)
        self.assertEquals(self.contact, step.run.contact)
        self.assertEquals(self.contact, step.contact)
        self.assertEquals(self.flow, step.run.flow)
        self.assertTrue(step.arrived_on)

        # we have left the flow
        self.assertTrue(step.left_on)
        self.assertTrue(step.run.is_completed)
        self.assertFalse(step.next_uuid)

        # check our completion percentages
        self.assertEquals(2, self.flow.get_total_runs())
        self.assertEquals(50, self.flow.get_completed_percentage())

        # at this point there are no more steps to take in the flow, so we shouldn't match anymore
        extra = self.create_msg(direction=INCOMING, contact=self.contact, text="Hello ther")
        self.assertFalse(Flow.find_and_handle(extra))

        # try getting our results
        results = self.flow.get_results()

        # should have two results
        self.assertEquals(2, len(results))

        # check the value
        found = False
        for result in results:
            if result['contact'] == self.contact:
                found = True
                self.assertEquals(1, len(result['values']))

        self.assertTrue(found)

        color = result['values'][0]
        self.assertEquals('color', color['label'])
        self.assertEquals('Orange', color['category']['base'])
        self.assertEquals('orange', color['value'])
        self.assertEquals(uuid(5), color['node'])
        self.assertEquals(incoming.text, color['text'])

    def test_export_results(self):
        # setup flow and start both contacts

        self.create_group('Devs', [self.contact])

        # contact name with an illegal character
        self.contact3.name = "Nor\02bert"
        self.contact3.save()

        self.flow.update(self.definition)
        contact1_run1, contact2_run1, contact3_run1 = self.flow.start([], [self.contact, self.contact2, self.contact3])

        time.sleep(1)

        # simulate two runs each for two contacts...
        contact1_in1 = self.create_msg(direction=INCOMING, contact=self.contact, text="light beige")
        Flow.find_and_handle(contact1_in1)

        contact1_in2 = self.create_msg(direction=INCOMING, contact=self.contact, text="orange")
        Flow.find_and_handle(contact1_in2)

        contact2_in1 = self.create_msg(direction=INCOMING, contact=self.contact2, text="green")
        Flow.find_and_handle(contact2_in1)

        time.sleep(1)

        contact1_run2, contact2_run2 = self.flow.start([], [self.contact, self.contact2], restart_participants=True)

        time.sleep(1)

        contact1_in3 = self.create_msg(direction=INCOMING, contact=self.contact, text=" blue ")
        Flow.find_and_handle(contact1_in3)

        # check can't export anonymously
        exported = self.client.get(reverse('flows.flow_export_results') + "?ids=%d" % self.flow.pk)
        self.assertEquals(302, exported.status_code)

        self.login(self.admin)

        # create a dummy export task so that we won't be able to export
        blocking_export = ExportFlowResultsTask.objects.create(org=self.org, created_by=self.admin, modified_by=self.admin)
        response = self.client.post(reverse('flows.flow_export_results'), dict(flows=[self.flow.pk]), follow=True)
        self.assertContains(response, "already an export in progress")

        # ok, mark that one as finished and try again
        blocking_export.is_finished = True
        blocking_export.save()

        with self.assertNumQueries(49):
            workbook = self.export_flow_results(self.flow)

        tz = self.org.timezone

        sheet_runs, sheet_contacts, sheet_msgs = workbook.worksheets

        # check runs sheet...
        self.assertEqual(len(list(sheet_runs.rows)), 6)  # header + 5 runs
        self.assertEqual(len(list(sheet_runs.columns)), 9)

        self.assertExcelRow(sheet_runs, 0, ["Contact UUID", "URN", "Name", "Groups", "First Seen", "Last Seen",
                                            "color (Category) - Color Flow",
                                            "color (Value) - Color Flow",
                                            "color (Text) - Color Flow"])

        contact1_run1_rs = FlowStep.objects.filter(run=contact1_run1, step_type='R')
        c1_run1_first = contact1_run1_rs.order_by('pk').first().arrived_on
        c1_run1_last = contact1_run1_rs.order_by('-pk').first().arrived_on

        contact1_run2_rs = FlowStep.objects.filter(run=contact1_run2, step_type='R')
        c1_run2_first = contact1_run2_rs.order_by('pk').first().arrived_on
        c1_run2_last = contact1_run2_rs.order_by('-pk').first().arrived_on

        self.assertExcelRow(sheet_runs, 1, [contact1_run1.contact.uuid, "+250788382382", "Eric", "Devs", c1_run1_first,
                                            c1_run1_last, "Orange", "orange", "orange"], tz)

        self.assertExcelRow(sheet_runs, 2, [contact1_run2.contact.uuid, "+250788382382", "Eric", "Devs", c1_run2_first,
                                            c1_run2_last, "Blue", "blue", " blue "], tz)

        contact2_run1_rs = FlowStep.objects.filter(run=contact2_run1, step_type='R')
        c2_run1_first = contact2_run1_rs.order_by('pk').first().arrived_on
        c2_run1_last = contact2_run1_rs.order_by('-pk').first().arrived_on

        contact2_run2_rs = FlowStep.objects.filter(run=contact2_run2, step_type='R')
        c2_run2_first = contact2_run2_rs.order_by('pk').first().arrived_on
        c2_run2_last = contact2_run2_rs.order_by('-pk').first().arrived_on

        contact3_run1_rs = FlowStep.objects.filter(run=contact3_run1, step_type='R')
        c3_run1_first = contact3_run1_rs.order_by('pk').first().arrived_on
        c3_run1_last = contact3_run1_rs.order_by('-pk').first().arrived_on

        self.assertExcelRow(sheet_runs, 3, [contact2_run1.contact.uuid, "+250788383383", "Nic", "", c2_run1_first,
                                            c2_run1_last, "Other", "green", "green"], tz)

        self.assertExcelRow(sheet_runs, 4, [contact2_run2.contact.uuid, "+250788383383", "Nic", "", c2_run2_first,
                                            c2_run2_last, "", "", ""], tz)

        # check contacts sheet...
        self.assertEqual(len(list(sheet_contacts.rows)), 4)  # header + 3 contacts
        self.assertEqual(len(list(sheet_contacts.columns)), 9)

        self.assertExcelRow(sheet_contacts, 0, ["Contact UUID", "URN", "Name", "Groups", "First Seen", "Last Seen",
                                                "color (Category) - Color Flow",
                                                "color (Value) - Color Flow",
                                                "color (Text) - Color Flow"])

        self.assertExcelRow(sheet_contacts, 1, [contact1_run1.contact.uuid, "+250788382382", "Eric", "Devs",
                                                c1_run1_first, c1_run2_last, "Blue", "blue", " blue "], tz)

        self.assertExcelRow(sheet_contacts, 2, [contact2_run1.contact.uuid, "+250788383383", "Nic", "",
                                                c2_run1_first, c2_run2_last, "Other", "green", "green"], tz)

        self.assertExcelRow(sheet_contacts, 3, [contact3_run1.contact.uuid, "+250788123456", "Norbert", "",
                                                c3_run1_first, c3_run1_last, "", "", ""], tz)

        # check messages sheet...
        self.assertEqual(len(list(sheet_msgs.rows)), 14)  # header + 13 messages
        self.assertEqual(len(list(sheet_msgs.columns)), 7)

        self.assertExcelRow(sheet_msgs, 0, ["Contact UUID", "URN", "Name", "Date", "Direction", "Message", "Channel"])

        contact1_out1 = Msg.objects.get(steps__run=contact1_run1, text="What is your favorite color?")
        contact1_out2 = Msg.objects.get(steps__run=contact1_run1, text="That is a funny color. Try again.")
        contact1_out3 = Msg.objects.get(steps__run=contact1_run1, text__startswith="I love orange too")

        self.assertExcelRow(sheet_msgs, 1, [contact1_out1.contact.uuid, "+250788382382", "Eric",
                                            contact1_out1.created_on, "OUT",
                                            "What is your favorite color?", "Test Channel"], tz)
        self.assertExcelRow(sheet_msgs, 2, [contact1_in1.contact.uuid, "+250788382382", "Eric", contact1_in1.created_on,
                                            "IN", "light beige", "Test Channel"], tz)
        self.assertExcelRow(sheet_msgs, 3, [contact1_out2.contact.uuid, "+250788382382", "Eric",
                                            contact1_out2.created_on, "OUT",
                                            "That is a funny color. Try again.", "Test Channel"], tz)
        self.assertExcelRow(sheet_msgs, 4, [contact1_in2.contact.uuid, "+250788382382", "Eric", contact1_in2.created_on,
                                            "IN", "orange", "Test Channel"], tz)
        self.assertExcelRow(sheet_msgs, 5, [contact1_out3.contact.uuid, "+250788382382", "Eric",
                                            contact1_out3.created_on, "OUT",
                                            "I love orange too! You said: orange which is category: Orange You are: "
                                            "0788 382 382 SMS: orange Flow: color: light beige\ncolor: orange",
                                            "Test Channel"], tz)

        # test without msgs or runs or unresponded
        with self.assertNumQueries(48):
            workbook = self.export_flow_results(self.flow, include_msgs=False, include_runs=False, responded_only=True)

        tz = self.org.timezone
        sheet_contacts = workbook.worksheets[0]

        self.assertEqual(len(list(sheet_contacts.rows)), 3)  # header + 2 contacts
        self.assertEqual(len(list(sheet_contacts.columns)), 9)

        self.assertExcelRow(sheet_contacts, 0, ["Contact UUID", "URN", "Name", "Groups", "First Seen", "Last Seen",
                                                "color (Category) - Color Flow",
                                                "color (Value) - Color Flow",
                                                "color (Text) - Color Flow"])

        self.assertExcelRow(sheet_contacts, 1, [contact1_run1.contact.uuid, "+250788382382", "Eric", "Devs",
                                                c1_run1_first, c1_run2_last, "Blue", "blue", " blue "], tz)

        self.assertExcelRow(sheet_contacts, 2, [contact2_run1.contact.uuid, "+250788383383", "Nic", "", c2_run1_first,
                                                c2_run1_last, "Other", "green", "green"], tz)

        # test export with a contact field
        age = ContactField.get_or_create(self.org, self.admin, 'age', "Age")
        self.contact.set_field(self.admin, 'age', 36)

        # insert a duplicate age field, this can happen due to races
        Value.objects.create(org=self.org, contact=self.contact, contact_field=age, string_value='36', decimal_value='36')

        with self.assertNumQueries(53):
            workbook = self.export_flow_results(self.flow, include_msgs=False, include_runs=True, responded_only=True,
                                                contact_fields=[age])

        # try setting the field again
        self.contact.set_field(self.admin, 'age', 36)

        # only one present now
        self.assertEqual(Value.objects.filter(contact=self.contact, contact_field=age).count(), 1)

        tz = self.org.timezone
        sheet_runs, sheet_contacts = workbook.worksheets

        self.assertEqual(len(list(sheet_contacts.rows)), 3)  # header + 2 contacts
        self.assertEqual(len(list(sheet_contacts.columns)), 10)

        self.assertExcelRow(sheet_contacts, 0, ["Contact UUID", "URN", "Name", "Groups", "Age",
                                                "First Seen", "Last Seen",
                                                "color (Category) - Color Flow",
                                                "color (Value) - Color Flow",
                                                "color (Text) - Color Flow"])

        self.assertExcelRow(sheet_contacts, 1, [contact1_run1.contact.uuid, "+250788382382", "Eric", "Devs", "36",
                                                c1_run1_first, c1_run2_last, "Blue", "blue", " blue "], tz)

        self.assertExcelRow(sheet_contacts, 2, [contact2_run1.contact.uuid, "+250788383383", "Nic", "", "",
                                                c2_run1_first, c2_run1_last, "Other", "green", "green"], tz)

        # check runs sheet...
        self.assertEqual(len(list(sheet_runs.rows)), 4)  # header + 3 runs
        self.assertEqual(len(list(sheet_runs.columns)), 10)

        self.assertExcelRow(sheet_runs, 0, ["Contact UUID", "URN", "Name", "Groups", "Age",
                                            "First Seen", "Last Seen",
                                            "color (Category) - Color Flow",
                                            "color (Value) - Color Flow",
                                            "color (Text) - Color Flow"])

        self.assertExcelRow(sheet_runs, 1, [contact1_run1.contact.uuid, "+250788382382", "Eric", "Devs", "36",
                                            c1_run1_first, c1_run1_last, "Orange", "orange", "orange"], tz)

    def test_export_results_list_messages_once(self):
        self.flow.update(self.definition)
        contact1_run1 = self.flow.start([], [self.contact])[0]

        time.sleep(1)

        contact1_in1 = self.create_msg(direction=INCOMING, contact=self.contact, text="Red")
        Flow.find_and_handle(contact1_in1)

        contact1_run1_rs = FlowStep.objects.filter(run=contact1_run1, step_type='R')
        contact1_out1 = Msg.objects.get(steps__run=contact1_run1, text="What is your favorite color?")
        contact1_out2 = Msg.objects.get(steps__run=contact1_run1, text="That is a funny color. Try again.")

        # consider msg is also on the second step too to test it is not exported in two rows
        contact1_run1_rs.last().messages.add(contact1_in1)

        tz = self.org.timezone
        workbook = self.export_flow_results(self.flow)

        sheet_runs, sheet_contacts, sheet_msgs = workbook.worksheets

        self.assertEqual(len(list(sheet_msgs.rows)), 4)  # header + 2 msgs

        self.assertExcelRow(sheet_msgs, 0, ["Contact UUID", "URN", "Name", "Date", "Direction", "Message", "Channel"])

        self.assertExcelRow(sheet_msgs, 1, [contact1_out1.contact.uuid, "+250788382382", "Eric",
                                            contact1_out1.created_on, "OUT",
                                            "What is your favorite color?", "Test Channel"], tz)

        self.assertExcelRow(sheet_msgs, 2, [contact1_run1.contact.uuid, "+250788382382", "Eric",
                                            contact1_in1.created_on, 'IN', "Red", "Test Channel"], tz)

        self.assertExcelRow(sheet_msgs, 3, [contact1_out2.contact.uuid, "+250788382382", "Eric",
                                            contact1_out2.created_on, "OUT",
                                            "That is a funny color. Try again.", "Test Channel"], tz)

    def test_export_results_remove_control_characters(self):
        self.flow.update(self.definition)
        contact1_run1 = self.flow.start([], [self.contact])[0]

        time.sleep(1)

        contact1_in1 = self.create_msg(direction=INCOMING, contact=self.contact, text="ngert\x07in.")
        Flow.find_and_handle(contact1_in1)

        contact1_run1_rs = FlowStep.objects.filter(run=contact1_run1, step_type='R')
        c1_run1_first = contact1_run1_rs.order_by('pk').first().arrived_on
        c1_run1_last = contact1_run1_rs.order_by('-pk').first().arrived_on

        workbook = self.export_flow_results(self.flow)

        tz = self.org.timezone

        sheet_runs, sheet_contacts, sheet_msgs = workbook.worksheets

        # check runs sheet...
        self.assertEqual(len(list(sheet_runs.rows)), 2)  # header + 1 runs
        self.assertEqual(len(list(sheet_runs.columns)), 9)

        self.assertExcelRow(sheet_runs, 0, ["Contact UUID", "URN", "Name", "Groups", "First Seen", "Last Seen",
                                            "color (Category) - Color Flow",
                                            "color (Value) - Color Flow",
                                            "color (Text) - Color Flow"])

        self.assertExcelRow(sheet_runs, 1, [contact1_run1.contact.uuid, "+250788382382", "Eric", "", c1_run1_first,
                                            c1_run1_last, "Other", "ngertin.", "ngertin."], tz)

    def test_export_results_with_surveyor_msgs(self):
        self.flow.update(self.definition)
        self.flow.flow_type = Flow.SURVEY
        self.flow.save()
        run = self.flow.start([], [self.contact])[0]

        # run.submitted_by = self.admin
        run.save()

        # no urn or channel
        in1 = Msg.create_incoming(None, None, "blue", org=self.org, contact=self.contact)

        workbook = self.export_flow_results(self.flow)
        tz = self.org.timezone

        sheet_runs, sheet_contacts, sheet_msgs = workbook.worksheets

        run1_rs = FlowStep.objects.filter(run=run, step_type='R')
        run1_first = run1_rs.order_by('pk').first().arrived_on
        run1_last = run1_rs.order_by('-pk').first().arrived_on

        # no submitter for our run
        self.assertExcelRow(sheet_runs, 1, ["", run.contact.uuid, "+250788382382", "Eric", "", run1_first, run1_last,
                                            "Blue", "blue", "blue"], tz)

        out1 = Msg.objects.get(steps__run=run, text="What is your favorite color?")

        self.assertExcelRow(sheet_msgs, 1, [run.contact.uuid, "+250788382382", "Eric", out1.created_on, "OUT",
                                            "What is your favorite color?", "Test Channel"], tz)

        # no channel or phone
        self.assertExcelRow(sheet_msgs, 2, [run.contact.uuid, "", "Eric", in1.created_on, "IN", "blue", ""], tz)

        # now try setting a submitted by on our run
        run.submitted_by = self.admin
        run.save()

        workbook = self.export_flow_results(self.flow)
        tz = self.org.timezone

        sheet_runs, sheet_contacts, sheet_msgs = workbook.worksheets

        # now the Administrator should show up
        self.assertExcelRow(sheet_runs, 1, ["Administrator", run.contact.uuid, "+250788382382", "Eric", "", run1_first, run1_last,
                                            "Blue", "blue", "blue"], tz)

    def test_export_results_with_no_responses(self):
        self.flow.update(self.definition)

        self.assertEqual(self.flow.get_total_runs(), 0)
        self.assertEqual(self.flow.get_completed_percentage(), 0)

        workbook = self.export_flow_results(self.flow)

        self.assertEqual(len(workbook.worksheets), 2)

        # every sheet has only the head row
        for entries in workbook.worksheets:
            self.assertEqual(len(list(entries.rows)), 1)
            self.assertEqual(len(list(entries.columns)), 9)

    def test_copy(self):
        # save our original flow
        self.flow.update(self.definition)

        # pick a really long name so we have to concatenate
        self.flow.name = "Color Flow is a long name to use for something like this"
        self.flow.expires_after_minutes = 60
        self.flow.save()

        # make sure our metadata got saved
        metadata = json.loads(self.flow.metadata)
        self.assertEquals("Ryan Lewis", metadata['author'])

        # now create a copy
        copy = Flow.copy(self.flow, self.admin)

        metadata = json.loads(copy.metadata)
        self.assertEquals("Ryan Lewis", metadata['author'])

        # expiration should be copied too
        self.assertEquals(60, copy.expires_after_minutes)

        # should have a different id
        self.assertNotEqual(self.flow.pk, copy.pk)

        # Name should start with "Copy of"
        self.assertEquals("Copy of Color Flow is a long name to use for something like thi", copy.name)

        # metadata should come out in the json
        copy_json = copy.as_json()
        self.assertEquals(dict(author="Ryan Lewis",
                               name='Copy of Color Flow is a long name to use for something like thi',
                               revision=1,
                               expires=60,
                               uuid=copy.uuid,
                               saved_on=datetime_to_str(copy.saved_on)),
                          copy_json['metadata'])

        # should have the same number of actionsets and rulesets
        self.assertEquals(copy.action_sets.all().count(), self.flow.action_sets.all().count())
        self.assertEquals(copy.rule_sets.all().count(), self.flow.rule_sets.all().count())

    @override_settings(SEND_WEBHOOKS=True)
    def test_optimization_reply_action(self):

        self.flow.update({"base_language": "base",
                          "entry": "02a2f789-1545-466b-978a-4cebcc9ab89a",
                          "rule_sets": [],
                          "action_sets": [{"y": 0, "x": 100,
                                           "destination": None, "uuid": "02a2f789-1545-466b-978a-4cebcc9ab89a",
                                           "actions": [{"type": "api", "webhook": "https://rapidpro.io/demo/coupon/"},
                                                       {"msg": {"base": "text to get @extra.coupon"}, "type": "reply"}]}],
                          "metadata": {"notes": []}})

        with patch('requests.post') as mock:
            mock.return_value = MockResponse(200, '{ "coupon": "NEXUS4" }')

            self.flow.start([], [self.contact])

            self.assertTrue(self.flow.steps())
            self.assertTrue(Msg.objects.all())
            msg = Msg.objects.all()[0]
            self.assertFalse("@extra.coupon" in msg.text)
            self.assertEquals(msg.text, "text to get NEXUS4")
            self.assertEquals(PENDING, msg.status)

    def test_parsing(self):
        # save this flow
        self.flow.update(self.definition)
        self.flow.refresh_from_db()

        # should have created the appropriate RuleSet and ActionSet objects
        self.assertEquals(4, ActionSet.objects.all().count())

        entry = ActionSet.objects.get(uuid=uuid(1))
        actions = entry.get_actions()
        self.assertEqual(len(actions), 1)
        self.assertIsInstance(actions[0], ReplyAction)
        self.assertEqual(actions[0].msg, dict(base="What is your favorite color?", fre="Quelle est votre couleur préférée?"))
        self.assertEqual(entry.uuid, self.flow.entry_uuid)

        orange = ActionSet.objects.get(uuid=uuid(2))
        actions = orange.get_actions()
        self.assertEquals(1, len(actions))
        self.assertEquals(ReplyAction(dict(base='I love orange too! You said: @step.value which is category: @flow.color.category You are: @step.contact.tel SMS: @step Flow: @flow')).as_json(), actions[0].as_json())

        self.assertEquals(1, RuleSet.objects.all().count())
        ruleset = RuleSet.objects.get(uuid=uuid(5))
        self.assertEquals(entry.destination, ruleset.uuid)
        rules = ruleset.get_rules()
        self.assertEquals(4, len(rules))

        # check ordering
        self.assertEquals(uuid(2), rules[0].destination)
        self.assertEquals(uuid(12), rules[0].uuid)
        self.assertEquals(uuid(3), rules[1].destination)
        self.assertEquals(uuid(13), rules[1].uuid)
        self.assertEquals(uuid(4), rules[2].destination)
        self.assertEquals(uuid(14), rules[2].uuid)

        # check routing
        self.assertEquals(ContainsTest(test=dict(base="orange")).as_json(), rules[0].test.as_json())
        self.assertEquals(ContainsTest(test=dict(base="blue")).as_json(), rules[1].test.as_json())
        self.assertEquals(TrueTest().as_json(), rules[2].test.as_json())

        # and categories
        self.assertEquals("Orange", rules[0].category['base'])
        self.assertEquals("Blue", rules[1].category['base'])

        # back out as json
        json_dict = self.flow.as_json()

        self.maxDiff = None
        self.definition['version'] = CURRENT_EXPORT_VERSION
        self.definition['metadata']['name'] = self.flow.name
        self.definition['metadata']['saved_on'] = datetime_to_str(self.flow.saved_on)
        self.definition['metadata']['revision'] = 1
        self.definition['metadata']['expires'] = self.flow.expires_after_minutes
        self.definition['metadata']['uuid'] = self.flow.uuid

        self.definition['flow_type'] = self.flow.flow_type

        self.assertEquals(json_dict, self.definition)

        # remove one of our actions and rules
        del self.definition['action_sets'][3]
        del self.definition['rule_sets'][0]['rules'][2]

        # update
        self.flow.update(self.definition)

        self.assertEquals(3, ActionSet.objects.all().count())

        entry = ActionSet.objects.get(uuid=uuid(1))
        actions = entry.get_actions()
        self.assertEqual(len(actions), 1)
        self.assertIsInstance(actions[0], ReplyAction)
        self.assertEqual(actions[0].msg, dict(base="What is your favorite color?", fre="Quelle est votre couleur préférée?"))
        self.assertEqual(entry.uuid, self.flow.entry_uuid)

        orange = ActionSet.objects.get(uuid=uuid(2))
        actions = orange.get_actions()
        self.assertEquals(1, len(actions))
        self.assertEquals(ReplyAction(dict(base='I love orange too! You said: @step.value which is category: @flow.color.category You are: @step.contact.tel SMS: @step Flow: @flow')).as_json(), actions[0].as_json())

        self.assertEquals(1, RuleSet.objects.all().count())
        ruleset = RuleSet.objects.get(uuid=uuid(5))
        self.assertEquals(entry.destination, ruleset.uuid)
        rules = ruleset.get_rules()
        self.assertEquals(3, len(rules))

        # check ordering
        self.assertEquals(uuid(2), rules[0].destination)
        self.assertEquals(uuid(3), rules[1].destination)

        # check routing
        self.assertEquals(ContainsTest(test=dict(base="orange")).as_json(), rules[0].test.as_json())
        self.assertEquals(ContainsTest(test=dict(base="blue")).as_json(), rules[1].test.as_json())

        # updating with a label name that is too long should truncate it
        self.definition['rule_sets'][0]['label'] = ''.join('W' for x in range(75))
        self.definition['rule_sets'][0]['operand'] = ''.join('W' for x in range(135))
        self.flow.update(self.definition)

        # now check they are truncated to the max lengths
        ruleset = RuleSet.objects.get(uuid=uuid(5))
        self.assertEquals(64, len(ruleset.label))
        self.assertEquals(128, len(ruleset.operand))

    def test_expanding(self):
        # save our original flow
        self.flow.update(self.definition)

        # add actions for adding to a group and messaging a contact, we'll test how these expand
        action_set = ActionSet.objects.get(uuid=uuid(4))

        actions = [AddToGroupAction([self.other_group]).as_json(),
                   SendAction("Outgoing Message", [self.other_group], [self.contact], []).as_json()]

        action_set.set_actions_dict(actions)
        action_set.save()

        # check expanding our groups
        json_dict = self.flow.as_json(expand_contacts=True)
        json_as_string = json.dumps(json_dict)

        # our json should contain the names of our contact and groups
        self.assertTrue(json_as_string.find('Eric') > 0)
        self.assertTrue(json_as_string.find('Other') > 0)

        # now delete our group
        self.other_group.delete()

        flow_json = self.flow.as_json(expand_contacts=True)
        add_group = flow_json['action_sets'][3]['actions'][0]
        send = flow_json['action_sets'][3]['actions'][1]

        # should still see a reference to our group even (recreated)
        self.assertEquals(1, len(add_group['groups']))
        self.assertEquals(1, len(send['groups']))

    def assertTest(self, expected_test, expected_value, test, extra=None):
        runs = FlowRun.objects.filter(contact=self.contact)
        if runs:
            run = runs[0]
        else:
            run = FlowRun.create(self.flow, self.contact.pk)

        # clear any extra on this run
        run.fields = ""

        context = run.flow.build_message_context(run.contact, None)
        if extra:
            context['extra'] = extra

        result = test.evaluate(run, self.sms, context, self.sms.text)
        if expected_test:
            self.assertTrue(result[0])
        else:
            self.assertFalse(result[0])
        self.assertEquals(expected_value, result[1])

        # return our run for later inspection
        return run

    def assertDateTest(self, expected_test, expected_value, test):
        run = FlowRun.objects.filter(contact=self.contact).first()
        tz = run.flow.org.timezone
        context = run.flow.build_message_context(run.contact, None)

        tuple = test.evaluate(run, self.sms, context, self.sms.text)
        if expected_test:
            self.assertTrue(tuple[0])
        else:
            self.assertFalse(tuple[0])
        if expected_test and expected_value:
            # convert our expected date time the right timezone
            expected_tz = expected_value.astimezone(tz)
            expected_value = expected_value.replace(hour=expected_tz.hour).replace(day=expected_tz.day).replace(month=expected_tz.month)
            self.assertTrue(abs((expected_value - str_to_datetime(tuple[1], tz=timezone.utc)).total_seconds()) < 60)

    def test_location_tests(self):
        sms = self.create_msg(contact=self.contact, text="")
        self.sms = sms

        # test State lookups
        state_test = HasStateTest()
        state_test = HasStateTest.from_json(self.org, state_test.as_json())

        sms.text = "Kigali City"
        self.assertTest(True, AdminBoundary.objects.get(name="Kigali City"), state_test)

        sms.text = "Seattle"
        self.assertTest(False, None, state_test)

        # now District lookups
        district_test = HasDistrictTest("Kigali City")
        district_test = HasDistrictTest.from_json(self.org, district_test.as_json())

        sms.text = "Nyarugenge"
        self.assertTest(True, AdminBoundary.objects.get(name="Nyarugenge"), district_test)

        sms.text = "Rwamagana"
        self.assertTest(False, None, district_test)

        # remove our org country, should no longer match things
        self.org.country = None
        self.org.save()

        sms.text = "Kigali City"
        self.assertTest(False, None, state_test)

        sms.text = "Nyarugenge"
        self.assertTest(False, None, district_test)

    def test_tests(self):
        sms = self.create_msg(contact=self.contact, text="GReen is my favorite!")
        self.sms = sms

        test = TrueTest()
        self.assertTest(True, sms.text, test)

        test = FalseTest()
        self.assertTest(False, None, test)

        test = ContainsTest(test=dict(base="Green"))
        self.assertTest(True, "GReen", test)

        test = ContainsTest(test=dict(base="Green green GREEN"))
        self.assertTest(True, "GReen", test)

        sms.text = "Blue is my favorite"
        self.assertTest(False, None, test)

        sms.text = "Greenish is ok too"
        self.assertTest(False, None, test)

        # edit distance
        sms.text = "Greenn is ok though"
        self.assertTest(True, "Greenn", test)

        test = ContainsTest(test=dict(base="Green green %%$"))
        sms.text = "GReen is my favorite!, %%$"
        self.assertTest(True, "GReen", test)

        # variable substitution
        test = ContainsTest(test=dict(base="@extra.color"))
        sms.text = "my favorite color is GREEN today"
        self.assertTest(True, "GREEN", test, extra=dict(color="green"))

        test.test = dict(base="this THAT")
        sms.text = "this is good but won't match"
        self.assertTest(False, None, test)

        test.test = dict(base="this THAT")
        sms.text = "that and this is good and will match"
        self.assertTest(True, "that this", test)

        test.test = dict(base="this THAT")
        sms.text = "this and that is good and will match"
        self.assertTest(True, "this that", test)

        test.test = dict(base="this THAT")
        sms.text = "this and that and this other thing is good and will match"
        self.assertTest(True, "this that this", test)

        sms.text = "when we win we \U0001F64C @ "

        test = ContainsTest(test=dict(base="\U0001F64C"))
        self.assertTest(True, "\U0001F64C", test)

        sms.text = "I am \U0001F44D"
        test = ContainsAnyTest(test=dict(base=u"\U0001F64C \U0001F44D"))
        self.assertTest(True, "\U0001F44D", test)

        sms.text = "text"

        test = AndTest([TrueTest(), TrueTest()])
        self.assertTest(True, "text text", test)

        test = AndTest([TrueTest(), FalseTest()])
        self.assertTest(False, None, test)

        test = OrTest([TrueTest(), FalseTest()])
        self.assertTest(True, "text", test)

        test = OrTest([FalseTest(), FalseTest()])
        self.assertTest(False, None, test)

        test = ContainsAnyTest(test=dict(base="klab Kacyiru good"))
        sms.text = "kLab is awesome"
        self.assertTest(True, "kLab", test)

        sms.text = "telecom is located at Kacyiru"
        self.assertTest(True, "Kacyiru", test)

        sms.text = "good morning"
        self.assertTest(True, "good", test)

        sms.text = "kLab is good"
        self.assertTest(True, "kLab good", test)

        sms.text = "kigali city"
        self.assertTest(False, None, test)

        # have the same behaviour when we have commas even a trailing one
        test = ContainsAnyTest(test=dict(base="klab, kacyiru, good, "))
        sms.text = "kLab is awesome"
        self.assertTest(True, "kLab", test)

        sms.text = "telecom is located at Kacyiru"
        self.assertTest(True, "Kacyiru", test)

        sms.text = "good morning"
        self.assertTest(True, "good", test)

        sms.text = "kLab is good"
        self.assertTest(True, "kLab good", test)

        sms.text = "kigali city"
        self.assertTest(False, None, test)

        sms.text = "blue white, allo$%%"
        self.assertTest(False, None, test)

        test = ContainsAnyTest(test=dict(base="%%$, &&,"))
        sms.text = "blue white, allo$%%"
        self.assertTest(False, None, test)

        sms.text = "%%$"
        self.assertTest(False, None, test)

        test = LtTest(test="5")
        self.assertTest(False, None, test)

        test = LteTest(test="0")
        sms.text = "My answer is -4"
        self.assertTest(True, Decimal("-4"), test)

        sms.text = "My answer is 4"
        test = LtTest(test="4")
        self.assertTest(False, None, test)

        test = GtTest(test="4")
        self.assertTest(False, None, test)

        test = GtTest(test="3")
        self.assertTest(True, Decimal("4"), test)

        test = GteTest(test="4")
        self.assertTest(True, Decimal("4"), test)

        test = GteTest(test="9")
        self.assertTest(False, None, test)

        test = EqTest(test="4")
        self.assertTest(True, Decimal("4"), test)

        test = EqTest(test="5")
        self.assertTest(False, None, test)

        test = BetweenTest("5", "10")
        self.assertTest(False, None, test)

        test = BetweenTest("4", "10")
        self.assertTest(True, Decimal("4"), test)

        test = BetweenTest("0", "4")
        self.assertTest(True, Decimal("4"), test)

        test = BetweenTest("0", "3")
        self.assertTest(False, None, test)

        test = BetweenTest("@extra.min", "@extra.max")
        self.assertTest(True, Decimal('4'), test, extra=dict(min=2, max=5))

        test = BetweenTest("0", "@xxx")  # invalid expression
        self.assertTest(False, None, test)

        sms.text = "My answer is or"
        self.assertTest(False, None, test)

        sms.text = "My answer is 4"
        test = BetweenTest("1", "5")
        self.assertTest(True, Decimal("4"), test)

        sms.text = "My answer is 4rwf"
        self.assertTest(True, Decimal("4"), test)

        sms.text = "My answer is a4rwf"
        self.assertTest(False, None, test)

        test = BetweenTest("10", "50")
        sms.text = "My answer is lO"
        self.assertTest(True, Decimal("10"), test)

        test = BetweenTest("1000", "5000")
        sms.text = "My answer is 4,000rwf"
        self.assertTest(True, Decimal("4000"), test)

        rule = Rule(uuid(4), None, None, None, test)
        self.assertEquals("1000-5000", rule.get_category_name(None))

        test = StartsWithTest(test=dict(base="Green"))
        sms.text = "  green beans"
        self.assertTest(True, "green", test)

        sms.text = "greenbeans"
        self.assertTest(True, "green", test)

        sms.text = "  beans Green"
        self.assertTest(False, None, test)

        test = NumberTest()
        self.assertTest(False, None, test)

        sms.text = "I have 7"
        self.assertTest(True, Decimal("7"), test)

        # phone tests

        test = PhoneTest()
        sms.text = "My phone number is 0788 383 383"
        self.assertTest(True, "+250788383383", test)

        sms.text = "+250788123123"
        self.assertTest(True, "+250788123123", test)

        sms.text = "+12067799294"
        self.assertTest(True, "+12067799294", test)

        sms.text = "My phone is 0124515"
        self.assertTest(False, None, test)

        test = ContainsTest(test=dict(base="مورنۍ"))
        sms.text = "شاملیدل مورنۍ"
        self.assertTest(True, "مورنۍ", test)

        # test = "word to start" and notice "to start" is one word in arabic ataleast according to Google translate
        test = ContainsAnyTest(test=dict(base="كلمة لبدء"))
        # set text to "give a sample word in sentence"
        sms.text = "تعطي كلمة عينة في الجملة"
        self.assertTest(True, "كلمة", test)  # we get "word"

        # we should not match "this start is not allowed" we wanted "to start"
        test = ContainsAnyTest(test=dict(base="لا يسمح هذه البداية"))
        self.assertTest(False, None, test)

        test = RegexTest(dict(base="(?P<first_name>\w+) (\w+)"))
        sms.text = "Isaac Newton"
        run = self.assertTest(True, "Isaac Newton", test)
        extra = run.field_dict()
        self.assertEquals("Isaac Newton", extra['0'])
        self.assertEquals("Isaac", extra['1'])
        self.assertEquals("Newton", extra['2'])
        self.assertEquals("Isaac", extra['first_name'])

        # find that arabic unicode is handled right
        sms.text = "مرحبا العالم"
        run = self.assertTest(True, "مرحبا العالم", test)
        extra = run.field_dict()
        self.assertEquals("مرحبا العالم", extra['0'])
        self.assertEquals("مرحبا", extra['1'])
        self.assertEquals("العالم", extra['2'])
        self.assertEquals("مرحبا", extra['first_name'])

        # no matching groups, should return whole string as match
        test = RegexTest(dict(base="\w+ \w+"))
        sms.text = "Isaac Newton"
        run = self.assertTest(True, "Isaac Newton", test)
        extra = run.field_dict()
        self.assertEquals("Isaac Newton", extra['0'])

        # no match, shouldn't return anything at all
        sms.text = "#$%^$#? !@#$"
        run = self.assertTest(False, None, test)
        extra = run.field_dict()
        self.assertFalse(extra)

        # no case sensitivity
        test = RegexTest(dict(base="kazoo"))
        sms.text = "This is my Kazoo"
        run = self.assertTest(True, "Kazoo", test)
        extra = run.field_dict()
        self.assertEquals("Kazoo", extra['0'])

        # change to have anchors
        test = RegexTest(dict(base="^kazoo$"))

        # no match, as at the end
        sms.text = "This is my Kazoo"
        run = self.assertTest(False, None, test)

        # this one will match
        sms.text = "Kazoo"
        run = self.assertTest(True, "Kazoo", test)
        extra = run.field_dict()
        self.assertEquals("Kazoo", extra['0'])

        # not empty
        sms.text = ""
        self.assertTest(False, None, NotEmptyTest())
        sms.text = None
        self.assertTest(False, None, NotEmptyTest())
        sms.text = " "
        self.assertTest(False, None, NotEmptyTest())
        sms.text = "it works"
        self.assertTest(True, "it works", NotEmptyTest())

        def perform_date_tests(sms, dayfirst):
            """
            Performs a set of date tests in either day-first or month-first mode
            """
            self.org.date_format = 'D' if dayfirst else 'M'
            self.org.save()

            # perform all date tests as if it were 2014-01-02 03:04:05.6 UTC - a date which when localized to DD-MM-YYYY
            # or MM-DD-YYYY is ambiguous
            with patch.object(timezone, 'now', return_value=datetime.datetime(2014, 1, 2, 3, 4, 5, 6, timezone.utc)):
                now = timezone.now()
                three_days_ago = now - timedelta(days=3)
                three_days_next = now + timedelta(days=3)
                five_days_next = now + timedelta(days=5)

                sms.text = "no date in this text"
                test = HasDateTest()
                self.assertDateTest(False, None, test)

                sms.text = "123"
                self.assertDateTest(True, now.replace(year=123), test)

                sms.text = "December 14, 1892"
                self.assertDateTest(True, now.replace(year=1892, month=12, day=14), test)

                sms.text = "sometime on %d/%d/%d" % (now.day, now.month, now.year)
                self.assertDateTest(True, now, test)

                # date before/equal/after tests using date arithmetic

                test = DateBeforeTest('@(date.today - 1)')
                self.assertDateTest(False, None, test)

                sms.text = "this is for three days ago %d/%d/%d" % (three_days_ago.day, three_days_ago.month, three_days_ago.year)
                self.assertDateTest(True, three_days_ago, test)

                sms.text = "in the next three days %d/%d/%d" % (three_days_next.day, three_days_next.month, three_days_next.year)
                self.assertDateTest(False, None, test)

                test = DateEqualTest('@(date.today - 3)')
                self.assertDateTest(False, None, test)

                sms.text = "this is for three days ago %d/%d/%d" % (three_days_ago.day, three_days_ago.month, three_days_ago.year)
                self.assertDateTest(True, three_days_ago, test)

                test = DateAfterTest('@(date.today + 3)')
                self.assertDateTest(False, None, test)

                sms.text = "this is for three days ago %d/%d/%d" % (five_days_next.day, five_days_next.month, five_days_next.year)
                self.assertDateTest(True, five_days_next, test)

        # check date tests in both date modes
        perform_date_tests(sms, True)
        perform_date_tests(sms, False)

    def test_length(self):
        org = self.org

        js = [dict(category="Normal Length", uuid=uuid4(), destination=uuid4(), test=dict(type='true')),
              dict(category="Way too long, will get clipped at 36 characters", uuid=uuid4(), destination=uuid4(), test=dict(type='true'))]

        rules = Rule.from_json_array(org, js)

        self.assertEquals("Normal Length", rules[0].category)
        self.assertEquals(36, len(rules[1].category))

    def test_factories(self):
        org = self.org

        js = dict(type='true')
        self.assertEquals(TrueTest, Test.from_json(org, js).__class__)
        self.assertEquals(js, TrueTest().as_json())

        js = dict(type='false')
        self.assertEquals(FalseTest, Test.from_json(org, js).__class__)
        self.assertEquals(js, FalseTest().as_json())

        js = dict(type='and', tests=[dict(type='true')])
        self.assertEquals(AndTest, Test.from_json(org, js).__class__)
        self.assertEquals(js, AndTest([TrueTest()]).as_json())

        js = dict(type='or', tests=[dict(type='true')])
        self.assertEquals(OrTest, Test.from_json(org, js).__class__)
        self.assertEquals(js, OrTest([TrueTest()]).as_json())

        js = dict(type='contains', test="green")
        self.assertEquals(ContainsTest, Test.from_json(org, js).__class__)
        self.assertEquals(js, ContainsTest("green").as_json())

        js = dict(type='lt', test="5")
        self.assertEquals(LtTest, Test.from_json(org, js).__class__)
        self.assertEquals(js, LtTest("5").as_json())

        js = dict(type='gt', test="5")
        self.assertEquals(GtTest, Test.from_json(org, js).__class__)
        self.assertEquals(js, GtTest("5").as_json())

        js = dict(type='gte', test="5")
        self.assertEquals(GteTest, Test.from_json(org, js).__class__)
        self.assertEquals(js, GteTest("5").as_json())

        js = dict(type='eq', test="5")
        self.assertEquals(EqTest, Test.from_json(org, js).__class__)
        self.assertEquals(js, EqTest("5").as_json())

        js = dict(type='between', min="5", max="10")
        self.assertEquals(BetweenTest, Test.from_json(org, js).__class__)
        self.assertEquals(js, BetweenTest("5", "10").as_json())

        self.assertEquals(ReplyAction, Action.from_json(org, dict(type='reply', msg=dict(base="hello world"))).__class__)
        self.assertEquals(SendAction, Action.from_json(org, dict(type='send', msg=dict(base="hello world"), contacts=[], groups=[], variables=[])).__class__)

    def test_decimal_values(self):
        flow = self.flow
        flow.update(self.definition)

        rules = RuleSet.objects.get(uuid=uuid(5))

        # update our rule to include decimal parsing
        rules.set_rules_dict([Rule(uuid(12), {flow.base_language: "< 10"}, uuid(2), 'A', LtTest(10)).as_json(),
                              Rule(uuid(13), {flow.base_language: "> 10"}, uuid(3), 'A', GteTest(10)).as_json()])

        rules.save()

        # start the flow
        flow.start([], [self.contact])
        sms = self.create_msg(direction=INCOMING, contact=self.contact, text="My answer is 15")
        self.assertTrue(Flow.find_and_handle(sms))

        step = FlowStep.objects.get(step_uuid=uuid(5))
        self.assertEquals("> 10", step.rule_category)
        self.assertEquals(uuid(13), step.rule_uuid)
        self.assertEquals("15", step.rule_value)
        self.assertEquals(Decimal("15"), step.rule_decimal_value)

    def test_location_entry_test(self):

        self.country = AdminBoundary.objects.create(osm_id='192787', name='Nigeria', level=0)
        kano = AdminBoundary.objects.create(osm_id='3710302', name='Kano', level=1, parent=self.country)
        lagos = AdminBoundary.objects.create(osm_id='3718182', name='Lagos', level=1, parent=self.country)
        ajingi = AdminBoundary.objects.create(osm_id='3710308', name='Ajingi', level=2, parent=kano)
        bichi = AdminBoundary.objects.create(osm_id='3710307', name='Bichi', level=2, parent=kano)
        apapa = AdminBoundary.objects.create(osm_id='3718187', name='Apapa', level=2, parent=lagos)
        bichiward = AdminBoundary.objects.create(osm_id='3710377', name='Bichi', level=3, parent=bichi)
        AdminBoundary.objects.create(osm_id='3710378', name='Ajingi', level=3, parent=ajingi)
        sms = self.create_msg(contact=self.contact, text="awesome text")
        self.sms = sms
        runs = FlowRun.objects.filter(contact=self.contact)
        if runs:
            run = runs[0]
        else:
            run = FlowRun.create(self.flow, self.contact.id)

        self.org.country = self.country
        run.flow.org = self.org
        context = run.flow.build_message_context(run.contact, None)

        # wrong admin level should return None if provided
        lga_tuple = HasDistrictTest('Kano').evaluate(run, sms, context, 'apapa')
        self.assertEquals(lga_tuple[1], None)

        lga_tuple = HasDistrictTest('Lagos').evaluate(run, sms, context, 'apapa')
        self.assertEquals(lga_tuple[1], apapa)

        # get lga with out higher admin level
        lga_tuple = HasDistrictTest().evaluate(run, sms, context, 'apapa')
        self.assertEquals(lga_tuple[1], apapa)

        # get ward with out higher admin levels
        ward_tuple = HasWardTest().evaluate(run, sms, context, 'bichi')
        self.assertEquals(ward_tuple[1], bichiward)

        # get with hierarchy proved
        ward_tuple = HasWardTest('Kano', 'Bichi').evaluate(run, sms, context, 'bichi')
        self.assertEquals(ward_tuple[1], bichiward)

        # wrong admin level should return None if provided
        ward_tuple = HasWardTest('Kano', 'Ajingi').evaluate(run, sms, context, 'bichi')
        js = dict(state='Kano', district='Ajingi', type='ward')
        self.assertEquals(HasWardTest('Kano', 'Ajingi').as_json(), js)
        self.assertEquals(ward_tuple[1], None)

        # get with hierarchy by aliases
        BoundaryAlias.objects.create(name='Pillars', boundary=kano, org=self.org,
                                     created_by=self.admin, modified_by=self.admin)
        ward_tuple = HasWardTest('Pillars', 'Bichi').evaluate(run, sms, context, 'bichi')
        self.assertEquals(ward_tuple[1], bichiward)

        # misconfigured flows should ignore the state and district if wards are unique by name
        ward_tuple = HasWardTest('Bichi', 'Kano').evaluate(run, sms, context, 'bichi')
        self.assertEquals(ward_tuple[1], bichiward)

        # misconfigured flows should not match if wards not unique
        AdminBoundary.objects.create(osm_id='3710379', name='Bichi', level=3, parent=apapa)
        ward_tuple = HasWardTest('Bichi', 'Kano').evaluate(run, sms, context, 'bichi')
        self.assertEquals(ward_tuple[1], None)

        self.assertEquals(HasWardTest, Test.from_json(self.org, js).__class__)

    def test_flow_keyword_create(self):
        self.login(self.admin)

        post_data = dict()
        post_data['name'] = "Survey Flow"
        post_data['keyword_triggers'] = "notallowed"
        post_data['flow_type'] = Flow.SURVEY
        post_data['expires_after_minutes'] = 60 * 12
        self.client.post(reverse('flows.flow_create'), post_data, follow=True)

        flow = Flow.objects.filter(name='Survey Flow').first()

        # should't be allowed to have a survey flow and keywords
        self.assertEqual(0, flow.triggers.all().count())

    def test_flow_keyword_update(self):
        self.login(self.admin)
        flow = Flow.create(self.org, self.admin, "Flow")
        flow.flow_type = Flow.SURVEY
        flow.save()

        # keywords aren't an option for survey flows
        response = self.client.get(reverse('flows.flow_update', args=[flow.pk]))
        self.assertTrue('keyword_triggers' not in response.context['form'].fields)
        self.assertTrue('ignore_triggers' not in response.context['form'].fields)

        # send update with triggers and ignore flag anyways
        post_data = dict()
        post_data['name'] = "Flow With Keyword Triggers"
        post_data['keyword_triggers'] = "notallowed"
        post_data['ignore_keywords'] = True
        post_data['expires_after_minutes'] = 60 * 12
        response = self.client.post(reverse('flows.flow_update', args=[flow.pk]), post_data, follow=True)

        # still shouldn't have any triggers
        flow.refresh_from_db()
        self.assertFalse(flow.ignore_triggers)
        self.assertEqual(0, flow.triggers.all().count())

    def test_global_keywords_trigger_update(self):
        self.login(self.admin)
        flow = Flow.create(self.org, self.admin, "Flow")

        # update flow triggers
        post_data = dict()
        post_data['name'] = "Flow With Keyword Triggers"
        post_data['keyword_triggers'] = "it,changes,everything"
        post_data['expires_after_minutes'] = 60 * 12
        response = self.client.post(reverse('flows.flow_update', args=[flow.pk]), post_data, follow=True)

        flow_with_keywords = Flow.objects.get(name=post_data['name'])
        self.assertEquals(200, response.status_code)
        self.assertEquals(response.request['PATH_INFO'], reverse('flows.flow_list'))
        self.assertTrue(flow_with_keywords in response.context['object_list'].all())
        self.assertEquals(flow_with_keywords.triggers.count(), 3)
        self.assertEquals(flow_with_keywords.triggers.filter(is_archived=False).count(), 3)
        self.assertEquals(flow_with_keywords.triggers.filter(is_archived=False).exclude(groups=None).count(), 0)

        # add triggers of other types
        Trigger.objects.create(created_by=self.admin, modified_by=self.admin, org=self.org,
                               trigger_type=Trigger.TYPE_FOLLOW, flow=flow_with_keywords, channel=self.channel)

        Trigger.objects.create(created_by=self.admin, modified_by=self.admin, org=self.org,
                               trigger_type=Trigger.TYPE_CATCH_ALL, flow=flow_with_keywords)

        Trigger.objects.create(created_by=self.admin, modified_by=self.admin, org=self.org,
                               trigger_type=Trigger.TYPE_MISSED_CALL, flow=flow_with_keywords)

        Trigger.objects.create(created_by=self.admin, modified_by=self.admin, org=self.org,
                               trigger_type=Trigger.TYPE_INBOUND_CALL, flow=flow_with_keywords)

        Trigger.objects.create(created_by=self.admin, modified_by=self.admin, org=self.org,
                               trigger_type=Trigger.TYPE_SCHEDULE, flow=flow_with_keywords)

        self.assertEquals(flow_with_keywords.triggers.filter(is_archived=False).count(), 8)

        # update flow triggers
        post_data = dict()
        post_data['name'] = "Flow With Keyword Triggers"
        post_data['keyword_triggers'] = "it,join"
        post_data['expires_after_minutes'] = 60 * 12
        response = self.client.post(reverse('flows.flow_update', args=[flow.pk]), post_data, follow=True)

        flow_with_keywords = Flow.objects.get(name=post_data['name'])
        self.assertEquals(200, response.status_code)
        self.assertEquals(response.request['PATH_INFO'], reverse('flows.flow_list'))
        self.assertTrue(flow_with_keywords in response.context['object_list'].all())
        self.assertEquals(flow_with_keywords.triggers.count(), 9)
        self.assertEquals(flow_with_keywords.triggers.filter(is_archived=True).count(), 2)
        self.assertEquals(flow_with_keywords.triggers.filter(is_archived=True,
                                                             trigger_type=Trigger.TYPE_KEYWORD).count(), 2)
        self.assertEquals(flow_with_keywords.triggers.filter(is_archived=False).count(), 7)
        self.assertEquals(flow_with_keywords.triggers.filter(is_archived=True,
                                                             trigger_type=Trigger.TYPE_KEYWORD).count(), 2)

        # only keyword triggers got archived, other are stil active
        self.assertTrue(flow_with_keywords.triggers.filter(is_archived=False, trigger_type=Trigger.TYPE_FOLLOW))
        self.assertTrue(flow_with_keywords.triggers.filter(is_archived=False, trigger_type=Trigger.TYPE_CATCH_ALL))
        self.assertTrue(flow_with_keywords.triggers.filter(is_archived=False, trigger_type=Trigger.TYPE_SCHEDULE))
        self.assertTrue(flow_with_keywords.triggers.filter(is_archived=False, trigger_type=Trigger.TYPE_MISSED_CALL))
        self.assertTrue(flow_with_keywords.triggers.filter(is_archived=False, trigger_type=Trigger.TYPE_INBOUND_CALL))

    def test_views(self):
        self.create_secondary_org()

        # create a flow for another org
        other_flow = Flow.create(self.org2, self.admin2, "Flow2", base_language='base')

        # no login, no list
        response = self.client.get(reverse('flows.flow_list'))
        self.assertRedirect(response, reverse('users.user_login'))

        user = self.admin
        user.first_name = "Test"
        user.last_name = "Contact"
        user.save()
        self.login(user)

        # list, should have only one flow (the one created in setUp)
        response = self.client.get(reverse('flows.flow_list'))
        self.assertEquals(1, len(response.context['object_list']))

        # inactive list shouldn't have any flows
        response = self.client.get(reverse('flows.flow_archived'))
        self.assertEquals(0, len(response.context['object_list']))

        # also shouldn't be able to view other flow
        response = self.client.get(reverse('flows.flow_editor', args=[other_flow.uuid]))
        self.assertEquals(302, response.status_code)

        # get our create page
        response = self.client.get(reverse('flows.flow_create'))
        self.assertTrue(response.context['has_flows'])
        self.assertIn('flow_type', response.context['form'].fields)

        # add call channel
        twilio = Channel.create(self.org, self.user, None, 'T', "Twilio", "0785553434", role="C",
                                secret="56789", gcm_id="456")

        response = self.client.get(reverse('flows.flow_create'))
        self.assertTrue(response.context['has_flows'])
        self.assertIn('flow_type', response.context['form'].fields)  # shown because of call channel

        twilio.delete()

        # create a new regular flow
        response = self.client.post(reverse('flows.flow_create'), dict(name='Flow', flow_type='F', expires_after_minutes=5), follow=True)
        flow1 = Flow.objects.get(org=self.org, name="Flow")
        # add a trigger on this flow
        Trigger.objects.create(org=self.org, keyword='unique', flow=flow1,
                               created_by=self.admin, modified_by=self.admin)
        self.assertEqual(response.status_code, 200)
        self.assertEqual(flow1.flow_type, 'F')
        self.assertEqual(flow1.expires_after_minutes, 5)

        # create a new surveyor flow
        self.client.post(reverse('flows.flow_create'), dict(name='Surveyor Flow', expires_after_minutes=5, flow_type='S'), follow=True)
        flow2 = Flow.objects.get(org=self.org, name="Surveyor Flow")
        self.assertEqual(flow2.flow_type, 'S')
        self.assertEqual(flow2.expires_after_minutes, 5)

        # make sure we don't get a start flow button for Android Surveys
        response = self.client.get(reverse('flows.flow_editor', args=[flow2.uuid]))
        self.assertNotContains(response, "broadcast-rulesflow btn-primary")

        # test flows with triggers
        # create a new flow with one unformatted keyword
        post_data = dict()
        post_data['name'] = "Flow With Unformated Keyword Triggers"
        post_data['keyword_triggers'] = "this is,it"
        response = self.client.post(reverse('flows.flow_create'), post_data)
        self.assertTrue(response.context['form'].errors)
        self.assertTrue('"this is" must be a single word containing only letter and numbers' in response.context['form'].errors['keyword_triggers'])

        # create a new flow with one existing keyword
        post_data = dict()
        post_data['name'] = "Flow With Existing Keyword Triggers"
        post_data['keyword_triggers'] = "this,is,unique"
        response = self.client.post(reverse('flows.flow_create'), post_data)
        self.assertTrue(response.context['form'].errors)
        self.assertTrue('The keyword "unique" is already used for another flow' in response.context['form'].errors['keyword_triggers'])

        # create another trigger so there are two in the way
        trigger = Trigger.objects.create(org=self.org, keyword='this', flow=flow1,
                                         created_by=self.admin, modified_by=self.admin)

        response = self.client.post(reverse('flows.flow_create'), post_data)
        self.assertTrue(response.context['form'].errors)
        print(response.context['form'].errors['keyword_triggers'])
        self.assertTrue('The keywords "this, unique" are already used for another flow' in response.context['form'].errors['keyword_triggers'])
        trigger.delete()

        # create a new flow with keywords
        post_data = dict()
        post_data['name'] = "Flow With Good Keyword Triggers"
        post_data['keyword_triggers'] = "this,is,it"
        post_data['flow_type'] = 'F'
        post_data['expires_after_minutes'] = 30
        response = self.client.post(reverse('flows.flow_create'), post_data, follow=True)
        flow3 = Flow.objects.get(name=post_data['name'])

        self.assertEqual(200, response.status_code)
        self.assertEqual(response.request['PATH_INFO'], reverse('flows.flow_editor', args=[flow3.uuid]))
        self.assertEqual(response.context['object'].triggers.count(), 3)

        # update flow triggers
        post_data = dict()
        post_data['name'] = "Flow With Keyword Triggers"
        post_data['keyword_triggers'] = "it,changes,everything"
        post_data['expires_after_minutes'] = 60 * 12
        response = self.client.post(reverse('flows.flow_update', args=[flow3.pk]), post_data, follow=True)
        flow3 = Flow.objects.get(name=post_data['name'])
        self.assertEquals(200, response.status_code)
        self.assertEquals(response.request['PATH_INFO'], reverse('flows.flow_list'))
        self.assertTrue(flow3 in response.context['object_list'].all())
        self.assertEquals(flow3.triggers.count(), 5)
        self.assertEquals(flow3.triggers.filter(is_archived=True).count(), 2)
        self.assertEquals(flow3.triggers.filter(is_archived=False).count(), 3)
        self.assertEquals(flow3.triggers.filter(is_archived=False).exclude(groups=None).count(), 0)

        # update flow with unformated keyword
        post_data['keyword_triggers'] = "it,changes,every thing"
        response = self.client.post(reverse('flows.flow_update', args=[flow3.pk]), post_data)
        self.assertTrue(response.context['form'].errors)

        # update flow with unformated keyword
        post_data['keyword_triggers'] = "it,changes,everything,unique"
        response = self.client.post(reverse('flows.flow_update', args=[flow3.pk]), post_data)
        self.assertTrue(response.context['form'].errors)
        response = self.client.get(reverse('flows.flow_update', args=[flow3.pk]))
        self.assertEquals(response.context['form'].fields['keyword_triggers'].initial, "it,everything,changes")
        self.assertEquals(flow3.triggers.filter(is_archived=False).count(), 3)
        self.assertEquals(flow3.triggers.filter(is_archived=False).exclude(groups=None).count(), 0)
        trigger = Trigger.objects.get(keyword="everything", flow=flow3)
        group = self.create_group("first", [self.contact])
        trigger.groups.add(group)
        self.assertEquals(flow3.triggers.filter(is_archived=False).count(), 3)
        self.assertEquals(flow3.triggers.filter(is_archived=False).exclude(groups=None).count(), 1)
        self.assertEquals(flow3.triggers.filter(is_archived=False).exclude(groups=None)[0].keyword, "everything")
        response = self.client.get(reverse('flows.flow_update', args=[flow3.pk]))
        self.assertEquals(response.context['form'].fields['keyword_triggers'].initial, "it,changes")
        self.assertNotContains(response, "contact_creation")
        self.assertEquals(flow3.triggers.filter(is_archived=False).count(), 3)
        self.assertEquals(flow3.triggers.filter(is_archived=False).exclude(groups=None).count(), 1)
        self.assertEquals(flow3.triggers.filter(is_archived=False).exclude(groups=None)[0].keyword, "everything")

        # make us a survey flow
        flow3.flow_type = Flow.SURVEY
        flow3.save()

        # we should get the contact creation option
        response = self.client.get(reverse('flows.flow_update', args=[flow3.pk]))
        self.assertContains(response, 'contact_creation')

        # set contact creation to be per login
        del post_data['keyword_triggers']
        post_data['contact_creation'] = Flow.CONTACT_PER_LOGIN
        response = self.client.post(reverse('flows.flow_update', args=[flow3.pk]), post_data)
        flow3.refresh_from_db()
        self.assertEqual(Flow.CONTACT_PER_LOGIN, flow3.get_metadata_json().get('contact_creation'))

        # add some rules to first flow
        ActionSet.objects.all().delete()
        flow1.update(self.definition)
        self.assertEquals(4, ActionSet.objects.all().count())

        # can see ours
        response = self.client.get(reverse('flows.flow_results', args=[flow1.pk]))
        self.assertEquals(200, response.status_code)

        # check flow listing
        response = self.client.get(reverse('flows.flow_list'))
        self.assertEqual(list(response.context['object_list']), [flow1, flow3, flow2, self.flow])  # by last modified

        # start a contact on that flow
        flow = flow1
        flow.start([], [self.contact])

        # test getting the json
        response = self.client.get(reverse('flows.flow_json', args=[flow.pk]))
        self.assertTrue('channels' in response.json())
        self.assertTrue('languages' in response.json())
        self.assertTrue('channel_countries' in response.json())

        json_dict = response.json()['flow']

        # test setting the json
        json_dict['action_sets'] = [dict(uuid=uuid(1), x=1, y=1, destination=None,
                                         actions=[dict(type='reply', msg=dict(base='This flow is more like a broadcast'))])]
        json_dict['rule_sets'] = []
        json_dict['entry'] = uuid(1)

        response = self.client.post(reverse('flows.flow_json', args=[flow.pk]), json.dumps(json_dict), content_type="application/json")
        self.assertEquals(200, response.status_code)
        self.assertEquals(1, ActionSet.objects.all().count())

        actionset = ActionSet.objects.get()
        self.assertEquals(actionset.flow, flow)

        # can't save with an invalid uuid
        json_dict['metadata']['saved_on'] = datetime_to_str(timezone.now())
        json_dict['action_sets'][0]['destination'] = 'notthere'

        response = self.client.post(reverse('flows.flow_json', args=[flow.pk]), json.dumps(json_dict), content_type="application/json")
        self.assertEquals(200, response.status_code)
        flow = Flow.objects.get(pk=flow.pk)
        flow_json = flow.as_json()
        self.assertIsNone(flow_json['action_sets'][0]['destination'])

        # flow should still be there though
        flow = Flow.objects.get(pk=flow.pk)

        # should still have the original one, nothing changed
        response = self.client.get(reverse('flows.flow_json', args=[flow.pk]))
        self.assertEquals(200, response.status_code)
        json_dict = response.json()

        # can't save against the other org's flow
        response = self.client.post(reverse('flows.flow_json', args=[other_flow.pk]), json.dumps(json_dict), content_type="application/json")
        self.assertEquals(302, response.status_code)

        # can't save with invalid json
        with self.assertRaises(ValueError):
            response = self.client.post(reverse('flows.flow_json', args=[flow.pk]), "badjson", content_type="application/json")

        # test simulation
        simulate_url = reverse('flows.flow_simulate', args=[flow.pk])

        test_contact = Contact.get_test_contact(self.admin)
        group = self.create_group("players", [test_contact])
        contact_field = ContactField.get_or_create(self.org, self.admin, 'custom', 'custom')
        contact_field_value = Value.objects.create(contact=test_contact, contact_field=contact_field, org=self.org,
                                                   string_value="hey")

        response = self.client.get(simulate_url)
        self.assertEquals(response.status_code, 302)

        post_data = dict()
        post_data['has_refresh'] = True

        response = self.client.post(simulate_url, json.dumps(post_data), content_type="application/json")
        json_dict = response.json()

        self.assertFalse(group in test_contact.all_groups.all())
        self.assertFalse(test_contact.values.all())

        self.assertEquals(len(json_dict.keys()), 5)
        self.assertEquals(len(json_dict['messages']), 3)
        self.assertEquals('Test Contact has entered the &quot;Flow&quot; flow', json_dict['messages'][0]['text'])
        self.assertEquals("This flow is more like a broadcast", json_dict['messages'][1]['text'])
        self.assertEquals("Test Contact has exited this flow", json_dict['messages'][2]['text'])

        group = self.create_group("fans", [test_contact])
        contact_field_value = Value.objects.create(contact=test_contact, contact_field=contact_field, org=self.org,
                                                   string_value="hey")

        post_data['new_message'] = "Ok, Thanks"
        post_data['has_refresh'] = False

        response = self.client.post(simulate_url, json.dumps(post_data), content_type="application/json")
        self.assertEquals(200, response.status_code)
        json_dict = response.json()

        self.assertTrue(group in test_contact.all_groups.all())
        self.assertTrue(test_contact.values.all())
        self.assertEqual(test_contact.values.get(string_value='hey'), contact_field_value)

        self.assertEquals(len(json_dict.keys()), 5)
        self.assertTrue('status' in json_dict.keys())
        self.assertTrue('visited' in json_dict.keys())
        self.assertTrue('activity' in json_dict.keys())
        self.assertTrue('messages' in json_dict.keys())
        self.assertTrue('description' in json_dict.keys())
        self.assertEquals(json_dict['status'], 'success')
        self.assertEquals(json_dict['description'], 'Message sent to Flow')

        post_data['has_refresh'] = True

        response = self.client.post(simulate_url, json.dumps(post_data), content_type="application/json")
        self.assertEquals(200, response.status_code)
        json_dict = response.json()

        self.assertEquals(len(json_dict.keys()), 5)
        self.assertTrue('status' in json_dict.keys())
        self.assertTrue('visited' in json_dict.keys())
        self.assertTrue('activity' in json_dict.keys())
        self.assertTrue('messages' in json_dict.keys())
        self.assertTrue('description' in json_dict.keys())
        self.assertEquals(json_dict['status'], 'success')
        self.assertEquals(json_dict['description'], 'Message sent to Flow')

        # test our copy view
        response = self.client.post(reverse('flows.flow_copy', args=[flow.pk]))
        flow_copy = Flow.objects.get(org=self.org, name="Copy of %s" % flow.name)
        self.assertRedirect(response, reverse('flows.flow_editor', args=[flow_copy.uuid]))

        FlowLabel.objects.create(name="one", org=self.org, parent=None)
        FlowLabel.objects.create(name="two", org=self.org2, parent=None)

        # test update view
        response = self.client.post(reverse('flows.flow_update', args=[flow.pk]))
        self.assertEquals(200, response.status_code)
        self.assertEquals(5, len(response.context['form'].fields))
        self.assertTrue('name' in response.context['form'].fields)
        self.assertTrue('keyword_triggers' in response.context['form'].fields)
        self.assertTrue('ignore_triggers' in response.context['form'].fields)

        # test broadcast view
        response = self.client.get(reverse('flows.flow_broadcast', args=[flow.pk]))
        self.assertEquals(3, len(response.context['form'].fields))
        self.assertTrue('omnibox' in response.context['form'].fields)
        self.assertTrue('restart_participants' in response.context['form'].fields)

        post_data = dict()
        post_data['omnibox'] = "c-%s" % self.contact.uuid
        post_data['restart_participants'] = 'on'

        count = Broadcast.objects.all().count()
        self.client.post(reverse('flows.flow_broadcast', args=[flow.pk]), post_data, follow=True)
        self.assertEquals(count + 1, Broadcast.objects.all().count())

        # we should have a flow start
        start = FlowStart.objects.get(flow=flow)

        # should be in a completed state
        self.assertEquals(FlowStart.STATUS_COMPLETE, start.status)
        self.assertEquals(1, start.contact_count)

        # do so again but don't restart the participants
        del post_data['restart_participants']

        self.client.post(reverse('flows.flow_broadcast', args=[flow.pk]), post_data, follow=True)

        # should have a new flow start
        new_start = FlowStart.objects.filter(flow=flow).order_by('-created_on').first()
        self.assertNotEquals(start, new_start)
        self.assertEquals(FlowStart.STATUS_COMPLETE, new_start.status)
        self.assertEquals(0, new_start.contact_count)

        # mark that start as incomplete
        new_start.status = FlowStart.STATUS_STARTING
        new_start.save()

        # try to start again
        response = self.client.post(reverse('flows.flow_broadcast', args=[flow.pk]), post_data, follow=True)

        # should have an error now
        self.assertTrue(response.context['form'].errors)

        # shouldn't have a new flow start as validation failed
        self.assertFalse(FlowStart.objects.filter(flow=flow).exclude(id__lte=new_start.id))

        # test ivr flow creation
        self.channel.role = 'SRCA'
        self.channel.save()

        post_data = dict(name="Message flow", expires_after_minutes=5, flow_type='F')
        response = self.client.post(reverse('flows.flow_create'), post_data, follow=True)
        msg_flow = Flow.objects.get(name=post_data['name'])

        self.assertEquals(200, response.status_code)
        self.assertEquals(response.request['PATH_INFO'], reverse('flows.flow_editor', args=[msg_flow.uuid]))
        self.assertEquals(msg_flow.flow_type, 'F')

        post_data = dict(name="Call flow", expires_after_minutes=5, flow_type='V')
        response = self.client.post(reverse('flows.flow_create'), post_data, follow=True)
        call_flow = Flow.objects.get(name=post_data['name'])

        self.assertEquals(200, response.status_code)
        self.assertEquals(response.request['PATH_INFO'], reverse('flows.flow_editor', args=[call_flow.uuid]))
        self.assertEquals(call_flow.flow_type, 'V')

        # test creating a  flow with base language
        # create the language for our org
        language = Language.create(self.org, flow.created_by, "English", 'eng')
        self.org.primary_language = language
        self.org.save()

        post_data = dict(name="Language Flow", expires_after_minutes=5, base_language=language.iso_code, flow_type='F')
        response = self.client.post(reverse('flows.flow_create'), post_data, follow=True)
        language_flow = Flow.objects.get(name=post_data['name'])

        self.assertEquals(200, response.status_code)
        self.assertEquals(response.request['PATH_INFO'], reverse('flows.flow_editor', args=[language_flow.uuid]))
        self.assertEquals(language_flow.base_language, language.iso_code)

    def test_views_viewers(self):
        # create a viewer
        self.viewer = self.create_user("Viewer")
        self.org.viewers.add(self.viewer)
        self.viewer.set_org(self.org)

        self.create_secondary_org()

        # create a flow for another org and a flow label
        flow2 = Flow.create(self.org2, self.admin2, "Flow2")
        flow_label = FlowLabel.objects.create(name="one", org=self.org, parent=None)

        flow_list_url = reverse('flows.flow_list')
        flow_archived_url = reverse('flows.flow_archived')
        flow_create_url = reverse('flows.flow_create')
        flowlabel_create_url = reverse('flows.flowlabel_create')

        # no login, no list
        response = self.client.get(flow_list_url)
        self.assertRedirect(response, reverse('users.user_login'))

        user = self.viewer
        user.first_name = "Test"
        user.last_name = "Contact"
        user.save()
        self.login(user)

        # list, should have only one flow (the one created in setUp)

        response = self.client.get(flow_list_url)
        self.assertEquals(1, len(response.context['object_list']))
        # no create links
        self.assertFalse(flow_create_url in response.content)
        self.assertFalse(flowlabel_create_url in response.content)
        # verify the action buttons we have
        self.assertFalse('object-btn-unlabel' in response.content)
        self.assertFalse('object-btn-restore' in response.content)
        self.assertFalse('object-btn-archive' in response.content)
        self.assertFalse('object-btn-label' in response.content)
        self.assertTrue('object-btn-export' in response.content)

        # can not label
        post_data = dict()
        post_data['action'] = 'label'
        post_data['objects'] = self.flow.pk
        post_data['label'] = flow_label.pk
        post_data['add'] = True

        response = self.client.post(flow_list_url, post_data, follow=True)
        self.assertEquals(1, response.context['object_list'].count())
        self.assertFalse(response.context['object_list'][0].labels.all())

        # can not archive
        post_data = dict()
        post_data['action'] = 'archive'
        post_data['objects'] = self.flow.pk
        response = self.client.post(flow_list_url, post_data, follow=True)
        self.assertEquals(1, response.context['object_list'].count())
        self.assertEquals(response.context['object_list'][0].pk, self.flow.pk)
        self.assertFalse(response.context['object_list'][0].is_archived)

        # inactive list shouldn't have any flows
        response = self.client.get(flow_archived_url)
        self.assertEquals(0, len(response.context['object_list']))

        response = self.client.get(reverse('flows.flow_editor', args=[self.flow.uuid]))
        self.assertEquals(200, response.status_code)
        self.assertFalse(response.context['mutable'])

        # we can fetch the json for the flow
        response = self.client.get(reverse('flows.flow_json', args=[self.flow.pk]))
        self.assertEquals(200, response.status_code)

        # but posting to it should redirect to a get
        response = self.client.post(reverse('flows.flow_json', args=[self.flow.pk]), post_data=response.content)
        self.assertEquals(302, response.status_code)

        self.flow.is_archived = True
        self.flow.save()

        response = self.client.get(flow_list_url)
        self.assertEquals(0, len(response.context['object_list']))

        # can not restore
        post_data = dict()
        post_data['action'] = 'archive'
        post_data['objects'] = self.flow.pk
        response = self.client.post(flow_archived_url, post_data, follow=True)
        self.assertEquals(1, response.context['object_list'].count())
        self.assertEquals(response.context['object_list'][0].pk, self.flow.pk)
        self.assertTrue(response.context['object_list'][0].is_archived)

        response = self.client.get(flow_archived_url)
        self.assertEquals(1, len(response.context['object_list']))

        # cannot create a flow
        response = self.client.get(flow_create_url)
        self.assertEquals(302, response.status_code)

        # cannot create a flowlabel
        response = self.client.get(flowlabel_create_url)
        self.assertEquals(302, response.status_code)

        # also shouldn't be able to view other flow
        response = self.client.get(reverse('flows.flow_editor', args=[flow2.uuid]))
        self.assertEquals(302, response.status_code)

    def test_flow_update_error(self):

        flow = self.get_flow('favorites')
        json_dict = flow.as_json()
        json_dict['action_sets'][0]['actions'].append(dict(type='add_label', labels=[dict(name='@badlabel')]))
        self.login(self.admin)
        response = self.client.post(reverse('flows.flow_json', args=[flow.pk]),
                                    json.dumps(json_dict),
                                    content_type="application/json")

        self.assertEquals(400, response.status_code)
        self.assertEquals('Invalid label name: @badlabel', response.json()['description'])

    def test_flow_start_with_start_msg(self):
        # set our flow
        self.flow.update(self.definition)

        sms = self.create_msg(direction=INCOMING, contact=self.contact, text="I am coming")
        self.flow.start([], [self.contact], start_msg=sms)

        self.assertTrue(FlowRun.objects.filter(contact=self.contact))
        run = FlowRun.objects.filter(contact=self.contact).first()

        self.assertEquals(run.steps.all().count(), 2)
        actionset_step = run.steps.filter(step_type=FlowStep.TYPE_ACTION_SET).first()
        ruleset_step = run.steps.filter(step_type=FlowStep.TYPE_RULE_SET).first()

        # no messages on the ruleset step
        self.assertFalse(ruleset_step.messages.all())

        # should have 2 messages on the actionset step
        self.assertEquals(actionset_step.messages.all().count(), 2)

        # one is the start msg
        self.assertTrue(actionset_step.messages.filter(pk=sms.pk))

        # sms msg_type should be FLOW
        self.assertEquals(Msg.objects.get(pk=sms.pk).msg_type, FLOW)

    def test_multiple(self):
        # set our flow
        self.flow.update(self.definition)
        self.flow.start([], [self.contact])

        # create a second flow
        self.flow2 = Flow.create(self.org, self.admin, "Color Flow 2")

        # broadcast to one user
        self.flow2 = self.flow.copy(self.flow, self.flow.created_by)
        self.flow2.start([], [self.contact])

        # each flow should have two events
        self.assertEquals(2, FlowStep.objects.filter(run__flow=self.flow).count())
        self.assertEquals(2, FlowStep.objects.filter(run__flow=self.flow2).count())

        # send in a message
        incoming = self.create_msg(direction=INCOMING, contact=self.contact, text="Orange", created_on=timezone.now())
        self.assertTrue(Flow.find_and_handle(incoming))

        # only the second flow should get it
        self.assertEquals(2, FlowStep.objects.filter(run__flow=self.flow).count())
        self.assertEquals(3, FlowStep.objects.filter(run__flow=self.flow2).count())

        # start the flow again for our contact
        self.flow.start([], [self.contact], restart_participants=True)

        # should have two flow runs for this contact and flow
        runs = FlowRun.objects.filter(flow=self.flow, contact=self.contact).order_by('-created_on')
        self.assertTrue(runs[0].is_active)
        self.assertFalse(runs[1].is_active)

        self.assertEquals(2, runs[0].steps.all().count())
        self.assertEquals(2, runs[1].steps.all().count())

        # send in a message, this should be handled by our first flow, which has a more recent run active
        incoming = self.create_msg(direction=INCOMING, contact=self.contact, text="blue")
        self.assertTrue(Flow.find_and_handle(incoming))

        self.assertEquals(3, runs[0].steps.all().count())

        # if we exclude existing and try starting again, nothing happens
        self.flow.start([], [self.contact], restart_participants=False)

        # no new runs
        self.assertEquals(2, self.flow.runs.all().count())

        # get the results for the flow
        results = self.flow.get_results()

        # should only have one result
        self.assertEquals(1, len(results))

        # and only one value
        self.assertEquals(1, len(results[0]['values']))

        color = results[0]['values'][0]
        self.assertEquals('color', color['label'])
        self.assertEquals('Blue', color['category']['base'])
        self.assertEquals('blue', color['value'])
        self.assertEquals(incoming.text, color['text'])

    def test_ignore_keyword_triggers(self):
        # set our flow
        self.flow.update(self.definition)
        self.flow.start([], [self.contact])

        # create a second flow
        self.flow2 = Flow.create(self.org, self.admin, "Kiva Flow")

        self.flow2 = self.flow.copy(self.flow, self.flow.created_by)

        # add a trigger on flow2
        Trigger.objects.create(org=self.org, keyword='kiva', flow=self.flow2,
                               created_by=self.admin, modified_by=self.admin)

        incoming = self.create_msg(direction=INCOMING, contact=self.contact, text="kiva")

        self.assertTrue(Trigger.find_and_handle(incoming))
        self.assertTrue(FlowRun.objects.filter(flow=self.flow2, contact=self.contact))

        self.flow.ignore_triggers = True
        self.flow.save()
        self.flow.start([], [self.contact], restart_participants=True)

        other_incoming = self.create_msg(direction=INCOMING, contact=self.contact, text="kiva")

        self.assertFalse(Trigger.find_and_handle(other_incoming))

        # complete the flow
        incoming = self.create_msg(direction=INCOMING, contact=self.contact, text="orange")
        self.assertTrue(Flow.find_and_handle(incoming))

        # now we should trigger the other flow as we are at our terminal flow
        self.assertTrue(Trigger.find_and_handle(other_incoming))

    @patch('temba.flows.models.Flow.handle_ussd_ruleset_action',
           return_value=dict(handled=True, destination=None, step=None, msgs=[]))
    def test_ussd_ruleset_sends_message(self, handle_ussd_ruleset_action):
        # set flow to USSD
        self.definition['flow_type'] = 'U'
        # have a USSD ruleset
        self.definition['rule_sets'][0]['ruleset_type'] = "wait_menu"
        self.flow.update(self.definition)

        # start flow
        self.flow.start([], [self.contact])

        self.assertTrue(handle_ussd_ruleset_action.called)
        self.assertEqual(handle_ussd_ruleset_action.call_count, 1)

    @patch('temba.flows.models.Flow.handle_ussd_ruleset_action',
           return_value=dict(handled=True, destination=None, step=None, msgs=[]))
    def test_triggered_start_with_ussd(self, handle_ussd_ruleset_action):
        # set flow to USSD
        self.definition['flow_type'] = 'U'
        # have a USSD ruleset
        self.definition['rule_sets'][0]['ruleset_type'] = "wait_menu"
        self.flow.update(self.definition)

        # create a trigger
        Trigger.objects.create(org=self.org, keyword='derp', flow=self.flow,
                               created_by=self.admin, modified_by=self.admin)

        # create an incoming message
        incoming = self.create_msg(direction=INCOMING, contact=self.contact, text="derp")

        self.assertTrue(Trigger.find_and_handle(incoming))

        self.assertTrue(handle_ussd_ruleset_action.called)
        self.assertEqual(handle_ussd_ruleset_action.call_count, 1)


class ActionTest(TembaTest):

    def setUp(self):
        super(ActionTest, self).setUp()

        self.contact = self.create_contact('Eric', '+250788382382')
        self.contact2 = self.create_contact('Nic', '+250788383383')

        self.flow = Flow.create(self.org, self.admin, "Empty Flow", base_language='base')

        self.other_group = self.create_group("Other", [])

    def test_reply_action(self):
        msg = self.create_msg(direction=INCOMING, contact=self.contact, text="Green is my favorite")
        run = FlowRun.create(self.flow, self.contact.pk)

        with self.assertRaises(FlowException):
            ReplyAction.from_json(self.org, {'type': ReplyAction.TYPE})

        with self.assertRaises(FlowException):
            ReplyAction.from_json(self.org, {'type': ReplyAction.TYPE, ReplyAction.MESSAGE: dict()})

        with self.assertRaises(FlowException):
            ReplyAction.from_json(self.org, {'type': ReplyAction.TYPE, ReplyAction.MESSAGE: dict(base="")})

        action = ReplyAction(dict(base="We love green too!"))
        action.execute(run, None, msg)
        msg = Msg.objects.get(contact=self.contact, direction='O')
        self.assertEquals("We love green too!", msg.text)

        Broadcast.objects.all().delete()

        action_json = action.as_json()
        action = ReplyAction.from_json(self.org, action_json)
        self.assertEquals(dict(base="We love green too!"), action.msg)

        action.execute(run, None, msg)

        response = msg.responses.get()
        self.assertEquals("We love green too!", response.text)
        self.assertEquals(self.contact, response.contact)

    def test_ussd_action(self):
        msg = self.create_msg(direction=INCOMING, contact=self.contact, text="Green is my favorite")
        run = FlowRun.create(self.flow, self.contact.pk)

        ussd_ruleset = RuleSet.objects.create(flow=self.flow, uuid=uuid(100), x=0, y=0, ruleset_type=RuleSet.TYPE_WAIT_USSD_MENU)
        ussd_ruleset.set_rules_dict([Rule(uuid(15), dict(base="All Responses"), uuid(200), 'R', TrueTest()).as_json()])
        ussd_ruleset.save()

        # without USSD config we only get an empty UssdAction
        action = UssdAction.from_ruleset(ussd_ruleset, run)
        execution = action.execute(run, None, msg)

        self.assertIsNone(action.msg)
        self.assertEquals(execution, [])

        # add menu rules
        ussd_ruleset.set_rules_dict([Rule(uuid(15), dict(base="All Responses"), uuid(200), 'R', TrueTest()).as_json(),
                                    Rule(uuid(15), dict(base="Test1"), uuid(200), 'R', EqTest(test="1"), dict(base="Test1")).as_json(),
                                    Rule(uuid(15), dict(base="Test2"), uuid(200), 'R', EqTest(test="2"), dict(base="Test2")).as_json()])
        ussd_ruleset.save()

        # add ussd message
        config = {
            "ussd_message": {"base": "test"}
        }
        ussd_ruleset.config = json.dumps(config)
        action = UssdAction.from_ruleset(ussd_ruleset, run)
        execution = action.execute(run, None, msg)

        self.assertIsNotNone(action.msg)
        self.assertEquals(action.msg, {u'base': u'test\n1: Test1\n2: Test2\n'})
        self.assertIsInstance(execution[0], Msg)
        self.assertEquals(execution[0].text, u'test\n1: Test1\n2: Test2')

        Broadcast.objects.all().delete()

    def test_multilanguage_ussd_menu_partly_translated(self):
        msg = self.create_msg(direction=INCOMING, contact=self.contact, text="Green is my favorite")
        run = FlowRun.create(self.flow, self.contact.pk)

        ussd_ruleset = RuleSet.objects.create(flow=self.flow, uuid=uuid(100), x=0, y=0, ruleset_type=RuleSet.TYPE_WAIT_USSD_MENU)
        ussd_ruleset.set_rules_dict([Rule(uuid(15), dict(base="All Responses"), uuid(200), 'R', TrueTest()).as_json()])
        ussd_ruleset.save()

        english = Language.create(self.org, self.admin, "English", 'eng')
        Language.create(self.org, self.admin, "Hungarian", 'hun')
        Language.create(self.org, self.admin, "Russian", 'rus')
        self.flow.org.primary_language = english

        # add menu rules
        ussd_ruleset.set_rules_dict([Rule(uuid(15), dict(base="All Responses"), uuid(200), 'R', TrueTest()).as_json(),
                                    Rule(uuid(15), dict(base="Test1"), uuid(200), 'R', EqTest(test="1"), dict(eng="labelENG", hun="labelHUN")).as_json(),
                                    Rule(uuid(15), dict(base="Test2"), uuid(200), 'R', EqTest(test="2"), dict(eng="label2ENG")).as_json()])
        ussd_ruleset.save()

        # add ussd message
        config = {
            "ussd_message": {"eng": "testENG", "hun": "testHUN"}
        }

        ussd_ruleset.config = json.dumps(config)
        action = UssdAction.from_ruleset(ussd_ruleset, run)
        execution = action.execute(run, None, msg)

        self.assertIsNotNone(action.msg)
        # we have three languages, although only 2 are (partly) translated
        self.assertEqual(len(action.msg.keys()), 3)
        self.assertEqual(action.msg.keys(), [u'rus', u'hun', u'eng'])

        # we don't have any translation for Russian, so it should be the same as eng
        self.assertEqual(action.msg['eng'], action.msg['rus'])

        # we have partly translated hungarian labels
        self.assertNotEqual(action.msg['eng'], action.msg['hun'])

        # the missing translation should be the same as the english label
        self.assertNotIn('labelENG', action.msg['hun'])
        self.assertIn('label2ENG', action.msg['hun'])

        self.assertEquals(action.msg['hun'], u'testHUN\n1: labelHUN\n2: label2ENG\n')

        # the msg sent out is in english
        self.assertIsInstance(execution[0], Msg)
        self.assertEquals(execution[0].text, u'testENG\n1: labelENG\n2: label2ENG')

        # now set contact's language to something we don't have in our org languages
        self.contact.language = 'fre'
        self.contact.save(update_fields=('language',))
        run = FlowRun.create(self.flow, self.contact.pk)

        # resend the message to him
        execution = action.execute(run, None, msg)

        # he will still get the english (base language)
        self.assertIsInstance(execution[0], Msg)
        self.assertEquals(execution[0].text, u'testENG\n1: labelENG\n2: label2ENG')

        # now set contact's language to hungarian
        self.contact.language = 'hun'
        self.contact.save(update_fields=('language',))
        run = FlowRun.create(self.flow, self.contact.pk)

        # resend the message to him
        execution = action.execute(run, None, msg)

        # he will get the partly translated hungarian version
        self.assertIsInstance(execution[0], Msg)
        self.assertEquals(execution[0].text, u'testHUN\n1: labelHUN\n2: label2ENG')

        Broadcast.objects.all().delete()

    def test_trigger_flow_action(self):
        flow = self.create_flow()
        run = FlowRun.create(self.flow, self.contact.pk)

        action = TriggerFlowAction(flow, [], [self.contact], [])
        action.execute(run, None, None)

        action_json = action.as_json()
        action = TriggerFlowAction.from_json(self.org, action_json)
        self.assertEqual(action.flow.pk, flow.pk)

        self.assertTrue(FlowRun.objects.filter(contact=self.contact, flow=flow))

        action = TriggerFlowAction(flow, [self.other_group], [], [])
        run = FlowRun.create(self.flow, self.contact.pk)
        msgs = action.execute(run, None, None)

        self.assertFalse(msgs)

        self.other_group.update_contacts(self.user, [self.contact2], True)

        action = TriggerFlowAction(flow, [self.other_group], [self.contact], [])
        run = FlowRun.create(self.flow, self.contact.pk)
        action.execute(run, None, None)

        self.assertTrue(FlowRun.objects.filter(contact=self.contact2, flow=flow))

        # delete the group
        self.other_group.is_active = False
        self.other_group.save()

        self.assertTrue(action.groups)
        self.assertTrue(self.other_group.pk in [g.pk for g in action.groups])
        # should create new group the next time the flow is read
        updated_action = TriggerFlowAction.from_json(self.org, action.as_json())
        self.assertTrue(updated_action.groups)
        self.assertFalse(self.other_group.pk in [g.pk for g in updated_action.groups])

    def test_send_action(self):
        msg_body = "Hi @contact.name (@contact.state). @step.contact (@step.contact.state) is in the flow"

        self.contact.set_field(self.user, 'state', "WA", label="State")
        self.contact2.set_field(self.user, 'state', "GA", label="State")
        run = FlowRun.create(self.flow, self.contact.pk)

        action = SendAction(dict(base=msg_body),
                            [], [self.contact2], [])
        action.execute(run, None, None)

        action_json = action.as_json()
        action = SendAction.from_json(self.org, action_json)
        self.assertEqual(action.msg['base'], msg_body)

        broadcast = Broadcast.objects.get()
        self.assertEqual(broadcast.get_messages().count(), 1)
        msg = broadcast.get_messages().first()
        self.assertEqual(msg.contact, self.contact2)
        self.assertEqual(msg.text, "Hi Nic (GA). Eric (WA) is in the flow")

        # empty message should be a no-op
        action = SendAction(dict(base=""), [], [self.contact], [])
        action.execute(run, None, None)
        self.assertEqual(Broadcast.objects.all().count(), 1)

        # try with a test contact and a group
        test_contact = Contact.get_test_contact(self.user)
        test_contact.name = "Mr Test"
        test_contact.save()
        test_contact.set_field(self.user, 'state', "IN", label="State")

        self.other_group.update_contacts(self.user, [self.contact2], True)

        action = SendAction(dict(base=msg_body), [self.other_group], [test_contact], [])
        run = FlowRun.create(self.flow, test_contact.pk)
        action.execute(run, None, None)

        # since we are test contact now, no new broadcasts
        self.assertEqual(Broadcast.objects.all().count(), 1)

        # but we should have logged instead
        logged = "Sending &#39;Hi @contact.name (@contact.state). Mr Test (IN) is in the flow&#39; to 2 contacts"
        self.assertEqual(ActionLog.objects.all().first().text, logged)

        # delete the group
        self.other_group.is_active = False
        self.other_group.save()

        self.assertTrue(action.groups)
        self.assertTrue(self.other_group.pk in [g.pk for g in action.groups])
        # should create new group the next time the flow is read
        updated_action = SendAction.from_json(self.org, action.as_json())
        self.assertTrue(updated_action.groups)
        self.assertFalse(self.other_group.pk in [g.pk for g in updated_action.groups])

    def test_variable_contact_parsing(self):
        groups = dict(groups=[dict(id=-1)])
        groups = VariableContactAction.parse_groups(self.org, groups)
        self.assertTrue('Missing', groups[0].name)

    @override_settings(SEND_EMAILS=True)
    def test_email_action(self):
        msg = self.create_msg(direction=INCOMING, contact=self.contact, text="Green is my favorite")
        run = FlowRun.create(self.flow, self.contact.pk)

        action = EmailAction(["steve@apple.com"], "Subject", "Body")

        # check to and from JSON
        action_json = action.as_json()
        action = EmailAction.from_json(self.org, action_json)

        action.execute(run, None, msg)

        self.assertEquals(len(mail.outbox), 1)
        self.assertEquals(mail.outbox[0].subject, "Subject")
        self.assertEquals(mail.outbox[0].body, "Body")
        self.assertEquals(mail.outbox[0].recipients(), ["steve@apple.com"])

        try:
            EmailAction([], "Subject", "Body")
            self.fail("Should have thrown due to empty recipient list")
        except FlowException:
            pass

        # check expression evaluation in action fields
        action = EmailAction(["@contact.name", "xyz", "", '@(SUBSTITUTE(LOWER(contact), " ", "") & "@nyaruka.com")'],
                             "@contact.name added in subject",
                             "@contact.name uses phone @contact.tel")

        action_json = action.as_json()
        action = EmailAction.from_json(self.org, action_json)

        action.execute(run, None, msg)

        self.assertEquals(len(mail.outbox), 2)
        self.assertEquals(mail.outbox[1].subject, "Eric added in subject")
        self.assertEquals(mail.outbox[1].body, "Eric uses phone 0788 382 382")
        self.assertEquals(mail.outbox[1].recipients(), ["eric@nyaruka.com"])  # invalid emails are ignored

        # check simulator reports invalid addresses
        test_contact = Contact.get_test_contact(self.user)
        test_run = FlowRun.create(self.flow, test_contact.pk)

        action.execute(test_run, None, msg)

        logs = list(ActionLog.objects.order_by('pk'))
        self.assertEqual(logs[0].level, ActionLog.LEVEL_INFO)
        self.assertEqual(logs[0].text, "&quot;Test Contact uses phone (206) 555-0100&quot; would be sent to &quot;testcontact@nyaruka.com&quot;")
        self.assertEqual(logs[1].level, ActionLog.LEVEL_WARN)
        self.assertEqual(logs[1].text, 'Some email address appear to be invalid: &quot;Test Contact&quot;, &quot;xyz&quot;, &quot;&quot;')

        # check that all white space is replaced with single spaces in the subject
        test = EmailAction(["steve@apple.com"], "Allo \n allo\tmessage", "Email notification for allo allo")
        test.execute(run, None, msg)

        self.assertEquals(len(mail.outbox), 3)
        self.assertEquals(mail.outbox[2].subject, 'Allo allo message')
        self.assertEquals(mail.outbox[2].body, 'Email notification for allo allo')
        self.assertEquals(mail.outbox[2].recipients(), ["steve@apple.com"])

    def test_save_to_contact_action(self):
        sms = self.create_msg(direction=INCOMING, contact=self.contact, text="batman")
        test = SaveToContactAction.from_json(self.org, dict(type='save', label="Superhero Name", value='@step'))
        run = FlowRun.create(self.flow, self.contact.pk)

        field = ContactField.objects.get(org=self.org, key="superhero_name")
        self.assertEquals("Superhero Name", field.label)

        test.execute(run, None, sms)

        # user should now have a nickname field with a value of batman
        contact = Contact.objects.get(id=self.contact.pk)
        self.assertEquals("batman", contact.get_field_raw('superhero_name'))

        # test clearing our value
        test = SaveToContactAction.from_json(self.org, test.as_json())
        test.value = ""
        test.execute(run, None, sms)
        contact = Contact.objects.get(id=self.contact.pk)
        self.assertEquals(None, contact.get_field_raw('superhero_name'))

        # test setting our name
        test = SaveToContactAction.from_json(self.org, dict(type='save', label="Name", value='', field='name'))
        test.value = "Eric Newcomer"
        test.execute(run, None, sms)
        contact = Contact.objects.get(id=self.contact.pk)
        self.assertEquals("Eric Newcomer", contact.name)
        run.contact = contact

        # test setting just the first name
        test = SaveToContactAction.from_json(self.org, dict(type='save', label="First Name", value='', field='first_name'))
        test.value = "Jen"
        test.execute(run, None, sms)
        contact = Contact.objects.get(id=self.contact.pk)
        self.assertEquals("Jen Newcomer", contact.name)

        # throw exception for other reserved words except name and first_name
        for word in Contact.RESERVED_FIELDS:
            if word not in ['name', 'first_name'] + list(URN.VALID_SCHEMES):
                with self.assertRaises(Exception):
                    test = SaveToContactAction.from_json(self.org, dict(type='save', label=word, value='', field=word))
                    test.value = "Jen"
                    test.execute(run, None, sms)

        # we should strip whitespace
        run.contact = contact
        test = SaveToContactAction.from_json(self.org, dict(type='save', label="First Name", value='', field='first_name'))
        test.value = " Jackson "
        test.execute(run, None, sms)
        contact = Contact.objects.get(id=self.contact.pk)
        self.assertEquals("Jackson Newcomer", contact.name)

        # first name works with a single word
        run.contact = contact
        contact.name = "Percy"
        contact.save()

        test = SaveToContactAction.from_json(self.org, dict(type='save', label="First Name", value='', field='first_name'))
        test.value = " Cole"
        test.execute(run, None, sms)
        contact = Contact.objects.get(id=self.contact.pk)
        self.assertEquals("Cole", contact.name)

        # test saving something really long to another field
        test = SaveToContactAction.from_json(self.org, dict(type='save', label="Last Message", value='', field='last_message'))
        test.value = "This is a long message, longer than 160 characters, longer than 250 characters, all the way up "\
                     "to 500 some characters long because sometimes people save entire messages to their contact " \
                     "fields and we want to enable that for them so that they can do what they want with the platform."
        test.execute(run, None, sms)
        contact = Contact.objects.get(id=self.contact.pk)
        self.assertEquals(test.value, contact.get_field('last_message').string_value)

        # test saving a contact's phone number
        test = SaveToContactAction.from_json(self.org, dict(type='save', label='Phone Number', field='tel_e164', value='@step'))

        # make sure they have a twitter urn first
        contact.urns.add(ContactURN.create(self.org, None, 'twitter:enewcomer'))
        self.assertIsNotNone(contact.urns.filter(path='enewcomer').first())

        # add another phone number to make sure it doesn't get removed too
        contact.urns.add(ContactURN.create(self.org, None, 'tel:+18005551212'))
        self.assertEquals(3, contact.urns.all().count())

        # create an inbound message on our original phone number
        sms = self.create_msg(direction=INCOMING, contact=self.contact,
                              text="+12065551212", contact_urn=contact.urns.filter(path='+250788382382').first())

        # create another contact with that phone number, to test stealing
        robbed = self.create_contact("Robzor", "+12065551212")

        test.execute(run, None, sms)

        # updating Phone Number should not create a contact field
        self.assertIsNone(ContactField.objects.filter(org=self.org, key='tel_e164').first())

        # instead it should update the tel urn for our contact
        contact = Contact.objects.get(id=self.contact.pk)
        self.assertEquals(4, contact.urns.all().count())
        self.assertIsNotNone(contact.urns.filter(path='+12065551212').first())

        # we should still have our twitter scheme
        self.assertIsNotNone(contact.urns.filter(path='enewcomer').first())

        # and our other phone number
        self.assertIsNotNone(contact.urns.filter(path='+18005551212').first())

        # and our original number too
        self.assertIsNotNone(contact.urns.filter(path='+250788382382').first())

        # robzor shouldn't have a number anymore
        self.assertFalse(robbed.urns.all())

        # try the same with a simulator contact
        test_contact = Contact.get_test_contact(self.admin)
        test_contact_urn = test_contact.urns.all().first()
        run = FlowRun.create(self.flow, test_contact.pk)
        test.execute(run, None, sms)

        ActionLog.objects.all().delete()
        action = SaveToContactAction.from_json(self.org, dict(type='save', label="mailto", value='foo@bar.com'))
        action.execute(run, None, None)
        self.assertEquals(ActionLog.objects.get().text, "Added foo@bar.com as @contact.mailto - skipped in simulator")

        # Invalid email
        ActionLog.objects.all().delete()
        action = SaveToContactAction.from_json(self.org, dict(type='save', label="mailto", value='foobar.com'))
        action.execute(run, None, None)
        self.assertEquals(ActionLog.objects.get().text, "Contact not updated, invalid connection for contact (mailto:foobar.com)")

        # URN should be unchanged on the simulator contact
        test_contact = Contact.objects.get(id=test_contact.id)
        self.assertEquals(test_contact_urn, test_contact.urns.all().first())

        self.assertFalse(ContactField.objects.filter(org=self.org, label='Ecole'))
        SaveToContactAction.from_json(self.org, dict(type='save', label="[_NEW_]Ecole", value='@step'))
        field = ContactField.objects.get(org=self.org, key="ecole")
        self.assertEquals("Ecole", field.label)

        # try saving some empty data into mailto
        ActionLog.objects.all().delete()
        action = SaveToContactAction.from_json(self.org, dict(type='save', label="mailto", value='@contact.mailto'))
        action.execute(run, None, None)
        self.assertEquals(ActionLog.objects.get().text, "Contact not updated, missing connection for contact")

    def test_set_language_action(self):
        action = SetLanguageAction('kli', 'Klingon')

        # check to and from JSON
        action_json = action.as_json()
        action = SetLanguageAction.from_json(self.org, action_json)

        self.assertEqual('kli', action.lang)
        self.assertEqual('Klingon', action.name)

        # execute our action and check we are Klingon now, eeektorp shnockahltip.
        run = FlowRun.create(self.flow, self.contact.pk)
        action.execute(run, None, None)
        self.assertEquals('kli', Contact.objects.get(pk=self.contact.pk).language)

        # try setting the language to something thats not three characters
        action_json['lang'] = 'base'
        action_json['name'] = 'Default'
        action = SetLanguageAction.from_json(self.org, action_json)
        action.execute(run, None, None)

        # should clear the contacts language
        self.assertIsNone(Contact.objects.get(pk=self.contact.pk).language)

    def test_start_flow_action(self):
        self.flow.update(self.create_flow_definition())
        self.flow.name = 'Parent'
        self.flow.save()

        self.flow.start([], [self.contact])

        sms = Msg.create_incoming(self.channel, "tel:+250788382382", "Blue is my favorite")

        run = FlowRun.objects.get()

        new_flow = Flow.create_single_message(self.org, self.user, "You chose @parent.color.category")
        action = StartFlowAction(new_flow)

        action_json = action.as_json()
        action = StartFlowAction.from_json(self.org, action_json)

        action.execute(run, None, sms, [])

        # our contact should now be in the flow
        self.assertTrue(FlowStep.objects.filter(run__flow=new_flow, run__contact=self.contact))
        self.assertTrue(Msg.objects.filter(contact=self.contact, direction='O', text='You chose Blue'))

    def test_group_actions(self):
        msg = self.create_msg(direction=INCOMING, contact=self.contact, text="Green is my favorite")
        run = FlowRun.create(self.flow, self.contact.pk)

        test_contact = Contact.get_test_contact(self.admin)
        test_msg = self.create_msg(direction=INCOMING, contact=self.contact, text="Blue")
        test_run = FlowRun.create(self.flow, test_contact.pk)

        group = self.create_group("Flow Group", [])

        # check converting to and from json
        action = AddToGroupAction([group, "@step.contact"])
        action_json = action.as_json()
        action = AddToGroupAction.from_json(self.org, action_json)

        action.execute(run, None, msg)

        # user should now be in the group
        self.assertEqual(set(group.contacts.all()), {self.contact})

        # we should have created a group with the name of the contact
        replace_group = ContactGroup.user_groups.get(name=self.contact.name)
        self.assertEqual(set(replace_group.contacts.all()), {self.contact})

        # passing through twice doesn't change anything
        action.execute(run, None, msg)

        self.assertEqual(set(group.contacts.all()), {self.contact})
        self.assertEqual(self.contact.user_groups.all().count(), 2)

        # having the group name containing a space doesn't change anything
        self.contact.name += " "
        self.contact.save()
        run.contact = self.contact

        action.execute(run, None, msg)

        self.assertEqual(set(group.contacts.all()), {self.contact})
        self.assertEqual(set(replace_group.contacts.all()), {self.contact})

        # with test contact, action logs are also created
        action.execute(test_run, None, test_msg)

        self.assertEqual(set(group.contacts.all()), {self.contact, test_contact})
        self.assertEqual(set(replace_group.contacts.all()), {self.contact, test_contact})
        self.assertEqual(ActionLog.objects.filter(level='I').count(), 2)

        # now try remove action
        action = DeleteFromGroupAction([group, "@step.contact"])
        action_json = action.as_json()
        action = DeleteFromGroupAction.from_json(self.org, action_json)

        action.execute(run, None, msg)

        # contact should be removed now
        self.assertEqual(set(group.contacts.all()), {test_contact})
        self.assertEqual(set(replace_group.contacts.all()), {test_contact})

        # no change if we run again
        action.execute(run, None, msg)

        self.assertEqual(set(group.contacts.all()), {test_contact})
        self.assertEqual(set(replace_group.contacts.all()), {test_contact})

        # with test contact, action logs are also created
        action.execute(test_run, None, test_msg)

        self.assertEqual(set(group.contacts.all()), set())
        self.assertEqual(set(replace_group.contacts.all()), set())
        self.assertEqual(ActionLog.objects.filter(level='I').count(), 4)

        # try when group is inactive
        action = DeleteFromGroupAction([group])
        group.is_active = False
        group.save()

        self.assertIn(group, action.groups)

        # reading the action should create a new group
        updated_action = DeleteFromGroupAction.from_json(self.org, action.as_json())
        self.assertTrue(updated_action.groups)
        self.assertFalse(group.pk in [g.pk for g in updated_action.groups])

        # try adding a contact to a dynamic group
        dynamic_group = self.create_group("Dynamic", query="isalive=YES")
        action = AddToGroupAction([dynamic_group])

        action.execute(run, None, msg)

        # should do nothing
        self.assertEqual(dynamic_group.contacts.count(), 0)

        # tho if contact is a test contact, log as error
        action.execute(test_run, None, test_msg)

        self.assertEqual(dynamic_group.contacts.count(), 0)

        self.assertEqual(ActionLog.objects.filter(level='E').count(), 1)

        group1 = self.create_group("Flow Group 1", [])
        group2 = self.create_group("Flow Group 2", [])

        test = AddToGroupAction([group1])
        action_json = test.as_json()
        test = AddToGroupAction.from_json(self.org, action_json)

        test.execute(run, None, test_msg)

        test = AddToGroupAction([group2])
        action_json = test.as_json()
        test = AddToGroupAction.from_json(self.org, action_json)

        test.execute(run, None, test_msg)

        # user should be in both groups now
        self.assertTrue(group1.contacts.filter(id=self.contact.pk))
        self.assertEquals(1, group1.contacts.all().count())
        self.assertTrue(group2.contacts.filter(id=self.contact.pk))
        self.assertEquals(1, group2.contacts.all().count())

        test = DeleteFromGroupAction([])
        action_json = test.as_json()
        test = DeleteFromGroupAction.from_json(self.org, action_json)

        test.execute(run, None, test_msg)

        # user should be gone from both groups now
        self.assertFalse(group1.contacts.filter(id=self.contact.pk))
        self.assertEquals(0, group1.contacts.all().count())
        self.assertFalse(group2.contacts.filter(id=self.contact.pk))
        self.assertEquals(0, group2.contacts.all().count())

    def test_set_channel_action(self):
        flow = self.flow
        run = FlowRun.create(flow, self.contact.pk)

        tel1_channel = Channel.add_config_external_channel(self.org, self.admin, 'US', '+12061111111', 'KN', {})
        tel2_channel = Channel.add_config_external_channel(self.org, self.admin, 'US', '+12062222222', 'KN', {})
        fb_channel = Channel.add_facebook_channel(self.org, self.admin, "Page Name", "Page Id", "Page Token")

        # create an incoming message on tel1, this should create an affinity to that channel
        Msg.create_incoming(tel1_channel, str(self.contact.urns.all().first()), "Incoming msg")
        urn = self.contact.urns.all().first()
        self.assertEqual(urn.channel, tel1_channel)

        action = SetChannelAction(tel2_channel)
        action.execute(run, None, None)

        # check the affinity on our urn again, should now be the second channel
        urn.refresh_from_db()
        self.assertEqual(urn.channel, tel2_channel)

        # try to set it to a channel that we don't have a URN for
        action = SetChannelAction(fb_channel)
        action.execute(run, None, None)

        # affinity is unchanged
        urn.refresh_from_db()
        self.assertEqual(urn.channel, tel2_channel)

        # add a FB urn for our contact
        fb_urn = ContactURN.get_or_create(self.org, self.contact, 'facebook:1001')

        # default URN should be FB now, as it has the highest priority
        contact, resolved_urn = Msg.resolve_recipient(self.org, self.admin, self.contact, None)
        self.assertEqual(resolved_urn, fb_urn)

        # but if we set our channel to tel, will override that
        run.contact.clear_urn_cache()
        action = SetChannelAction(tel1_channel)
        action.execute(run, None, None)

        contact.clear_urn_cache()
        contact, resolved_urn = Msg.resolve_recipient(self.org, self.admin, self.contact, None)
        self.assertEqual(resolved_urn, urn)
        self.assertEqual(resolved_urn.channel, tel1_channel)

        # test serializing
        action_json = action.as_json()
        action = SetChannelAction.from_json(self.org, action_json)
        self.assertEqual(tel1_channel, action.channel)

        # action shouldn't blow up without a channel
        action = SetChannelAction(None)
        action.execute(run, None, None)

        # incoming messages will still cause preference to switch
        Msg.create_incoming(tel2_channel, str(urn), "Incoming msg")
        urn.refresh_from_db()
        self.assertEqual(urn.channel, tel2_channel)

        # make sure that switch will work across schemes as well
        Msg.create_incoming(fb_channel, str(fb_urn), "Incoming FB message")
        self.contact.clear_urn_cache()
        contact, resolved_urn = Msg.resolve_recipient(self.org, self.admin, self.contact, None)
        self.assertEqual(resolved_urn, fb_urn)

    def test_add_label_action(self):
        flow = self.flow
        msg = self.create_msg(direction=INCOMING, contact=self.contact, text="Green is my favorite")
        run = FlowRun.create(flow, self.contact.pk)

        label = Label.get_or_create(self.org, self.user, "green label")

        action = AddLabelAction([label, "@step.contact"])

        action_json = action.as_json()
        action = AddLabelAction.from_json(self.org, action_json)

        # no message yet; such Add Label action on entry Actionset. No error should be raised
        action.execute(run, None, None)

        self.assertFalse(label.get_messages())
        self.assertEqual(label.get_visible_count(), 0)

        action.execute(run, None, msg)

        # new label should have been created with the name of the contact
        new_label = Label.label_objects.get(name=self.contact.name)
        label = Label.label_objects.get(pk=label.pk)

        # and message should have been labeled with both labels
        msg = Msg.objects.get(pk=msg.pk)
        self.assertEqual(set(msg.labels.all()), {label, new_label})
        self.assertEqual(set(label.get_messages()), {msg})
        self.assertEqual(label.get_visible_count(), 1)
        self.assertTrue(set(new_label.get_messages()), {msg})
        self.assertEqual(new_label.get_visible_count(), 1)

        # passing through twice doesn't change anything
        action.execute(run, None, msg)

        self.assertEqual(set(Msg.objects.get(pk=msg.pk).labels.all()), {label, new_label})
        self.assertEquals(Label.label_objects.get(pk=label.pk).get_visible_count(), 1)
        self.assertEquals(Label.label_objects.get(pk=new_label.pk).get_visible_count(), 1)

    @override_settings(SEND_WEBHOOKS=True)
    @patch('django.utils.timezone.now')
    @patch('requests.post')
    def test_webhook_action(self, mock_requests_post, mock_timezone_now):
        tz = pytz.timezone("Africa/Kigali")
        mock_requests_post.return_value = MockResponse(200, '{ "coupon": "NEXUS4" }')
        mock_timezone_now.return_value = tz.localize(datetime.datetime(2015, 10, 27, 16, 7, 30, 6))

        action = WebhookAction('http://example.com/callback.php')

        # check to and from JSON
        action_json = action.as_json()
        action = WebhookAction.from_json(self.org, action_json)

        self.assertEqual(action.webhook, 'http://example.com/callback.php')

        run = FlowRun.create(self.flow, self.contact.pk)

        # test with no incoming message
        action.execute(run, None, None)

        # check webhook was called with correct payload
        mock_requests_post.assert_called_once_with('http://example.com/callback.php',
                                                   headers={'User-agent': "RapidPro"},
                                                   data={'run': run.pk,
                                                         'phone': u'+250788382382',
                                                         'contact': self.contact.uuid,
                                                         'contact_name': self.contact.name,
                                                         'urn': u'tel:+250788382382',
                                                         'text': None,
                                                         'flow': self.flow.pk,
                                                         'flow_name': self.flow.name,
                                                         'flow_base_language': self.flow.base_language,
                                                         'relayer': -1,
                                                         'step': 'None',
                                                         'values': '[]',
                                                         'time': '2015-10-27T14:07:30.000006Z',
                                                         'steps': '[]',
                                                         'channel': -1},
                                                   timeout=10)
        mock_requests_post.reset_mock()

        # check that run @extra was updated
        self.assertEqual(json.loads(run.fields), {'coupon': "NEXUS4"})

        # test with an incoming message
        msg = self.create_msg(direction=INCOMING, contact=self.contact, text="Green is my favorite")
        action.execute(run, None, msg)

        # check webhook was called with correct payload
        mock_requests_post.assert_called_once_with('http://example.com/callback.php',
                                                   headers={'User-agent': 'RapidPro'},
                                                   data={'run': run.pk,
                                                         'phone': u'+250788382382',
                                                         'contact': self.contact.uuid,
                                                         'contact_name': self.contact.name,
                                                         'urn': u'tel:+250788382382',
                                                         'text': "Green is my favorite",
                                                         'flow': self.flow.pk,
                                                         'flow_name': self.flow.name,
                                                         'flow_base_language': self.flow.base_language,
                                                         'relayer': msg.channel.pk,
                                                         'step': 'None',
                                                         'values': '[]',
                                                         'time': '2015-10-27T14:07:30.000006Z',
                                                         'steps': '[]',
                                                         'channel': msg.channel.pk},
                                                   timeout=10)

        # check simulator warns of webhook URL errors
        action = WebhookAction('http://example.com/callback.php?@contact.xyz')
        test_contact = Contact.get_test_contact(self.user)
        test_run = FlowRun.create(self.flow, test_contact.pk)

        action.execute(test_run, None, None)

        event = WebHookEvent.objects.order_by('-pk').first()

        logs = list(ActionLog.objects.order_by('pk'))
        self.assertEqual(logs[0].level, ActionLog.LEVEL_WARN)
        self.assertEqual(logs[0].text, "URL appears to contain errors: Undefined variable: contact.xyz")
        self.assertEqual(logs[1].level, ActionLog.LEVEL_INFO)
        self.assertEqual(logs[1].text, "Triggered <a href='/webhooks/log/%d/' target='_log'>webhook event</a> - 200" % event.pk)


class FlowRunTest(TembaTest):

    def setUp(self):
        super(FlowRunTest, self).setUp()

        self.flow = self.create_flow()
        self.contact = self.create_contact("Ben Haggerty", "+250788123123")

    def test_field_normalization(self):
        fields = dict(field1="value1", field2="value2")
        (normalized, count) = FlowRun.normalize_fields(fields)
        self.assertEqual(normalized, fields)

        # spaces in field keys
        fields = {'value 1': 'value1', 'value-2': 'value2'}
        (normalized, count) = FlowRun.normalize_fields(fields)
        self.assertEqual(normalized, dict(value_1='value1', value_2='value2'))

        # field text too long
        fields['field2'] = "*" * 650
        (normalized, count) = FlowRun.normalize_fields(fields)
        self.assertEqual(len(normalized['field2']), 640)

        # field name too long
        fields['field' + ("*" * 350)] = "short value"
        (normalized, count) = FlowRun.normalize_fields(fields)
        self.assertTrue('field' + ("_" * 250) in normalized)

        # too many fields
        for i in range(129):
            fields['field%d' % i] = 'value %d' % i
        (normalized, count) = FlowRun.normalize_fields(fields)
        self.assertEqual(count, 128)
        self.assertEqual(len(normalized), 128)

        # can manually keep more values
        (normalized, count) = FlowRun.normalize_fields(fields, 200)
        self.assertEqual(count, 132)
        self.assertEqual(len(normalized), 132)

        fields = dict(numbers=["zero", "one", "two", "three"])
        (normalized, count) = FlowRun.normalize_fields(fields)
        self.assertEqual(count, 5)
        self.assertEqual(normalized, dict(numbers={'0': "zero", '1': "one", '2': "two", '3': "three"}))

        fields = dict(united_states=dict(wa="Washington", nv="Nevada"), states=50)
        (normalized, count) = FlowRun.normalize_fields(fields)
        self.assertEqual(count, 4)
        self.assertEqual(normalized, fields)

    def test_update_fields(self):
        run = FlowRun.create(self.flow, self.contact.pk)

        # set our fields from an empty state
        new_values = dict(Field1="value1", field_2="value2")
        run.update_fields(new_values)

        self.assertEquals(run.field_dict(), new_values)

        run.update_fields(dict(field2="new value2", field3="value3"))
        new_values['field2'] = "new value2"
        new_values['field3'] = "value3"

        self.assertEquals(run.field_dict(), new_values)

        run.update_fields(dict(field1=""))
        new_values['field1'] = ""

        self.assertEquals(run.field_dict(), new_values)

        # clear our fields
        run.fields = None
        run.save()

        # set to a list instead
        run.update_fields(["zero", "one", "two"])
        self.assertEqual(run.field_dict(), {"0": "zero", "1": "one", "2": "two"})

    def test_is_completed(self):
        self.flow.start([], [self.contact])

        self.assertFalse(FlowRun.objects.get(contact=self.contact).is_completed())

        incoming = self.create_msg(direction=INCOMING, contact=self.contact, text="orange")
        Flow.find_and_handle(incoming)

        self.assertTrue(FlowRun.objects.get(contact=self.contact).is_completed())

    def test_is_interrupted(self):
        flow = self.get_flow('ussd_example')
        flow.start([], [self.contact])

        self.assertFalse(FlowRun.objects.get(contact=self.contact).is_interrupted())

        USSDSession.handle_incoming(channel=self.channel, urn=self.contact.get_urn().path, date=timezone.now(),
                                    external_id="12341231", status=USSDSession.INTERRUPTED)

        self.assertTrue(FlowRun.objects.get(contact=self.contact).is_interrupted())


class FlowLabelTest(FlowFileTest):

    def test_label_model(self):
        # test a the creation of a unique label when we have a long word(more than 32 caracters)
        response = FlowLabel.create_unique("alongwordcomposedofmorethanthirtytwoletters",
                                           self.org,
                                           parent=None)
        self.assertEquals(response.name, "alongwordcomposedofmorethanthirt")

        # try to create another label which starts with the same 32 caracteres
        # the one we already have
        label = FlowLabel.create_unique("alongwordcomposedofmorethanthirtytwocaracteres",
                                        self.org, parent=None)

        self.assertEquals(label.name, "alongwordcomposedofmorethanthi 2")
        self.assertEquals(str(label), "alongwordcomposedofmorethanthi 2")
        label = FlowLabel.create_unique("child", self.org, parent=label)
        self.assertEquals(str(label), "alongwordcomposedofmorethanthi 2 > child")

        FlowLabel.create_unique("dog", self.org)
        FlowLabel.create_unique("dog", self.org)
        dog3 = FlowLabel.create_unique("dog", self.org)
        self.assertEquals("dog 3", dog3.name)

        dog4 = FlowLabel.create_unique("dog ", self.org)
        self.assertEquals("dog 4", dog4.name)

        # view the parent label, should see the child
        self.login(self.admin)
        favorites = self.get_flow('favorites')
        label.toggle_label([favorites], True)
        response = self.client.get(reverse('flows.flow_filter', args=[label.pk]))

        # our child label
        self.assertContains(response, "child")

        # and the edit gear link
        self.assertContains(response, "Edit")

    def test_toggle_label(self):
        label = FlowLabel.create_unique('toggle me', self.org)
        flow = self.get_flow('favorites')

        changed = label.toggle_label([flow], True)
        self.assertEqual(1, len(changed))
        self.assertEqual(label.pk, flow.labels.all().first().pk)

        changed = label.toggle_label([flow], False)
        self.assertEqual(1, len(changed))
        self.assertIsNone(flow.labels.all().first())

    def test_create(self):
        create_url = reverse('flows.flowlabel_create')

        post_data = dict(name="label_one")

        self.login(self.admin)
        response = self.client.post(create_url, post_data, follow=True)
        self.assertEquals(FlowLabel.objects.all().count(), 1)
        self.assertEquals(FlowLabel.objects.all()[0].parent, None)

        label_one = FlowLabel.objects.all()[0]
        post_data = dict(name="sub_label", parent=label_one.pk)
        response = self.client.post(create_url, post_data, follow=True)

        self.assertEquals(FlowLabel.objects.all().count(), 2)
        self.assertEquals(FlowLabel.objects.filter(parent=None).count(), 1)

        post_data = dict(name="sub_label ", parent=label_one.pk)
        response = self.client.post(create_url, post_data, follow=True)
        self.assertTrue('form' in response.context)
        self.assertTrue(response.context['form'].errors)
        self.assertEquals('Name already used', response.context['form'].errors['name'][0])

        self.assertEquals(FlowLabel.objects.all().count(), 2)
        self.assertEquals(FlowLabel.objects.filter(parent=None).count(), 1)

        post_data = dict(name="label from modal")
        response = self.client.post("%s?format=modal" % create_url, post_data, follow=True)
        self.assertEquals(FlowLabel.objects.all().count(), 3)

    def test_delete(self):
        label_one = FlowLabel.create_unique("label1", self.org)

        delete_url = reverse('flows.flowlabel_delete', args=[label_one.pk])

        self.other_user = self.create_user("ironman")

        self.login(self.other_user)
        response = self.client.get(delete_url)
        self.assertEquals(response.status_code, 302)

        self.login(self.admin)
        response = self.client.get(delete_url)
        self.assertEquals(response.status_code, 200)

    def test_update(self):
        label_one = FlowLabel.create_unique("label1", self.org)
        update_url = reverse('flows.flowlabel_update', args=[label_one.pk])

        # not logged in, no dice
        response = self.client.get(update_url)
        self.assertLoginRedirect(response)

        # login
        self.login(self.admin)
        response = self.client.get(update_url)

        # change our name
        data = response.context['form'].initial
        data['name'] = "Label One"
        data['parent'] = ''
        self.client.post(update_url, data)

        label_one.refresh_from_db()
        self.assertEqual(label_one.name, "Label One")


class WebhookTest(TembaTest):

    def setUp(self):
        super(WebhookTest, self).setUp()
        settings.SEND_WEBHOOKS = True

    def tearDown(self):
        super(WebhookTest, self).tearDown()
        settings.SEND_WEBHOOKS = False

    def test_webhook_subflow_extra(self):
        # import out flow that triggers another flow
        contact1 = self.create_contact("Marshawn", "+14255551212")
        substitutions = dict(contact_id=contact1.id)
        flow = self.get_flow('triggered', substitutions)

        with patch('requests.get') as get:
            get.return_value = MockResponse(200, '{ "text": "(I came from a webhook)" }')
            flow.start(groups=[], contacts=[contact1], restart_participants=True)

            # first message from our trigger flow action
            msg = Msg.objects.all().order_by('-created_on')[0]
            self.assertEqual('Honey, I triggered the flow! (I came from a webhook)', msg.text)

            # second message from our start flow action
            msg = Msg.objects.all().order_by('-created_on')[1]
            self.assertEqual('Honey, I triggered the flow! (I came from a webhook)', msg.text)

    def test_webhook(self):
        self.flow = self.create_flow()
        self.contact = self.create_contact("Ben Haggerty", '+250788383383')

        run = FlowRun.create(self.flow, self.contact.pk)

        # webhook ruleset comes first
        webhook = RuleSet.objects.create(flow=self.flow, uuid=uuid(100), x=0, y=0, ruleset_type=RuleSet.TYPE_WEBHOOK)
        config = {RuleSet.CONFIG_WEBHOOK: "http://ordercheck.com/check_order.php?phone=@step.contact.tel_e164",
                  RuleSet.CONFIG_WEBHOOK_ACTION: "GET"}
        webhook.config = json.dumps(config)
        webhook.set_rules_dict([Rule(uuid(15), dict(base="All Responses"), uuid(200), 'R', TrueTest()).as_json()])
        webhook.save()

        # and a ruleset to split off the results
        rules = RuleSet.objects.create(flow=self.flow, uuid=uuid(200), x=0, y=200, ruleset_type=RuleSet.TYPE_EXPRESSION)
        rules.set_rules_dict([Rule(uuid(12), dict(base="Valid"), uuid(2), 'A', ContainsTest(dict(base="valid"))).as_json(),
                              Rule(uuid(13), dict(base="Invalid"), uuid(3), 'A', ContainsTest(dict(base="invalid"))).as_json()])
        rules.save()

        webhook_step = FlowStep.objects.create(run=run, contact=run.contact, step_type=FlowStep.TYPE_RULE_SET,
                                               step_uuid=webhook.uuid, arrived_on=timezone.now())
        incoming = self.create_msg(direction=INCOMING, contact=self.contact, text="1001")

        (match, value) = rules.find_matching_rule(webhook_step, run, incoming)
        self.assertIsNone(match)
        self.assertIsNone(value)

        rules.operand = "@extra.text @extra.blank"
        rules.save()

        with patch('requests.get') as get:
            with patch('requests.post') as post:
                get.return_value = MockResponse(200, '{ "text": "Get", "blank": "" }')
                post.return_value = MockResponse(200, '{ "text": "Post", "blank": "" }')

                # first do a GET
                webhook.find_matching_rule(webhook_step, run, incoming)
                self.assertEquals(dict(text="Get", blank=""), run.field_dict())

                # assert our phone number got encoded
                self.assertEquals("http://ordercheck.com/check_order.php?phone=%2B250788383383", get.call_args[0][0])

                # now do a POST
                config = webhook.config_json()
                config[RuleSet.CONFIG_WEBHOOK_ACTION] = 'POST'
                webhook.config = json.dumps(config)
                webhook.save()
                webhook.find_matching_rule(webhook_step, run, incoming)
                self.assertEquals(dict(text="Post", blank=""), run.field_dict())

                self.assertEquals("http://ordercheck.com/check_order.php?phone=%2B250788383383", post.call_args[0][0])

        # remove @extra.blank from our text
        rules.operand = "@extra.text"
        rules.save()

        # clear our run's field dict
        run.fields = json.dumps(dict())
        run.save()

        rule_step = FlowStep.objects.create(run=run, contact=run.contact, step_type=FlowStep.TYPE_RULE_SET,
                                            step_uuid=rules.uuid, arrived_on=timezone.now())

        with patch('requests.post') as mock:
            mock.return_value = MockResponse(200, '{ "text": "Valid" }')

            (match, value) = webhook.find_matching_rule(webhook_step, run, incoming)
            (match, value) = rules.find_matching_rule(rule_step, run, incoming)

            self.assertEquals(uuid(12), match.uuid)
            self.assertEquals("Valid", value)
            self.assertEquals(dict(text="Valid"), run.field_dict())

        with patch('requests.post') as mock:
            mock.return_value = MockResponse(200, '{ "text": "Valid", "order_number": "PX1001" }')

            (match, value) = webhook.find_matching_rule(webhook_step, run, incoming)
            (match, value) = rules.find_matching_rule(rule_step, run, incoming)
            self.assertEquals(uuid(12), match.uuid)
            self.assertEquals("Valid", value)
            self.assertEquals(dict(text="Valid", order_number="PX1001"), run.field_dict())

            message_context = self.flow.build_message_context(self.contact, incoming)
            self.assertEquals(dict(text="Valid", order_number="PX1001"), message_context['extra'])

        with patch('requests.post') as mock:
            mock.return_value = MockResponse(200, '{ "text": "Valid", "order_number": "PX1002" }')

            (match, value) = webhook.find_matching_rule(webhook_step, run, incoming)
            (match, value) = rules.find_matching_rule(rule_step, run, incoming)
            self.assertEquals(uuid(12), match.uuid)
            self.assertEquals("Valid", value)
            self.assertEquals(dict(text="Valid", order_number="PX1002"), run.field_dict())

            message_context = self.flow.build_message_context(self.contact, incoming)
            self.assertEquals(dict(text="Valid", order_number="PX1002"), message_context['extra'])

        with patch('requests.post') as mock:
            mock.return_value = MockResponse(200, '["zero", "one", "two"]')
            rule_step.run.fields = None
            rule_step.run.save()

            webhook.find_matching_rule(webhook_step, run, incoming)
            (match, value) = rules.find_matching_rule(rule_step, run, incoming)
            self.assertIsNone(match)
            self.assertIsNone(value)
            self.assertEquals("1001", incoming.text)

            message_context = self.flow.build_message_context(self.contact, incoming)
            self.assertEqual(message_context['extra'], {'0': 'zero', '1': 'one', '2': 'two'})

        with patch('requests.post') as mock:
            mock.return_value = MockResponse(200, "asdfasdfasdf")
            rule_step.run.fields = None
            rule_step.run.save()

            (match, value) = webhook.find_matching_rule(webhook_step, run, incoming)
            (match, value) = rules.find_matching_rule(rule_step, run, incoming)
            self.assertIsNone(match)
            self.assertIsNone(value)
            self.assertEquals("1001", incoming.text)

            message_context = self.flow.build_message_context(self.contact, incoming)
            self.assertEquals({}, message_context['extra'])

        with patch('requests.post') as mock:
            mock.return_value = MockResponse(200, "12345")
            rule_step.run.fields = None
            rule_step.run.save()

            (match, value) = webhook.find_matching_rule(webhook_step, run, incoming)
            (match, value) = rules.find_matching_rule(rule_step, run, incoming)
            self.assertIsNone(match)
            self.assertIsNone(value)
            self.assertEquals("1001", incoming.text)

            message_context = self.flow.build_message_context(self.contact, incoming)
            self.assertEquals({}, message_context['extra'])

        with patch('requests.post') as mock:
            mock.return_value = MockResponse(500, "Server Error")
            rule_step.run.fields = None
            rule_step.run.save()

            (match, value) = webhook.find_matching_rule(webhook_step, run, incoming)
            (match, value) = rules.find_matching_rule(rule_step, run, incoming)
            self.assertIsNone(match)
            self.assertIsNone(value)
            self.assertEquals("1001", incoming.text)

    def test_resthook(self):
        self.contact = self.create_contact("Macklemore", "+12067799294")
        webhook_flow = self.get_flow('resthooks')

        # we don't have the resthook registered yet, so this won't trigger any calls
        with patch('requests.post') as mock_post:
            webhook_flow.start([], [self.contact])
            self.assertEqual(mock_post.call_count, 0)

            # should have two messages of failures
            self.assertEqual("That was a success.", Msg.objects.filter(contact=self.contact).last().text)
            self.assertEqual("The second succeeded.", Msg.objects.filter(contact=self.contact).first().text)

            # but we should have created a webhook event regardless
            self.assertTrue(WebHookEvent.objects.filter(resthook__slug='new-registration'))

        # ok, let's go add a listener for that event (should have been created automatically)
        resthook = Resthook.objects.get(org=self.org, slug='new-registration')
        resthook.subscribers.create(target_url='https://foo.bar/', created_by=self.admin, modified_by=self.admin)
        resthook.subscribers.create(target_url='https://bar.foo/', created_by=self.admin, modified_by=self.admin)

        # clear out our messages
        Msg.objects.filter(contact=self.contact).delete()

        # start over, have our first webhook fail, check that routing still works with failure
        with patch('requests.post') as mock_post:
            mock_post.side_effect = [MockResponse(200, '{ "code": "ABABUUDDLRS" }'), MockResponse(400, "Failure"),
                                     MockResponse(410, 'Unsubscribe'), MockResponse(400, "Failure")]

            webhook_flow.start([], [self.contact], restart_participants=True)

            # should have called all our subscribers
            self.assertEqual(mock_post.call_args_list[0][0][0], 'https://foo.bar/')
            self.assertEqual(mock_post.call_args_list[1][0][0], 'https://bar.foo/')
            self.assertEqual(mock_post.call_args_list[2][0][0], 'https://foo.bar/')
            self.assertEqual(mock_post.call_args_list[3][0][0], 'https://bar.foo/')

            # first should be a success because we had at least one success
            self.assertEqual("That was a success.", Msg.objects.filter(contact=self.contact).last().text)

            # second, both failed so should be a failure
            self.assertEqual("The second failed.", Msg.objects.filter(contact=self.contact).first().text)

            # we should also have unsubscribed from one of our endpoints
            self.assertTrue(resthook.subscribers.filter(is_active=False, target_url='https://foo.bar/'))
            self.assertTrue(resthook.subscribers.filter(is_active=True, target_url='https://bar.foo/'))


class SimulationTest(FlowFileTest):

    def test_simulation(self):
        flow = self.get_flow('pick_a_number')

        # remove our channels
        self.org.channels.all().delete()

        simulate_url = reverse('flows.flow_simulate', args=[flow.pk])
        self.admin.first_name = "Ben"
        self.admin.last_name = "Haggerty"
        self.admin.save()

        post_data = dict()
        post_data['has_refresh'] = True

        self.login(self.admin)
        response = self.client.post(simulate_url, json.dumps(post_data), content_type="application/json")
        json_dict = response.json()

        self.assertEquals(len(json_dict.keys()), 6)
        self.assertEquals(len(json_dict['messages']), 2)
        self.assertEquals('Ben Haggerty has entered the &quot;Pick a Number&quot; flow', json_dict['messages'][0]['text'])
        self.assertEquals("Pick a number between 1-10.", json_dict['messages'][1]['text'])

        post_data['new_message'] = "3"
        post_data['has_refresh'] = False

        response = self.client.post(simulate_url, json.dumps(post_data), content_type="application/json")
        self.assertEquals(200, response.status_code)
        json_dict = response.json()

        self.assertEquals(len(json_dict['messages']), 6)
        self.assertEquals("3", json_dict['messages'][2]['text'])
        self.assertEquals("Saved &#39;3&#39; as @flow.number", json_dict['messages'][3]['text'])
        self.assertEquals("You picked 3!", json_dict['messages'][4]['text'])
        self.assertEquals('Ben Haggerty has exited this flow', json_dict['messages'][5]['text'])

    @patch('temba.ussd.models.USSDSession.handle_incoming')
    def test_ussd_simulation(self, handle_incoming):
        flow = self.get_flow('ussd_example')

        simulate_url = reverse('flows.flow_simulate', args=[flow.pk])

        post_data = dict(has_refresh=True, new_message="derp")

        self.login(self.admin)
        response = self.client.post(simulate_url, json.dumps(post_data), content_type="application/json")

        self.assertEquals(response.status_code, 200)

        # session should have started now
        self.assertTrue(handle_incoming.called)
        self.assertEqual(handle_incoming.call_count, 1)

        self.assertIsNone(handle_incoming.call_args[1]['status'])

    @patch('temba.ussd.models.USSDSession.handle_incoming')
    def test_ussd_simulation_interrupt(self, handle_incoming):
        flow = self.get_flow('ussd_example')

        simulate_url = reverse('flows.flow_simulate', args=[flow.pk])

        post_data = dict(has_refresh=True, new_message="__interrupt__")

        self.login(self.admin)
        response = self.client.post(simulate_url, json.dumps(post_data), content_type="application/json")

        self.assertEquals(response.status_code, 200)

        # session should have started now
        self.assertTrue(handle_incoming.called)
        self.assertEqual(handle_incoming.call_count, 1)

        self.assertEqual(handle_incoming.call_args[1]['status'], USSDSession.INTERRUPTED)


class FlowsTest(FlowFileTest):

    def clear_activity(self, flow):
        flow.clear_stats_cache()

    def test_validate_flow_definition(self):

        with self.assertRaises(ValueError):
            self.get_flow('not_fully_localized')

        # base_language of null, but spec version 8
        with self.assertRaises(ValueError):
            self.get_flow('no_base_language_v8')

        # base_language of 'eng' but non localized actions
        with self.assertRaises(ValueError):
            self.get_flow('non_localized_with_language')

        with self.assertRaises(ValueError):
            self.get_flow('non_localized_ruleset')

    def test_sms_forms(self):
        flow = self.get_flow('sms_form')

        def assert_response(message, response):
            self.assertEquals(response, self.send_message(flow, message, restart_participants=True))

        # invalid age
        assert_response("101 M Seattle", "Sorry, 101 doesn't look like a valid age, please try again.")

        # invalid gender
        assert_response("36 elephant Seattle", "Sorry, elephant doesn't look like a valid gender. Try again.")

        # invalid location
        assert_response("36 M Saturn", "I don't know the location Saturn. Please try again.")

        # some missing fields
        assert_response("36", "Sorry,  doesn't look like a valid gender. Try again.")
        assert_response("36 M", "I don't know the location . Please try again.")
        assert_response("36 M pequeño", "I don't know the location pequeño. Please try again.")

        # valid entry
        assert_response("36 M Seattle", "Thanks for your submission. We have that as:\n\n36 / M / Seattle")

        # valid entry with extra spaces
        assert_response("36   M  Seattle", "Thanks for your submission. We have that as:\n\n36 / M / Seattle")

        for delimiter in ['+', '.']:
            # now let's switch to pluses and make sure they do the right thing
            for ruleset in flow.rule_sets.filter(ruleset_type='form_field'):
                config = ruleset.config_json()
                config['field_delimiter'] = delimiter
                ruleset.set_config(config)
                ruleset.save()

            ctx = dict(delim=delimiter)

            assert_response("101%(delim)sM%(delim)sSeattle" % ctx, "Sorry, 101 doesn't look like a valid age, please try again.")
            assert_response("36%(delim)selephant%(delim)sSeattle" % ctx, "Sorry, elephant doesn't look like a valid gender. Try again.")
            assert_response("36%(delim)sM%(delim)sSaturn" % ctx, "I don't know the location Saturn. Please try again.")
            assert_response("36%(delim)sM%(delim)sSeattle" % ctx, "Thanks for your submission. We have that as:\n\n36 / M / Seattle")
            assert_response("15%(delim)sM%(delim)spequeño" % ctx, "I don't know the location pequeño. Please try again.")

    def test_write_protection(self):
        flow = self.get_flow('favorites')
        flow_json = flow.as_json()

        # saving should work
        response = flow.update(flow_json, self.admin)
        self.assertEquals(response.get('status'), 'success')

        # but if we save from in the past after our save it should fail
        response = flow.update(flow_json, self.admin)
        self.assertEquals(response.get('status'), 'unsaved')

    def test_flow_results(self):

        favorites = self.get_flow('favorites')
        jimmy = self.create_contact('Jimmy', '+12065553026')
        self.send_message(favorites, 'red', contact=jimmy)
        self.send_message(favorites, 'turbo', contact=jimmy)

        pete = self.create_contact('Pete', '+12065553027')
        self.send_message(favorites, 'blue', contact=pete)

        self.login(self.admin)
        response = self.client.get(reverse('flows.flow_results', args=[favorites.pk]))

        # the rulesets should be present as column headers
        self.assertContains(response, 'Beer')
        self.assertContains(response, 'Color')
        self.assertContains(response, 'Name')

        # fetch our intercooler rows for the run table
        response = self.client.get(reverse('flows.flow_run_table', args=[favorites.pk]))
        self.assertEqual(200, response.status_code)
        self.assertContains(response, 'Jimmy')
        self.assertContains(response, 'red')
        self.assertContains(response, 'Red')
        self.assertContains(response, 'turbo')
        self.assertContains(response, 'Turbo King')

        next_link = re.search('ic-append-from=\"(.*)\" ic-trigger-on', response.content).group(1)
        response = self.client.get(next_link)
        self.assertEqual(200, response.status_code)

        # no more rows to add
        result = response.content.strip()
        self.assertEqual(0, len(result))

        FlowCRUDL.ActivityChart.HISTOGRAM_MIN = 0
        FlowCRUDL.ActivityChart.PERIOD_MIN = 0

        # and some charts
        response = self.client.get(reverse('flows.flow_activity_chart', args=[favorites.pk]))

        # we have two active runs
        self.assertContains(response, "{ name: 'Active', y: 2 }")
        self.assertContains(response, "3 Responses")

        # now send another message
        self.send_message(favorites, 'primus', contact=pete)
        self.send_message(favorites, 'Pete', contact=pete)

        # now only one active, one completed, and 5 total responses
        response = self.client.get(reverse('flows.flow_activity_chart', args=[favorites.pk]))
        self.assertContains(response, "name: 'Active', y: 1")
        self.assertContains(response, "name: 'Completed', y: 1")
        self.assertContains(response, "5 Responses")

        # they all happened on the same day
        response = self.client.get(reverse('flows.flow_activity_chart', args=[favorites.pk]))
        points = response.context['histogram']
        self.assertEqual(1, len(points))

        # put one of our counts way in the past so we get a different histogram scale
        count = FlowPathCount.objects.filter(flow=favorites).order_by('id')[1]
        count.period = count.period - timedelta(days=25)
        count.save()
        response = self.client.get(reverse('flows.flow_activity_chart', args=[favorites.pk]))
        points = response.context['histogram']
        self.assertTrue(timedelta(days=24) < (points[1]['bucket'] - points[0]['bucket']))

        # pick another scale
        count.period = count.period - timedelta(days=600)
        count.save()
        response = self.client.get(reverse('flows.flow_activity_chart', args=[favorites.pk]))

        # this should give us a more compressed histogram
        points = response.context['histogram']
        self.assertTrue(timedelta(days=620) < (points[1]['bucket'] - points[0]['bucket']))

        self.assertEqual(24, len(response.context['hod']))
        self.assertEqual(7, len(response.context['dow']))

    def test_get_columns_order(self):
        flow = self.get_flow('columns_order')

        export_columns = flow.get_columns()
        self.assertEquals(export_columns[0], RuleSet.objects.filter(flow=flow, label='Beer').first())
        self.assertEquals(export_columns[1], RuleSet.objects.filter(flow=flow, label='Name').first())
        self.assertEquals(export_columns[2], RuleSet.objects.filter(flow=flow, label='Color').first())

    def test_recent_messages(self):
        flow = self.get_flow('favorites')

        self.login(self.admin)
        recent_messages_url = reverse('flows.flow_recent_messages', args=[flow.pk])
<<<<<<< HEAD
        response = self.client.get(recent_messages_url)
        self.assertEquals([], response.json())
=======
>>>>>>> ec3317b8

        actionset = ActionSet.objects.filter(flow=flow, y=0).first()
        first_action_set_uuid = actionset.uuid
        first_action_set_destination = actionset.destination

        ruleset = RuleSet.objects.filter(flow=flow, label='Color').first()
        first_ruleset_uuid = ruleset.uuid

        other_rule = ruleset.get_rules()[-1]
        other_rule_destination = other_rule.destination
        other_rule_uuid = other_rule.uuid

        blue_rule = ruleset.get_rules()[-4]
        blue_rule_uuid = blue_rule.uuid
        blue_rule_destination = blue_rule.destination

        navy_rule = ruleset.get_rules()[-3]
        navy_rule_uuid = navy_rule.uuid

        # URL params for different flow path segments
        entry_params = "?step=%s&destination=%s&rule=" % (first_action_set_uuid, first_action_set_destination)
        other_params = "?step=%s&destination=%s&rule=%s" % (first_ruleset_uuid, other_rule_destination, other_rule_uuid)
        blue_params = "?step=%s&destination=%s&rule=%s,%s" % (first_ruleset_uuid, blue_rule_destination, blue_rule_uuid, navy_rule_uuid)
        invalid_params = "?step=%s&destination=%s&rule=" % (first_ruleset_uuid, first_action_set_destination)

        def assert_recent(resp, msgs):
            self.assertEqual([r['text'] for r in resp.json()], msgs)

        # no params returns no results
        assert_recent(self.client.get(recent_messages_url), [])

        self.send_message(flow, 'chartreuse')
<<<<<<< HEAD
        get_params_entry = "?step=%s&destination=%s&rule=%s" % (first_action_set_uuid, first_action_set_destination, '')
        response = self.client.get(recent_messages_url + get_params_entry)
        response_json = response.json()
        self.assertTrue(response_json)
        self.assertEquals(1, len(response_json))
        self.assertEquals("What is your favorite color?", response_json[0].get('text'))

        get_params_other_rule = "?step=%s&destination=%s&rule=%s" % (first_ruleset_uuid, other_rule_destination, other_rule_uuid)
        response = self.client.get(recent_messages_url + get_params_other_rule)
        response_json = response.json()
        self.assertTrue(response_json)
        self.assertEquals(1, len(response_json))
        self.assertEquals("chartreuse", response_json[0].get('text'))

        # nothing yet for blue
        get_params_blue_rule = "?step=%s&destination=%s&rule=%s" % (first_ruleset_uuid, blue_rule_destination, blue_rule_uuid)
        response = self.client.get(recent_messages_url + get_params_blue_rule)
        self.assertEquals([], response.json())

        # mixed wrong params
        get_params_mixed = "?step=%s&destination=%s&rule=%s" % (first_ruleset_uuid, first_action_set_destination, '')
        response = self.client.get(recent_messages_url + get_params_mixed)
        self.assertEquals([], response.json())
=======
>>>>>>> ec3317b8

        response = self.client.get(recent_messages_url + entry_params)
        assert_recent(response, ["What is your favorite color?"])

<<<<<<< HEAD
        response = self.client.get(recent_messages_url + get_params_entry)
        response_json = response.json()
        self.assertTrue(response_json)
        self.assertEquals(1, len(response_json))
        self.assertEquals("What is your favorite color?", response_json[0].get('text'))

        response = self.client.get(recent_messages_url + get_params_other_rule)
        response_json = response.json()
        self.assertTrue(response_json)
        self.assertEquals(2, len(response_json))
        self.assertEquals("mauve", response_json[0].get('text'))
        self.assertEquals(datetime_to_str(msg.created_on, tz=tz), response_json[0].get('sent'))
        self.assertEquals("chartreuse", response_json[1].get('text'))

        response = self.client.get(recent_messages_url + get_params_blue_rule)
        self.assertEquals([], response.json())

        response = self.client.get(recent_messages_url + get_params_mixed)
        self.assertEquals([], response.json())
=======
        # one incoming message on the other segment
        response = self.client.get(recent_messages_url + other_params)
        assert_recent(response, ["chartreuse"])

        # nothing yet on the blue segment
        response = self.client.get(recent_messages_url + blue_params)
        assert_recent(response, [])

        # invalid segment
        response = self.client.get(recent_messages_url + invalid_params)
        assert_recent(response, [])

        self.send_message(flow, 'mauve')
        msg1 = Msg.objects.filter(text='chartreuse').first()
        msg2 = Msg.objects.filter(text='mauve').first()
>>>>>>> ec3317b8

        response = self.client.get(recent_messages_url + entry_params)
        assert_recent(response, ["What is your favorite color?"])

        response = self.client.get(recent_messages_url + other_params)
        self.assertEqual(response.json(), [
            {'text': "mauve", 'sent': datetime_to_str(msg2.created_on, tz=self.org.timezone)},
            {'text': "chartreuse", 'sent': datetime_to_str(msg1.created_on, tz=self.org.timezone)}
        ])

<<<<<<< HEAD
        response = self.client.get(recent_messages_url + get_params_entry)
        response_json = response.json()
        self.assertTrue(response_json)
        self.assertEquals(1, len(response_json))
        self.assertEquals("What is your favorite color?", response_json[0].get('text'))

        response = self.client.get(recent_messages_url + get_params_other_rule)
        response_json = response.json()
        self.assertTrue(response_json)
        self.assertEquals(2, len(response_json))
        self.assertEquals("mauve", response_json[0].get('text'))
        self.assertEquals("chartreuse", response_json[1].get('text'))

        response = self.client.get(recent_messages_url + get_params_blue_rule)
        response_json = response.json()
        self.assertTrue(response_json)
        self.assertEquals(1, len(response_json))
        self.assertEquals("blue", response_json[0].get('text'))

        response = self.client.get(recent_messages_url + get_params_mixed)
        self.assertEquals([], response.json())
=======
        response = self.client.get(recent_messages_url + blue_params)
        assert_recent(response, [])

        self.send_message(flow, 'blue')

        response = self.client.get(recent_messages_url + entry_params)
        assert_recent(response, ["What is your favorite color?"])

        response = self.client.get(recent_messages_url + other_params)
        assert_recent(response, ["mauve", "chartreuse"])

        response = self.client.get(recent_messages_url + blue_params)
        assert_recent(response, ["blue"])
>>>>>>> ec3317b8

    def test_completion(self):

        flow = self.get_flow('favorites')
        self.login(self.admin)

        response = self.client.get('%s?flow=%d' % (reverse('flows.flow_completion'), flow.pk))
        response = response.json()

        def assert_in_response(response, data_key, key):
            found = False
            for item in response[data_key]:
                if key == item['name']:
                    found = True
            self.assertTrue(found, 'Key %s not found in %s' % (key, response))

        assert_in_response(response, 'message_completions', 'contact')
        assert_in_response(response, 'message_completions', 'contact.first_name')
        assert_in_response(response, 'message_completions', 'contact.tel')
        assert_in_response(response, 'message_completions', 'contact.mailto')
        assert_in_response(response, 'message_completions', 'flow.color')
        assert_in_response(response, 'message_completions', 'flow.color.category')
        assert_in_response(response, 'message_completions', 'flow.color.text')
        assert_in_response(response, 'message_completions', 'flow.color.time')

        assert_in_response(response, 'function_completions', 'SUM')
        assert_in_response(response, 'function_completions', 'ABS')
        assert_in_response(response, 'function_completions', 'YEAR')

    def test_bulk_exit(self):
        flow = self.get_flow('favorites')
        color = RuleSet.objects.get(label='Color', flow=flow)
        self.clear_activity(flow)

        contacts = [self.create_contact("Run Contact %d" % i, "+25078838338%d" % i) for i in range(6)]

        # add our contacts to the flow
        for contact in contacts:
            self.send_message(flow, 'chartreuse', contact=contact)

        # should have six active flowruns
        (active, visited) = flow.get_activity()
        self.assertEquals(6, FlowRun.objects.filter(is_active=True).count())
        self.assertEquals(0, FlowRun.objects.filter(is_active=False).count())
        self.assertEquals(6, flow.get_total_runs())
        self.assertEquals(6, active[color.uuid])

        self.assertEqual(FlowRunCount.run_count_for_type(flow, None), 6)

        # rebuild our flow run counts
        FlowRunCount.populate_for_flow(flow)

        # same result
        self.assertEqual(FlowRunCount.run_count_for_type(flow, None), 6)

        # expire them all
        FlowRun.bulk_exit(FlowRun.objects.filter(is_active=True), FlowRun.EXIT_TYPE_EXPIRED)

        # should all be expired
        (active, visited) = flow.get_activity()
        self.assertEquals(0, FlowRun.objects.filter(is_active=True).count())
        self.assertEquals(6, FlowRun.objects.filter(is_active=False, exit_type='E').exclude(exited_on=None).count())
        self.assertEquals(6, flow.get_total_runs())
        self.assertEquals(0, len(active))

        # assert our flowrun counts
        self.assertEqual(FlowRunCount.run_count_for_type(flow, 'E'), 6)
        self.assertEqual(FlowRunCount.run_count(flow), 6)

        # start all contacts in the flow again
        for contact in contacts:
            self.send_message(flow, 'chartreuse', contact=contact, restart_participants=True)

        self.assertEqual(6, FlowRun.objects.filter(is_active=True).count())
        self.assertEqual(FlowRunCount.run_count_for_type(flow, None), 6)
        self.assertEqual(FlowRunCount.run_count(flow), 12)

        # stop them all
        FlowRun.bulk_exit(FlowRun.objects.filter(is_active=True), FlowRun.EXIT_TYPE_INTERRUPTED)

        self.assertEqual(6, FlowRun.objects.filter(is_active=False, exit_type='I').exclude(exited_on=None).count())
        self.assertEqual(FlowRunCount.run_count_for_type(flow, 'I'), 6)
        self.assertEqual(FlowRunCount.run_count_for_type(flow, 'E'), 6)
        self.assertEqual(FlowRunCount.run_count(flow), 12)

        # squash our counts
        FlowRunCount.squash_counts()
        self.assertEqual(FlowRunCount.run_count_for_type(flow, 'I'), 6)
        self.assertEqual(FlowRunCount.run_count_for_type(flow, 'E'), 6)
        self.assertEqual(FlowRunCount.run_count(flow), 12)

        # recalculate from scratch, same
        FlowRunCount.populate_for_flow(flow)
        self.assertEqual(FlowRunCount.run_count_for_type(flow, 'I'), 6)
        self.assertEqual(FlowRunCount.run_count_for_type(flow, 'E'), 6)
        self.assertEqual(FlowRunCount.run_count(flow), 12)

    def test_squash_run_counts(self):
        from temba.flows.tasks import squash_flowruncounts

        flow = self.get_flow('favorites')
        flow2 = self.get_flow('pick_a_number')

        FlowRunCount.objects.create(flow=flow, count=2, exit_type=None)
        FlowRunCount.objects.create(flow=flow, count=1, exit_type=None)
        FlowRunCount.objects.create(flow=flow, count=3, exit_type='E')
        FlowRunCount.objects.create(flow=flow2, count=10, exit_type='I')
        FlowRunCount.objects.create(flow=flow2, count=-1, exit_type='I')

        squash_flowruncounts()
        self.assertEqual(FlowRunCount.objects.all().count(), 3)
        self.assertEqual(FlowRunCount.run_count_for_type(flow2, 'I'), 9)
        self.assertEqual(FlowRunCount.run_count(flow2), 9)

        self.assertEqual(FlowRunCount.run_count_for_type(flow, None), 3)
        self.assertEqual(FlowRunCount.run_count_for_type(flow, 'E'), 3)
        self.assertEqual(FlowRunCount.run_count(flow), 6)

        max_id = FlowRunCount.objects.all().order_by('-id').first().id

        # no-op this time
        squash_flowruncounts()
        self.assertEqual(max_id, FlowRunCount.objects.all().order_by('-id').first().id)

    def test_activity(self):

        flow = self.get_flow('favorites')

        # clear our previous redis activity
        self.clear_activity(flow)

        color_question = ActionSet.objects.get(y=0, flow=flow)
        other_action = ActionSet.objects.get(y=8, flow=flow)
        beer_question = ActionSet.objects.get(y=237, flow=flow)
        beer = RuleSet.objects.get(label='Beer', flow=flow)
        color = RuleSet.objects.get(label='Color', flow=flow)

        rules = color.get_rules()
        color_other_uuid = rules[-1].uuid
        color_cyan_uuid = rules[-2].uuid
        color_blue_uuid = rules[-4].uuid

        other_rule_to_msg = '%s:%s' % (color_other_uuid, other_action.uuid)
        msg_to_color_step = '%s:%s' % (other_action.uuid, color.uuid)
        cyan_to_nothing = '%s:None' % (color_cyan_uuid)
        blue_to_beer = '%s:%s' % (color_blue_uuid, beer_question.uuid)

        # we don't know this shade of green, it should route us to the beginning again
        self.send_message(flow, 'chartreuse')
        (active, visited) = flow.get_activity()

        self.assertEquals(1, len(active))
        self.assertEquals(1, active[color.uuid])
        self.assertEquals(1, visited[other_rule_to_msg])
        self.assertEquals(1, visited[msg_to_color_step])
        self.assertEquals(1, flow.get_total_runs())
        self.assertEquals(0, flow.get_completed_runs())
        self.assertEquals(0, flow.get_completed_percentage())

        # another unknown color, that'll route us right back again
        # the active stats will look the same, but there should be one more journey on the path
        self.send_message(flow, 'mauve')
        (active, visited) = flow.get_activity()
        self.assertEquals(1, len(active))
        self.assertEquals(1, active[color.uuid])
        self.assertEquals(2, visited[other_rule_to_msg])
        self.assertEquals(2, visited[msg_to_color_step])

        # this time a color we know takes us elsewhere, activity will move
        # to another node, but still just one entry
        self.send_message(flow, 'blue')
        (active, visited) = flow.get_activity()
        self.assertEquals(1, len(active))
        self.assertEquals(1, active[beer.uuid])

        # check recent steps
        recent = FlowPathRecentStep.get_recent_messages([color_question.uuid], [color.uuid])
        self.assertEqual([m.text for m in recent], ["What is your favorite color?"])

        recent = FlowPathRecentStep.get_recent_messages([color_other_uuid], [other_action.uuid])
        self.assertEqual([m.text for m in recent], ["mauve", "chartreuse"])

        recent = FlowPathRecentStep.get_recent_messages([other_action.uuid], [color.uuid])
        self.assertEqual([m.text for m in recent], ["I don't know that color. Try again.", "I don't know that color. Try again."])

        recent = FlowPathRecentStep.get_recent_messages([color_blue_uuid], [beer_question.uuid])
        self.assertEqual([m.text for m in recent], ["blue"])

        # a new participant, showing distinct active counts and incremented path
        ryan = self.create_contact('Ryan Lewis', '+12065550725')
        self.send_message(flow, 'burnt sienna', contact=ryan)
        (active, visited) = flow.get_activity()
        self.assertEquals(2, len(active))
        self.assertEquals(1, active[color.uuid])
        self.assertEquals(1, active[beer.uuid])
        self.assertEquals(3, visited[other_rule_to_msg])
        self.assertEquals(3, visited[msg_to_color_step])
        self.assertEquals(2, flow.get_total_runs())

        # now let's have them land in the same place
        self.send_message(flow, 'blue', contact=ryan)
        (active, visited) = flow.get_activity()
        self.assertEquals(1, len(active))
        self.assertEquals(2, active[beer.uuid])

        # now move our first contact forward to the end, both out of the flow now
        self.send_message(flow, 'Turbo King')
        self.send_message(flow, 'Ben Haggerty')
        (active, visited) = flow.get_activity()
        self.assertEquals(1, len(active))

        # half of our flows are now complete
        self.assertEquals(1, flow.get_completed_runs())
        self.assertEquals(50, flow.get_completed_percentage())

        # rebuild our flow stats and make sure they are the same
        flow.do_calculate_flow_stats()
        (active, visited) = flow.get_activity()
        self.assertEquals(1, len(active))
        self.assertEquals(3, visited[other_rule_to_msg])
        self.assertEquals(1, flow.get_completed_runs())
        self.assertEquals(50, flow.get_completed_percentage())

        # we are going to expire, but we want runs across two different flows
        # to make sure that our optimization for expiration is working properly
        cga_flow = self.get_flow('color_gender_age')
        self.assertEquals("What is your gender?", self.send_message(cga_flow, "Red"))
        self.assertEquals(1, len(cga_flow.get_activity()[0]))

        # expire the first contact's runs
        FlowRun.bulk_exit(FlowRun.objects.filter(contact=self.contact), FlowRun.EXIT_TYPE_EXPIRED)

        # no active runs for our contact
        self.assertEquals(0, FlowRun.objects.filter(contact=self.contact, is_active=True).count())

        # both of our flows should have reduced active contacts
        self.assertEquals(0, len(cga_flow.get_activity()[0]))

        # now we should only have one node with active runs, but the paths stay
        # the same since those are historical
        (active, visited) = flow.get_activity()
        self.assertEquals(1, len(active))
        self.assertEquals(3, visited[other_rule_to_msg])

        # no completed runs but one expired run
        self.assertEquals(2, flow.get_total_runs())
        self.assertEquals(0, flow.get_completed_runs())
        self.assertEquals(0, flow.get_completed_percentage())
        self.assertEquals(1, flow.get_expired_runs())

        # check that we have the right number of steps and runs
        self.assertEquals(17, FlowStep.objects.filter(run__flow=flow).count())
        self.assertEquals(2, FlowRun.objects.filter(flow=flow).count())

        # now let's delete our contact, we'll still have one active node, but
        # our visit path counts will go down by two since he went there twice
        self.contact.release(self.user)
        (active, visited) = flow.get_activity()
        self.assertEquals(1, len(active))
        self.assertEquals(1, visited[msg_to_color_step])
        self.assertEquals(1, visited[other_rule_to_msg])
        self.assertEquals(1, flow.get_total_runs())

        # he was also accounting for our completion rate, back to nothing
        self.assertEquals(0, flow.get_completed_runs())
        self.assertEquals(0, flow.get_completed_percentage())

        # advance ryan to the end to make sure our percentage accounts for one less contact
        self.send_message(flow, 'Turbo King', contact=ryan)
        self.send_message(flow, 'Ryan Lewis', contact=ryan)
        (active, visited) = flow.get_activity()
        self.assertEquals(0, len(active))
        self.assertEquals(1, flow.get_completed_runs())
        self.assertEquals(100, flow.get_completed_percentage())

        # messages to/from deleted contacts shouldn't appear in the recent messages
        recent = FlowPathRecentStep.get_recent_messages([color_other_uuid], [other_action.uuid])
        self.assertEqual([m.text for m in recent], ["burnt sienna"])

        # test contacts should not affect the counts
        hammer = Contact.get_test_contact(self.admin)

        # please hammer, don't hurt em
        self.send_message(flow, 'Rose', contact=hammer)
        self.send_message(flow, 'Violet', contact=hammer)
        self.send_message(flow, 'Blue', contact=hammer)
        self.send_message(flow, 'Turbo King', contact=hammer)
        self.send_message(flow, 'MC Hammer', contact=hammer)

        # our flow stats should be unchanged
        (active, visited) = flow.get_activity()
        self.assertEquals(0, len(active))
        self.assertEquals(1, visited[msg_to_color_step])
        self.assertEquals(1, visited[other_rule_to_msg])
        self.assertEquals(1, flow.get_total_runs())
        self.assertEquals(1, flow.get_completed_runs())
        self.assertEquals(100, flow.get_completed_percentage())

        # and no recent message entries for this test contact
        recent = FlowPathRecentStep.get_recent_messages([color_other_uuid], [other_action.uuid])
        self.assertEqual([m.text for m in recent], ["burnt sienna"])

        # try the same thing after squashing
        FlowPathCount.squash_counts()
        visited = flow.get_activity()[1]
        self.assertEquals(1, visited[msg_to_color_step])
        self.assertEquals(1, visited[other_rule_to_msg])

        # but hammer should have created some simulation activity
        (active, visited) = flow.get_activity(simulation=True)
        self.assertEquals(0, len(active))
        self.assertEquals(2, visited[msg_to_color_step])
        self.assertEquals(2, visited[other_rule_to_msg])

        # delete our last contact to make sure activity is gone without first expiring, zeros abound
        ryan.release(self.admin)
        (active, visited) = flow.get_activity()
        self.assertEquals(0, len(active))
        self.assertEquals(0, visited[msg_to_color_step])
        self.assertEquals(0, visited[other_rule_to_msg])
        self.assertEquals(0, flow.get_total_runs())
        self.assertEquals(0, flow.get_completed_runs())
        self.assertEquals(0, flow.get_completed_percentage())

        # runs and steps all gone too
        self.assertEquals(0, FlowStep.objects.filter(run__flow=flow, contact__is_test=False).count())
        self.assertEquals(0, FlowRun.objects.filter(flow=flow, contact__is_test=False).count())

        # test that expirations remove activity when triggered from the cron in the same way
        tupac = self.create_contact('Tupac Shakur', '+12065550725')
        self.send_message(flow, 'azul', contact=tupac)
        (active, visited) = flow.get_activity()
        self.assertEquals(1, len(active))
        self.assertEquals(1, active[color.uuid])
        self.assertEquals(1, visited[other_rule_to_msg])
        self.assertEquals(1, visited[msg_to_color_step])
        self.assertEquals(1, flow.get_total_runs())

        # set the run to be ready for expiration
        run = tupac.runs.first()
        run.expires_on = timezone.now() - timedelta(days=1)
        run.save()

        # now trigger the checking task and make sure it is removed from our activity
        from .tasks import check_flows_task
        check_flows_task()
        (active, visited) = flow.get_activity()
        self.assertEquals(0, len(active))
        self.assertEquals(1, flow.get_total_runs())

        # choose a rule that is not wired up (end of flow)
        jimmy = self.create_contact('Jimmy Graham', '+12065558888')
        self.send_message(flow, 'cyan', contact=jimmy, assert_reply=False)

        tyler = self.create_contact('Tyler Lockett', '+12065559999')
        self.send_message(flow, 'cyan', contact=tyler, assert_reply=False)

        # we should have 2 counts of the cyan rule to nothing
        self.assertEqual(2, flow.get_visit_counts()[cyan_to_nothing])
        self.assertEqual(2, FlowPathCount.objects.filter(from_uuid=color_cyan_uuid).count())

        # squash our counts and make sure they are still the same
        FlowPathCount.squash_counts()
        self.assertEqual(2, flow.get_visit_counts()[cyan_to_nothing])

        # but now we have a single count
        self.assertEqual(1, FlowPathCount.objects.filter(from_uuid=color_cyan_uuid).count())

        counts = len(flow.get_visit_counts())

        # check that flow interruption counts properly
        rawls = self.create_contact('Thomas Rawls', '+12065557777')
        self.send_message(flow, 'blue', contact=rawls)

        # but he's got other things on his mind
        random_word = self.get_flow('random_word')
        self.send_message(random_word, 'blerg', contact=rawls)

        # here's our count for our response path
        self.assertEqual(1, flow.get_visit_counts()[blue_to_beer])

        # let's also create a flow run that gets expired
        pete = self.create_contact('Pete', '+12065554444')
        self.send_message(flow, 'blue', contact=pete)
        run = FlowRun.objects.filter(contact=pete).first()
        run.expire()

        # but there should be no additional records due to the interruption or expiration
        # ie, there are no counts added with respect to the next question
        self.assertEqual(counts, len(flow.get_visit_counts()))

        # ensure no negative counts
        for k, v in flow.get_visit_counts().items():
            self.assertTrue(v >= 0)

    def test_prune_recentsteps(self):
        flow = self.get_flow('favorites')

        other_action = ActionSet.objects.get(y=8, flow=flow)
        color_ruleset = RuleSet.objects.get(label='Color', flow=flow)
        other_rule = color_ruleset.get_rules()[-1]

        # send 12 invalid color responses (must be from different contacts to avoid loop detection at 10 messages)
        bob = self.create_contact("Bob", number="+260964151234")
        for m in range(12):
            contact = self.contact if m % 2 == 0 else bob
            self.send_message(flow, '%d' % (m + 1), contact=contact)

        # all 12 steps are stored for the other segment
        other_recent = FlowPathRecentStep.objects.filter(from_uuid=other_rule.uuid, to_uuid=other_action.uuid)
        self.assertEqual(len(other_recent), 12)

        # and these are returned with most-recent first
        other_recent = FlowPathRecentStep.get_recent_messages([other_rule.uuid], [other_action.uuid])
        self.assertEqual([m.text for m in other_recent], ["12", "11", "10", "9", "8", "7", "6", "5", "4", "3", "2", "1"])

        # even when limit is applied
        other_recent = FlowPathRecentStep.get_recent_messages([other_rule.uuid], [other_action.uuid], limit=5)
        self.assertEqual([m.text for m in other_recent], ["12", "11", "10", "9", "8"])

        prune_flowpathrecentsteps()

        # now only 10 newest are stored
        other_recent = FlowPathRecentStep.objects.filter(from_uuid=other_rule.uuid, to_uuid=other_action.uuid)
        self.assertEqual(len(other_recent), 10)

        other_recent = FlowPathRecentStep.get_recent_messages([other_rule.uuid], [other_action.uuid])
        self.assertEqual([m.text for m in other_recent], ["12", "11", "10", "9", "8", "7", "6", "5", "4", "3"])

        # send another message and prune again
        self.send_message(flow, "13", contact=bob)
        prune_flowpathrecentsteps()

        other_recent = FlowPathRecentStep.get_recent_messages([other_rule.uuid], [other_action.uuid])
        self.assertEqual([m.text for m in other_recent], ["13", "12", "11", "10", "9", "8", "7", "6", "5", "4"])

    def test_destination_type(self):
        flow = self.get_flow('pick_a_number')

        # our start points to a ruleset
        start = ActionSet.objects.get(flow=flow, y=0)

        # assert our destination
        self.assertEquals(FlowStep.TYPE_RULE_SET, start.destination_type)

        # and that ruleset points to an actionset
        ruleset = RuleSet.objects.get(uuid=start.destination)
        rule = ruleset.get_rules()[0]
        self.assertEquals(FlowStep.TYPE_ACTION_SET, rule.destination_type)

        # point our rule to a ruleset
        passive = RuleSet.objects.get(flow=flow, label='passive')
        self.update_destination(flow, rule.uuid, passive.uuid)
        ruleset = RuleSet.objects.get(uuid=start.destination)
        self.assertEquals(FlowStep.TYPE_RULE_SET, ruleset.get_rules()[0].destination_type)

    def test_orphaned_action_to_action(self):
        """
        Orphaned at an action, then routed to an action
        """

        # run a flow that ends on an action
        flow = self.get_flow('pick_a_number')
        self.assertEquals("You picked 3!", self.send_message(flow, "3"))

        pick_a_number = ActionSet.objects.get(flow=flow, y=0)
        you_picked = ActionSet.objects.get(flow=flow, y=228)

        # send a message, no flow should handle us since we are done
        incoming = self.create_msg(direction=INCOMING, contact=self.contact, text="Unhandled")
        handled = Flow.find_and_handle(incoming)
        self.assertFalse(handled)

        # now wire up our finished action to the start of our flow
        flow = self.update_destination(flow, you_picked.uuid, pick_a_number.uuid)
        self.send_message(flow, "next message please", assert_reply=False, assert_handle=False)

    def test_orphaned_action_to_input_rule(self):
        """
        Orphaned at an action, then routed to a rule that evaluates on input
        """
        flow = self.get_flow('pick_a_number')

        self.assertEquals("You picked 6!", self.send_message(flow, "6"))

        you_picked = ActionSet.objects.get(flow=flow, y=228)
        number = RuleSet.objects.get(flow=flow, label='number')

        flow = self.update_destination(flow, you_picked.uuid, number.uuid)
        self.send_message(flow, "9", assert_reply=False, assert_handle=False)

    def test_orphaned_action_to_passive_rule(self):
        """
        Orphaned at an action, then routed to a rule that doesn't require input which leads
        to a rule that evaluates on input
        """
        flow = self.get_flow('pick_a_number')

        you_picked = ActionSet.objects.get(flow=flow, y=228)
        passive_ruleset = RuleSet.objects.get(flow=flow, label='passive')
        self.assertEquals("You picked 6!", self.send_message(flow, "6"))

        flow = self.update_destination(flow, you_picked.uuid, passive_ruleset.uuid)
        self.send_message(flow, "9", assert_reply=False, assert_handle=False)

    def test_rule_changes_under_us(self):
        flow = self.get_flow('favorites')
        self.send_message(flow, "RED", restart_participants=True)

        # at this point we are waiting for the response to the second question about beer

        # let's change that ruleset to instead be based on the contact name
        group_ruleset = RuleSet.objects.get(flow=flow, label='Beer')

        group_ruleset.operand = "@contact.beer"
        group_ruleset.ruleset_type = RuleSet.TYPE_CONTACT_FIELD
        group_ruleset.save()

        self.contact.set_field(self.user, "beer", "Mutzig")

        # and send our last message with our name, we should:
        # 1) get fast forwarded to the next waiting ruleset about our name and have our message applied to that
        # 2) get an outgoing message about our beer choice
        # 3) get an outgoing message about our name
        responses = self.send_message(flow, "Eric")
        self.assertEquals(2, len(responses))
        self.assertEquals("Mmmmm... delicious Mutzig. If only they made red Mutzig! Lastly, what is your name?",
                          responses[0])
        self.assertEquals("Thanks Eric, we are all done!",
                          responses[1])

    def test_server_runtime_cycle(self):
        flow = self.get_flow('loop_detection')
        first_actionset = ActionSet.objects.get(flow=flow, y=0)
        group_ruleset = RuleSet.objects.get(flow=flow, label='Group Split A')
        group_one_rule = group_ruleset.get_rules()[0]
        name_ruleset = RuleSet.objects.get(flow=flow, label='Name Split')
        rowan_rule = name_ruleset.get_rules()[0]

        # rule turning back on ourselves
        with self.assertRaises(FlowException):
            self.update_destination(flow, group_one_rule.uuid, group_ruleset.uuid)

        # non-blocking rule to non-blocking rule and back
        with self.assertRaises(FlowException):
            self.update_destination(flow, rowan_rule.uuid, group_ruleset.uuid)

        # our non-blocking rule to an action and back to us again
        with self.assertRaises(FlowException):
            self.update_destination(flow, group_one_rule.uuid, first_actionset.uuid)

        # add our contact to Group A
        group_a = ContactGroup.user_groups.create(org=self.org, name="Group A",
                                                  created_by=self.admin, modified_by=self.admin)
        group_a.contacts.add(self.contact)

        # rule turning back on ourselves
        self.update_destination_no_check(flow, group_ruleset.uuid, group_ruleset.uuid, rule=group_one_rule.uuid)
        with self.assertRaises(FlowException):
            self.send_message(flow, "1", assert_reply=False)

        flow.runs.all().delete()
        flow.delete()

        # non-blocking rule to non-blocking rule and back
        flow = self.get_flow('loop_detection')

        # need to get these again as we just reimported and UUIDs have changed
        group_ruleset = RuleSet.objects.get(flow=flow, label='Group Split A')
        name_ruleset = RuleSet.objects.get(flow=flow, label='Name Split')
        rowan_rule = name_ruleset.get_rules()[0]

        # update our name to rowan so we match the name rule
        self.contact.name = "Rowan"
        self.contact.save()

        # but remove ourselves from the group so we enter the loop
        group_a.contacts.remove(self.contact)

        self.update_destination_no_check(flow, name_ruleset.uuid, group_ruleset.uuid, rule=rowan_rule.uuid)
        with self.assertRaises(FlowException):
            self.send_message(flow, "2", assert_reply=False)

        flow.runs.all().delete()
        flow.delete()

    def test_decimal_substitution(self):
        flow = self.get_flow('pick_a_number')
        self.assertEquals("You picked 3!", self.send_message(flow, "3"))

    def test_rules_first(self):
        flow = self.get_flow('rules_first')
        self.assertEquals(Flow.RULES_ENTRY, flow.entry_type)
        self.assertEquals("You've got to be kitten me", self.send_message(flow, "cats"))

    def test_numeric_rule_allows_variables(self):
        flow = self.get_flow('numeric_rule_allows_variables')

        zinedine = self.create_contact('Zinedine', '+123456')
        zinedine.set_field(self.user, 'age', 25)

        self.assertEquals('Good count', self.send_message(flow, "35", contact=zinedine))

    def test_non_blocking_rule_first(self):

        flow = self.get_flow('non_blocking_rule_first')

        eminem = self.create_contact('Eminem', '+12345')
        flow.start(groups=[], contacts=[eminem])
        msg = Msg.objects.filter(direction='O', contact=eminem).first()
        self.assertEquals('Hi there Eminem', msg.text)

        # put a webhook on the rule first and make sure it executes
        ruleset = RuleSet.objects.get(uuid=flow.entry_uuid)
        ruleset.webhook_url = 'http://localhost'
        ruleset.save()

        tupac = self.create_contact('Tupac', '+15432')
        flow.start(groups=[], contacts=[tupac])
        msg = Msg.objects.filter(direction='O', contact=tupac).first()
        self.assertEquals('Hi there Tupac', msg.text)

    def test_webhook_rule_first(self):

        flow = self.get_flow('webhook_rule_first')
        tupac = self.create_contact('Tupac', '+15432')
        flow.start(groups=[], contacts=[tupac])

        # a message should have been sent
        msg = Msg.objects.filter(direction='O', contact=tupac).first()
        self.assertEquals('Testing this out', msg.text)

    def test_group_split(self):
        flow = self.get_flow('group_split')
        flow.start_msg_flow([self.contact.id])

        # not in any group
        self.assertEqual(0, ContactGroup.user_groups.filter(contacts__in=[self.contact]).count())

        # add us to Group A
        self.send('add group a')

        self.assertEqual('Awaiting command.', Msg.objects.filter(direction='O').order_by('-created_on').first().text)
        groups = ContactGroup.user_groups.filter(contacts__in=[self.contact])
        self.assertEqual(1, groups.count())
        self.assertEqual('Group A', groups.first().name)

        # now split us on group membership
        self.send('split')
        self.assertEqual('You are in Group A', Msg.objects.filter(direction='O').order_by('-created_on')[1].text)

        # now add us to group b and remove from group a
        self.send("remove group a")
        self.send("add group b")
        self.send('split')
        self.assertEqual('You are in Group B', Msg.objects.filter(direction='O').order_by('-created_on')[1].text)

    def test_substitution(self):
        flow = self.get_flow('substitution')

        self.contact.name = "Ben Haggerty"
        self.contact.save()

        runs = flow.start_msg_flow([self.contact.id])
        self.assertEquals(1, len(runs))
        self.assertEquals(1, self.contact.msgs.all().count())
        self.assertEquals('Hi Ben Haggerty, what is your phone number?', self.contact.msgs.all()[0].text)

        self.assertEquals("Thanks, you typed +250788123123", self.send_message(flow, "0788123123"))
        sms = Msg.objects.get(org=flow.org, contact__urns__path="+250788123123")
        self.assertEquals("Hi from Ben Haggerty! Your phone is 0788 123 123.", sms.text)

    def test_group_send(self):
        # create an inactive group with the same name, to test that this doesn't blow up our import
        group = ContactGroup.get_or_create(self.org, self.admin, "Survey Audience")
        group.is_active = False
        group.save()

        # and create another as well
        ContactGroup.get_or_create(self.org, self.admin, "Survey Audience")

        # this could blow up due to illegal lookup for more than one contact group
        self.get_flow('group_send_flow')

    def test_new_contact(self):
        mother_flow = self.get_flow('mama_mother_registration')
        registration_flow = self.get_flow('mama_registration', dict(NEW_MOTHER_FLOW_ID=mother_flow.pk))

        self.assertEquals("Enter the expected delivery date.", self.send_message(registration_flow, "Judy Pottier"))
        self.assertEquals("Great, thanks for registering the new mother", self.send_message(registration_flow, "31.1.2015"))

        mother = Contact.objects.get(org=self.org, name="Judy Pottier")
        self.assertTrue(mother.get_field_raw('edd').startswith('31-01-2015'))
        self.assertEquals(mother.get_field_raw('chw_phone'), self.contact.get_urn(TEL_SCHEME).path)
        self.assertEquals(mother.get_field_raw('chw_name'), self.contact.name)

    def test_group_rule_first(self):
        rule_flow = self.get_flow('group_rule_first')

        # start our contact down it
        rule_flow.start([], [self.contact], restart_participants=True)

        # contact should get a message that they didn't match either group
        self.assertLastResponse("You are something else.")

        # add them to the father's group
        self.create_group("Fathers", [self.contact])

        rule_flow.start([], [self.contact], restart_participants=True)
        self.assertLastResponse("You are a father.")

    def test_mother_registration(self):
        mother_flow = self.get_flow('new_mother')
        registration_flow = self.get_flow('mother_registration', dict(NEW_MOTHER_FLOW_ID=mother_flow.pk))

        self.assertEquals("What is her expected delivery date?", self.send_message(registration_flow, "Judy Pottier"))
        self.assertEquals("What is her phone number?", self.send_message(registration_flow, "31.1.2014"))
        self.assertEquals("Great, you've registered the new mother!", self.send_message(registration_flow, "0788 383 383"))

        mother = Contact.from_urn(self.org, "tel:+250788383383")
        self.assertEquals("Judy Pottier", mother.name)
        self.assertTrue(mother.get_field_raw('expected_delivery_date').startswith('31-01-2014'))
        self.assertEquals("+12065552020", mother.get_field_raw('chw'))
        self.assertTrue(mother.user_groups.filter(name="Expecting Mothers"))

        pain_flow = self.get_flow('pain_flow')
        self.assertEquals("Your CHW will be in contact soon!", self.send_message(pain_flow, "yes", contact=mother))

        chw = self.contact
        sms = Msg.objects.filter(contact=chw).order_by('-created_on')[0]
        self.assertEquals("Please follow up with Judy Pottier, she has reported she is in pain.", sms.text)

    def test_flow_delete(self):
        from temba.campaigns.models import Campaign, CampaignEvent
        flow = self.get_flow('favorites')

        # create a campaign that contains this flow
        friends = self.create_group("Friends", [])
        poll_date = ContactField.get_or_create(self.org, self.admin, 'poll_date', "Poll Date")

        campaign = Campaign.create(self.org, self.admin, Campaign.get_unique_name(self.org, "Favorite Poll"), friends)
        event1 = CampaignEvent.create_flow_event(self.org, self.admin, campaign, poll_date,
                                                 offset=0, unit='D', flow=flow, delivery_hour='13')

        # create a trigger that contains this flow
        trigger = Trigger.objects.create(org=self.org, keyword='poll', flow=flow, trigger_type=Trigger.TYPE_KEYWORD,
                                         created_by=self.admin, modified_by=self.admin)

        # run the flow
        self.assertEquals("Good choice, I like Red too! What is your favorite beer?", self.send_message(flow, "RED"))

        # try to remove the flow, not logged in, no dice
        response = self.client.post(reverse('flows.flow_delete', args=[flow.pk]))
        self.assertLoginRedirect(response)

        # login as admin
        self.login(self.admin)

        # try again
        response = self.client.post(reverse('flows.flow_delete', args=[flow.pk]))
        self.assertRedirect(response, reverse('flows.flow_list'))

        # flow should no longer be active
        flow.refresh_from_db()
        self.assertFalse(flow.is_active)

        # should still have a run though
        self.assertEqual(flow.runs.count(), 1)

        # just no steps or values
        self.assertEqual(Value.objects.all().count(), 0)
        self.assertEqual(FlowStep.objects.all().count(), 0)

        # our campaign event should no longer be active
        event1.refresh_from_db()
        self.assertFalse(event1.is_active)

        # nor should our trigger
        trigger.refresh_from_db()
        self.assertFalse(trigger.is_active)

    def test_start_flow_action(self):
        self.import_file('flow_starts')
        parent = Flow.objects.get(name='Parent Flow')
        child = Flow.objects.get(name='Child Flow')

        contacts = []
        for i in range(10):
            contacts.append(self.create_contact("Fred", '+25078812312%d' % i))

        # start the flow for our contacts
        start = FlowStart.objects.create(flow=parent, created_by=self.admin, modified_by=self.admin)
        for contact in contacts:
            start.contacts.add(contact)
        start.start()

        # all our contacts should have a name of Greg now (set in the child flow)
        for contact in contacts:
            self.assertTrue(FlowRun.objects.filter(flow=parent, contact=contact))
            self.assertTrue(FlowRun.objects.filter(flow=child, contact=contact))
            self.assertEquals("Greg", Contact.objects.get(pk=contact.pk).name)

        # 10 of the runs should be completed (parent runs)
        self.assertEqual(FlowRun.objects.filter(flow=parent, is_active=False, exit_type=FlowRun.EXIT_TYPE_COMPLETED).count(), 10)

        # 10 should be active waiting for input
        self.assertEqual(FlowRun.objects.filter(flow=child, is_active=True).count(), 10)

    def test_cross_language_import(self):
        spanish = Language.create(self.org, self.admin, "Spanish", 'spa')
        Language.create(self.org, self.admin, "English", 'eng')

        # import our localized flow into an org with no languages
        self.import_file('multi_language_flow')
        flow = Flow.objects.get(name='Multi Language Flow')

        # even tho we don't have a language, our flow has enough info to function
        self.assertEquals('eng', flow.base_language)

        # now try executing this flow on our org, should use the flow base language
        self.assertEquals('Hello friend! What is your favorite color?',
                          self.send_message(flow, 'start flow', restart_participants=True, initiate_flow=True))

        replies = self.send_message(flow, 'blue')
        self.assertEquals('Thank you! I like blue.', replies[0])
        self.assertEquals('This message was not translated.', replies[1])

        # now add a primary languge to our org
        self.org.primary_language = spanish
        self.org.save()

        flow = Flow.objects.get(pk=flow.pk)

        # with our org in spanish, we should get the spanish version
        self.assertEquals('\xa1Hola amigo! \xbfCu\xe1l es tu color favorito?',
                          self.send_message(flow, 'start flow', restart_participants=True, initiate_flow=True))

        self.org.primary_language = None
        self.org.save()
        flow = Flow.objects.get(pk=flow.pk)

        # no longer spanish on our org
        self.assertEquals('Hello friend! What is your favorite color?',
                          self.send_message(flow, 'start flow', restart_participants=True, initiate_flow=True))

        # back to spanish
        self.org.primary_language = spanish
        self.org.save()
        flow = Flow.objects.get(pk=flow.pk)

        # but set our contact's language explicitly should keep us at english
        self.contact.language = 'eng'
        self.contact.save()
        self.assertEquals('Hello friend! What is your favorite color?',
                          self.send_message(flow, 'start flow', restart_participants=True, initiate_flow=True))

    def test_different_expiration(self):
        flow = self.get_flow('favorites')
        self.send_message(flow, "RED", restart_participants=True)

        # get the latest run
        first_run = flow.runs.all()[0]
        first_expires = first_run.expires_on

        time.sleep(1)

        # start it again
        self.send_message(flow, "RED", restart_participants=True)

        # previous run should no longer be active
        first_run = FlowRun.objects.get(pk=first_run.pk)
        self.assertFalse(first_run.is_active)

        # expires on shouldn't have changed on it though
        self.assertEquals(first_expires, first_run.expires_on)

        # new run should have a different expires on
        new_run = flow.runs.all().order_by('-expires_on').first()
        self.assertTrue(new_run.expires_on > first_expires)

    def test_flow_expiration_updates(self):
        flow = self.get_flow('favorites')
        self.assertEquals("Good choice, I like Red too! What is your favorite beer?", self.send_message(flow, "RED"))

        # get our current expiration
        run = flow.runs.get()
        self.assertEquals(flow.org, run.org)

        starting_expiration = run.expires_on
        starting_modified = run.modified_on

        time.sleep(1)

        # now fire another messages
        self.assertEquals("Mmmmm... delicious Turbo King. If only they made red Turbo King! Lastly, what is your name?",
                          self.send_message(flow, "turbo"))

        # our new expiration should be later
        run.refresh_from_db()
        self.assertTrue(run.expires_on > starting_expiration)
        self.assertTrue(run.modified_on > starting_modified)

    def test_initial_expiration(self):
        flow = self.get_flow('favorites')
        flow.start(groups=[], contacts=[self.contact])

        run = FlowRun.objects.get()
        self.assertTrue(run.expires_on)

    def test_flow_expiration(self):
        flow = self.get_flow('favorites')
        self.assertEquals("Good choice, I like Red too! What is your favorite beer?", self.send_message(flow, "RED"))
        self.assertEquals("Mmmmm... delicious Turbo King. If only they made red Turbo King! Lastly, what is your name?", self.send_message(flow, "turbo"))
        self.assertEquals(1, flow.runs.count())

        # pretend our step happened 10 minutes ago
        step = FlowStep.objects.filter(run=flow.runs.all()[0], left_on=None)[0]
        step.arrived_on = timezone.now() - timedelta(minutes=10)
        step.save()

        # now let's expire them out of the flow prematurely
        flow.expires_after_minutes = 5
        flow.save()

        # this normally gets run on FlowCRUDL.Update
        update_run_expirations_task(flow.id)

        # check that our run is expired
        run = flow.runs.all()[0]
        self.assertFalse(run.is_active)

        # we will be starting a new run now, since the other expired
        self.assertEquals("I don't know that color. Try again.",
                          self.send_message(flow, "Michael Jordan", restart_participants=True))
        self.assertEquals(2, flow.runs.count())

        previous_expiration = run.expires_on
        run.update_expiration(None)
        self.assertTrue(run.expires_on > previous_expiration)

    def test_parsing(self):
        # test a preprocess url
        flow = self.get_flow('preprocess')
        self.assertEquals('http://preprocessor.com/endpoint.php', flow.rule_sets.all().order_by('y')[0].config_json()[RuleSet.CONFIG_WEBHOOK])

    def test_flow_loops(self):
        # this tests two flows that start each other
        flow1 = self.create_flow()
        flow2 = self.create_flow()

        # create an action on flow1 to start flow2
        flow1.update(dict(action_sets=[dict(uuid=uuid(1), x=1, y=1,
                                            actions=[dict(type='flow', flow=dict(uuid=flow2.uuid))])]))
        flow2.update(dict(action_sets=[dict(uuid=uuid(2), x=1, y=1,
                                            actions=[dict(type='flow', flow=dict(uuid=flow1.uuid))])]))

        # start the flow, shouldn't get into a loop, but both should get started
        flow1.start([], [self.contact])

        self.assertTrue(FlowRun.objects.get(flow=flow1, contact=self.contact))
        self.assertTrue(FlowRun.objects.get(flow=flow2, contact=self.contact))

    def test_ruleset_loops(self):
        self.import_file('ruleset_loop')

        flow1 = Flow.objects.all()[1]
        flow2 = Flow.objects.all()[0]

        # start the flow, should not get into a loop
        flow1.start([], [self.contact])

        self.assertTrue(FlowRun.objects.get(flow=flow1, contact=self.contact))
        self.assertTrue(FlowRun.objects.get(flow=flow2, contact=self.contact))

    def test_parent_child(self):
        from temba.campaigns.models import Campaign, CampaignEvent, EventFire

        favorites = self.get_flow('favorites')

        # do a dry run once so that the groups and fields get created
        group = self.create_group("Campaign", [])
        field = ContactField.get_or_create(self.org, self.admin, "campaign_date", "Campaign Date")

        # tests that a contact is properly updated when a child flow is called
        child = self.get_flow('child')
        parent = self.get_flow('parent', substitutions=dict(CHILD_ID=child.id))

        # create a campaign with a single event
        campaign = Campaign.create(self.org, self.admin, "Test Campaign", group)
        CampaignEvent.create_flow_event(self.org, self.admin, campaign, relative_to=field,
                                        offset=10, unit='W', flow=favorites)

        self.assertEquals("Added to campaign.", self.send_message(parent, "start", initiate_flow=True))

        # should have one event scheduled for this contact
        self.assertTrue(EventFire.objects.filter(contact=self.contact))

    def test_subflow(self):
        """
        Tests that a subflow can be called and the flow is handed back to the parent
        """
        self.get_flow('subflow')
        parent = Flow.objects.get(org=self.org, name='Parent Flow')
        parent.start(groups=[], contacts=[self.contact], restart_participants=True)

        msg = Msg.objects.filter(contact=self.contact).first()
        self.assertEqual("This is a parent flow. What would you like to do?", msg.text)

        # this should launch the child flow
        self.send_message(parent, "color", assert_reply=False)
        msg = Msg.objects.filter(contact=self.contact).order_by('-created_on').first()

        subflow_ruleset = RuleSet.objects.filter(flow=parent, ruleset_type='subflow').first()

        # should have one step on the subflow ruleset
        self.assertEqual(1, FlowStep.objects.filter(step_uuid=subflow_ruleset.uuid).count())
        self.assertEqual("What color do you like?", msg.text)

        # we should now have two active flows
        self.assertEqual(2, FlowRun.objects.filter(contact=self.contact, is_active=True).count())

        # complete the child flow
        self.send('Red')

        # should still only have one step on our subflow ruleset
        self.assertEqual(1, FlowStep.objects.filter(step_uuid=subflow_ruleset.uuid).count())

        # now we are back to a single active flow, the parent
        self.assertEqual(1, FlowRun.objects.filter(contact=self.contact, is_active=True).count())
        active_run = FlowRun.objects.filter(contact=self.contact, is_active=True).first()
        self.assertEqual(parent.name, active_run.flow.name)

        # we should have a new outbound message from the the parent flow
        msg = Msg.objects.filter(contact=self.contact, direction='O').order_by('-created_on').first()
        self.assertEqual("Complete: You picked Red.", msg.text)

        # should only have one response msg
        self.assertEqual(1, Msg.objects.filter(text='Complete: You picked Red.', contact=self.contact, direction='O').count())

    def test_subflow_interrupted(self):
        self.get_flow('subflow')
        parent = Flow.objects.get(org=self.org, name='Parent Flow')

        parent.start(groups=[], contacts=[self.contact], restart_participants=True)
        self.send_message(parent, "color", assert_reply=False)

        # we should now have two active flows
        runs = FlowRun.objects.filter(contact=self.contact, is_active=True).order_by('-created_on')
        self.assertEqual(2, runs.count())

        # now interrupt the child flow
        run = FlowRun.objects.filter(contact=self.contact, is_active=True).order_by('-created_on').first()
        FlowRun.bulk_exit([run], FlowRun.EXIT_TYPE_INTERRUPTED)

        # all flows should have finished
        self.assertEqual(0, FlowRun.objects.filter(contact=self.contact, is_active=True).count())

        # and the parent should not have resumed, so our last message was from our subflow
        msg = Msg.objects.all().order_by('-created_on').first()
        self.assertEqual('What color do you like?', msg.text)

    def test_subflow_expired(self):
        self.get_flow('subflow')
        parent = Flow.objects.get(org=self.org, name='Parent Flow')

        parent.start(groups=[], contacts=[self.contact], restart_participants=True)
        self.send_message(parent, "color", assert_reply=False)

        # we should now have two active flows
        runs = FlowRun.objects.filter(contact=self.contact, is_active=True).order_by('-created_on')
        self.assertEqual(2, runs.count())

        # make sure the parent run expires later than the child
        child_run = runs[0]
        parent_run = runs[1]
        self.assertTrue(parent_run.expires_on > child_run.expires_on)

        # now expire out of the child flow
        run = FlowRun.objects.filter(contact=self.contact, is_active=True).order_by('-created_on').first()
        FlowRun.bulk_exit([run], FlowRun.EXIT_TYPE_EXPIRED)

        # all flows should have finished
        self.assertEqual(0, FlowRun.objects.filter(contact=self.contact, is_active=True).count())

        # and should follow the expiration route
        msg = Msg.objects.all().order_by('-created_on').first()
        self.assertEqual("You expired out of the subflow", msg.text)

    def test_subflow_updates(self):

        self.get_flow('subflow')
        parent = Flow.objects.get(org=self.org, name='Parent Flow')

        parent.start(groups=[], contacts=[self.contact], restart_participants=True)
        self.send_message(parent, "color", assert_reply=False)

        # we should now have two active flows
        self.assertEqual(2, FlowRun.objects.filter(contact=self.contact, is_active=True).count())

        run = FlowRun.objects.filter(flow=parent).first()
        starting_expiration = run.expires_on
        starting_modified = run.modified_on

        time.sleep(1)

        # send a message that will keep us in the child flow
        self.send('no match')

        # our new expiration should be later
        run.refresh_from_db()
        self.assertTrue(run.expires_on > starting_expiration)
        self.assertTrue(run.modified_on > starting_modified)

    def test_subflow_no_interaction(self):
        self.get_flow('subflow_no_pause')
        parent = Flow.objects.get(org=self.org, name='Flow A')
        parent.start(groups=[], contacts=[self.contact], restart_participants=True)

        # check we got our three messages, the third populated by the child, but sent form the parent
        msgs = Msg.objects.order_by('created_on')
        self.assertEqual(3, msgs.count())
        self.assertEqual("Message 1", msgs[0].text)
        self.assertEqual("Message 2", msgs[1].text)
        self.assertEqual("Message 3 (FLOW B)", msgs[2].text)

    def test_subflow_resumes(self):
        self.get_flow('subflow_resumes')

        self.send("radio")

        # upon starting, we see our starting message, then our language subflow question
        msgs = Msg.objects.order_by('created_on')
        self.assertEqual(3, msgs.count())
        self.assertEqual('radio', msgs[0].text)
        self.assertEqual('Welcome message.', msgs[1].text)
        self.assertEqual('What language? English or French?', msgs[2].text)

        runs = FlowRun.objects.filter(is_active=True).order_by('created_on')
        self.assertEqual(2, runs.count())
        self.assertEqual('Radio Show Poll', runs[0].flow.name)
        self.assertEqual('Ask Language', runs[1].flow.name)

        # choose english as our language
        self.send('english')

        # we bounce back to the parent flow, and then into the gender flow
        msgs = Msg.objects.order_by('created_on')
        self.assertEqual(5, msgs.count())
        self.assertEqual('english', msgs[3].text)
        self.assertEqual('Are you Male or Female?', msgs[4].text)

        # still two runs, except a different subflow is active now
        runs = FlowRun.objects.filter(is_active=True).order_by('created_on')
        self.assertEqual(2, runs.count())
        self.assertEqual('Radio Show Poll', runs[0].flow.name)
        self.assertEqual('Ask Gender', runs[1].flow.name)

        # choose our gender
        self.send('male')

        # back in the parent flow, asking our first parent question
        msgs = Msg.objects.order_by('created_on')
        self.assertEqual(7, msgs.count())
        self.assertEqual('male', msgs[5].text)
        self.assertEqual('Have you heard of show X? Yes or No?', msgs[6].text)

        # now only one run should be active, our parent
        runs = FlowRun.objects.filter(is_active=True).order_by('created_on')
        self.assertEqual(1, runs.count())
        self.assertEqual('Radio Show Poll', runs[0].flow.name)

        # let's start over, we should pass right through language and gender
        self.send("radio")

        msgs = Msg.objects.order_by('created_on')
        self.assertEqual(10, msgs.count())
        self.assertEqual('radio', msgs[7].text)
        self.assertEqual('Welcome message.', msgs[8].text)
        self.assertEqual('Have you heard of show X? Yes or No?', msgs[9].text)

    def test_translations_rule_first(self):

        # import a rule first flow that already has language dicts
        # this rule first does not depend on @step.value for the first rule, so
        # it can be evaluated right away
        flow = self.get_flow('group_membership')

        # create the language for our org
        language = Language.create(self.org, flow.created_by, "English", 'eng')
        self.org.primary_language = language
        self.org.save()

        # start our flow without a message (simulating it being fired by a trigger or the simulator)
        # this will evaluate requires_step() to make sure it handles localized flows
        runs = flow.start_msg_flow([self.contact.id])
        self.assertEquals(1, len(runs))
        self.assertEquals(1, self.contact.msgs.all().count())
        self.assertEquals('You are not in the enrolled group.', self.contact.msgs.all()[0].text)

        enrolled_group = ContactGroup.create_static(self.org, self.user, "Enrolled")
        enrolled_group.update_contacts(self.user, [self.contact], True)

        runs_started = flow.start_msg_flow([self.contact.id])
        self.assertEquals(1, len(runs_started))
        self.assertEquals(2, self.contact.msgs.all().count())
        self.assertEquals('You are in the enrolled group.', self.contact.msgs.all().order_by('-pk')[0].text)

    def test_translations(self):

        favorites = self.get_flow('favorites')

        # create a new language on the org
        language = Language.create(self.org, favorites.created_by, "English", 'eng')

        # set it as our primary language
        self.org.primary_language = language
        self.org.save()

        # everything should work as normal with our flow
        self.assertEquals("What is your favorite color?", self.send_message(favorites, "favorites", initiate_flow=True))
        json_dict = favorites.as_json()
        reply = json_dict['action_sets'][0]['actions'][0]

        # we should be a normal unicode response
        self.assertTrue(isinstance(reply['msg'], dict))
        self.assertTrue(isinstance(reply['msg']['base'], six.text_type))

        # now our replies are language dicts
        json_dict = favorites.as_json()
        reply = json_dict['action_sets'][1]['actions'][0]
        self.assertEquals('Good choice, I like @flow.color.category too! What is your favorite beer?', reply['msg']['base'])

        # now interact with the flow and make sure we get an appropriate resonse
        FlowRun.objects.all().delete()

        self.assertEquals("What is your favorite color?", self.send_message(favorites, "favorites", initiate_flow=True))
        self.assertEquals("Good choice, I like Red too! What is your favorite beer?", self.send_message(favorites, "RED"))

        # now let's add a second language
        Language.create(self.org, favorites.created_by, "Klingon", 'kli')

        # update our initial message
        initial_message = json_dict['action_sets'][0]['actions'][0]
        initial_message['msg']['kli'] = 'Kikshtik derklop?'
        json_dict['action_sets'][0]['actions'][0] = initial_message

        # and the first response
        reply['msg']['kli'] = 'Katishklick Shnik @flow.color.category Errrrrrrrklop'
        json_dict['action_sets'][1]['actions'][0] = reply

        # save the changes
        self.assertEquals('success', favorites.update(json_dict, self.admin)['status'])

        # should get org primary language (english) since our contact has no preferred language
        FlowRun.objects.all().delete()
        self.assertEquals("What is your favorite color?", self.send_message(favorites, "favorite", initiate_flow=True))
        self.assertEquals("Good choice, I like Red too! What is your favorite beer?", self.send_message(favorites, "RED"))

        # now set our contact's preferred language to klingon
        FlowRun.objects.all().delete()
        self.contact.language = 'kli'
        self.contact.save()

        self.assertEquals("Kikshtik derklop?", self.send_message(favorites, "favorite", initiate_flow=True))
        self.assertEquals("Katishklick Shnik Red Errrrrrrrklop", self.send_message(favorites, "RED"))

        # we support localized rules and categories as well
        json_dict = favorites.as_json()
        rule = json_dict['rule_sets'][0]['rules'][0]
        self.assertTrue(isinstance(rule['test']['test'], dict))
        rule['test']['test']['kli'] = 'klerk'
        rule['category']['kli'] = 'Klerkistikloperopikshtop'
        json_dict['rule_sets'][0]['rules'][0] = rule
        self.assertEquals('success', favorites.update(json_dict, self.admin)['status'])

        FlowRun.objects.all().delete()
        self.assertEquals("Katishklick Shnik Klerkistikloperopikshtop Errrrrrrrklop", self.send_message(favorites, "klerk"))

        # test the send action as well
        json_dict = favorites.as_json()
        action = json_dict['action_sets'][1]['actions'][0]
        action['type'] = 'send'
        action['contacts'] = [dict(uuid=self.contact.uuid)]
        action['groups'] = []
        action['variables'] = []
        json_dict['action_sets'][1]['actions'][0] = action
        self.assertEquals('success', favorites.update(json_dict, self.admin)['status'])

        FlowRun.objects.all().delete()
        self.send_message(favorites, "klerk", assert_reply=False)
        sms = Msg.objects.filter(contact=self.contact).order_by('-pk')[0]
        self.assertEquals("Katishklick Shnik Klerkistikloperopikshtop Errrrrrrrklop", sms.text)

        # test dirty json
        json_dict = favorites.as_json()

        # boolean values in our language dict shouldn't blow up
        json_dict['action_sets'][0]['actions'][0]['msg']['updated'] = True
        json_dict['action_sets'][0]['actions'][0]['msg']['kli'] = 'Bleck'

        # boolean values in our rule dict shouldn't blow up
        rule = json_dict['rule_sets'][0]['rules'][0]
        rule['category']['updated'] = True

        response = favorites.update(json_dict)
        self.assertEquals('success', response['status'])

        favorites = Flow.objects.get(pk=favorites.pk)
        json_dict = favorites.as_json()
        action = self.assertEquals('Bleck', json_dict['action_sets'][0]['actions'][0]['msg']['kli'])

        # test that simulation takes language into account
        self.login(self.admin)
        simulate_url = reverse('flows.flow_simulate', args=[favorites.pk])
        response = json.loads(self.client.post(simulate_url, json.dumps(dict(has_refresh=True)), content_type="application/json").content)
        self.assertEquals('What is your favorite color?', response['messages'][1]['text'])

        # now lets toggle the UI to Klingon and try the same thing
        simulate_url = "%s?lang=kli" % reverse('flows.flow_simulate', args=[favorites.pk])
        response = json.loads(self.client.post(simulate_url, json.dumps(dict(has_refresh=True)), content_type="application/json").content)
        self.assertEquals('Bleck', response['messages'][1]['text'])

    def test_interrupted_state(self):
        flow = self.get_flow('ussd_interrupt_example')

        # start the flow, check if we are interrupted yet
        flow.start([], [self.contact])
        self.assertFalse(FlowRun.objects.get(contact=self.contact).is_interrupted())

        USSDSession.handle_incoming(channel=self.channel, urn=self.contact.get_urn().path, date=timezone.now(),
                                    external_id="12341231", status=USSDSession.INTERRUPTED)

        # as the example flow has an interrupt state connected to a valid destination,
        # the flow will go on and reach the destination
        self.assertFalse(FlowRun.objects.get(contact=self.contact).is_interrupted())

        # the contact should have been added to the "Interrupted" group as flow step describes
        contact = flow.get_results()[0]['contact']
        interrupted_group = ContactGroup.user_groups.get(name='Interrupted')
        self.assertTrue(interrupted_group.contacts.filter(id=contact.id).exists())

    def test_empty_interrupt_state(self):
        flow = self.get_flow('ussd_interrupt_example')

        # disconnect action from interrupt state
        ruleset = flow.rule_sets.first()
        rules = ruleset.get_rules()
        interrupt_rule = filter(lambda rule: isinstance(rule.test, InterruptTest), rules)[0]
        interrupt_rule.destination = None
        interrupt_rule.destination_type = None
        ruleset.set_rules(rules)
        ruleset.save()

        # start the flow, check if we are interrupted yet
        flow.start([], [self.contact])

        self.assertFalse(FlowRun.objects.get(contact=self.contact).is_interrupted())

        USSDSession.handle_incoming(channel=self.channel, urn=self.contact.get_urn().path, date=timezone.now(),
                                    external_id="12341231", status=USSDSession.INTERRUPTED)

        # the interrupt state is empty, it should interrupt the flow
        self.assertTrue(FlowRun.objects.get(contact=self.contact).is_interrupted())

        # double check that the disconnected action wasn't run
        contact = flow.get_results()[0]['contact']
        interrupted_group = ContactGroup.user_groups.get(name='Interrupted')
        self.assertFalse(interrupted_group.contacts.filter(id=contact.id).exists())

    def test_airtime_flow(self):
        flow = self.get_flow('airtime')

        contact_urn = self.contact.get_urn(TEL_SCHEME)

        airtime_event = AirtimeTransfer.objects.create(org=self.org, status=AirtimeTransfer.SUCCESS, amount=10, contact=self.contact,
                                                       recipient=contact_urn.path, created_by=self.admin, modified_by=self.admin)

        with patch('temba.flows.models.AirtimeTransfer.trigger_airtime_event') as mock_trigger_event:
            mock_trigger_event.return_value = airtime_event

            runs = flow.start_msg_flow([self.contact.id])
            self.assertEquals(1, len(runs))
            self.assertEquals(1, self.contact.msgs.all().count())
            self.assertEquals('Message complete', self.contact.msgs.all()[0].text)

            airtime_event.status = AirtimeTransfer.FAILED
            airtime_event.save()

            mock_trigger_event.return_value = airtime_event

            runs = flow.start_msg_flow([self.contact.id])
            self.assertEquals(1, len(runs))
            self.assertEquals(2, self.contact.msgs.all().count())
            self.assertEquals('Message failed', self.contact.msgs.all()[0].text)

    @patch('temba.airtime.models.AirtimeTransfer.post_transferto_api_response')
    def test_airtime_trigger_event(self, mock_post_transferto):
        mock_post_transferto.side_effect = [MockResponse(200, "error_code=0\r\nerror_txt=\r\ncountry=United States\r\n"
                                                              "product_list=5,10,20,30\r\n"),
                                            MockResponse(200, "error_code=0\r\nerror_txt=\r\nreserved_id=234\r\n"),
                                            MockResponse(200, "error_code=0\r\nerror_txt=\r\n")]

        self.org.connect_transferto('mylogin', 'api_token', self.admin)

        flow = self.get_flow('airtime')
        runs = flow.start_msg_flow([self.contact.id])
        self.assertEquals(1, len(runs))
        self.assertEquals(1, self.contact.msgs.all().count())
        self.assertEquals('Message complete', self.contact.msgs.all()[0].text)

        self.assertEquals(1, AirtimeTransfer.objects.all().count())
        airtime = AirtimeTransfer.objects.all().first()
        self.assertEqual(airtime.status, AirtimeTransfer.SUCCESS)
        self.assertEqual(airtime.contact, self.contact)
        self.assertEqual(airtime.message, "Airtime Transferred Successfully")
        self.assertEqual(mock_post_transferto.call_count, 3)
        mock_post_transferto.reset_mock()

        mock_post_transferto.side_effect = [MockResponse(200, "error_code=0\r\nerror_txt=\r\ncountry=Rwanda\r\n"
                                                              "product_list=5,10,20,30\r\n"),
                                            MockResponse(200, "error_code=0\r\nerror_txt=\r\nreserved_id=234\r\n"),
                                            MockResponse(200, "error_code=0\r\nerror_txt=\r\n")]

        runs = flow.start_msg_flow([self.contact.id])
        self.assertEquals(1, len(runs))
        self.assertEquals(2, self.contact.msgs.all().count())
        self.assertEquals('Message failed', self.contact.msgs.all()[0].text)

        self.assertEquals(2, AirtimeTransfer.objects.all().count())
        airtime = AirtimeTransfer.objects.all().last()
        self.assertEqual(airtime.status, AirtimeTransfer.FAILED)
        self.assertEqual(airtime.message, "Error transferring airtime: Failed by invalid amount "
                                          "configuration or missing amount configuration for Rwanda")

        self.assertEqual(mock_post_transferto.call_count, 1)
        mock_post_transferto.reset_mock()

        mock_post_transferto.side_effect = [MockResponse(200, "error_code=0\r\nerror_txt=\r\ncountry=United States\r\n"
                                                              "product_list=5,10,20,30\r\n"),
                                            MockResponse(200, "error_code=0\r\nerror_txt=\r\nreserved_id=234\r\n"),
                                            MockResponse(200, "error_code=0\r\nerror_txt=\r\n")]

        test_contact = Contact.get_test_contact(self.admin)

        runs = flow.start_msg_flow([test_contact.id])
        self.assertEquals(1, len(runs))

        # no saved airtime event in DB
        self.assertEquals(2, AirtimeTransfer.objects.all().count())
        self.assertEqual(mock_post_transferto.call_count, 0)

        contact2 = self.create_contact(name='Bismack Biyombo', number='+250788123123', twitter='biyombo')
        self.assertEqual(contact2.get_urn().path, 'biyombo')

        runs = flow.start_msg_flow([contact2.id])
        self.assertEquals(1, len(runs))
        self.assertEquals(1, contact2.msgs.all().count())
        self.assertEquals('Message complete', contact2.msgs.all()[0].text)

        self.assertEquals(3, AirtimeTransfer.objects.all().count())
        airtime = AirtimeTransfer.objects.all().last()
        self.assertEqual(airtime.status, AirtimeTransfer.SUCCESS)
        self.assertEqual(airtime.recipient, '+250788123123')
        self.assertNotEqual(airtime.recipient, 'biyombo')
        self.assertEqual(mock_post_transferto.call_count, 3)
        mock_post_transferto.reset_mock()

        self.org.remove_transferto_account(self.admin)

        mock_post_transferto.side_effect = [MockResponse(200, "error_code=0\r\nerror_txt=\r\ncountry=United States\r\n"
                                                              "product_list=5,10,20,30\r\n"),
                                            MockResponse(200, "error_code=0\r\nerror_txt=\r\nreserved_id=234\r\n"),
                                            MockResponse(200, "error_code=0\r\nerror_txt=\r\n")]

        runs = flow.start_msg_flow([self.contact.id])
        self.assertEquals(1, len(runs))
        self.assertEquals(3, self.contact.msgs.all().count())
        self.assertEquals('Message failed', self.contact.msgs.all()[0].text)

        self.assertEquals(4, AirtimeTransfer.objects.all().count())
        airtime = AirtimeTransfer.objects.all().last()
        self.assertEqual(airtime.status, AirtimeTransfer.FAILED)
        self.assertEqual(airtime.contact, self.contact)
        self.assertEqual(airtime.message, "Error transferring airtime: No transferTo Account connected to "
                                          "this organization")

        # we never call TransferTo API if no accoutnis connected
        self.assertEqual(mock_post_transferto.call_count, 0)
        mock_post_transferto.reset_mock()


class FlowMigrationTest(FlowFileTest):

    def migrate_flow(self, flow, to_version=None):

        if not to_version:
            to_version = CURRENT_EXPORT_VERSION

        flow_json = flow.as_json()
        if flow.version_number <= 6:
            revision = flow.revisions.all().order_by('-revision').first()
            flow_json = dict(definition=flow_json, flow_type=flow.flow_type,
                             expires=flow.expires_after_minutes, id=flow.pk,
                             revision=revision.revision if revision else 1)

        flow_json = FlowRevision.migrate_definition(flow_json, flow, flow.version_number, to_version=to_version)
        if 'definition' in flow_json:
            flow_json = flow_json['definition']

        flow.update(flow_json)
        return Flow.objects.get(pk=flow.pk)

    def test_migrate_malformed_single_message_flow(self):

        flow = Flow.create_instance(dict(name='Single Message Flow', org=self.org,
                                         created_by=self.admin, modified_by=self.admin,
                                         saved_by=self.admin, version_number=3))

        flow_json = self.get_flow_json('malformed_single_message')['definition']

        FlowRevision.create_instance(dict(flow=flow, definition=json.dumps(flow_json),
                                          spec_version=3, revision=1,
                                          created_by=self.admin, modified_by=self.admin))

        flow.ensure_current_version()
        flow_json = flow.as_json()

        self.assertEqual(len(flow_json['action_sets']), 1)
        self.assertEqual(len(flow_json['rule_sets']), 0)
        self.assertEqual(flow_json['version'], CURRENT_EXPORT_VERSION)
        self.assertEqual(flow_json['metadata']['revision'], 2)

    def test_migration_string_group(self):
        flow = Flow.create_instance(dict(name='String group', org=self.org,
                                         created_by=self.admin, modified_by=self.admin,
                                         saved_by=self.admin, version_number=3))

        flow_json = self.get_flow_json('string_group')['definition']

        FlowRevision.create_instance(dict(flow=flow, definition=json.dumps(flow_json),
                                          spec_version=3, revision=1,
                                          created_by=self.admin, modified_by=self.admin))

        flow.ensure_current_version()
        flow_json = flow.as_json()

        self.assertEqual(len(flow_json['action_sets']), 1)
        self.assertEqual("The Funky Bunch", flow_json['action_sets'][0]['actions'][0]['groups'][0]['name'])
        self.assertTrue("The Funky Bunch", flow_json['action_sets'][0]['actions'][0]['groups'][0]['uuid'])
        self.assertEqual("@contact.name", flow_json['action_sets'][0]['actions'][0]['groups'][1])

    def test_ensure_current_version(self):
        flow_json = self.get_flow_json('call_me_maybe')['definition']
        flow = Flow.create_instance(dict(name='Call Me Maybe', org=self.org,
                                         created_by=self.admin, modified_by=self.admin,
                                         saved_by=self.admin, version_number=3))

        FlowRevision.create_instance(dict(flow=flow, definition=json.dumps(flow_json),
                                          spec_version=3, revision=1,
                                          created_by=self.admin, modified_by=self.admin))

        # now make sure we are on the latest version
        flow.ensure_current_version()

        # and that the format looks correct
        flow_json = flow.as_json()
        self.assertEquals(flow_json['metadata']['name'], 'Call Me Maybe')
        self.assertEquals(flow_json['metadata']['revision'], 2)
        self.assertEquals(flow_json['metadata']['expires'], 720)
        self.assertEquals(flow_json['base_language'], 'base')
        self.assertEquals(5, len(flow_json['action_sets']))
        self.assertEquals(1, len(flow_json['rule_sets']))

    @override_settings(SEND_WEBHOOKS=True)
    def test_migrate_to_10(self):
        # this is really just testing our rewriting of webhook rulesets
        webhook_flow = self.get_flow('dual_webhook')

        # get our definition out
        flow_def = webhook_flow.as_json()

        # make sure our rulesets no longer have 'webhook' or 'webhook_action'
        for ruleset in flow_def['rule_sets']:
            self.assertFalse('webhook' in ruleset)
            self.assertFalse('webhook_action' in ruleset)

        with patch('requests.post') as mock_post:
            mock_post.return_value = MockResponse(200, '{ "code": "ABABUUDDLRS" }')

            webhook_flow.start([], [self.contact])
            self.assertEqual(mock_post.call_args[0][0], 'http://foo.bar/')

            # assert the code we received was right
            msg = Msg.objects.filter(direction='O', contact=self.contact).first()
            self.assertEqual("Great, your code is ABABUUDDLRS. Enter your name", msg.text)

            with patch('requests.get') as mock_get:
                mock_get.return_value = MockResponse(400, "Error")
                self.send_message(webhook_flow, "Ryan Lewis", assert_reply=False)
                self.assertEqual(mock_get.call_args[0][0], 'http://bar.foo/')

        # startover have our first webhook fail, check that routing still works with failure
        with patch('requests.post') as mock_post:
            mock_post.return_value = MockResponse(400, 'Error')

            webhook_flow.start([], [self.contact], restart_participants=True)
            self.assertEqual(mock_post.call_args[0][0], 'http://foo.bar/')

            # assert the code we received was right
            msg = Msg.objects.filter(direction='O', contact=self.contact).first()
            self.assertEqual("Great, your code is @extra.code. Enter your name", msg.text)

    def test_migrate_to_9(self):

        # our group and flow to move to uuids
        group = self.create_group("Phans", [])
        previous_flow = self.create_flow()
        start_flow = self.create_flow()
        label = Label.get_or_create(self.org, self.admin, 'My label')

        substitutions = dict(group_id=group.pk,
                             contact_id=self.contact.pk,
                             start_flow_id=start_flow.pk,
                             previous_flow_id=previous_flow.pk,
                             label_id=label.pk)

        exported_json = json.loads(self.get_import_json('migrate_to_9', substitutions))
        exported_json = migrate_export_to_version_9(exported_json, self.org, True)

        # our campaign events shouldn't have ids
        campaign = exported_json['campaigns'][0]
        event = campaign['events'][0]

        # campaigns should have uuids
        self.assertIn('uuid', campaign)
        self.assertNotIn('id', campaign)

        # our event flow should be a uuid
        self.assertIn('flow', event)
        self.assertIn('uuid', event['flow'])
        self.assertNotIn('id', event['flow'])

        # our relative field should not have an id
        self.assertNotIn('id', event['relative_to'])

        # evaluate that the flow json is migrated properly
        flow_json = exported_json['flows'][0]

        # check that contacts migrated properly
        send_action = flow_json['action_sets'][0]['actions'][1]
        self.assertEquals(1, len(send_action['contacts']))
        self.assertEquals(1, len(send_action['groups']))

        for contact in send_action['contacts']:
            self.assertIn('uuid', contact)
            self.assertNotIn('id', contact)

        for group in send_action['groups']:
            self.assertIn('uuid', group)
            self.assertNotIn('id', contact)

        label_action = flow_json['action_sets'][0]['actions'][2]
        for label in label_action.get('labels'):
            self.assertNotIn('id', label)
            self.assertIn('uuid', label)

        action_set = flow_json['action_sets'][1]
        actions = action_set['actions']

        for action in actions[0:2]:
            self.assertIn(action['type'], ('del_group', 'add_group'))
            self.assertIn('uuid', action['groups'][0])
            self.assertNotIn('id', action['groups'][0])

        for action in actions[2:4]:
            self.assertIn(action['type'], ('trigger-flow', 'flow'))
            self.assertIn('flow', action)
            self.assertIn('uuid', action['flow'])
            self.assertIn('name', action['flow'])
            self.assertNotIn('id', action)
            self.assertNotIn('name', action)

        # we also switch flow ids to uuids in the metadata
        self.assertIn('uuid', flow_json['metadata'])
        self.assertNotIn('id', flow_json['metadata'])

        # import the same thing again, should have the same uuids
        new_exported_json = json.loads(self.get_import_json('migrate_to_9', substitutions))
        new_exported_json = migrate_export_to_version_9(new_exported_json, self.org, True)
        self.assertEqual(flow_json['metadata']['uuid'], new_exported_json['flows'][0]['metadata']['uuid'])

        # but when done as a different site, it should be unique
        new_exported_json = json.loads(self.get_import_json('migrate_to_9', substitutions))
        new_exported_json = migrate_export_to_version_9(new_exported_json, self.org, False)
        self.assertNotEqual(flow_json['metadata']['uuid'], new_exported_json['flows'][0]['metadata']['uuid'])

        flow = Flow.objects.create(name='test flow', created_by=self.admin, modified_by=self.admin, org=self.org, saved_by=self.admin)
        flow.update(exported_json)

        # can also just import a single flow
        exported_json = json.loads(self.get_import_json('migrate_to_9', substitutions))
        flow_json = migrate_to_version_9(exported_json['flows'][0], flow)
        self.assertIn('uuid', flow_json['metadata'])
        self.assertNotIn('id', flow_json['metadata'])

        # try it with missing metadata
        flow_json = json.loads(self.get_import_json('migrate_to_9', substitutions))['flows'][0]
        del flow_json['metadata']
        flow_json = migrate_to_version_9(flow_json, flow)
        self.assertEqual(1, flow_json['metadata']['revision'])
        self.assertEqual('test flow', flow_json['metadata']['name'])
        self.assertEqual(720, flow_json['metadata']['expires'])
        self.assertTrue('uuid' in flow_json['metadata'])
        self.assertTrue('saved_on' in flow_json['metadata'])

        # check that our replacements work
        self.assertEqual('@(CONCAT(parent.divided, parent.sky))', flow_json['action_sets'][0]['actions'][3]['value'])
        self.assertEqual('@parent.contact.name', flow_json['action_sets'][0]['actions'][4]['value'])

    def test_migrate_to_8(self):
        # file uses old style expressions
        flow_json = self.get_flow_json('old_expressions')

        # migrate to the version right before us first
        flow_json = migrate_to_version_7(flow_json)
        flow_json = migrate_to_version_8(flow_json)

        self.assertEqual(flow_json['action_sets'][0]['actions'][0]['msg']['eng'], "Hi @(UPPER(contact.name)). Today is @(date.now)")
        self.assertEqual(flow_json['action_sets'][1]['actions'][0]['groups'][0], "@flow.response_1.category")
        self.assertEqual(flow_json['action_sets'][1]['actions'][1]['msg']['eng'], "Was @(PROPER(LOWER(contact.name))).")
        self.assertEqual(flow_json['action_sets'][1]['actions'][1]['variables'][0]['id'], "@flow.response_1.category")
        self.assertEqual(flow_json['rule_sets'][0]['webhook'], "http://example.com/query.php?contact=@(UPPER(contact.name))")
        self.assertEqual(flow_json['rule_sets'][0]['operand'], "@(step.value)")
        self.assertEqual(flow_json['rule_sets'][1]['operand'], "@(step.value + 3)")

    def test_migrate_to_7(self):
        flow_json = self.get_flow_json('call_me_maybe')

        # migrate to the version right before us first
        flow_json = migrate_to_version_5(flow_json)
        flow_json = migrate_to_version_6(flow_json)

        self.assertIsNotNone(flow_json.get('definition'))
        self.assertEquals('Call me maybe', flow_json.get('name'))
        self.assertEquals(100, flow_json.get('id'))
        self.assertEquals('V', flow_json.get('flow_type'))

        flow_json = migrate_to_version_7(flow_json)
        self.assertIsNone(flow_json.get('definition', None))
        self.assertIsNotNone(flow_json.get('metadata', None))

        metadata = flow_json.get('metadata')
        self.assertEquals('Call me maybe', metadata['name'])
        self.assertEquals(100, metadata['id'])
        self.assertEquals('V', flow_json.get('flow_type'))

    def test_migrate_to_6(self):

        # file format is old non-localized format
        voice_json = self.get_flow_json('call_me_maybe')
        definition = voice_json.get('definition')

        # no language set
        self.assertIsNone(definition.get('base_language', None))
        self.assertEquals('Yes', definition['rule_sets'][0]['rules'][0]['category'])
        self.assertEquals('Press one, two, or three. Thanks.', definition['action_sets'][0]['actions'][0]['msg'])

        # add a recording to make sure that gets migrated properly too
        definition['action_sets'][0]['actions'][0]['recording'] = '/recording.mp3'

        voice_json = migrate_to_version_5(voice_json)
        voice_json = migrate_to_version_6(voice_json)
        definition = voice_json.get('definition')

        # now we should have a language
        self.assertEquals('base', definition.get('base_language', None))
        self.assertEquals('Yes', definition['rule_sets'][0]['rules'][0]['category']['base'])
        self.assertEquals('Press one, two, or three. Thanks.', definition['action_sets'][0]['actions'][0]['msg']['base'])
        self.assertEquals('/recording.mp3', definition['action_sets'][0]['actions'][0]['recording']['base'])

        # now try one that doesn't have a recording set
        voice_json = self.get_flow_json('call_me_maybe')
        definition = voice_json.get('definition')
        del definition['action_sets'][0]['actions'][0]['recording']
        voice_json = migrate_to_version_5(voice_json)
        voice_json = migrate_to_version_6(voice_json)
        definition = voice_json.get('definition')
        self.assertTrue('recording' not in definition['action_sets'][0]['actions'][0])

    def test_migrate_to_5_language(self):

        flow_json = self.get_flow_json('multi_language_flow')
        ruleset = flow_json['definition']['rule_sets'][0]
        ruleset['operand'] = '@step.value|lower_case'

        # now migrate us forward
        flow_json = migrate_to_version_5(flow_json)

        wait_ruleset = None
        rules = None
        for ruleset in flow_json.get('definition').get('rule_sets'):
            if ruleset['ruleset_type'] == 'wait_message':
                rules = ruleset['rules']
                wait_ruleset = ruleset
                break

        self.assertIsNotNone(wait_ruleset)
        self.assertIsNotNone(rules)

        self.assertEquals(1, len(rules))
        self.assertEquals('All Responses', rules[0]['category']['eng'])
        self.assertEquals('Otro', rules[0]['category']['spa'])

    @override_settings(SEND_WEBHOOKS=True)
    def test_migrate_to_5(self):
        flow = self.get_flow('favorites')

        # start the flow for our contact
        flow.start(groups=[], contacts=[self.contact])

        # we should be sitting at the ruleset waiting for a message
        step = FlowStep.objects.get(run__flow=flow, step_type='R')
        ruleset = RuleSet.objects.get(uuid=step.step_uuid)
        self.assertEquals('wait_message', ruleset.ruleset_type)

        # fake a version 4 flow
        RuleSet.objects.filter(flow=flow).update(response_type='C', ruleset_type=None)
        flow.version_number = 4
        flow.save()

        # pretend our current ruleset was stopped at a webhook with a passive rule
        ruleset = RuleSet.objects.get(flow=flow, uuid=step.step_uuid)
        ruleset.webhook_url = 'http://www.mywebhook.com/lookup'
        ruleset.webhook_action = 'POST'
        ruleset.operand = '@extra.value'
        ruleset.save()

        # make beer use @step.value with a filter to test node creation
        beer_ruleset = RuleSet.objects.get(flow=flow, label='Beer')
        beer_ruleset.operand = '@step.value|lower_case'
        beer_ruleset.save()

        # now migrate our flow
        flow = self.migrate_flow(flow)

        # we should be sitting at a wait node
        ruleset = RuleSet.objects.get(uuid=step.step_uuid)
        self.assertEquals('wait_message', ruleset.ruleset_type)
        self.assertEquals('@step.value', ruleset.operand)

        # we should be pointing to a newly created webhook rule
        webhook = RuleSet.objects.get(flow=flow, uuid=ruleset.get_rules()[0].destination)
        self.assertEquals('webhook', webhook.ruleset_type)
        self.assertEquals('http://www.mywebhook.com/lookup', webhook.config_json()[RuleSet.CONFIG_WEBHOOK])
        self.assertEquals('POST', webhook.config_json()[RuleSet.CONFIG_WEBHOOK_ACTION])
        self.assertEquals('@step.value', webhook.operand)
        self.assertEquals('Color Webhook', webhook.label)

        # which should in turn point to a new expression split on @extra.value
        expression = RuleSet.objects.get(flow=flow, uuid=webhook.get_rules()[0].destination)
        self.assertEquals('expression', expression.ruleset_type)
        self.assertEquals('@extra.value', expression.operand)

        # takes us to the next question
        beer_question = ActionSet.objects.get(flow=flow, uuid=expression.get_rules()[0].destination)

        # which should pause for the response
        wait_beer = RuleSet.objects.get(flow=flow, uuid=beer_question.destination)
        self.assertEquals('wait_message', wait_beer.ruleset_type)
        self.assertEquals('@step.value', wait_beer.operand)
        self.assertEquals(1, len(wait_beer.get_rules()))
        self.assertEquals('All Responses', wait_beer.get_rules()[0].category[flow.base_language])

        # and then split on the expression for various beer choices
        beer_expression = RuleSet.objects.get(flow=flow, uuid=wait_beer.get_rules()[0].destination)
        self.assertEquals('expression', beer_expression.ruleset_type)
        self.assertEquals('@(LOWER(step.value))', beer_expression.operand)
        self.assertEquals(5, len(beer_expression.get_rules()))

        # set our expression to operate on the last inbound message
        expression.operand = '@step.value'
        expression.save()

        with patch('requests.post') as mock:
            mock.return_value = MockResponse(200, '{ "status": "valid" }')

            # now move our straggler forward with a message, should get a reply

            first_response = ActionSet.objects.get(flow=flow, x=131)
            actions = first_response.get_actions_dict()
            actions[0]['msg'][flow.base_language] = 'I like @flow.color.category too! What is your favorite beer? @flow.color_webhook'
            first_response.set_actions_dict(actions)
            first_response.save()

            reply = self.send_message(flow, 'red')
            self.assertEquals('I like Red too! What is your favorite beer? { "status": "valid" }', reply)

            reply = self.send_message(flow, 'Turbo King')
            self.assertEquals('Mmmmm... delicious Turbo King. If only they made red Turbo King! Lastly, what is your name?', reply)

    def test_migrate_sample_flows(self):
        self.org.create_sample_flows('https://app.rapidpro.io')
        self.assertEquals(4, self.org.flows.filter(name__icontains='Sample Flow').count())

        # make sure it is localized
        poll = self.org.flows.filter(name='Sample Flow - Simple Poll').first()
        self.assertTrue('base' in poll.action_sets.all().order_by('y').first().get_actions()[0].msg)
        self.assertEqual('base', poll.base_language)

        # check replacement
        order_checker = self.org.flows.filter(name='Sample Flow - Order Status Checker').first()
        ruleset = order_checker.rule_sets.filter(y=298).first()
        self.assertEqual('https://app.rapidpro.io/demo/status/', ruleset.config_json()[RuleSet.CONFIG_WEBHOOK])

        # our test user doesn't use an email address, check for Administrator for the email
        actionset = order_checker.action_sets.filter(y=991).first()
        self.assertEqual('Administrator', actionset.get_actions()[1].emails[0])


class DuplicateValueTest(FlowFileTest):

    def test_duplicate_value_test(self):
        flow = self.get_flow('favorites')
        self.assertEquals("I don't know that color. Try again.", self.send_message(flow, "carpet"))

        # get the run for our contact
        run = FlowRun.objects.get(contact=self.contact, flow=flow)

        # we should have one value for this run, "Other"
        value = Value.objects.get(run=run)
        self.assertEquals("Other", value.category)

        # retry with "red" as an aswer
        self.assertEquals("Good choice, I like Red too! What is your favorite beer?", self.send_message(flow, "red"))

        # we should now still have only one value, but the category should be Red now
        value = Value.objects.get(run=run)
        self.assertEquals("Red", value.category)


class ChannelSplitTest(FlowFileTest):

    def setUp(self):
        super(ChannelSplitTest, self).setUp()

        # update our channel to have a 206 address
        self.channel.address = '+12065551212'
        self.channel.save()

    def test_initial_channel_split(self):
        flow = self.get_flow('channel_split')

        # start our contact down the flow
        flow.start([], [self.contact])

        # check the message sent to them
        msg = self.contact.msgs.last()
        self.assertEqual("Your channel is +12065551212", msg.text)

        # check the split
        msg = self.contact.msgs.first()
        self.assertEqual("206 Channel", msg.text)

    def test_no_urn_channel_split(self):
        flow = self.get_flow('channel_split')

        # ok, remove the URN on our contact
        self.contact.urns.all().update(contact=None)

        # run the flow again
        flow.start([], [self.contact])

        # shouldn't have any messages sent, as they have no URN
        self.assertFalse(self.contact.msgs.all())

        # should have completed the flow though
        run = FlowRun.objects.get(contact=self.contact)
        self.assertFalse(run.is_active)

    def test_no_urn_channel_split_first(self):
        flow = self.get_flow('channel_split_rule_first')

        # start our contact down the flow
        flow.start([], [self.contact])

        # check that the split was successful
        msg = self.contact.msgs.first()
        self.assertEqual("206 Channel", msg.text)


class WebhookLoopTest(FlowFileTest):

    def setUp(self):
        super(WebhookLoopTest, self).setUp()
        settings.SEND_WEBHOOKS = True

    def tearDown(self):
        super(WebhookLoopTest, self).tearDown()
        settings.SEND_WEBHOOKS = False

    def test_webhook_loop(self):
        flow = self.get_flow('webhook_loop')

        with patch('requests.get') as mock:
            mock.return_value = MockResponse(200, '{ "text": "first message" }')
            self.assertEquals("first message", self.send_message(flow, "first", initiate_flow=True))

        with patch('requests.get') as mock:
            mock.return_value = MockResponse(200, '{ "text": "second message" }')
            self.assertEquals("second message", self.send_message(flow, "second"))


class MissedCallChannelTest(FlowFileTest):

    def test_missed_call_channel(self):
        flow = self.get_flow('call_channel_split')

        # trigger a missed call on our channel
        call = ChannelEvent.create(self.channel, 'tel:+250788111222', ChannelEvent.TYPE_CALL_IN_MISSED,
                                   timezone.now(), 0)

        # we aren't in the group, so no run should be started
        run = FlowRun.objects.filter(flow=flow).first()
        self.assertIsNone(run)

        # but if we add our contact to the group..
        group = ContactGroup.user_groups.filter(name='Trigger Group').first()
        group.update_contacts(self.admin, [self.create_contact(number='+250788111222')], True)

        # now create another missed call which should fire our trigger
        call = ChannelEvent.create(self.channel, 'tel:+250788111222', ChannelEvent.TYPE_CALL_IN_MISSED,
                                   timezone.now(), 0)

        # should have triggered our flow
        FlowRun.objects.get(flow=flow)

        # should have sent a message to the user
        msg = Msg.objects.get(contact=call.contact, channel=self.channel)
        self.assertEquals(msg.text, "Matched +250785551212")

        # try the same thing with a contact trigger (same as missed calls via twilio)
        Trigger.catch_triggers(msg.contact, Trigger.TYPE_MISSED_CALL, msg.channel)

        self.assertEquals(2, Msg.objects.filter(contact=call.contact, channel=self.channel).count())
        last = Msg.objects.filter(contact=call.contact, channel=self.channel).order_by('-pk').first()
        self.assertEquals(last.text, "Matched +250785551212")


class GhostActionNodeTest(FlowFileTest):

    def test_ghost_action_node_test(self):
        # load our flows
        self.get_flow('parent_child_flow')
        flow = Flow.objects.get(name="Parent Flow")

        # start the flow
        flow.start([], [self.contact])

        # at this point, our contact has to active flow runs:
        # one for our parent flow at an action set (the start flow action), one in our child flow at the send message action

        # let's remove the actionset we are stuck at
        ActionSet.objects.filter(flow=flow).delete()

        # create a new message and get it handled
        msg = self.create_msg(contact=self.contact, direction='I', text="yes")
        Flow.find_and_handle(msg)

        # we should have gotten a response from our child flow
        self.assertEquals("I like butter too.",
                          Msg.objects.filter(direction=OUTGOING).order_by('-created_on').first().text)


class TriggerStartTest(FlowFileTest):

    def test_trigger_start(self):
        """
        Test case for a flow starting with a split on a contact field, sending an action, THEN waiting for a message.
        Having this flow start from a trigger should NOT advance the contact past the first wait.
        """
        flow = self.get_flow('trigger_start')

        # create our message that will start our flow
        incoming = self.create_msg(direction=INCOMING, contact=self.contact, text="trigger")

        self.assertTrue(Trigger.find_and_handle(incoming))

        # flow should have started
        self.assertTrue(FlowRun.objects.filter(flow=flow, contact=self.contact))

        # but we shouldn't have our name be trigger
        contact = Contact.objects.get(pk=self.contact.pk)
        self.assertNotEqual(contact.name, "trigger")

        self.assertLastResponse("Thanks for participating, what is your name?")

        # if we send another message, that should set our name
        incoming = self.create_msg(direction=INCOMING, contact=self.contact, text="Rudolph")
        self.assertTrue(Flow.find_and_handle(incoming))

        contact = Contact.objects.get(pk=self.contact.pk)
        self.assertEqual(contact.name, "Rudolph")

        self.assertLastResponse("Great to meet you Rudolph")

    def test_trigger_capture(self):
        """
        Test case for a flow starting with a wait. Having this flow start with a trigger should advance the flow
        past that wait and process the rest of the flow (until the next wait)
        """
        flow = self.get_flow('trigger_capture')

        # create our incoming message that will start our flow
        incoming = self.create_msg(direction=INCOMING, contact=self.contact, text="trigger2 Rudolph")

        self.assertTrue(Trigger.find_and_handle(incoming))

        # flow should have started
        self.assertTrue(FlowRun.objects.filter(flow=flow, contact=self.contact))

        # and our name should be set to Nic
        contact = Contact.objects.get(pk=self.contact.pk)
        self.assertEqual(contact.name, "Rudolph")

        self.assertLastResponse("Hi Rudolph, how old are you?")


class FlowBatchTest(FlowFileTest):

    def setUp(self):
        super(FlowBatchTest, self).setUp()
        from temba.flows import models as flow_models
        self.orig_batch_size = flow_models.START_FLOW_BATCH_SIZE
        flow_models.START_FLOW_BATCH_SIZE = 10

    def tearDown(self):
        super(FlowBatchTest, self).tearDown()
        from temba.flows import models as flow_models
        flow_models.START_FLOW_BATCH_SIZE = self.orig_batch_size

    def test_flow_batch_start(self):
        """
        Tests starting a flow for a group of contacts
        """
        flow = self.get_flow('favorites')

        # create 10 contacts
        contacts = []
        for i in range(11):
            contacts.append(self.create_contact("Contact %d" % i, "2507883833%02d" % i))

        # start our flow, this will take two batches
        flow.start([], contacts)

        # ensure 11 flow runs were created
        self.assertEquals(11, FlowRun.objects.all().count())

        # ensure 11 outgoing messages were created
        self.assertEquals(11, Msg.objects.all().count())

        # but only one broadcast
        self.assertEquals(1, Broadcast.objects.all().count())
        broadcast = Broadcast.objects.get()

        # ensure that our flowsteps all have the broadcast set on them
        for step in FlowStep.objects.filter(step_type=FlowStep.TYPE_ACTION_SET):
            self.assertEqual(broadcast, step.broadcasts.all().get())

        # make sure that adding a msg more than once doesn't blow up
        step.add_message(step.messages.all()[0])
        self.assertEqual(step.messages.all().count(), 1)
        self.assertEqual(step.broadcasts.all().count(), 1)


class TwoInRowTest(FlowFileTest):

    def test_two_in_row(self):
        flow = self.get_flow('two_in_row')
        flow.start([], [self.contact])

        # assert contact received both messages
        msgs = self.contact.msgs.all()
        self.assertEqual(msgs.count(), 2)


class SendActionTest(FlowFileTest):

    def test_send(self):
        contact1 = self.create_contact("Mark", "+14255551212")
        contact2 = self.create_contact("Gregg", "+12065551212")

        substitutions = dict(contact1_id=contact1.id, contact2_id=contact2.id)
        exported_json = json.loads(self.get_import_json('bad_send_action', substitutions))

        # create a flow object, we just need this to test our flow revision
        flow = Flow.objects.create(org=self.org, name="Import Flow", created_by=self.admin, modified_by=self.admin, saved_by=self.admin)
        revision = FlowRevision.objects.create(flow=flow, definition=json.dumps(exported_json), spec_version=8, revision=1,
                                               created_by=self.admin, modified_by=self.admin)

        migrated = revision.get_definition_json()

        # assert our contacts have valid uuids now
        self.assertEqual(migrated['action_sets'][0]['actions'][0]['contacts'][0]['uuid'], contact1.uuid)
        self.assertEqual(migrated['action_sets'][0]['actions'][0]['contacts'][1]['uuid'], contact2.uuid)


class ExitTest(FlowFileTest):

    def test_exit_via_start(self):
        # start contact in one flow
        first_flow = self.get_flow('substitution')
        first_flow.start([], [self.contact])

        # should have one active flow run
        first_run = FlowRun.objects.get(is_active=True, flow=first_flow, contact=self.contact)

        # start in second via manual start
        second_flow = self.get_flow('favorites')
        second_flow.start([], [self.contact])

        second_run = FlowRun.objects.get(is_active=True)
        first_run.refresh_from_db()
        self.assertFalse(first_run.is_active)
        self.assertEqual(first_run.exit_type, FlowRun.EXIT_TYPE_INTERRUPTED)

        self.assertTrue(second_run.is_active)

    def test_exit_via_trigger(self):
        # start contact in one flow
        first_flow = self.get_flow('substitution')
        first_flow.start([], [self.contact])

        # should have one active flow run
        first_run = FlowRun.objects.get(is_active=True, flow=first_flow, contact=self.contact)

        # start in second via a keyword trigger
        second_flow = self.get_flow('favorites')

        Trigger.objects.create(org=self.org, keyword='favorites', flow=second_flow,
                               trigger_type=Trigger.TYPE_KEYWORD,
                               created_by=self.admin, modified_by=self.admin)

        # start it via the keyword
        msg = self.create_msg(contact=self.contact, direction=INCOMING, text="favorites")
        msg.handle()

        second_run = FlowRun.objects.get(is_active=True)
        first_run.refresh_from_db()
        self.assertFalse(first_run.is_active)
        self.assertEqual(first_run.exit_type, FlowRun.EXIT_TYPE_INTERRUPTED)

        self.assertTrue(second_run.is_active)

    def test_exit_via_campaign(self):
        from temba.campaigns.models import Campaign, CampaignEvent, EventFire

        # start contact in one flow
        first_flow = self.get_flow('substitution')
        first_flow.start([], [self.contact])

        # should have one active flow run
        first_run = FlowRun.objects.get(is_active=True, flow=first_flow, contact=self.contact)

        # start in second via a campaign event
        second_flow = self.get_flow('favorites')
        self.farmers = self.create_group("Farmers", [self.contact])

        campaign = Campaign.create(self.org, self.admin, Campaign.get_unique_name(self.org, "Reminders"), self.farmers)
        planting_date = ContactField.get_or_create(self.org, self.admin, 'planting_date', "Planting Date")
        event = CampaignEvent.create_flow_event(self.org, self.admin, campaign, planting_date,
                                                offset=1, unit='W', flow=second_flow, delivery_hour='13')

        self.contact.set_field(self.user, 'planting_date', "05-10-2020 12:30:10")

        # update our campaign events
        EventFire.update_campaign_events(campaign)
        event = EventFire.objects.get()

        # fire it, this will start our second flow
        event.fire()

        second_run = FlowRun.objects.get(is_active=True)
        first_run.refresh_from_db()
        self.assertFalse(first_run.is_active)
        self.assertEqual(first_run.exit_type, FlowRun.EXIT_TYPE_INTERRUPTED)

        self.assertTrue(second_run.is_active)


class OrderingTest(FlowFileTest):

    def setUp(self):
        super(OrderingTest, self).setUp()

        self.contact2 = self.create_contact('Ryan Lewis', '+12065552121')

        self.channel.delete()
        self.channel = Channel.create(self.org, self.user, 'KE', 'EX', None, '+250788123123', scheme='tel',
                                      config=dict(send_url='https://google.com'), uuid='00000000-0000-0000-0000-000000001234')

    def tearDown(self):
        super(OrderingTest, self).tearDown()

    def test_two_in_row(self):
        flow = self.get_flow('ordering')
        from temba.channels.tasks import send_msg_task

        # start our flow with a contact
        with patch('temba.channels.tasks.send_msg_task', wraps=send_msg_task) as mock_send_msg:
            flow.start([], [self.contact])

            # check the ordering of when the msgs were sent
            msgs = Msg.objects.filter(status=WIRED).order_by('sent_on')

            # the four messages should have been sent in order
            self.assertEqual(msgs[0].text, "Msg1")
            self.assertEqual(msgs[1].text, "Msg2")
            self.assertTrue(msgs[1].sent_on - msgs[0].sent_on > timedelta(seconds=.750))
            self.assertEqual(msgs[2].text, "Msg3")
            self.assertTrue(msgs[2].sent_on - msgs[1].sent_on > timedelta(seconds=.750))
            self.assertEqual(msgs[3].text, "Msg4")
            self.assertTrue(msgs[3].sent_on - msgs[2].sent_on > timedelta(seconds=.750))

            # send_msg_task should have only been called once
            self.assertEqual(mock_send_msg.call_count, 1)

        # reply, should get another 4 messages
        with patch('temba.channels.tasks.send_msg_task', wraps=send_msg_task) as mock_send_msg:
            msg = self.create_msg(contact=self.contact, direction=INCOMING, text="onwards!")
            Flow.find_and_handle(msg)

            msgs = Msg.objects.filter(direction=OUTGOING, status=WIRED).order_by('sent_on')[4:]
            self.assertEqual(msgs[0].text, "Ack1")
            self.assertEqual(msgs[1].text, "Ack2")
            self.assertTrue(msgs[1].sent_on - msgs[0].sent_on > timedelta(seconds=.750))
            self.assertEqual(msgs[2].text, "Ack3")
            self.assertTrue(msgs[2].sent_on - msgs[1].sent_on > timedelta(seconds=.750))
            self.assertEqual(msgs[3].text, "Ack4")
            self.assertTrue(msgs[3].sent_on - msgs[2].sent_on > timedelta(seconds=.750))

            # again, only one send_msg
            self.assertEqual(mock_send_msg.call_count, 1)

        Msg.objects.all().delete()

        # try with multiple contacts
        with patch('temba.channels.tasks.send_msg_task', wraps=send_msg_task) as mock_send_msg:
            flow.start([], [self.contact, self.contact2], restart_participants=True)

            # we should have two batches of messages, for for each contact
            msgs = Msg.objects.filter(status=WIRED).order_by('sent_on')

            self.assertEqual(msgs[0].contact, self.contact)
            self.assertEqual(msgs[0].text, "Msg1")
            self.assertEqual(msgs[1].text, "Msg2")
            self.assertTrue(msgs[1].sent_on - msgs[0].sent_on > timedelta(seconds=.750))
            self.assertEqual(msgs[2].text, "Msg3")
            self.assertTrue(msgs[2].sent_on - msgs[1].sent_on > timedelta(seconds=.750))
            self.assertEqual(msgs[3].text, "Msg4")
            self.assertTrue(msgs[3].sent_on - msgs[2].sent_on > timedelta(seconds=.750))

            self.assertEqual(msgs[4].contact, self.contact2)
            self.assertEqual(msgs[4].text, "Msg1")
            self.assertTrue(msgs[4].sent_on - msgs[3].sent_on < timedelta(seconds=.500))
            self.assertEqual(msgs[5].text, "Msg2")
            self.assertTrue(msgs[5].sent_on - msgs[4].sent_on > timedelta(seconds=.750))
            self.assertEqual(msgs[6].text, "Msg3")
            self.assertTrue(msgs[6].sent_on - msgs[5].sent_on > timedelta(seconds=.750))
            self.assertEqual(msgs[7].text, "Msg4")
            self.assertTrue(msgs[7].sent_on - msgs[6].sent_on > timedelta(seconds=.750))

            # two batches of messages, one batch for each contact
            self.assertEqual(mock_send_msg.call_count, 2)


class TimeoutTest(FlowFileTest):

    def test_disappearing_timeout(self):
        from temba.flows.tasks import check_flow_timeouts_task
        flow = self.get_flow('timeout')

        # start the flow
        flow.start([], [self.contact])

        # check our timeout is set
        run = FlowRun.objects.get()
        self.assertTrue(run.is_active)

        start_step = run.steps.order_by('-id').first()

        # mark our last message as sent
        last_msg = run.get_last_msg(OUTGOING)
        last_msg.sent_on = timezone.now() - timedelta(minutes=5)
        last_msg.save()

        time.sleep(.5)

        # ok, change our timeout to the past
        timeout = timezone.now()
        FlowRun.objects.all().update(timeout_on=timeout)

        # remove our timeout rule
        flow_json = flow.as_json()
        del flow_json['rule_sets'][0]['rules'][-1]
        flow.update(flow_json)

        # process our timeouts
        check_flow_timeouts_task()

        # our timeout_on should have been cleared and we should be at the same node
        run.refresh_from_db()
        self.assertIsNone(run.timeout_on)
        current_step = run.steps.order_by('-id').first()
        self.assertEqual(current_step.step_uuid, start_step.step_uuid)

    def test_timeout_loop(self):
        from temba.flows.tasks import check_flow_timeouts_task
        from temba.msgs.tasks import process_run_timeout
        flow = self.get_flow('timeout_loop')

        # start the flow
        flow.start([], [self.contact])

        # mark our last message as sent
        run = FlowRun.objects.all().first()
        last_msg = run.get_last_msg(OUTGOING)
        last_msg.sent_on = timezone.now() - timedelta(minutes=2)
        last_msg.save()

        timeout = timezone.now()
        expiration = run.expires_on

        FlowRun.objects.all().update(timeout_on=timeout)
        check_flow_timeouts_task()

        # should have a new outgoing message
        last_msg = run.get_last_msg(OUTGOING)
        self.assertTrue(last_msg.text.find("No seriously, what's your name?") >= 0)

        # fire the task manually, shouldn't change anything (this tests double firing)
        process_run_timeout(run.id, timeout)

        # expiration should still be the same
        run.refresh_from_db()
        self.assertEqual(run.expires_on, expiration)

        new_last_msg = run.get_last_msg(OUTGOING)
        self.assertEqual(new_last_msg, last_msg)

        # ok, now respond
        msg = self.create_msg(contact=self.contact, direction='I', text="Wilson")
        Flow.find_and_handle(msg)

        # should have completed our flow
        run.refresh_from_db()
        self.assertFalse(run.is_active)

        last_msg = run.get_last_msg(OUTGOING)
        self.assertEqual(last_msg.text, "Cool, got it..")

    def test_multi_timeout(self):
        from temba.flows.tasks import check_flow_timeouts_task
        flow = self.get_flow('multi_timeout')

        # start the flow
        flow.start([], [self.contact])

        # create a new message and get it handled
        msg = self.create_msg(contact=self.contact, direction='I', text="Wilson")
        Flow.find_and_handle(msg)

        time.sleep(1)
        FlowRun.objects.all().update(timeout_on=timezone.now())
        check_flow_timeouts_task()

        run = FlowRun.objects.get()

        # nothing should have changed as we haven't yet sent our msg
        self.assertTrue(run.is_active)

        # ok, mark our message as sent, but only two minutes ago
        last_msg = run.get_last_msg(OUTGOING)
        last_msg.sent_on = timezone.now() - timedelta(minutes=2)
        last_msg.save()
        FlowRun.objects.all().update(timeout_on=timezone.now())
        check_flow_timeouts_task()

        # still nothing should have changed, not enough time has passed, but our timeout should be in the future now
        run.refresh_from_db()
        self.assertTrue(run.is_active)
        self.assertTrue(run.timeout_on > timezone.now() + timedelta(minutes=2))

        # ok, finally mark our message sent a while ago
        last_msg.sent_on = timezone.now() - timedelta(minutes=10)
        last_msg.save()
        FlowRun.objects.all().update(timeout_on=timezone.now())
        check_flow_timeouts_task()
        run.refresh_from_db()

        # run should be complete now
        self.assertFalse(run.is_active)
        self.assertEqual(run.exit_type, FlowRun.EXIT_TYPE_COMPLETED)

        # and we should have sent our message
        self.assertEquals("Thanks, Wilson",
                          Msg.objects.filter(direction=OUTGOING).order_by('-created_on').first().text)

    def test_timeout(self):
        from temba.flows.tasks import check_flow_timeouts_task
        flow = self.get_flow('timeout')

        # start the flow
        flow.start([], [self.contact])

        # create a new message and get it handled
        msg = self.create_msg(contact=self.contact, direction='I', text="Wilson")
        Flow.find_and_handle(msg)

        # we should have sent a response
        self.assertEquals("Great. Good to meet you Wilson",
                          Msg.objects.filter(direction=OUTGOING).order_by('-created_on').first().text)

        # assert we have exited our flow
        run = FlowRun.objects.get()
        self.assertFalse(run.is_active)
        self.assertEqual(run.exit_type, FlowRun.EXIT_TYPE_COMPLETED)

        # ok, now let's try with a timeout
        FlowRun.objects.all().delete()
        Msg.objects.all().delete()

        # start the flow
        flow.start([], [self.contact])

        # check our timeout is set
        run = FlowRun.objects.get()
        self.assertTrue(run.is_active)
        self.assertTrue(timezone.now() - timedelta(minutes=1) < run.timeout_on > timezone.now() + timedelta(minutes=4))

        # mark our last message as sent
        last_msg = run.get_last_msg(OUTGOING)
        last_msg.sent_on = timezone.now() - timedelta(minutes=5)
        last_msg.save()

        time.sleep(.5)

        # run our timeout check task
        check_flow_timeouts_task()

        # nothing occured as we haven't timed out yet
        run.refresh_from_db()
        self.assertTrue(run.is_active)
        self.assertTrue(timezone.now() - timedelta(minutes=1) < run.timeout_on > timezone.now() + timedelta(minutes=4))

        time.sleep(.5)

        # ok, change our timeout to the past
        FlowRun.objects.all().update(timeout_on=timezone.now())

        # check our timeouts again
        check_flow_timeouts_task()
        run.refresh_from_db()

        # run should be complete now
        self.assertFalse(run.is_active)
        self.assertEqual(run.exit_type, FlowRun.EXIT_TYPE_COMPLETED)

        # and we should have sent our message
        self.assertEquals("Don't worry about it , we'll catch up next week.",
                          Msg.objects.filter(direction=OUTGOING).order_by('-created_on').first().text)


class MigrationUtilsTest(TembaTest):

    def test_map_actions(self):
        # minimalist flow def with just actions and entry
        flow_def = dict(entry='1234', action_sets=[dict(uuid='1234', y=0, actions=[dict(type='reply', msg=None)])], rule_sets=[dict(y=10, uuid='5678')])
        removed = map_actions(flow_def, lambda x: None)

        # no more action sets and entry is remapped
        self.assertFalse(removed['action_sets'])
        self.assertEqual('5678', removed['entry'])

        # add two action sets, we should remap entry to be the first
        flow_def['action_sets'] = [dict(uuid='1234', y=0, actions=[dict(type='reply', msg=None)]), dict(uuid='2345', y=5, actions=[dict(type='reply', msg="foo")])]
        removed = map_actions(flow_def, lambda x: None if x['msg'] is None else x)

        self.assertEqual(len(removed['action_sets']), 1)
        self.assertEqual(removed['action_sets'][0]['uuid'], '2345')
        self.assertEqual(removed['entry'], '2345')

        # remove a single action
        flow_def['action_sets'] = [dict(uuid='1234', y=0, actions=[dict(type='reply', msg=None), dict(type='reply', msg="foo")])]
        removed = map_actions(flow_def, lambda x: None if x['msg'] is None else x)

        self.assertEqual(len(removed['action_sets']), 1)
        self.assertEqual(len(removed['action_sets'][0]['actions']), 1)
        self.assertEqual(removed['entry'], '1234')

        # no entry
        flow_def = dict(entry='1234', action_sets=[dict(uuid='1234', y=0, actions=[dict(type='reply', msg=None)])], rule_sets=[])
        removed = map_actions(flow_def, lambda x: None if x['msg'] is None else x)

        self.assertEqual(len(removed['action_sets']), 0)
        self.assertEqual(removed['entry'], None)


class TriggerFlowTest(FlowFileTest):

    def test_trigger_then_loop(self):
        # start our parent flow
        flow = self.get_flow('parent_child_loop')
        flow.start([], [self.contact])

        # trigger our second flow to start
        msg = self.create_msg(contact=self.contact, direction='I', text="add 12067797878")
        Flow.find_and_handle(msg)

        child_run = FlowRun.objects.get(contact__urns__path="+12067797878")
        msg = self.create_msg(contact=child_run.contact, direction='I', text="Christine")
        Flow.find_and_handle(msg)
        child_run.refresh_from_db()
        self.assertEqual('C', child_run.exit_type)

        # main contact should still be in the flow
        run = FlowRun.objects.get(flow=flow, contact=self.contact)
        self.assertTrue(run.is_active)
        self.assertIsNone(run.exit_type)

        # and can do it again
        msg = self.create_msg(contact=self.contact, direction='I', text="add 12067798080")
        Flow.find_and_handle(msg)

        FlowRun.objects.get(contact__urns__path="+12067798080")
        run.refresh_from_db()
        self.assertTrue(run.is_active)


class ParentChildOrderingTest(FlowFileTest):

    def setUp(self):
        super(ParentChildOrderingTest, self).setUp()
        self.channel.delete()
        self.channel = Channel.create(self.org, self.user, 'KE', 'EX', None, '+250788123123', scheme='tel',
                                      config=dict(send_url='https://google.com'), uuid='00000000-0000-0000-0000-000000001234')

    def test_parent_child_ordering(self):
        from temba.channels.tasks import send_msg_task
        self.get_flow('parent_child_ordering')
        flow = Flow.objects.get(name="Parent Flow")

        with patch('temba.channels.tasks.send_msg_task', wraps=send_msg_task) as mock_send_msg:
            flow.start([], [self.contact])

            # get the msgs for our contact
            msgs = Msg.objects.filter(contact=self.contact).order_by('sent_on')
            self.assertEquals(msgs[0].text, "Parent 1")
            self.assertEquals(msgs[1].text, "Child Msg")

            self.assertEqual(mock_send_msg.call_count, 1)


class AndroidChildStatus(FlowFileTest):
    def setUp(self):
        super(AndroidChildStatus, self).setUp()
        self.channel.delete()
        self.channel = Channel.create(self.org, self.user, 'RW', 'A', None, '+250788123123', scheme='tel',
                                      uuid='00000000-0000-0000-0000-000000001234')

    def test_split_first(self):
        self.get_flow('split_first_child_msg')

        incoming = self.create_msg(direction=INCOMING, contact=self.contact, text="split")
        self.assertTrue(Trigger.find_and_handle(incoming))

        # get the msgs for our contact
        msgs = Msg.objects.filter(contact=self.contact, status=PENDING, direction=OUTGOING).order_by('created_on')
        self.assertEquals(msgs[0].text, "Child Msg 1")

        # respond
        msg = self.create_msg(contact=self.contact, direction='I', text="Response")
        Flow.find_and_handle(msg)

        msgs = Msg.objects.filter(contact=self.contact, status=PENDING, direction=OUTGOING).order_by('created_on')
        self.assertEquals(msgs[0].text, "Child Msg 1")
        self.assertEquals(msgs[1].text, "Child Msg 2")<|MERGE_RESOLUTION|>--- conflicted
+++ resolved
@@ -3995,11 +3995,6 @@
 
         self.login(self.admin)
         recent_messages_url = reverse('flows.flow_recent_messages', args=[flow.pk])
-<<<<<<< HEAD
-        response = self.client.get(recent_messages_url)
-        self.assertEquals([], response.json())
-=======
->>>>>>> ec3317b8
 
         actionset = ActionSet.objects.filter(flow=flow, y=0).first()
         first_action_set_uuid = actionset.uuid
@@ -4032,57 +4027,10 @@
         assert_recent(self.client.get(recent_messages_url), [])
 
         self.send_message(flow, 'chartreuse')
-<<<<<<< HEAD
-        get_params_entry = "?step=%s&destination=%s&rule=%s" % (first_action_set_uuid, first_action_set_destination, '')
-        response = self.client.get(recent_messages_url + get_params_entry)
-        response_json = response.json()
-        self.assertTrue(response_json)
-        self.assertEquals(1, len(response_json))
-        self.assertEquals("What is your favorite color?", response_json[0].get('text'))
-
-        get_params_other_rule = "?step=%s&destination=%s&rule=%s" % (first_ruleset_uuid, other_rule_destination, other_rule_uuid)
-        response = self.client.get(recent_messages_url + get_params_other_rule)
-        response_json = response.json()
-        self.assertTrue(response_json)
-        self.assertEquals(1, len(response_json))
-        self.assertEquals("chartreuse", response_json[0].get('text'))
-
-        # nothing yet for blue
-        get_params_blue_rule = "?step=%s&destination=%s&rule=%s" % (first_ruleset_uuid, blue_rule_destination, blue_rule_uuid)
-        response = self.client.get(recent_messages_url + get_params_blue_rule)
-        self.assertEquals([], response.json())
-
-        # mixed wrong params
-        get_params_mixed = "?step=%s&destination=%s&rule=%s" % (first_ruleset_uuid, first_action_set_destination, '')
-        response = self.client.get(recent_messages_url + get_params_mixed)
-        self.assertEquals([], response.json())
-=======
->>>>>>> ec3317b8
 
         response = self.client.get(recent_messages_url + entry_params)
         assert_recent(response, ["What is your favorite color?"])
 
-<<<<<<< HEAD
-        response = self.client.get(recent_messages_url + get_params_entry)
-        response_json = response.json()
-        self.assertTrue(response_json)
-        self.assertEquals(1, len(response_json))
-        self.assertEquals("What is your favorite color?", response_json[0].get('text'))
-
-        response = self.client.get(recent_messages_url + get_params_other_rule)
-        response_json = response.json()
-        self.assertTrue(response_json)
-        self.assertEquals(2, len(response_json))
-        self.assertEquals("mauve", response_json[0].get('text'))
-        self.assertEquals(datetime_to_str(msg.created_on, tz=tz), response_json[0].get('sent'))
-        self.assertEquals("chartreuse", response_json[1].get('text'))
-
-        response = self.client.get(recent_messages_url + get_params_blue_rule)
-        self.assertEquals([], response.json())
-
-        response = self.client.get(recent_messages_url + get_params_mixed)
-        self.assertEquals([], response.json())
-=======
         # one incoming message on the other segment
         response = self.client.get(recent_messages_url + other_params)
         assert_recent(response, ["chartreuse"])
@@ -4098,7 +4046,6 @@
         self.send_message(flow, 'mauve')
         msg1 = Msg.objects.filter(text='chartreuse').first()
         msg2 = Msg.objects.filter(text='mauve').first()
->>>>>>> ec3317b8
 
         response = self.client.get(recent_messages_url + entry_params)
         assert_recent(response, ["What is your favorite color?"])
@@ -4109,29 +4056,6 @@
             {'text': "chartreuse", 'sent': datetime_to_str(msg1.created_on, tz=self.org.timezone)}
         ])
 
-<<<<<<< HEAD
-        response = self.client.get(recent_messages_url + get_params_entry)
-        response_json = response.json()
-        self.assertTrue(response_json)
-        self.assertEquals(1, len(response_json))
-        self.assertEquals("What is your favorite color?", response_json[0].get('text'))
-
-        response = self.client.get(recent_messages_url + get_params_other_rule)
-        response_json = response.json()
-        self.assertTrue(response_json)
-        self.assertEquals(2, len(response_json))
-        self.assertEquals("mauve", response_json[0].get('text'))
-        self.assertEquals("chartreuse", response_json[1].get('text'))
-
-        response = self.client.get(recent_messages_url + get_params_blue_rule)
-        response_json = response.json()
-        self.assertTrue(response_json)
-        self.assertEquals(1, len(response_json))
-        self.assertEquals("blue", response_json[0].get('text'))
-
-        response = self.client.get(recent_messages_url + get_params_mixed)
-        self.assertEquals([], response.json())
-=======
         response = self.client.get(recent_messages_url + blue_params)
         assert_recent(response, [])
 
@@ -4145,7 +4069,6 @@
 
         response = self.client.get(recent_messages_url + blue_params)
         assert_recent(response, ["blue"])
->>>>>>> ec3317b8
 
     def test_completion(self):
 
