import datetime
import os
import re
import time
from datetime import timedelta
from decimal import Decimal
from unittest.mock import PropertyMock, patch
from uuid import uuid4

import iso8601
import pytz
from openpyxl import load_workbook

from django.conf import settings
from django.contrib.auth.models import Group
from django.test.utils import override_settings
from django.urls import reverse
from django.utils import timezone
from django.utils.encoding import force_text

from temba.airtime.models import AirtimeTransfer
from temba.api.models import Resthook, WebHookEvent, WebHookResult
from temba.archives.models import Archive
from temba.campaigns.models import Campaign, CampaignEvent, EventFire
from temba.channels.models import Channel
from temba.contacts.models import TEL_SCHEME, WHATSAPP_SCHEME, Contact, ContactField, ContactGroup
from temba.ivr.models import IVRCall
from temba.mailroom import FlowValidationException
from temba.msgs.models import INCOMING, OUTGOING, WIRED, Broadcast, Label, Msg
from temba.orgs.models import Language
from temba.templates.models import Template, TemplateTranslation
from temba.tests import (
    FlowFileTest,
    MigrationTest,
    MockResponse,
    TembaTest,
    matchers,
    skip_if_no_mailroom,
    uses_legacy_engine,
)
from temba.tests.s3 import MockS3Client
from temba.triggers.models import Trigger
from temba.utils import json
from temba.values.constants import Value

from . import legacy
from .checks import mailroom_url
from .models import (
    ActionSet,
    ExportFlowResultsTask,
    Flow,
    FlowCategoryCount,
    FlowException,
    FlowInvalidCycleException,
    FlowLabel,
    FlowNodeCount,
    FlowPathCount,
    FlowPathRecentRun,
    FlowRevision,
    FlowRun,
    FlowRunCount,
    FlowSession,
    FlowStart,
    FlowStartCount,
    FlowUserConflictException,
    FlowVersionConflictException,
    RuleSet,
<<<<<<< HEAD
    SaveToContactAction,
    SendAction,
    SetChannelAction,
    SetLanguageAction,
    StartsWithTest,
    Test,
    TriggerFlowAction,
    TrueTest,
    VariableContactAction,
=======
>>>>>>> a521fc00
    get_flow_user,
)
from .tasks import squash_flowpathcounts, squash_flowruncounts, trim_flow_sessions, update_run_expirations_task
from .views import FlowCRUDL


class FlowTest(TembaTest):
    def setUp(self):
        super().setUp()

        self.contact = self.create_contact("Eric", "+250788382382")
        self.contact2 = self.create_contact("Nic", "+250788383383")
        self.contact3 = self.create_contact("Norbert", "+250788123456")
        self.contact4 = self.create_contact("Teeh", "+250788123457", language="por")

        self.flow = self.get_flow("color")

        self.other_group = self.create_group("Other", [])

    def export_flow_results(
        self, flow, responded_only=False, include_msgs=True, contact_fields=None, extra_urns=(), group_memberships=None
    ):
        """
        Exports results for the given flow and returns the generated workbook
        """
        self.login(self.admin)

        form = {
            "flows": [flow.id],
            "responded_only": responded_only,
            "include_msgs": include_msgs,
            "extra_urns": extra_urns,
        }
        if contact_fields:
            form["contact_fields"] = [c.id for c in contact_fields]

        if group_memberships:
            form["group_memberships"] = [g.id for g in group_memberships]

        response = self.client.post(reverse("flows.flow_export_results"), form)
        self.assertEqual(response.status_code, 302)

        task = ExportFlowResultsTask.objects.order_by("-id").first()
        self.assertIsNotNone(task)

        filename = "%s/test_orgs/%d/results_exports/%s.xlsx" % (settings.MEDIA_ROOT, self.org.pk, task.uuid)
        return load_workbook(filename=os.path.join(settings.MEDIA_ROOT, filename))

    def test_get_flow_user(self):
        user = get_flow_user(self.org)
        self.assertEqual(user.pk, get_flow_user(self.org).pk)

    def test_get_unique_name(self):
        flow1 = Flow.create(self.org, self.admin, Flow.get_unique_name(self.org, "Sheep Poll"), base_language="base")
        self.assertEqual(flow1.name, "Sheep Poll")

        flow2 = Flow.create(self.org, self.admin, Flow.get_unique_name(self.org, "Sheep Poll"), base_language="base")
        self.assertEqual(flow2.name, "Sheep Poll 2")

        flow3 = Flow.create(self.org, self.admin, Flow.get_unique_name(self.org, "Sheep Poll"), base_language="base")
        self.assertEqual(flow3.name, "Sheep Poll 3")

        self.create_secondary_org()
        self.assertEqual(Flow.get_unique_name(self.org2, "Sheep Poll"), "Sheep Poll")  # different org

    @patch("temba.mailroom.queue_interrupt")
    def test_archive(self, mock_queue_interrupt):
        self.flow.archive()

        mock_queue_interrupt.assert_called_once_with(self.org, flow=self.flow)

        self.flow.refresh_from_db()
        self.assertEqual(self.flow.is_archived, True)
        self.assertEqual(self.flow.is_active, True)

    @patch("temba.mailroom.queue_interrupt")
    def test_release(self, mock_queue_interrupt):
        self.flow.release()

        mock_queue_interrupt.assert_called_once_with(self.org, flow=self.flow)

        self.flow.refresh_from_db()
        self.assertEqual(self.flow.is_archived, False)
        self.assertEqual(self.flow.is_active, False)

    @patch("temba.flows.views.uuid4")
    def test_upload_media_action(self, mock_uuid):
        upload_media_action_url = reverse("flows.flow_upload_media_action", args=[self.flow.uuid])

        def assert_media_upload(filename, expected_type, expected_path):
            with open(filename, "rb") as data:
                post_data = dict(file=data, action="", HTTP_X_FORWARDED_HTTPS="https")
                response = self.client.post(upload_media_action_url, post_data)

                self.assertEqual(response.status_code, 200)
                actual_type = response.json()["type"]
                actual_url = response.json()["url"]
                self.assertEqual(actual_type, expected_type)
                self.assertEqual(actual_url, expected_path)

        self.login(self.admin)

        mock_uuid.side_effect = ["11111-111-11", "22222-222-22", "33333-333-33"]

        assert_media_upload(
            "%s/test_media/steve.marten.jpg" % settings.MEDIA_ROOT,
            "image/jpeg",
            "%s/attachments/%d/%d/steps/%s%s"
            % (settings.STORAGE_URL, self.flow.org.pk, self.flow.pk, "11111-111-11", ".jpg"),
        )
        assert_media_upload(
            "%s/test_media/snow.mp4" % settings.MEDIA_ROOT,
            "video/mp4",
            "%s/attachments/%d/%d/steps/%s%s"
            % (settings.STORAGE_URL, self.flow.org.pk, self.flow.pk, "22222-222-22", ".mp4"),
        )
        assert_media_upload(
            "%s/test_media/snow.m4a" % settings.MEDIA_ROOT,
            "audio/mp4",
            "%s/attachments/%d/%d/steps/%s%s"
            % (settings.STORAGE_URL, self.flow.org.pk, self.flow.pk, "33333-333-33", ".m4a"),
        )

    def test_flow_get_definition(self):
        favorites = self.get_flow("favorites_v13")

        # fill the definition with junk metadata
        rev = favorites.get_current_revision()
        rev.definition["uuid"] = "Nope"
        rev.definition["name"] = "Not the name"
        rev.definition["revision"] = 1234567
        rev.definition["expire_after_minutes"] = 7654
        rev.save(update_fields=("definition",))

        # definition should use values from flow db object
        definition = favorites.get_definition()
        self.assertEqual(definition["uuid"], str(favorites.uuid))
        self.assertEqual(definition["name"], "Favorites")
        self.assertEqual(definition["revision"], 1)
        self.assertEqual(definition["expire_after_minutes"], 720)

        # when saving a new revision we overwrite metadata
        favorites.save_revision(self.admin, rev.definition)
        rev = favorites.get_current_revision()
        self.assertEqual(rev.definition["uuid"], str(favorites.uuid))
        self.assertEqual(rev.definition["name"], "Favorites")
        self.assertEqual(rev.definition["revision"], 2)
        self.assertEqual(rev.definition["expire_after_minutes"], 720)

        # can't get definition of a flow with no revisions
        favorites.revisions.all().delete()
        self.assertRaises(AssertionError, favorites.get_definition)

    def test_revision_history(self):
        # we should initially have one revision
        revision = self.flow.revisions.get()
        self.assertEqual(revision.revision, 1)
        self.assertEqual(revision.created_by, self.flow.created_by)

        flow_json = self.flow.as_json()

        # create a new update
        self.flow.update(flow_json, user=self.admin)
        revisions = self.flow.revisions.all().order_by("created_on")

        # now we should have two revisions
        self.assertEqual(2, revisions.count())
        self.assertEqual(1, revisions[0].revision)
        self.assertEqual(2, revisions[1].revision)

        self.assertEqual(revisions[0].spec_version, Flow.FINAL_LEGACY_VERSION)
        self.assertEqual(revisions[0].as_json()["version"], Flow.FINAL_LEGACY_VERSION)
        self.assertEqual(revisions[0].get_definition_json()["base_language"], "base")

        # now make one revision invalid
        revision = revisions[1]
        definition = revision.get_definition_json()
        del definition["base_language"]
        revision.definition = definition
        revision.save()

        # should be back to one valid flow
        self.login(self.admin)
        response = self.client.get(reverse("flows.flow_revisions", args=[self.flow.uuid]))
        self.assertEqual(1, len(response.json()))

        # fetch that revision
        revision_id = response.json()["results"][0]["id"]
        response = self.client.get(
            "%s%s/?version=%s"
            % (reverse("flows.flow_revisions", args=[self.flow.uuid]), revision_id, Flow.FINAL_LEGACY_VERSION)
        )

        # make sure we can read the definition
        definition = response.json()
        self.assertEqual("base", definition["base_language"])

        # make the last revision even more invalid (missing ruleset)
        revision = revisions[0]
        definition = revision.get_definition_json()
        del definition["rule_sets"]
        revision.definition = definition
        revision.save()

        # no valid revisions (but we didn't throw!)
        response = self.client.get(reverse("flows.flow_revisions", args=[self.flow.uuid]))
        self.assertEqual(0, len(response.json()["results"]))

    @skip_if_no_mailroom
    def test_goflow_revisions(self):
        self.login(self.admin)
        self.client.post(
            reverse("flows.flow_create"), data=dict(name="Go Flow", flow_type=Flow.TYPE_MESSAGE, editor_version="0")
        )
        flow = Flow.objects.get(
            org=self.org, name="Go Flow", flow_type=Flow.TYPE_MESSAGE, version_number=Flow.GOFLOW_VERSION
        )
        response = self.client.get(reverse("flows.flow_revisions", args=[flow.uuid]))
        self.assertEqual(1, len(response.json()))

        definition = flow.revisions.all().first().definition

        # viewers can't save flows
        self.login(self.user)
        response = self.client.post(
            reverse("flows.flow_revisions", args=[flow.uuid]), definition, content_type="application/json"
        )
        self.assertEqual(403, response.status_code)

        # check that we can create a new revision
        self.login(self.admin)
        response = self.client.post(
            reverse("flows.flow_revisions", args=[flow.uuid]), definition, content_type="application/json"
        )
        new_revision = response.json()
        self.assertEqual(2, new_revision["revision"][Flow.DEFINITION_REVISION])

        # but we can't save our old revision
        response = self.client.post(
            reverse("flows.flow_revisions", args=[flow.uuid]), definition, content_type="application/json"
        )
        self.assertResponseError(
            response, "description", "Your changes will not be saved until you refresh your browser"
        )

        # but we can't save our old revision
        response = self.client.post(
            reverse("flows.flow_revisions", args=[flow.uuid]), definition, content_type="application/json"
        )
        self.assertResponseError(
            response, "description", "Your changes will not be saved until you refresh your browser"
        )

        # or save an old version
        definition = flow.revisions.all().first().definition
        definition[Flow.DEFINITION_SPEC_VERSION] = "11.12"
        response = self.client.post(
            reverse("flows.flow_revisions", args=[flow.uuid]), definition, content_type="application/json"
        )
        self.assertResponseError(response, "description", "Your flow has been upgraded to the latest version")

    def test_revision_history_of_inactive_flow(self):
        self.flow.release()

        self.login(self.admin)
        response = self.client.get(reverse("flows.flow_revisions", args=[self.flow.uuid]))

        self.assertEqual(response.status_code, 404)

    def test_flow_activity_of_inactive_flow(self):
        self.flow.release()

        self.login(self.admin)
        response = self.client.get(reverse("flows.flow_activity", args=[self.flow.uuid]))

        self.assertEqual(response.status_code, 404)

    def test_flow_json_of_inactive_flow(self):
        self.flow.release()

        self.login(self.admin)
        response = self.client.get(reverse("flows.flow_json", args=[self.flow.uuid]))

        self.assertEqual(response.status_code, 404)

    def test_flow_lists(self):
        self.login(self.admin)

        # add another flow
        flow2 = self.get_flow("no_ruleset_flow")

        # and archive it right off the bat
        flow2.is_archived = True
        flow2.save()

        flow3 = Flow.create(self.org, self.admin, "Flow 3", base_language="base")

        # see our trigger on the list page
        response = self.client.get(reverse("flows.flow_list"))
        self.assertContains(response, self.flow.name)
        self.assertContains(response, flow3.name)
        self.assertEqual(2, response.context["folders"][0]["count"])
        self.assertEqual(1, response.context["folders"][1]["count"])

        # archive it
        post_data = dict(action="archive", objects=self.flow.pk)
        self.client.post(reverse("flows.flow_list"), post_data)
        response = self.client.get(reverse("flows.flow_list"))
        self.assertNotContains(response, self.flow.name)
        self.assertContains(response, flow3.name)
        self.assertEqual(1, response.context["folders"][0]["count"])
        self.assertEqual(2, response.context["folders"][1]["count"])

        response = self.client.get(reverse("flows.flow_archived"), post_data)
        self.assertContains(response, self.flow.name)

        # flow2 should appear before flow since it was created later
        self.assertTrue(flow2, response.context["object_list"][0])
        self.assertTrue(self.flow, response.context["object_list"][1])

        # unarchive it
        post_data = dict(action="restore", objects=self.flow.pk)
        self.client.post(reverse("flows.flow_archived"), post_data)
        response = self.client.get(reverse("flows.flow_archived"), post_data)
        self.assertNotContains(response, self.flow.name)
        response = self.client.get(reverse("flows.flow_list"), post_data)
        self.assertContains(response, self.flow.name)
        self.assertContains(response, flow3.name)
        self.assertEqual(2, response.context["folders"][0]["count"])
        self.assertEqual(1, response.context["folders"][1]["count"])

        # voice flows should be included in the count
        Flow.objects.filter(pk=self.flow.pk).update(flow_type=Flow.TYPE_VOICE)

        response = self.client.get(reverse("flows.flow_list"))
        self.assertContains(response, self.flow.name)
        self.assertEqual(2, response.context["folders"][0]["count"])
        self.assertEqual(1, response.context["folders"][1]["count"])

        # single message flow (flom campaign) should not be included in counts and not even on this list
        Flow.objects.filter(pk=self.flow.pk).update(is_system=True)

        response = self.client.get(reverse("flows.flow_list"))

        self.assertNotContains(response, self.flow.name)
        self.assertEqual(1, response.context["folders"][0]["count"])
        self.assertEqual(1, response.context["folders"][1]["count"])

        # single message flow should not be even in the archived list
        Flow.objects.filter(pk=self.flow.pk).update(is_system=True, is_archived=True)

        response = self.client.get(reverse("flows.flow_archived"))
        self.assertNotContains(response, self.flow.name)
        self.assertEqual(1, response.context["folders"][0]["count"])
        self.assertEqual(1, response.context["folders"][1]["count"])  # only flow2

    def test_flow_select2_response(self):
        self.login(self.admin)

        self.get_flow("no_ruleset_flow")

        url = f"{reverse('flows.flow_list')}?_format=select2&search="
        response = self.client.get(url, content_type="application/json")

        self.assertEqual(response.status_code, 200)

        json_payload = response.json()

        self.assertEqual(len(json_payload["results"]), 2)
        self.assertEqual([res["text"] for res in json_payload["results"]], ["No ruleset flow", "Color Flow"])

    def test_flow_select2_response_with_exclude_flow_uuid(self):
        self.login(self.admin)
        self.get_flow("no_ruleset_flow")

        # empty exclude_flow_uuid
        url = f"{reverse('flows.flow_list')}?_format=select2&search=&exclude_flow_uuid="
        response = self.client.get(url, content_type="application/json")

        self.assertEqual(response.status_code, 200)

        json_payload = response.json()

        self.assertEqual(len(json_payload["results"]), 2)
        self.assertEqual([res["text"] for res in json_payload["results"]], ["No ruleset flow", "Color Flow"])

        # valid flow uuid
        url = f"{reverse('flows.flow_list')}?_format=select2&search=&exclude_flow_uuid={self.flow.uuid}"
        response = self.client.get(url, content_type="application/json")

        self.assertEqual(response.status_code, 200)

        json_payload = response.json()

        self.assertEqual(len(json_payload["results"]), 1)
        self.assertEqual([res["text"] for res in json_payload["results"]], ["No ruleset flow"])

    def test_flow_import_labels(self):
        self.assertFalse(Label.label_objects.all())

        label = Label.get_or_create(self.org, self.admin, "Hello")
        self.login(self.admin)
        self.import_file("migrate_to_11_11")
        flow = Flow.objects.filter(name="Add Label").first()
        label_uuid_in_def = flow.revisions.first().definition["action_sets"][1]["actions"][0]["labels"][0]["uuid"]

        self.assertNotEqual("0bfecd01-9612-48ab-8c49-72170de6ee49", label_uuid_in_def)
        self.assertEqual(label.uuid, label_uuid_in_def)

    def test_campaign_filter(self):
        self.login(self.admin)
        self.get_flow("the_clinic")

        # should have a list of four flows for our appointment schedule
        response = self.client.get(reverse("flows.flow_list"))
        self.assertContains(response, "Appointment Schedule (4)")

        campaign = Campaign.objects.filter(name="Appointment Schedule").first()
        self.assertIsNotNone(campaign)

        # check that our four flows in the campaign are there
        response = self.client.get(reverse("flows.flow_campaign", args=[campaign.id]))
        self.assertContains(response, "Confirm Appointment")
        self.assertContains(response, "Start Notifications")
        self.assertContains(response, "Stop Notifications")
        self.assertContains(response, "Appointment Followup")

    @skip_if_no_mailroom
    def test_template_warnings(self):
        self.login(self.admin)
        flow = self.get_flow("whatsapp_template")

        # bring up broadcast dialog
        self.login(self.admin)
        response = self.client.get(reverse("flows.flow_broadcast", args=[flow.id]))

        # no warning, we don't have a whatsapp channel
        self.assertNotContains(response, "affirmation")

        # change our channel to use a whatsapp scheme
        self.channel.schemes = [WHATSAPP_SCHEME]
        self.channel.save()

        # clear dependencies, this will cause our flow to look like it isn't using templates
        metadata = flow.metadata
        flow.metadata = {}
        flow.save(update_fields=["metadata"])

        response = self.client.get(reverse("flows.flow_broadcast", args=[flow.id]))
        self.assertContains(response, "does not use message")

        # restore our dependency
        flow.metadata = metadata
        flow.save(update_fields=["metadata"])

        # template doesn't exit, will be warned
        response = self.client.get(reverse("flows.flow_broadcast", args=[flow.id]))
        self.assertContains(response, "affirmation")

        # create the template, but no translations
        Template.objects.create(org=self.org, name="affirmation", uuid="f712e05c-bbed-40f1-b3d9-671bb9b60775")

        # will be warned again
        response = self.client.get(reverse("flows.flow_broadcast", args=[flow.id]))
        self.assertContains(response, "affirmation")

        # create a translation, but not approved
        TemplateTranslation.get_or_create(
            self.channel, "affirmation", "eng", "good boy", 0, TemplateTranslation.STATUS_REJECTED, "id1"
        )

        response = self.client.get(reverse("flows.flow_broadcast", args=[flow.id]))
        self.assertContains(response, "affirmation")

        # finally, set our translation to approved
        TemplateTranslation.objects.update(status=TemplateTranslation.STATUS_APPROVED)

        # no warnings again
        response = self.client.get(reverse("flows.flow_broadcast", args=[flow.id]))
        self.assertNotContains(response, "affirmation")

    def test_flow_archive_with_campaign(self):
        self.login(self.admin)
        self.get_flow("the_clinic")

        campaign = Campaign.objects.filter(name="Appointment Schedule").first()
        self.assertIsNotNone(campaign)
        flow = Flow.objects.filter(name="Confirm Appointment").first()
        self.assertIsNotNone(flow)
        campaign_event = CampaignEvent.objects.filter(flow=flow, campaign=campaign).first()
        self.assertIsNotNone(campaign_event)

        # do not archive if the campaign is active
        changed = Flow.apply_action_archive(self.admin, Flow.objects.filter(pk=flow.pk))
        self.assertFalse(changed)

        flow.refresh_from_db()
        self.assertFalse(flow.is_archived)

        campaign.is_archived = True
        campaign.save()

        # can archive if the campaign is archived
        changed = Flow.apply_action_archive(self.admin, Flow.objects.filter(pk=flow.pk))
        self.assertTrue(changed)
        self.assertEqual(changed, [flow.pk])

        flow.refresh_from_db()
        self.assertTrue(flow.is_archived)

        campaign.is_archived = False
        campaign.save()

        flow.is_archived = False
        flow.save()

        campaign_event.is_active = False
        campaign_event.save()

        # can archive if the campaign is not archived with no active event
        changed = Flow.apply_action_archive(self.admin, Flow.objects.filter(pk=flow.pk))
        self.assertTrue(changed)
        self.assertEqual(changed, [flow.pk])

        flow.refresh_from_db()
        self.assertTrue(flow.is_archived)

    def test_flows_select2(self):
        self.login(self.admin)

        msg = Flow.create(
            self.org,
            self.admin,
            Flow.get_unique_name(self.org, "Message Flow"),
            base_language="base",
            flow_type=Flow.TYPE_MESSAGE,
        )
        survey = Flow.create(
            self.org,
            self.admin,
            Flow.get_unique_name(self.org, "Surveyor Flow"),
            base_language="base",
            flow_type=Flow.TYPE_SURVEY,
        )
        ivr = Flow.create(
            self.org,
            self.admin,
            Flow.get_unique_name(self.org, "IVR Flow"),
            base_language="base",
            flow_type=Flow.TYPE_VOICE,
        )

        # all flow types
        response = self.client.get("%s?_format=select2" % reverse("flows.flow_list"))
        self.assertContains(response, ivr.name)
        self.assertContains(response, survey.name)
        self.assertContains(response, msg.name)

        # only surveyor flows
        response = self.client.get("%s?_format=select2&flow_type=S" % reverse("flows.flow_list"))
        self.assertContains(response, survey.name)
        self.assertNotContains(response, ivr.name)
        self.assertNotContains(response, msg.name)

        # only voice flows
        response = self.client.get("%s?_format=select2&flow_type=V" % reverse("flows.flow_list"))
        self.assertContains(response, ivr.name)
        self.assertNotContains(response, survey.name)
        self.assertNotContains(response, msg.name)

        # only text flows
        response = self.client.get("%s?_format=select2&flow_type=M" % reverse("flows.flow_list"))
        self.assertContains(response, msg.name)
        self.assertNotContains(response, survey.name)
        self.assertNotContains(response, ivr.name)

        # two at a time
        response = self.client.get("%s?_format=select2&flow_type=V&flow_type=M" % reverse("flows.flow_list"))
        self.assertContains(response, ivr.name)
        self.assertContains(response, msg.name)
        self.assertNotContains(response, survey.name)

    def test_flow_editor_next(self):
        self.login(self.admin)
        response = self.client.get(reverse("flows.flow_editor_next", args=[self.flow.uuid]))
        self.assertContains(response, "id='rp-flow-editor'")

        # customer service gets a service button
        csrep = self.create_user("csrep")
        csrep.groups.add(Group.objects.get(name="Customer Support"))
        csrep.is_staff = True
        csrep.save()

        self.login(csrep)
        response = self.client.get(reverse("flows.flow_editor_next", args=[self.flow.uuid]))
        gear_links = response.context["view"].get_gear_links()
        self.assertEqual(gear_links[-1]["title"], "Previous Editor")

        # convert our flow back to an old version
        response = self.client.get(f"{reverse('flows.flow_editor', args=[self.flow.uuid])}?legacy=true")
        gear_links = response.context["view"].get_gear_links()
        self.flow.refresh_from_db()
        self.assertEqual(self.flow.version_number, Flow.FINAL_LEGACY_VERSION)

        # viewing flows that are archived can't be started
        self.login(self.admin)
        self.flow.is_archived = True
        self.flow.save()

        response = self.client.get(reverse("flows.flow_editor_next", args=[self.flow.uuid]))
        self.assertFalse(response.context["mutable"])

    def test_flow_editor(self):
        self.login(self.admin)
        response = self.client.get(reverse("flows.flow_editor", args=[self.flow.uuid]))
        self.assertTrue(response.context["mutable"])
        self.assertFalse(response.context["has_airtime_service"])
        self.assertFalse(response.context["is_starting"])

        # superusers can't edit flows
        self.login(self.superuser)
        response = self.client.get(reverse("flows.flow_editor", args=[self.flow.uuid]))
        self.assertFalse(response.context["mutable"])

        # create a customer service user
        self.csrep = self.create_user("csrep")
        self.csrep.groups.add(Group.objects.get(name="Customer Support"))
        self.csrep.is_staff = True
        self.csrep.save()

        self.org.administrators.add(self.csrep)

        self.login(self.csrep)
        response = self.client.get(reverse("flows.flow_editor", args=[self.flow.uuid]))
        gear_links = response.context["view"].get_gear_links()
        self.assertEqual(gear_links[-1]["title"], "Service")
        self.assertEqual(
            gear_links[-1]["href"],
            f"/org/service/?organization={self.flow.org_id}&redirect_url=/flow/editor/{self.flow.uuid}/",
        )
        self.assertTrue(gear_links[-2]["divider"])

        self.assertListEqual(
            [link.get("title") for link in gear_links],
            [
                "Start Flow",
                "Results",
                None,
                "Edit",
                "Copy",
                "Export",
                None,
                "Revision History",
                "Delete",
                None,
                "New Editor",
                None,
                "Service",
            ],
        )

    def test_flow_editor_for_archived_flow(self):
        self.flow.archive()

        self.login(self.admin)
        response = self.client.get(reverse("flows.flow_editor", args=[self.flow.uuid]))

        gear_links = response.context["view"].get_gear_links()

        self.assertFalse(response.context["mutable"])
        self.assertFalse(response.context["can_start"])

        # cannot 'Edit' an archived Flow
        self.assertListEqual(
            [link.get("title") for link in gear_links],
            ["Results", "Copy", "Export", None, "Revision History", "Delete", None, "New Editor"],
        )

    def test_flow_editor_for_inactive_flow(self):
        self.flow.release()

        self.login(self.admin)
        response = self.client.get(reverse("flows.flow_editor", args=[self.flow.uuid]))

        self.assertEqual(response.status_code, 404)

    @uses_legacy_engine
    def test_states(self):
        # set our flow
        color_prompt = ActionSet.objects.get(x=1, y=1)
        color_ruleset = RuleSet.objects.get(label="color")
        orange_rule = color_ruleset.get_rules()[0]
        color_reply = ActionSet.objects.get(x=2, y=2)

        # how many people in the flow?
        self.assertEqual(
            self.flow.get_run_stats(),
            {"total": 0, "active": 0, "completed": 0, "expired": 0, "interrupted": 0, "completion": 0},
        )

        # start the flow
        legacy.flow_start(self.flow, [], [self.contact, self.contact2])

        # test our stats again
        self.assertEqual(
            self.flow.get_run_stats(),
            {"total": 2, "active": 2, "completed": 0, "expired": 0, "interrupted": 0, "completion": 0},
        )

        # each contact should have received a single message
        contact1_msg = self.contact.msgs.get()
        self.assertEqual(contact1_msg.text, "What is your favorite color?")
        self.assertEqual(contact1_msg.status, WIRED)
        self.assertFalse(contact1_msg.high_priority)

        # should have a flow run for each contact
        contact1_run = FlowRun.objects.get(contact=self.contact)
        contact2_run = FlowRun.objects.get(contact=self.contact2)

        self.assertEqual(contact1_run.flow, self.flow)
        self.assertEqual(contact1_run.contact, self.contact)
        self.assertFalse(contact1_run.responded)
        self.assertFalse(contact2_run.responded)

        # check the path for contact 1
        self.assertEqual(
            contact1_run.path,
            [
                {
                    "uuid": matchers.UUID4String(),
                    "node_uuid": str(color_prompt.uuid),
                    "arrived_on": matchers.ISODate(),
                    "exit_uuid": str(color_prompt.exit_uuid),
                },
                {
                    "uuid": matchers.UUID4String(),
                    "node_uuid": str(color_ruleset.uuid),
                    "arrived_on": matchers.ISODate(),
                },
            ],
        )
        self.assertEqual(
            contact1_run.events,
            [
                {
                    "type": "msg_created",
                    "created_on": contact1_msg.created_on.isoformat(),
                    "step_uuid": contact1_run.path[0]["uuid"],
                    "msg": {
                        "uuid": str(contact1_msg.uuid),
                        "text": "What is your favorite color?",
                        "urn": "tel:+250788382382",
                        "channel": {"uuid": str(self.channel.uuid), "name": "Test Channel"},
                    },
                }
            ],
        )

        # check flow activity endpoint response
        self.login(self.admin)

        activity = self.client.get(reverse("flows.flow_activity", args=[self.flow.uuid])).json()
        self.assertEqual(2, activity["segments"][color_prompt.exit_uuid + ":" + color_ruleset.uuid])
        self.assertEqual(2, activity["nodes"][color_ruleset.uuid])
        self.assertFalse(activity["is_starting"])

        # set the flow as inactive, shouldn't react to replies
        self.flow.is_archived = True
        self.flow.save()

        # create and send a reply
        incoming = self.create_msg(direction=INCOMING, contact=self.contact, text="Orange")
        self.assertFalse(legacy.find_and_handle(incoming)[0])

        # no reply, our flow isn't active
        self.assertFalse(Msg.objects.filter(response_to=incoming))

        contact1_run.refresh_from_db()
        self.assertEqual(len(contact1_run.get_messages()), 1)
        self.assertEqual(len(contact1_run.path), 2)

        # ok, make our flow active again
        self.flow.is_archived = False
        self.flow.save()

        # simulate a response from contact #1
        incoming = self.create_msg(direction=INCOMING, contact=self.contact, text="orange")
        self.assertTrue(legacy.find_and_handle(incoming)[0])

        # our message should have gotten a reply
        reply = Msg.objects.get(response_to=incoming)
        self.assertEqual(reply.contact, self.contact)
        self.assertEqual(
            reply.text,
            "I love orange too! You said: orange which is category: "
            "Orange You are: 0788 382 382 SMS: orange Flow: color: orange",
        )
        self.assertEqual(reply.msg_type, "F")
        self.assertTrue(reply.high_priority)  # should be high priority as this is a reply

        contact1_run.refresh_from_db()
        contact1_run_msgs = contact1_run.get_messages()

        self.assertTrue(contact1_run.responded)
        self.assertEqual(len(contact1_run_msgs), 3)
        self.assertIn(incoming, contact1_run_msgs)
        self.assertIn(reply, contact1_run_msgs)

        # check our completion percentages
        self.assertEqual(
            self.flow.get_run_stats(),
            {"total": 2, "active": 1, "completed": 1, "expired": 0, "interrupted": 0, "completion": 50},
        )

        # at this point there are no more steps to take in the flow, so we shouldn't match anymore
        extra = self.create_msg(direction=INCOMING, contact=self.contact, text="Hello ther")
        self.assertFalse(legacy.find_and_handle(extra)[0])

        self.assertEqual(
            contact1_run.path,
            [
                {
                    "uuid": matchers.UUID4String(),
                    "node_uuid": str(color_prompt.uuid),
                    "arrived_on": matchers.ISODate(),
                    "exit_uuid": str(color_prompt.exit_uuid),
                },
                {
                    "uuid": matchers.UUID4String(),
                    "node_uuid": str(color_ruleset.uuid),
                    "arrived_on": matchers.ISODate(),
                    "exit_uuid": str(orange_rule.uuid),
                },
                {
                    "uuid": matchers.UUID4String(),
                    "node_uuid": str(color_reply.uuid),
                    "arrived_on": matchers.ISODate(),
                    "exit_uuid": str(color_reply.exit_uuid),
                },
            ],
        )
        self.assertEqual(
            contact1_run.events,
            [
                {
                    "type": "msg_created",
                    "created_on": contact1_msg.created_on.isoformat(),
                    "step_uuid": contact1_run.path[0]["uuid"],
                    "msg": {
                        "uuid": str(contact1_msg.uuid),
                        "text": "What is your favorite color?",
                        "urn": "tel:+250788382382",
                        "channel": {"uuid": str(self.channel.uuid), "name": "Test Channel"},
                    },
                },
                {
                    "type": "msg_received",
                    "created_on": incoming.created_on.isoformat(),
                    "step_uuid": contact1_run.path[1]["uuid"],
                    "msg": {
                        "uuid": str(incoming.uuid),
                        "text": "orange",
                        "urn": "tel:+250788382382",
                        "channel": {"uuid": str(self.channel.uuid), "name": "Test Channel"},
                    },
                },
                {
                    "type": "msg_created",
                    "created_on": reply.created_on.isoformat(),
                    "step_uuid": contact1_run.path[2]["uuid"],
                    "msg": {
                        "uuid": str(reply.uuid),
                        "text": "I love orange too! You said: orange which is category: Orange You are: 0788 382 382 SMS: orange Flow: color: orange",
                        "urn": "tel:+250788382382",
                        "channel": {"uuid": str(self.channel.uuid), "name": "Test Channel"},
                    },
                },
            ],
        )

        # we should also have a result for this RuleSet
        self.assertEqual(
            contact1_run.results,
            {
                "color": {
                    "category": "Orange",
                    "node_uuid": str(color_ruleset.uuid),
                    "name": "color",
                    "value": "orange",
                    "created_on": matchers.ISODate(),
                    "input": "orange",
                }
            },
        )

    @uses_legacy_engine
    def test_anon_export_results(self):
        self.org.is_anon = True
        self.org.save()

        (run1,) = legacy.flow_start(self.flow, [], [self.contact])

        msg = self.create_msg(direction=INCOMING, contact=self.contact, text="orange")
        legacy.find_and_handle(msg)

        run1.refresh_from_db()

        workbook = self.export_flow_results(self.flow)
        self.assertEqual(len(workbook.worksheets), 1)
        sheet_runs = workbook.worksheets[0]
        self.assertExcelRow(
            sheet_runs,
            0,
            [
                "Contact UUID",
                "ID",
                "Name",
                "Started",
                "Modified",
                "Exited",
                "color (Category) - Color Flow",
                "color (Value) - Color Flow",
                "color (Text) - Color Flow",
            ],
        )

        self.assertExcelRow(
            sheet_runs,
            1,
            [
                self.contact.uuid,
                f"{self.contact.id:010d}",
                "Eric",
                run1.created_on,
                run1.modified_on,
                run1.exited_on,
                "Orange",
                "orange",
                "orange",
            ],
            self.org.timezone,
        )

    @uses_legacy_engine
    def test_export_results_broadcast_only_flow(self):
        self.login(self.admin)

        flow = self.get_flow("two_in_row")
        contact1_run1, contact2_run1, contact3_run1 = legacy.flow_start(
            flow, [], [self.contact, self.contact2, self.contact3]
        )
        contact1_run2, contact2_run2 = legacy.flow_start(
            flow, [], [self.contact, self.contact2], restart_participants=True
        )

        for run in (contact1_run1, contact2_run1, contact3_run1, contact1_run2, contact2_run2):
            run.refresh_from_db()

        with self.assertNumQueries(41):
            workbook = self.export_flow_results(flow)

        tz = self.org.timezone

        sheet_runs, sheet_msgs = workbook.worksheets

        # check runs sheet...
        self.assertEqual(len(list(sheet_runs.rows)), 6)  # header + 5 runs
        self.assertEqual(len(list(sheet_runs.columns)), 6)

        self.assertExcelRow(sheet_runs, 0, ["Contact UUID", "URN", "Name", "Started", "Modified", "Exited"])

        self.assertExcelRow(
            sheet_runs,
            1,
            [
                contact1_run1.contact.uuid,
                "+250788382382",
                "Eric",
                contact1_run1.created_on,
                contact1_run1.modified_on,
                contact1_run1.exited_on,
            ],
            tz,
        )
        self.assertExcelRow(
            sheet_runs,
            2,
            [
                contact2_run1.contact.uuid,
                "+250788383383",
                "Nic",
                contact2_run1.created_on,
                contact2_run1.modified_on,
                contact2_run1.exited_on,
            ],
            tz,
        )
        self.assertExcelRow(
            sheet_runs,
            3,
            [
                contact3_run1.contact.uuid,
                "+250788123456",
                "Norbert",
                contact3_run1.created_on,
                contact3_run1.modified_on,
                contact3_run1.exited_on,
            ],
            tz,
        )
        self.assertExcelRow(
            sheet_runs,
            4,
            [
                contact1_run2.contact.uuid,
                "+250788382382",
                "Eric",
                contact1_run2.created_on,
                contact1_run2.modified_on,
                contact1_run2.exited_on,
            ],
            tz,
        )
        self.assertExcelRow(
            sheet_runs,
            5,
            [
                contact2_run2.contact.uuid,
                "+250788383383",
                "Nic",
                contact2_run2.created_on,
                contact2_run2.modified_on,
                contact2_run2.exited_on,
            ],
            tz,
        )

        # check messages sheet...
        self.assertEqual(len(list(sheet_msgs.rows)), 11)  # header + 10 messages
        self.assertEqual(len(list(sheet_msgs.columns)), 7)

        self.assertExcelRow(sheet_msgs, 0, ["Contact UUID", "URN", "Name", "Date", "Direction", "Message", "Channel"])

        c1_run1_msg1 = contact1_run1.get_messages().get(text="This is the first message.")
        c1_run1_msg2 = contact1_run1.get_messages().get(text="This is the second message.")

        c2_run1_msg1 = contact2_run1.get_messages().get(text="This is the first message.")
        c2_run1_msg2 = contact2_run1.get_messages().get(text="This is the second message.")

        c3_run1_msg1 = contact3_run1.get_messages().get(text="This is the first message.")
        c3_run1_msg2 = contact3_run1.get_messages().get(text="This is the second message.")

        c1_run2_msg1 = contact1_run2.get_messages().get(text="This is the first message.")
        c1_run2_msg2 = contact1_run2.get_messages().get(text="This is the second message.")

        c2_run2_msg1 = contact2_run2.get_messages().get(text="This is the first message.")
        c2_run2_msg2 = contact2_run2.get_messages().get(text="This is the second message.")

        self.assertExcelRow(
            sheet_msgs,
            1,
            [
                c1_run1_msg1.contact.uuid,
                "+250788382382",
                "Eric",
                c1_run1_msg1.created_on,
                "OUT",
                "This is the first message.",
                "Test Channel",
            ],
            tz,
        )

        self.assertExcelRow(
            sheet_msgs,
            2,
            [
                c1_run1_msg2.contact.uuid,
                "+250788382382",
                "Eric",
                c1_run1_msg2.created_on,
                "OUT",
                "This is the second message.",
                "Test Channel",
            ],
            tz,
        )

        self.assertExcelRow(
            sheet_msgs,
            3,
            [
                c2_run1_msg1.contact.uuid,
                "+250788383383",
                "Nic",
                c2_run1_msg1.created_on,
                "OUT",
                "This is the first message.",
                "Test Channel",
            ],
            tz,
        )

        self.assertExcelRow(
            sheet_msgs,
            4,
            [
                c2_run1_msg2.contact.uuid,
                "+250788383383",
                "Nic",
                c2_run1_msg2.created_on,
                "OUT",
                "This is the second message.",
                "Test Channel",
            ],
            tz,
        )

        self.assertExcelRow(
            sheet_msgs,
            5,
            [
                c3_run1_msg1.contact.uuid,
                "+250788123456",
                "Norbert",
                c3_run1_msg1.created_on,
                "OUT",
                "This is the first message.",
                "Test Channel",
            ],
            tz,
        )

        self.assertExcelRow(
            sheet_msgs,
            6,
            [
                c3_run1_msg2.contact.uuid,
                "+250788123456",
                "Norbert",
                c3_run1_msg2.created_on,
                "OUT",
                "This is the second message.",
                "Test Channel",
            ],
            tz,
        )

        self.assertExcelRow(
            sheet_msgs,
            7,
            [
                c1_run2_msg1.contact.uuid,
                "+250788382382",
                "Eric",
                c1_run2_msg1.created_on,
                "OUT",
                "This is the first message.",
                "Test Channel",
            ],
            tz,
        )

        self.assertExcelRow(
            sheet_msgs,
            8,
            [
                c1_run2_msg2.contact.uuid,
                "+250788382382",
                "Eric",
                c1_run2_msg2.created_on,
                "OUT",
                "This is the second message.",
                "Test Channel",
            ],
            tz,
        )

        self.assertExcelRow(
            sheet_msgs,
            9,
            [
                c2_run2_msg1.contact.uuid,
                "+250788383383",
                "Nic",
                c2_run2_msg1.created_on,
                "OUT",
                "This is the first message.",
                "Test Channel",
            ],
            tz,
        )

        self.assertExcelRow(
            sheet_msgs,
            10,
            [
                c2_run2_msg2.contact.uuid,
                "+250788383383",
                "Nic",
                c2_run2_msg2.created_on,
                "OUT",
                "This is the second message.",
                "Test Channel",
            ],
            tz,
        )

        # test without msgs or unresponded
        with self.assertNumQueries(34):
            workbook = self.export_flow_results(flow, include_msgs=False, responded_only=True)

        tz = self.org.timezone
        sheet_runs = workbook.worksheets[0]

        self.assertEqual(len(list(sheet_runs.rows)), 1)  # header; no resposes to a broadcast only flow
        self.assertEqual(len(list(sheet_runs.columns)), 6)

        self.assertExcelRow(sheet_runs, 0, ["Contact UUID", "URN", "Name", "Started", "Modified", "Exited"])

    @uses_legacy_engine
    def test_export_results_with_replaced_rulesets(self):
        self.login(self.admin)
        devs = self.create_group("Devs", [self.contact])

        favorites = self.get_flow("favorites")

        contact1_run1, contact3_run1 = legacy.flow_start(favorites, [], [self.contact, self.contact3])

        # simulate two runs each for two contacts...
        contact1_in1 = self.create_msg(direction=INCOMING, contact=self.contact, text="light beige")
        legacy.find_and_handle(contact1_in1)

        contact1_in2 = self.create_msg(direction=INCOMING, contact=self.contact, text="red")
        legacy.find_and_handle(contact1_in2)

        # now remap the uuid for our color
        flow_json = favorites.as_json()
        color_ruleset = flow_json["rule_sets"][0]
        flow_json = json.loads(json.dumps(flow_json).replace(color_ruleset["uuid"], str(uuid4())))
        favorites.update(flow_json)

        contact2_run1 = legacy.flow_start(favorites, [], [self.contact2])[0]

        contact2_in1 = self.create_msg(direction=INCOMING, contact=self.contact2, text="green")
        legacy.find_and_handle(contact2_in1)

        contact1_run2, contact2_run2 = legacy.flow_start(
            favorites, [], [self.contact, self.contact2], restart_participants=True
        )

        contact1_in3 = self.create_msg(direction=INCOMING, contact=self.contact, text=" blue ")
        legacy.find_and_handle(contact1_in3)

        for run in (contact1_run1, contact2_run1, contact3_run1, contact1_run2, contact2_run2):
            run.refresh_from_db()

        workbook = self.export_flow_results(favorites, group_memberships=[devs])

        tz = self.org.timezone

        sheet_runs, sheet_msgs = workbook.worksheets

        # check runs sheet...
        self.assertEqual(len(list(sheet_runs.rows)), 6)  # header + 5 runs
        self.assertEqual(len(list(sheet_runs.columns)), 16)

        self.assertExcelRow(
            sheet_runs,
            0,
            [
                "Contact UUID",
                "URN",
                "Name",
                "Group:Devs",
                "Started",
                "Modified",
                "Exited",
                "Color (Category) - Favorites",
                "Color (Value) - Favorites",
                "Color (Text) - Favorites",
                "Beer (Category) - Favorites",
                "Beer (Value) - Favorites",
                "Beer (Text) - Favorites",
                "Name (Category) - Favorites",
                "Name (Value) - Favorites",
                "Name (Text) - Favorites",
            ],
        )

        self.assertExcelRow(
            sheet_runs,
            1,
            [
                contact3_run1.contact.uuid,
                "+250788123456",
                "Norbert",
                False,
                contact3_run1.created_on,
                contact3_run1.modified_on,
                "",
                "",
                "",
                "",
                "",
                "",
                "",
                "",
                "",
                "",
            ],
            tz,
        )

        self.assertExcelRow(
            sheet_runs,
            2,
            [
                contact1_run1.contact.uuid,
                "+250788382382",
                "Eric",
                True,
                contact1_run1.created_on,
                contact1_run1.modified_on,
                contact1_run1.exited_on,
                "Red",
                "red",
                "red",
                "",
                "",
                "",
                "",
                "",
                "",
            ],
            tz,
        )

        self.assertExcelRow(
            sheet_runs,
            3,
            [
                contact2_run1.contact.uuid,
                "+250788383383",
                "Nic",
                False,
                contact2_run1.created_on,
                contact2_run1.modified_on,
                contact2_run1.exited_on,
                "Green",
                "green",
                "green",
                "",
                "",
                "",
                "",
                "",
                "",
            ],
            tz,
        )

        self.assertExcelRow(
            sheet_runs,
            4,
            [
                contact2_run2.contact.uuid,
                "+250788383383",
                "Nic",
                False,
                contact2_run2.created_on,
                contact2_run2.modified_on,
                "",
                "",
                "",
                "",
                "",
                "",
                "",
                "",
                "",
                "",
            ],
            tz,
        )

        self.assertExcelRow(
            sheet_runs,
            5,
            [
                contact1_run2.contact.uuid,
                "+250788382382",
                "Eric",
                True,
                contact1_run2.created_on,
                contact1_run2.modified_on,
                "",
                "Blue",
                "blue",
                " blue ",
                "",
                "",
                "",
                "",
                "",
                "",
            ],
            tz,
        )

        # check messages sheet...
        self.assertEqual(len(list(sheet_msgs.rows)), 14)  # header + 13 messages
        self.assertEqual(len(list(sheet_msgs.columns)), 7)

        self.assertExcelRow(sheet_msgs, 0, ["Contact UUID", "URN", "Name", "Date", "Direction", "Message", "Channel"])

        contact1_out1 = contact1_run1.get_messages().get(text="What is your favorite color?")
        contact1_out2 = contact1_run1.get_messages().get(text="I don't know that color. Try again.")
        contact1_out3 = contact1_run1.get_messages().get(
            text__startswith="Good choice, I like Red too! What is your favorite beer?"
        )
        contact3_out1 = contact3_run1.get_messages().get(text="What is your favorite color?")

        self.assertExcelRow(
            sheet_msgs,
            1,
            [
                self.contact3.uuid,
                "+250788123456",
                "Norbert",
                contact3_out1.created_on,
                "OUT",
                "What is your favorite color?",
                "Test Channel",
            ],
            tz,
        )
        self.assertExcelRow(
            sheet_msgs,
            2,
            [
                contact1_out1.contact.uuid,
                "+250788382382",
                "Eric",
                contact1_out1.created_on,
                "OUT",
                "What is your favorite color?",
                "Test Channel",
            ],
            tz,
        )
        self.assertExcelRow(
            sheet_msgs,
            3,
            [
                contact1_in1.contact.uuid,
                "+250788382382",
                "Eric",
                contact1_in1.created_on,
                "IN",
                "light beige",
                "Test Channel",
            ],
            tz,
        )
        self.assertExcelRow(
            sheet_msgs,
            4,
            [
                contact1_out2.contact.uuid,
                "+250788382382",
                "Eric",
                contact1_out2.created_on,
                "OUT",
                "I don't know that color. Try again.",
                "Test Channel",
            ],
            tz,
        )
        self.assertExcelRow(
            sheet_msgs,
            5,
            [contact1_in2.contact.uuid, "+250788382382", "Eric", contact1_in2.created_on, "IN", "red", "Test Channel"],
            tz,
        )
        self.assertExcelRow(
            sheet_msgs,
            6,
            [
                contact1_out3.contact.uuid,
                "+250788382382",
                "Eric",
                contact1_out3.created_on,
                "OUT",
                "Good choice, I like Red too! What is your favorite beer?",
                "Test Channel",
            ],
            tz,
        )

    @uses_legacy_engine
    def test_export_results(self):
        # setup flow and start both contacts
        self.contact.update_urns(self.admin, ["tel:+250788382382", "twitter:erictweets"])

        devs = self.create_group("Devs", [self.contact])

        # contact name with an illegal character
        self.contact3.name = "Nor\02bert"
        self.contact3.save(update_fields=("name",), handle_update=False)

        contact1_run1, contact2_run1, contact3_run1 = legacy.flow_start(
            self.flow, [], [self.contact, self.contact2, self.contact3]
        )

        # simulate two runs each for two contacts...
        contact1_in1 = self.create_msg(direction=INCOMING, contact=self.contact, text="light beige")
        legacy.find_and_handle(contact1_in1)

        contact1_in2 = self.create_msg(direction=INCOMING, contact=self.contact, text="orange")
        legacy.find_and_handle(contact1_in2)

        contact2_in1 = self.create_msg(direction=INCOMING, contact=self.contact2, text="green")
        legacy.find_and_handle(contact2_in1)

        contact1_run2, contact2_run2 = legacy.flow_start(
            self.flow, [], [self.contact, self.contact2], restart_participants=True
        )

        contact1_in3 = self.create_msg(direction=INCOMING, contact=self.contact, text=" blue ")
        legacy.find_and_handle(contact1_in3)

        # check can't export anonymously
        exported = self.client.get(reverse("flows.flow_export_results") + "?ids=%d" % self.flow.pk)
        self.assertEqual(302, exported.status_code)

        self.login(self.admin)

        # create a dummy export task so that we won't be able to export
        blocking_export = ExportFlowResultsTask.objects.create(
            org=self.org, created_by=self.admin, modified_by=self.admin
        )
        response = self.client.post(
            reverse("flows.flow_export_results"), dict(flows=[self.flow.pk], group_memberships=[devs.pk]), follow=True
        )
        self.assertContains(response, "already an export in progress")

        # ok, mark that one as finished and try again
        blocking_export.update_status(ExportFlowResultsTask.STATUS_COMPLETE)

        for run in (contact1_run1, contact2_run1, contact3_run1, contact1_run2, contact2_run2):
            run.refresh_from_db()

        with self.assertLogs("temba.flows.models", level="INFO") as captured_logger:
            with patch(
                "temba.flows.models.ExportFlowResultsTask.LOG_PROGRESS_PER_ROWS", new_callable=PropertyMock
            ) as log_info_threshold:
                # make sure that we trigger logger
                log_info_threshold.return_value = 1

                with self.assertNumQueries(42):
                    workbook = self.export_flow_results(self.flow, group_memberships=[devs])

                self.assertEqual(len(captured_logger.output), 3)
                self.assertTrue("fetching runs from archives to export" in captured_logger.output[0])
                self.assertTrue("found 5 runs in database to export" in captured_logger.output[1])
                self.assertTrue("exported 5 in" in captured_logger.output[2])

        tz = self.org.timezone

        sheet_runs, sheet_msgs = workbook.worksheets

        # check runs sheet...
        self.assertEqual(len(list(sheet_runs.rows)), 6)  # header + 5 runs
        self.assertEqual(len(list(sheet_runs.columns)), 10)

        self.assertExcelRow(
            sheet_runs,
            0,
            [
                "Contact UUID",
                "URN",
                "Name",
                "Group:Devs",
                "Started",
                "Modified",
                "Exited",
                "color (Category) - Color Flow",
                "color (Value) - Color Flow",
                "color (Text) - Color Flow",
            ],
        )

        self.assertExcelRow(
            sheet_runs,
            1,
            [
                contact3_run1.contact.uuid,
                "+250788123456",
                "Norbert",
                False,
                contact3_run1.created_on,
                contact3_run1.modified_on,
                "",
                "",
                "",
                "",
            ],
            tz,
        )

        self.assertExcelRow(
            sheet_runs,
            2,
            [
                contact1_run1.contact.uuid,
                "+250788382382",
                "Eric",
                True,
                contact1_run1.created_on,
                contact1_run1.modified_on,
                contact1_run1.exited_on,
                "Orange",
                "orange",
                "orange",
            ],
            tz,
        )

        self.assertExcelRow(
            sheet_runs,
            3,
            [
                contact2_run1.contact.uuid,
                "+250788383383",
                "Nic",
                False,
                contact2_run1.created_on,
                contact2_run1.modified_on,
                contact2_run1.exited_on,
                "Other",
                "green",
                "green",
            ],
            tz,
        )

        self.assertExcelRow(
            sheet_runs,
            4,
            [
                contact2_run2.contact.uuid,
                "+250788383383",
                "Nic",
                False,
                contact2_run2.created_on,
                contact2_run2.modified_on,
                "",
                "",
                "",
                "",
            ],
            tz,
        )

        self.assertExcelRow(
            sheet_runs,
            5,
            [
                contact1_run2.contact.uuid,
                "+250788382382",
                "Eric",
                True,
                contact1_run2.created_on,
                contact1_run2.modified_on,
                contact1_run2.exited_on,
                "Blue",
                "blue",
                " blue ",
            ],
            tz,
        )

        # check messages sheet...
        self.assertEqual(len(list(sheet_msgs.rows)), 14)  # header + 13 messages
        self.assertEqual(len(list(sheet_msgs.columns)), 7)

        self.assertExcelRow(sheet_msgs, 0, ["Contact UUID", "URN", "Name", "Date", "Direction", "Message", "Channel"])

        contact1_out1 = contact1_run1.get_messages().get(text="What is your favorite color?")
        contact1_out2 = contact1_run1.get_messages().get(text="That is a funny color. Try again.")
        contact1_out3 = contact1_run1.get_messages().get(text__startswith="I love orange too")
        contact3_out1 = contact3_run1.get_messages().get(text="What is your favorite color?")

        self.assertExcelRow(
            sheet_msgs,
            1,
            [
                self.contact3.uuid,
                "+250788123456",
                "Norbert",
                contact3_out1.created_on,
                "OUT",
                "What is your favorite color?",
                "Test Channel",
            ],
            tz,
        )
        self.assertExcelRow(
            sheet_msgs,
            2,
            [
                contact1_out1.contact.uuid,
                "+250788382382",
                "Eric",
                contact1_out1.created_on,
                "OUT",
                "What is your favorite color?",
                "Test Channel",
            ],
            tz,
        )
        self.assertExcelRow(
            sheet_msgs,
            3,
            [
                contact1_in1.contact.uuid,
                "+250788382382",
                "Eric",
                contact1_in1.created_on,
                "IN",
                "light beige",
                "Test Channel",
            ],
            tz,
        )
        self.assertExcelRow(
            sheet_msgs,
            4,
            [
                contact1_out2.contact.uuid,
                "+250788382382",
                "Eric",
                contact1_out2.created_on,
                "OUT",
                "That is a funny color. Try again.",
                "Test Channel",
            ],
            tz,
        )
        self.assertExcelRow(
            sheet_msgs,
            5,
            [
                contact1_in2.contact.uuid,
                "+250788382382",
                "Eric",
                contact1_in2.created_on,
                "IN",
                "orange",
                "Test Channel",
            ],
            tz,
        )
        self.assertExcelRow(
            sheet_msgs,
            6,
            [
                contact1_out3.contact.uuid,
                "+250788382382",
                "Eric",
                contact1_out3.created_on,
                "OUT",
                "I love orange too! You said: orange which is category: Orange You are: "
                "0788 382 382 SMS: orange Flow: color: orange",
                "Test Channel",
            ],
            tz,
        )

        # test without msgs or unresponded
        with self.assertNumQueries(41):
            workbook = self.export_flow_results(
                self.flow, include_msgs=False, responded_only=True, group_memberships=(devs,)
            )

        tz = self.org.timezone
        sheet_runs = workbook.worksheets[0]

        self.assertEqual(len(list(sheet_runs.rows)), 4)  # header + 3 runs
        self.assertEqual(len(list(sheet_runs.columns)), 10)

        self.assertExcelRow(
            sheet_runs,
            0,
            [
                "Contact UUID",
                "URN",
                "Name",
                "Group:Devs",
                "Started",
                "Modified",
                "Exited",
                "color (Category) - Color Flow",
                "color (Value) - Color Flow",
                "color (Text) - Color Flow",
            ],
        )

        self.assertExcelRow(
            sheet_runs,
            1,
            [
                contact1_run1.contact.uuid,
                "+250788382382",
                "Eric",
                True,
                contact1_run1.created_on,
                contact1_run1.modified_on,
                contact1_run1.exited_on,
                "Orange",
                "orange",
                "orange",
            ],
            tz,
        )

        self.assertExcelRow(
            sheet_runs,
            2,
            [
                contact2_run1.contact.uuid,
                "+250788383383",
                "Nic",
                False,
                contact2_run1.created_on,
                contact2_run1.modified_on,
                contact2_run1.exited_on,
                "Other",
                "green",
                "green",
            ],
            tz,
        )

        # test export with a contact field
        age = ContactField.get_or_create(self.org, self.admin, "age", "Age")
        self.contact.set_field(self.admin, "age", "36")

        with self.assertNumQueries(43):
            workbook = self.export_flow_results(
                self.flow,
                include_msgs=False,
                responded_only=True,
                contact_fields=[age],
                extra_urns=["twitter", "line"],
                group_memberships=[devs],
            )

        # try setting the field again
        self.contact.set_field(self.admin, "age", "36")

        tz = self.org.timezone
        sheet_runs, = workbook.worksheets

        # check runs sheet...
        self.assertEqual(len(list(sheet_runs.rows)), 4)  # header + 3 runs
        self.assertEqual(len(list(sheet_runs.columns)), 13)

        self.assertExcelRow(
            sheet_runs,
            0,
            [
                "Contact UUID",
                "URN",
                "URN:Twitter",
                "URN:Line",
                "Name",
                "Group:Devs",
                "Field:Age",
                "Started",
                "Modified",
                "Exited",
                "color (Category) - Color Flow",
                "color (Value) - Color Flow",
                "color (Text) - Color Flow",
            ],
        )

        self.assertExcelRow(
            sheet_runs,
            1,
            [
                contact1_run1.contact.uuid,
                "+250788382382",
                "erictweets",
                "",
                "Eric",
                True,
                "36",
                contact1_run1.created_on,
                contact1_run1.modified_on,
                contact1_run1.exited_on,
                "Orange",
                "orange",
                "orange",
            ],
            tz,
        )

        # test that we don't exceed the limit on rows per sheet
        with patch("temba.flows.models.ExportFlowResultsTask.MAX_EXCEL_ROWS", 4):
            workbook = self.export_flow_results(self.flow)
            expected_sheets = [
                ("Runs", 4),
                ("Runs (2)", 3),
                ("Messages", 4),
                ("Messages (2)", 4),
                ("Messages (3)", 4),
                ("Messages (4)", 4),
                ("Messages (5)", 2),
            ]

            for s, sheet in enumerate(workbook.worksheets):
                self.assertEqual((sheet.title, len(list(sheet.rows))), expected_sheets[s])

        # test we can export archived flows
        self.flow.is_archived = True
        self.flow.save()

        workbook = self.export_flow_results(self.flow)

        tz = self.org.timezone

        sheet_runs, sheet_msgs = workbook.worksheets

        # check runs sheet...
        self.assertEqual(len(list(sheet_runs.rows)), 6)  # header + 5 runs
        self.assertEqual(len(list(sheet_runs.columns)), 9)

        # check messages sheet...
        self.assertEqual(len(list(sheet_msgs.rows)), 14)  # header + 13 messages
        self.assertEqual(len(list(sheet_msgs.columns)), 7)

    @uses_legacy_engine
    def test_export_results_remove_control_characters(self):
        contact1_run1 = legacy.flow_start(self.flow, [], [self.contact])[0]

        contact1_in1 = self.create_msg(direction=INCOMING, contact=self.contact, text="ngert\x07in.")
        legacy.find_and_handle(contact1_in1)

        contact1_run1.refresh_from_db()

        workbook = self.export_flow_results(self.flow)

        tz = self.org.timezone

        sheet_runs, sheet_msgs = workbook.worksheets

        self.assertExcelRow(
            sheet_runs,
            1,
            [
                contact1_run1.contact.uuid,
                "+250788382382",
                "Eric",
                contact1_run1.created_on,
                contact1_run1.modified_on,
                "",
                "Other",
                "ngertin.",
                "ngertin.",
            ],
            tz,
        )

    @uses_legacy_engine
    def test_run_as_archive_json(self):
        contact1_run = legacy.flow_start(self.flow, [], [self.contact])[0]
        contact1_in1 = self.create_msg(direction=INCOMING, contact=self.contact, text="green")
        legacy.find_and_handle(contact1_in1)

        # we now have 4 runs in this order of modified_on
        contact1_run.refresh_from_db()

        self.assertEqual(
            set(contact1_run.as_archive_json().keys()),
            set(
                [
                    "id",
                    "flow",
                    "contact",
                    "responded",
                    "path",
                    "values",
                    "events",
                    "created_on",
                    "modified_on",
                    "exited_on",
                    "exit_type",
                    "submitted_by",
                ]
            ),
        )

        self.assertEqual(contact1_run.as_archive_json()["id"], contact1_run.id)
        self.assertEqual(contact1_run.as_archive_json()["flow"], {"uuid": str(self.flow.uuid), "name": "Color Flow"})
        self.assertEqual(contact1_run.as_archive_json()["contact"], {"uuid": str(self.contact.uuid), "name": "Eric"})
        self.assertTrue(contact1_run.as_archive_json()["responded"])

        self.assertEqual(
            contact1_run.as_archive_json()["path"],
            [
                {"node": matchers.UUID4String(), "time": matchers.ISODate()},
                {"node": matchers.UUID4String(), "time": matchers.ISODate()},
                {"node": matchers.UUID4String(), "time": matchers.ISODate()},
                {"node": matchers.UUID4String(), "time": matchers.ISODate()},
            ],
        )

        self.assertEqual(
            contact1_run.as_archive_json()["values"],
            {
                "color": {
                    "category": "Other",
                    "input": "green",
                    "name": "color",
                    "node": matchers.UUID4String(),
                    "time": matchers.ISODate(),
                    "value": "green",
                }
            },
        )

        self.assertEqual(
            contact1_run.as_archive_json()["events"],
            [
                {
                    "created_on": matchers.ISODate(),
                    "msg": {
                        "channel": {"name": "Test Channel", "uuid": matchers.UUID4String()},
                        "text": "What is your favorite color?",
                        "urn": "tel:+250788382382",
                        "uuid": matchers.UUID4String(),
                    },
                    "step_uuid": matchers.UUID4String(),
                    "type": "msg_created",
                },
                {
                    "created_on": matchers.ISODate(),
                    "msg": {
                        "channel": {"name": "Test Channel", "uuid": matchers.UUID4String()},
                        "text": "green",
                        "urn": "tel:+250788382382",
                        "uuid": matchers.UUID4String(),
                    },
                    "step_uuid": matchers.UUID4String(),
                    "type": "msg_received",
                },
                {
                    "created_on": matchers.ISODate(),
                    "msg": {
                        "channel": {"name": "Test Channel", "uuid": matchers.UUID4String()},
                        "text": "That is a funny color. Try again.",
                        "urn": "tel:+250788382382",
                        "uuid": matchers.UUID4String(),
                    },
                    "step_uuid": matchers.UUID4String(),
                    "type": "msg_created",
                },
            ],
        )

        self.assertEqual(contact1_run.as_archive_json()["created_on"], contact1_run.created_on.isoformat())
        self.assertEqual(contact1_run.as_archive_json()["modified_on"], contact1_run.modified_on.isoformat())
        self.assertIsNone(contact1_run.as_archive_json()["exit_type"])
        self.assertIsNone(contact1_run.as_archive_json()["exited_on"])
        self.assertIsNone(contact1_run.as_archive_json()["submitted_by"])

    @uses_legacy_engine
    def test_export_results_from_archives(self):
        contact1_run, contact2_run = legacy.flow_start(self.flow, [], [self.contact, self.contact2])
        contact1_in1 = self.create_msg(direction=INCOMING, contact=self.contact, text="green")
        legacy.find_and_handle(contact1_in1)
        contact2_in1 = self.create_msg(direction=INCOMING, contact=self.contact2, text="blue")
        legacy.find_and_handle(contact2_in1)

        # and a run for a different flow
        flow2 = self.get_flow("favorites")
        contact2_other_flow, = legacy.flow_start(flow2, [], [self.contact2])

        contact3_run, = legacy.flow_start(self.flow, [], [self.contact3])

        # we now have 4 runs in this order of modified_on
        contact1_run.refresh_from_db()
        contact2_run.refresh_from_db()
        contact2_other_flow.refresh_from_db()
        contact3_run.refresh_from_db()

        # archive the first 3 runs
        Archive.objects.create(
            org=self.org,
            archive_type=Archive.TYPE_FLOWRUN,
            size=10,
            hash=uuid4().hex,
            url="http://test-bucket.aws.com/archive1.jsonl.gz",
            record_count=3,
            start_date=timezone.now().date(),
            period="D",
            build_time=23425,
        )

        # prepare 'old' archive format that used a list of values
        old_archive_format = contact2_run.as_archive_json()
        old_archive_format["values"] = [old_archive_format["values"]]

        mock_s3 = MockS3Client()
        mock_s3.put_jsonl(
            "test-bucket",
            "archive1.jsonl.gz",
            [contact1_run.as_archive_json(), old_archive_format, contact2_other_flow.as_archive_json()],
        )

        contact1_run.release()
        contact2_run.release()

        # create an archive earlier than our flow created date so we check that it isn't included
        Archive.objects.create(
            org=self.org,
            archive_type=Archive.TYPE_FLOWRUN,
            size=10,
            hash=uuid4().hex,
            url="http://test-bucket.aws.com/archive2.jsonl.gz",
            record_count=1,
            start_date=timezone.now().date() - timedelta(days=2),
            period="D",
            build_time=5678,
        )
        mock_s3.put_jsonl("test-bucket", "archive2.jsonl.gz", [contact2_run.as_archive_json()])

        with patch("temba.archives.models.Archive.s3_client", return_value=mock_s3):
            workbook = self.export_flow_results(self.flow)

        tz = self.org.timezone
        sheet_runs, sheet_msgs = workbook.worksheets

        # check runs sheet...
        self.assertEqual(len(list(sheet_runs.rows)), 4)  # header + 3 runs

        self.assertExcelRow(
            sheet_runs,
            1,
            [
                contact1_run.contact.uuid,
                "+250788382382",
                "Eric",
                contact1_run.created_on,
                contact1_run.modified_on,
                "",
                "Other",
                "green",
                "green",
            ],
            tz,
        )
        self.assertExcelRow(
            sheet_runs,
            2,
            [
                contact2_run.contact.uuid,
                "+250788383383",
                "Nic",
                contact2_run.created_on,
                contact2_run.modified_on,
                contact2_run.exited_on,
                "Blue",
                "blue",
                "blue",
            ],
            tz,
        )
        self.assertExcelRow(
            sheet_runs,
            3,
            [
                contact3_run.contact.uuid,
                "+250788123456",
                "Norbert",
                contact3_run.created_on,
                contact3_run.modified_on,
                "",
                "",
                "",
                "",
            ],
            tz,
        )

    @uses_legacy_engine
    def test_export_results_with_surveyor_msgs(self):
        self.flow.flow_type = Flow.TYPE_SURVEY
        self.flow.save()
        run = legacy.flow_start(self.flow, [], [self.contact])[0]

        # no urn or channel
        in1 = Msg.create_incoming(None, None, "blue", org=self.org, contact=self.contact)

        workbook = self.export_flow_results(self.flow)
        tz = self.org.timezone

        sheet_runs, sheet_msgs = workbook.worksheets

        run.refresh_from_db()

        # no submitter for our run
        self.assertExcelRow(
            sheet_runs,
            1,
            [
                "",
                run.contact.uuid,
                "+250788382382",
                "Eric",
                run.created_on,
                run.modified_on,
                run.exited_on,
                "Blue",
                "blue",
                "blue",
            ],
            tz,
        )

        out1 = run.get_messages().get(text="What is your favorite color?")

        self.assertExcelRow(
            sheet_msgs,
            1,
            [
                run.contact.uuid,
                "+250788382382",
                "Eric",
                out1.created_on,
                "OUT",
                "What is your favorite color?",
                "Test Channel",
            ],
            tz,
        )

        # no channel or phone
        self.assertExcelRow(sheet_msgs, 2, [run.contact.uuid, "", "Eric", in1.created_on, "IN", "blue", ""], tz)

        # now try setting a submitted by on our run
        run.submitted_by = self.admin
        run.save(update_fields=("submitted_by",))

        workbook = self.export_flow_results(self.flow)
        tz = self.org.timezone

        sheet_runs, sheet_msgs = workbook.worksheets

        # now the Administrator should show up
        self.assertExcelRow(
            sheet_runs,
            1,
            [
                "Administrator",
                run.contact.uuid,
                "+250788382382",
                "Eric",
                run.created_on,
                run.modified_on,
                run.exited_on,
                "Blue",
                "blue",
                "blue",
            ],
            tz,
        )

    def test_export_results_with_no_responses(self):
        self.assertEqual(self.flow.get_run_stats()["total"], 0)

        workbook = self.export_flow_results(self.flow)

        self.assertEqual(len(workbook.worksheets), 1)

        # every sheet has only the head row
        self.assertEqual(len(list(workbook.worksheets[0].rows)), 1)
        self.assertEqual(len(list(workbook.worksheets[0].columns)), 9)

    def test_copy(self):
        # pick a really long name so we have to concatenate
        self.flow.name = "Color Flow is a long name to use for something like this"
        self.flow.expires_after_minutes = 60
        self.flow.save()

        # make sure our metadata got saved
        metadata = self.flow.metadata
        self.assertEqual("Ryan Lewis", metadata["author"])

        # now create a copy
        copy = Flow.copy(self.flow, self.admin)

        metadata = copy.metadata
        self.assertEqual("Ryan Lewis", metadata["author"])

        # expiration should be copied too
        self.assertEqual(60, copy.expires_after_minutes)

        # should have a different id
        self.assertNotEqual(self.flow.pk, copy.pk)

        # Name should start with "Copy of"
        self.assertEqual("Copy of Color Flow is a long name to use for something like thi", copy.name)

        # metadata should come out in the json
        copy_json = copy.as_json()
        self.assertEqual(
            dict(
                author="Ryan Lewis",
                name="Copy of Color Flow is a long name to use for something like thi",
                revision=1,
                expires=60,
                uuid=copy.uuid,
                saved_on=json.encode_datetime(copy.saved_on, micros=True),
            ),
            copy_json["metadata"],
        )

        # should have the same number of actionsets and rulesets
        self.assertEqual(copy.action_sets.all().count(), self.flow.action_sets.all().count())
        self.assertEqual(copy.rule_sets.all().count(), self.flow.rule_sets.all().count())

    def test_copy_group_split_no_name(self):
        flow = self.get_flow("group_split_no_name")
        flow_json = flow.as_json()

        copy = Flow.copy(flow, self.admin)

        copy_json = copy.as_json()

        self.assertEqual(len(copy_json["nodes"]), 1)
        self.assertEqual(len(copy_json["nodes"][0]["router"]["cases"]), 1)
        self.assertEqual(
            copy_json["nodes"][0]["router"]["cases"][0],
            {
                "uuid": matchers.UUID4String(),
                "type": "has_group",
                "arguments": [matchers.UUID4String()],
                "category_uuid": matchers.UUID4String(),
            },
        )

        # check that the original and the copy reference the same group
        self.assertEqual(
            flow_json["nodes"][0]["router"]["cases"][0]["arguments"],
            copy_json["nodes"][0]["router"]["cases"][0]["arguments"],
        )

    @override_settings(SEND_WEBHOOKS=True)
    @uses_legacy_engine
    def test_optimization_reply_action(self):
        self.flow.version_number = "10.4"
        self.flow.save(update_fields=("version_number",))

        json_flow = FlowRevision.migrate_definition(
            {
                "base_language": "base",
                "version": self.flow.version_number,
                "entry": "02a2f789-1545-466b-978a-4cebcc9ab89a",
                "rule_sets": [],
                "action_sets": [
                    {
                        "y": 0,
                        "x": 100,
                        "destination": None,
                        "uuid": "02a2f789-1545-466b-978a-4cebcc9ab89a",
                        "actions": [
                            {
                                "uuid": "d5dbbabf-b0f3-4add-9c4b-a114c8c4a1d9",
                                "type": "api",
                                "webhook": "http://localhost:49999/coupon",
                                "webhook_header": [{"name": "Authorization", "value": "Token 12345"}],
                            },
                            {
                                "uuid": "e085c297-6f26-4c2e-b8fb-8b0df8c15144",
                                "msg": {"base": "text to get @extra.coupon"},
                                "type": "reply",
                            },
                        ],
                    }
                ],
                "metadata": {"notes": []},
            },
            self.flow,
        )

        self.flow.update(json_flow)

        self.mockRequest("POST", "/coupon", '{"coupon": "NEXUS4"}')
        run, = legacy.flow_start(self.flow, [], [self.contact])

        self.assertTrue(run.path)
        self.assertTrue(Msg.objects.all())
        msg = Msg.objects.all()[0]
        self.assertNotIn("@extra.coupon", msg.text)
        self.assertEqual(msg.text, "text to get NEXUS4")
        self.assertEqual(WIRED, msg.status)

        # check all our mocked requests were made
        self.assertAllRequestsMade()

    def test_parsing(self):
        # our flow should have the appropriate RuleSet and ActionSet objects
        self.assertEqual(4, ActionSet.objects.all().count())

        entry = ActionSet.objects.get(x=1, y=1)
        actions = entry.get_actions()
        self.assertEqual(len(actions), 1)
        self.assertIsInstance(actions[0], legacy.ReplyAction)
        self.assertEqual(
            actions[0].msg, dict(base="What is your favorite color?", fra="Quelle est votre couleur préférée?")
        )
        self.assertEqual(entry.uuid, self.flow.entry_uuid)

        orange = ActionSet.objects.get(x=2, y=2)
        actions = orange.get_actions()
        self.assertEqual(1, len(actions))
        self.assertEqual(
            legacy.ReplyAction(
                actions[0].uuid,
                dict(
                    base="I love orange too! You said: @step.value which is category: @flow.color.category You are: @step.contact.tel SMS: @step Flow: @flow"
                ),
            ).as_json(),
            actions[0].as_json(),
        )

        self.assertEqual(1, RuleSet.objects.all().count())
        ruleset = RuleSet.objects.get(label="color")
        self.assertEqual(entry.destination, ruleset.uuid)
        rules = ruleset.get_rules()
        self.assertEqual(4, len(rules))

        # check ordering
        self.assertEqual(rules[0].category["base"], "Orange")
        self.assertEqual(rules[1].category["base"], "Blue")
        self.assertEqual(rules[2].category["base"], "Other")

        # check routing
        self.assertEqual(legacy.ContainsTest(test=dict(base="orange")).as_json(), rules[0].test.as_json())
        self.assertEqual(legacy.ContainsTest(test=dict(base="blue")).as_json(), rules[1].test.as_json())
        self.assertEqual(legacy.TrueTest().as_json(), rules[2].test.as_json())

        # and categories
        self.assertEqual("Orange", rules[0].category["base"])
        self.assertEqual("Blue", rules[1].category["base"])

        # back out as json
        json_dict = self.flow.as_json()

        self.assertEqual(json_dict["version"], Flow.FINAL_LEGACY_VERSION)
        self.assertEqual(json_dict["flow_type"], self.flow.flow_type)
        self.assertEqual(
            json_dict["metadata"],
            {
                "name": self.flow.name,
                "author": "Ryan Lewis",
                "saved_on": json.encode_datetime(self.flow.saved_on, micros=True),
                "revision": 1,
                "expires": self.flow.expires_after_minutes,
                "uuid": self.flow.uuid,
            },
        )

        # remove one of our actions and rules
        del json_dict["action_sets"][3]
        del json_dict["rule_sets"][0]["rules"][2]

        # update
        self.flow.update(json_dict)

        self.assertEqual(3, ActionSet.objects.all().count())

        entry = ActionSet.objects.get(x=1, y=1)
        actions = entry.get_actions()
        self.assertEqual(len(actions), 1)
        self.assertIsInstance(actions[0], legacy.ReplyAction)
        self.assertEqual(
            actions[0].msg, dict(base="What is your favorite color?", fra="Quelle est votre couleur préférée?")
        )
        self.assertEqual(entry.uuid, self.flow.entry_uuid)

        orange = ActionSet.objects.get(x=2, y=2)
        actions = orange.get_actions()
        self.assertEqual(1, len(actions))
        self.assertEqual(
            legacy.ReplyAction(
                actions[0].uuid,
                dict(
                    base="I love orange too! You said: @step.value which is category: @flow.color.category You are: @step.contact.tel SMS: @step Flow: @flow"
                ),
            ).as_json(),
            actions[0].as_json(),
        )

        self.assertEqual(1, RuleSet.objects.all().count())
        ruleset = RuleSet.objects.get(label="color")
        self.assertEqual(entry.destination, ruleset.uuid)
        rules = ruleset.get_rules()
        self.assertEqual(3, len(rules))

        # check ordering
        self.assertEqual(rules[0].category["base"], "Orange")
        self.assertEqual(rules[1].category["base"], "Blue")

        # check routing
        self.assertEqual(legacy.ContainsTest(test=dict(base="orange")).as_json(), rules[0].test.as_json())
        self.assertEqual(legacy.ContainsTest(test=dict(base="blue")).as_json(), rules[1].test.as_json())

        # updating with a label name that is too long should truncate it
        json_dict["rule_sets"][0]["label"] = "W" * 75
        json_dict["rule_sets"][0]["operand"] = "W" * 135
        self.flow.update(json_dict)

        # now check they are truncated to the max lengths
        ruleset = RuleSet.objects.get()
        self.assertEqual(64, len(ruleset.label))
        self.assertEqual(128, len(ruleset.operand))

    def test_expanding(self):
        # add actions for adding to a group and messaging a contact, we'll test how these expand
        action_set = ActionSet.objects.get(x=4, y=4)

        actions = [
            legacy.AddToGroupAction(str(uuid4()), [self.other_group]).as_json(),
            legacy.SendAction(str(uuid4()), "Outgoing Message", [], [self.contact], []).as_json(),
        ]

        action_set.actions = actions
        action_set.save()

        # check expanding our groups
        json_dict = self.flow.as_json(expand_contacts=True)
        json_as_string = json.dumps(json_dict)

        # our json should contain the names of our contact and groups
        self.assertTrue(json_as_string.find("Eric") > 0)
        self.assertTrue(json_as_string.find("Other") > 0)

        # now delete our group
        self.other_group.delete()

        flow_json = self.flow.as_json(expand_contacts=True)
        add_group = flow_json["action_sets"][3]["actions"][0]
        send = flow_json["action_sets"][3]["actions"][1]

        # should still see a reference to our group even (recreated)
        self.assertEqual(1, len(add_group["groups"]))
        self.assertEqual(0, len(send["groups"]))

    def test_length(self):
        org = self.org

        js = [
            dict(category="Normal Length", uuid=uuid4(), destination=uuid4(), test=dict(type="true")),
            dict(
                category="Way too long, will get clipped at 36 characters",
                uuid=uuid4(),
                destination=uuid4(),
                test=dict(type="true"),
            ),
        ]

        rules = legacy.Rule.from_json_array(org, js)

        self.assertEqual("Normal Length", rules[0].category)
        self.assertEqual(36, len(rules[1].category))

    @uses_legacy_engine
    def test_null_categories(self):
        legacy.flow_start(self.flow, [], [self.contact])
        sms = self.create_msg(direction=INCOMING, contact=self.contact, text="blue")
        self.assertTrue(legacy.find_and_handle(sms)[0])

        FlowCategoryCount.objects.get(category_name="Blue", result_name="color", result_key="color", count=1)

        # get our run and clear the category
        run = FlowRun.objects.get(flow=self.flow, contact=self.contact)
        results = run.results
        del results["color"]["category"]
        results["color"]["created_on"] = timezone.now()
        run.save(update_fields=["results", "modified_on"])

        # should have added a negative one now
        self.assertEqual(2, FlowCategoryCount.objects.filter(category_name="Blue", result_name="color").count())
        FlowCategoryCount.objects.get(category_name="Blue", result_name="color", result_key="color", count=-1)

    def test_flow_keyword_create(self):
        self.login(self.admin)

        # try creating a flow with invalid keywords
        response = self.client.post(
            reverse("flows.flow_create"),
            {
                "name": "Flow #1",
                "keyword_triggers": "toooooooooooooolong,test",
                "flow_type": Flow.TYPE_MESSAGE,
                "expires_after_minutes": 60 * 12,
            },
        )
        self.assertEqual(response.status_code, 200)
        self.assertFormError(
            response,
            "form",
            "keyword_triggers",
            '"toooooooooooooolong" must be a single word, less than 16 characters, containing only '
            "letter and numbers",
        )

        # submit with valid keywords
        response = self.client.post(
            reverse("flows.flow_create"),
            {
                "name": "Flow #1",
                "keyword_triggers": "testing, test",
                "flow_type": Flow.TYPE_MESSAGE,
                "expires_after_minutes": 60 * 12,
            },
        )
        self.assertEqual(response.status_code, 302)

        flow = Flow.objects.get(name="Flow #1")
        self.assertEqual(flow.triggers.all().count(), 2)
        self.assertEqual(set(flow.triggers.values_list("keyword", flat=True)), {"testing", "test"})

        # try creating a survey flow with keywords (they'll be ignored)
        response = self.client.post(
            reverse("flows.flow_create"),
            {
                "name": "Survey Flow",
                "keyword_triggers": "notallowed",
                "flow_type": Flow.TYPE_SURVEY,
                "expires_after_minutes": 60 * 12,
            },
        )
        self.assertEqual(response.status_code, 302)

        # should't be allowed to have a survey flow and keywords
        flow = Flow.objects.get(name="Survey Flow")
        self.assertEqual(flow.triggers.all().count(), 0)

    def test_flow_keyword_update(self):
        self.login(self.admin)
        flow = Flow.create(self.org, self.admin, "Flow")
        flow.flow_type = Flow.TYPE_SURVEY
        flow.save()

        # keywords aren't an option for survey flows
        response = self.client.get(reverse("flows.flow_update", args=[flow.pk]))
        self.assertNotIn("keyword_triggers", response.context["form"].fields)
        self.assertNotIn("ignore_triggers", response.context["form"].fields)

        # send update with triggers and ignore flag anyways
        post_data = dict()
        post_data["name"] = "Flow With Keyword Triggers"
        post_data["keyword_triggers"] = "notallowed"
        post_data["ignore_keywords"] = True
        post_data["expires_after_minutes"] = 60 * 12
        response = self.client.post(reverse("flows.flow_update", args=[flow.pk]), post_data, follow=True)

        # still shouldn't have any triggers
        flow.refresh_from_db()
        self.assertFalse(flow.ignore_triggers)
        self.assertEqual(0, flow.triggers.all().count())

    def test_global_keywords_trigger_update(self):
        self.login(self.admin)
        flow = Flow.create(self.org, self.admin, "Flow")

        # update flow triggers
        response = self.client.post(
            reverse("flows.flow_update", args=[flow.id]),
            {
                "name": "Flow With Keyword Triggers",
                "keyword_triggers": "it,changes,everything",
                "expires_after_minutes": 60 * 12,
                "base_language": "base",
            },
        )
        self.assertEqual(response.status_code, 302)

        flow_with_keywords = Flow.objects.get(name="Flow With Keyword Triggers")
        self.assertEqual(flow_with_keywords.triggers.count(), 3)
        self.assertEqual(flow_with_keywords.triggers.filter(is_archived=False).count(), 3)
        self.assertEqual(flow_with_keywords.triggers.filter(is_archived=False).exclude(groups=None).count(), 0)

        Trigger.objects.create(
            created_by=self.admin,
            modified_by=self.admin,
            org=self.org,
            trigger_type=Trigger.TYPE_CATCH_ALL,
            flow=flow_with_keywords,
        )

        Trigger.objects.create(
            created_by=self.admin,
            modified_by=self.admin,
            org=self.org,
            trigger_type=Trigger.TYPE_MISSED_CALL,
            flow=flow_with_keywords,
        )

        Trigger.objects.create(
            created_by=self.admin,
            modified_by=self.admin,
            org=self.org,
            trigger_type=Trigger.TYPE_INBOUND_CALL,
            flow=flow_with_keywords,
        )

        Trigger.objects.create(
            created_by=self.admin,
            modified_by=self.admin,
            org=self.org,
            trigger_type=Trigger.TYPE_SCHEDULE,
            flow=flow_with_keywords,
        )

        self.assertEqual(flow_with_keywords.triggers.filter(is_archived=False).count(), 7)

        # test if form has expected fields
        post_data = dict()
        response = self.client.post(reverse("flows.flow_update", args=[flow.pk]), post_data, follow=True)

        field_names = [field for field in response.context_data["form"].fields]
        self.assertEqual(
            field_names,
            ["name", "keyword_triggers", "expires_after_minutes", "ignore_triggers", "base_language", "loc"],
        )

        # update flow triggers
        post_data = dict()
        post_data["name"] = "Flow With Keyword Triggers"
        post_data["keyword_triggers"] = "it,join"
        post_data["expires_after_minutes"] = 60 * 12
        post_data["base_language"] = "base"
        response = self.client.post(reverse("flows.flow_update", args=[flow.pk]), post_data, follow=True)

        flow_with_keywords = Flow.objects.get(name=post_data["name"])
        self.assertEqual(200, response.status_code)
        self.assertEqual(response.request["PATH_INFO"], reverse("flows.flow_list"))
        self.assertTrue(flow_with_keywords in response.context["object_list"].all())
        self.assertEqual(flow_with_keywords.triggers.count(), 8)
        self.assertEqual(flow_with_keywords.triggers.filter(is_archived=True).count(), 2)
        self.assertEqual(
            flow_with_keywords.triggers.filter(is_archived=True, trigger_type=Trigger.TYPE_KEYWORD).count(), 2
        )
        self.assertEqual(flow_with_keywords.triggers.filter(is_archived=False).count(), 6)
        self.assertEqual(
            flow_with_keywords.triggers.filter(is_archived=True, trigger_type=Trigger.TYPE_KEYWORD).count(), 2
        )

        # only keyword triggers got archived, other are stil active
        self.assertTrue(flow_with_keywords.triggers.filter(is_archived=False, trigger_type=Trigger.TYPE_CATCH_ALL))
        self.assertTrue(flow_with_keywords.triggers.filter(is_archived=False, trigger_type=Trigger.TYPE_SCHEDULE))
        self.assertTrue(flow_with_keywords.triggers.filter(is_archived=False, trigger_type=Trigger.TYPE_MISSED_CALL))
        self.assertTrue(flow_with_keywords.triggers.filter(is_archived=False, trigger_type=Trigger.TYPE_INBOUND_CALL))

    def test_copy_view(self):

        self.login(self.admin)

        # test a successful copy
        response = self.client.post(reverse("flows.flow_copy", args=[self.flow.id]))
        flow_copy = Flow.objects.get(org=self.org, name="Copy of %s" % self.flow.name)
        self.assertRedirect(response, reverse("flows.flow_editor", args=[flow_copy.uuid]))
        flow_copy.release()

        # make our first action one that can't be copied (a send with a group)
        group = ContactGroup.user_groups.filter(name="Other").first()
        actionset = self.flow.action_sets.first()
        actions = actionset.actions

        actions[0]["type"] = legacy.SendAction.TYPE
        actions[0]["groups"] = [dict(uuid=group.uuid, name=group.name)]
        actions[0]["contacts"] = []
        actionset.actions = actions
        actionset.save(update_fields=["actions"])

        # we should allow copy of flows with group sends
        response = self.client.post(reverse("flows.flow_copy", args=[self.flow.id]))
        self.assertIsNotNone(Flow.objects.filter(org=self.org, name="Copy of %s" % self.flow.name).first())

    @uses_legacy_engine
    def test_views(self):
        self.create_secondary_org()

        # create a flow for another org
        other_flow = Flow.create(self.org2, self.admin2, "Flow2", base_language="base")

        # no login, no list
        response = self.client.get(reverse("flows.flow_list"))
        self.assertRedirect(response, reverse("users.user_login"))

        user = self.admin
        user.first_name = "Test"
        user.last_name = "Contact"
        user.save()
        self.login(user)

        # list, should have only one flow (the one created in setUp)
        response = self.client.get(reverse("flows.flow_list"))
        self.assertEqual(1, len(response.context["object_list"]))

        # inactive list shouldn't have any flows
        response = self.client.get(reverse("flows.flow_archived"))
        self.assertEqual(0, len(response.context["object_list"]))

        # also shouldn't be able to view other flow
        response = self.client.get(reverse("flows.flow_editor", args=[other_flow.uuid]))
        self.assertEqual(302, response.status_code)

        # get our create page
        response = self.client.get(reverse("flows.flow_create"))
        self.assertTrue(response.context["has_flows"])
        self.assertIn("flow_type", response.context["form"].fields)

        # our default brand has all choice types
        response = self.client.get(reverse("flows.flow_create"))
        choices = [(Flow.TYPE_MESSAGE, "Messaging"), (Flow.TYPE_VOICE, "Phone Call"), (Flow.TYPE_SURVEY, "Surveyor")]
        self.assertEqual(choices, response.context["form"].fields["flow_type"].choices)

        # create a new regular flow
        response = self.client.post(
            reverse("flows.flow_create"), dict(name="Flow", flow_type=Flow.TYPE_MESSAGE), follow=True
        )
        flow1 = Flow.objects.get(org=self.org, name="Flow")
        self.assertEqual(1, flow1.revisions.all().count())
        # add a trigger on this flow
        Trigger.objects.create(
            org=self.org, keyword="unique", flow=flow1, created_by=self.admin, modified_by=self.admin
        )
        self.assertEqual(response.status_code, 200)
        self.assertEqual(flow1.flow_type, Flow.TYPE_MESSAGE)
        self.assertEqual(flow1.expires_after_minutes, 10080)

        # create a new surveyor flow
        self.client.post(
            reverse("flows.flow_create"), dict(name="Surveyor Flow", flow_type=Flow.TYPE_SURVEY), follow=True
        )
        flow2 = Flow.objects.get(org=self.org, name="Surveyor Flow")
        self.assertEqual(flow2.flow_type, "S")
        self.assertEqual(flow2.expires_after_minutes, 10080)

        # make sure we don't get a start flow button for Android Surveys
        response = self.client.get(reverse("flows.flow_editor", args=[flow2.uuid]))
        self.assertNotContains(response, "broadcast-rulesflow btn-primary")

        # create a new voice flow
        response = self.client.post(
            reverse("flows.flow_create"), dict(name="Voice Flow", flow_type=Flow.TYPE_VOICE), follow=True
        )
        voice_flow = Flow.objects.get(org=self.org, name="Voice Flow")
        self.assertEqual(response.status_code, 200)
        self.assertEqual(voice_flow.flow_type, "V")

        # default expiration for voice is shorter
        self.assertEqual(voice_flow.expires_after_minutes, 5)

        # test flows with triggers
        # create a new flow with one unformatted keyword
        post_data = dict()
        post_data["name"] = "Flow With Unformated Keyword Triggers"
        post_data["keyword_triggers"] = "this is,it"
        response = self.client.post(reverse("flows.flow_create"), post_data)
        self.assertFormError(
            response,
            "form",
            "keyword_triggers",
            '"this is" must be a single word, less than 16 characters, containing only letter and numbers',
        )

        # create a new flow with one existing keyword
        post_data = dict()
        post_data["name"] = "Flow With Existing Keyword Triggers"
        post_data["keyword_triggers"] = "this,is,unique"
        response = self.client.post(reverse("flows.flow_create"), post_data)
        self.assertFormError(
            response, "form", "keyword_triggers", 'The keyword "unique" is already used for another flow'
        )

        # create another trigger so there are two in the way
        trigger = Trigger.objects.create(
            org=self.org, keyword="this", flow=flow1, created_by=self.admin, modified_by=self.admin
        )

        response = self.client.post(reverse("flows.flow_create"), post_data)
        self.assertFormError(
            response, "form", "keyword_triggers", 'The keywords "this, unique" are already used for another flow'
        )
        trigger.delete()

        # create a new flow with keywords
        post_data = dict()
        post_data["name"] = "Flow With Good Keyword Triggers"
        post_data["keyword_triggers"] = "this,is,it"
        post_data["flow_type"] = Flow.TYPE_MESSAGE
        post_data["expires_after_minutes"] = 30
        response = self.client.post(reverse("flows.flow_create"), post_data, follow=True)
        flow3 = Flow.objects.get(name=post_data["name"])

        self.assertEqual(200, response.status_code)
        self.assertEqual(response.request["PATH_INFO"], reverse("flows.flow_editor", args=[flow3.uuid]))
        self.assertEqual(response.context["object"].triggers.count(), 3)

        # update expiration for voice flow, and test if form has expected fields
        post_data = dict()
        response = self.client.get(reverse("flows.flow_update", args=[voice_flow.pk]), post_data, follow=True)

        field_names = [field for field in response.context_data["form"].fields]
        self.assertEqual(
            field_names, ["name", "keyword_triggers", "expires_after_minutes", "ignore_triggers", "ivr_retry", "loc"]
        )

        choices = response.context["form"].fields["expires_after_minutes"].choices
        self.assertEqual(7, len(choices))
        self.assertEqual(1, choices[0][0])
        self.assertEqual(2, choices[1][0])
        self.assertEqual(3, choices[2][0])
        self.assertEqual(4, choices[3][0])
        self.assertEqual(5, choices[4][0])
        self.assertEqual(10, choices[5][0])
        self.assertEqual(15, choices[6][0])

        # try updating with an sms type expiration to make sure it's restricted for voice flows
        post_data["expires_after_minutes"] = 60 * 12
        post_data["ivr_retry"] = 30
        post_data["name"] = "Voice Flow"
        response = self.client.post(reverse("flows.flow_update", args=[voice_flow.pk]), post_data, follow=True)

        self.assertFormError(
            response,
            "form",
            "expires_after_minutes",
            "Select a valid choice. 720 is not one of the available choices.",
        )

        voice_flow.refresh_from_db()
        self.assertEqual(5, voice_flow.expires_after_minutes)

        # now do a valid value for voice
        post_data["expires_after_minutes"] = 3
        post_data["ivr_retry"] = 30
        response = self.client.post(reverse("flows.flow_update", args=[voice_flow.pk]), post_data, follow=True)

        voice_flow.refresh_from_db()
        self.assertEqual(3, voice_flow.expires_after_minutes)

        # invalid value for ivr_retry
        post_data["expires_after_minutes"] = 3
        post_data["ivr_retry"] = 123
        response = self.client.post(reverse("flows.flow_update", args=[voice_flow.pk]), post_data, follow=True)

        self.assertFormError(
            response, "form", "ivr_retry", "Select a valid choice. 123 is not one of the available choices."
        )

        # now do a valid value for ivr_retry
        post_data["expires_after_minutes"] = 3
        post_data["ivr_retry"] = 1440
        response = self.client.post(reverse("flows.flow_update", args=[voice_flow.pk]), post_data, follow=True)

        voice_flow.refresh_from_db()
        self.assertEqual(voice_flow.metadata["ivr_retry"], 1440)

        # update flow triggers, and test if form has expected fields
        post_data = dict()
        response = self.client.post(reverse("flows.flow_update", args=[flow3.pk]), post_data, follow=True)

        field_names = [field for field in response.context_data["form"].fields]
        self.assertEqual(field_names, ["name", "keyword_triggers", "expires_after_minutes", "ignore_triggers", "loc"])

        post_data = dict()
        post_data["name"] = "Flow With Keyword Triggers"
        post_data["keyword_triggers"] = "it,changes,everything"
        post_data["expires_after_minutes"] = 60 * 12
        response = self.client.post(reverse("flows.flow_update", args=[flow3.pk]), post_data, follow=True)

        flow3 = Flow.objects.get(name=post_data["name"])
        self.assertEqual(200, response.status_code)
        self.assertEqual(response.request["PATH_INFO"], reverse("flows.flow_list"))
        self.assertTrue(flow3 in response.context["object_list"].all())
        self.assertEqual(flow3.triggers.count(), 5)
        self.assertEqual(flow3.triggers.filter(is_archived=True).count(), 2)
        self.assertEqual(flow3.triggers.filter(is_archived=False).count(), 3)
        self.assertEqual(flow3.triggers.filter(is_archived=False).exclude(groups=None).count(), 0)

        # update flow with unformatted keyword
        post_data["keyword_triggers"] = "it,changes,every thing"
        response = self.client.post(reverse("flows.flow_update", args=[flow3.pk]), post_data)
        self.assertTrue(response.context["form"].errors)

        # update flow with unformated keyword
        post_data["keyword_triggers"] = "it,changes,everything,unique"
        response = self.client.post(reverse("flows.flow_update", args=[flow3.pk]), post_data)
        self.assertTrue(response.context["form"].errors)
        response = self.client.get(reverse("flows.flow_update", args=[flow3.pk]))
        self.assertEqual(response.context["form"].fields["keyword_triggers"].initial, "it,changes,everything")
        self.assertEqual(flow3.triggers.filter(is_archived=False).count(), 3)
        self.assertEqual(flow3.triggers.filter(is_archived=False).exclude(groups=None).count(), 0)
        trigger = Trigger.objects.get(keyword="everything", flow=flow3)
        group = self.create_group("first", [self.contact])
        trigger.groups.add(group)
        self.assertEqual(flow3.triggers.filter(is_archived=False).count(), 3)
        self.assertEqual(flow3.triggers.filter(is_archived=False).exclude(groups=None).count(), 1)
        self.assertEqual(flow3.triggers.filter(is_archived=False).exclude(groups=None)[0].keyword, "everything")
        response = self.client.get(reverse("flows.flow_update", args=[flow3.pk]))
        self.assertEqual(response.context["form"].fields["keyword_triggers"].initial, "it,changes")
        self.assertNotContains(response, "contact_creation")
        self.assertEqual(flow3.triggers.filter(is_archived=False).count(), 3)
        self.assertEqual(flow3.triggers.filter(is_archived=False).exclude(groups=None).count(), 1)
        self.assertEqual(flow3.triggers.filter(is_archived=False).exclude(groups=None)[0].keyword, "everything")

        # make us a survey flow
        flow3.flow_type = Flow.TYPE_SURVEY
        flow3.save()

        # we should get the contact creation option, and test if form has expected fields
        response = self.client.get(reverse("flows.flow_update", args=[flow3.pk]))
        self.assertContains(response, "contact_creation")

        field_names = [field for field in response.context_data["form"].fields]
        self.assertEqual(field_names, ["name", "contact_creation", "expires_after_minutes", "loc"])

        # set contact creation to be per login
        del post_data["keyword_triggers"]
        post_data["contact_creation"] = Flow.CONTACT_PER_LOGIN
        response = self.client.post(reverse("flows.flow_update", args=[flow3.pk]), post_data)
        flow3.refresh_from_db()
        self.assertEqual(Flow.CONTACT_PER_LOGIN, flow3.metadata.get("contact_creation"))

        # can see results for a flow
        response = self.client.get(reverse("flows.flow_results", args=[self.flow.uuid]))
        self.assertEqual(200, response.status_code)

        # check flow listing
        response = self.client.get(reverse("flows.flow_list"))
        self.assertEqual(
            list(response.context["object_list"]), [flow3, voice_flow, flow2, flow1, self.flow]
        )  # by saved_on

        # start a contact in a flow
        legacy.flow_start(self.flow, [], [self.contact])

        # test getting the json
        response = self.client.get(reverse("flows.flow_json", args=[self.flow.uuid]))
        self.assertIn("channels", response.json())
        self.assertIn("languages", response.json())
        self.assertIn("channel_countries", response.json())
        self.assertEqual(ActionSet.objects.all().count(), 28)

        json_dict = response.json()["flow"]

        # test setting the json to a single actionset
        json_dict["action_sets"] = [
            {
                "uuid": str(uuid4()),
                "x": 1,
                "y": 1,
                "destination": None,
                "actions": [
                    {
                        "uuid": "013e6934-c439-4e14-97ec-218b5644f235",
                        "type": "reply",
                        "msg": {"base": "This flow is more like a broadcast"},
                    }
                ],
                "exit_uuid": "bd5a374d-04c4-4383-a9f8-a574fe22c780",
            }
        ]
        json_dict["rule_sets"] = []
        json_dict["entry"] = json_dict["action_sets"][0]["uuid"]

        response = self.client.post(
            reverse("flows.flow_json", args=[self.flow.uuid]), json_dict, content_type="application/json"
        )
        self.assertEqual(response.status_code, 200)
        self.assertEqual(ActionSet.objects.all().count(), 25)

        # check that the flow only has a single actionset
        ActionSet.objects.get(flow=self.flow)

        # can't save with an invalid uuid
        json_dict["metadata"]["saved_on"] = json.encode_datetime(timezone.now(), micros=True)
        json_dict["action_sets"][0]["destination"] = "notthere"

        response = self.client.post(
            reverse("flows.flow_json", args=[self.flow.uuid]), json.dumps(json_dict), content_type="application/json"
        )

        self.assertEqual(response.status_code, 400)

        self.flow.refresh_from_db()
        flow_json = self.flow.as_json()
        self.assertIsNone(flow_json["action_sets"][0]["destination"])

        # flow should still be there though
        self.flow.refresh_from_db()

        # should still have the original one, nothing changed
        response = self.client.get(reverse("flows.flow_json", args=[self.flow.uuid]))
        self.assertEqual(200, response.status_code)
        json_dict = response.json()

        # can't save against the other org's flow
        response = self.client.post(
            reverse("flows.flow_json", args=[other_flow.uuid]), json.dumps(json_dict), content_type="application/json"
        )
        self.assertEqual(302, response.status_code)

        # can't save with invalid json
        with self.assertRaises(ValueError):
            response = self.client.post(
                reverse("flows.flow_json", args=[self.flow.uuid]), "badjson", content_type="application/json"
            )

        # test update view
        response = self.client.post(reverse("flows.flow_update", args=[self.flow.id]))
        self.assertEqual(response.status_code, 200)
        self.assertEqual(len(response.context["form"].fields), 5)
        self.assertIn("name", response.context["form"].fields)
        self.assertIn("keyword_triggers", response.context["form"].fields)
        self.assertIn("ignore_triggers", response.context["form"].fields)

        # test ivr flow creation
        self.channel.role = "SRCA"
        self.channel.save()

        post_data = dict(name="Message flow", expires_after_minutes=5, flow_type=Flow.TYPE_MESSAGE)
        response = self.client.post(reverse("flows.flow_create"), post_data, follow=True)
        msg_flow = Flow.objects.get(name=post_data["name"])

        self.assertEqual(200, response.status_code)
        self.assertEqual(response.request["PATH_INFO"], reverse("flows.flow_editor", args=[msg_flow.uuid]))
        self.assertEqual(msg_flow.flow_type, Flow.TYPE_MESSAGE)

        post_data = dict(name="Call flow", expires_after_minutes=5, flow_type=Flow.TYPE_VOICE)
        response = self.client.post(reverse("flows.flow_create"), post_data, follow=True)
        call_flow = Flow.objects.get(name=post_data["name"])

        self.assertEqual(200, response.status_code)
        self.assertEqual(response.request["PATH_INFO"], reverse("flows.flow_editor", args=[call_flow.uuid]))
        self.assertEqual(call_flow.flow_type, Flow.TYPE_VOICE)

        # test creating a flow with base language
        # create the language for our org
        language = Language.create(self.org, self.flow.created_by, "English", "eng")
        self.org.primary_language = language
        self.org.save()

        response = self.client.post(
            reverse("flows.flow_create"),
            {
                "name": "Language Flow",
                "expires_after_minutes": 5,
                "base_language": language.iso_code,
                "flow_type": Flow.TYPE_MESSAGE,
            },
            follow=True,
        )

        language_flow = Flow.objects.get(name="Language Flow")

        self.assertEqual(200, response.status_code)
        self.assertEqual(response.request["PATH_INFO"], reverse("flows.flow_editor", args=[language_flow.uuid]))
        self.assertEqual(language_flow.base_language, language.iso_code)

    def test_flow_update_of_inactive_flow(self):
        flow = self.get_flow("favorites")
        # release the flow
        flow.release()

        post_data = {"name": "Flow that does not exist"}

        self.login(self.admin)
        response = self.client.post(reverse("flows.flow_update", args=[flow.pk]), post_data)

        # can't delete already released flow
        self.assertEqual(response.status_code, 404)

    def test_flow_results_of_inactive_flow(self):
        flow = self.get_flow("favorites")
        # release the flow
        flow.release()

        self.login(self.admin)
        response = self.client.get(reverse("flows.flow_results", args=[flow.uuid]))

        self.assertEqual(response.status_code, 404)

    def test_views_viewers(self):
        # create a viewer
        self.viewer = self.create_user("Viewer")
        self.org.viewers.add(self.viewer)
        self.viewer.set_org(self.org)

        self.create_secondary_org()

        # create a flow for another org and a flow label
        flow2 = Flow.create(self.org2, self.admin2, "Flow2")
        flow_label = FlowLabel.objects.create(name="one", org=self.org, parent=None)

        flow_list_url = reverse("flows.flow_list")
        flow_archived_url = reverse("flows.flow_archived")
        flow_create_url = reverse("flows.flow_create")
        flowlabel_create_url = reverse("flows.flowlabel_create")

        # no login, no list
        response = self.client.get(flow_list_url)
        self.assertRedirect(response, reverse("users.user_login"))

        user = self.viewer
        user.first_name = "Test"
        user.last_name = "Contact"
        user.save()
        self.login(user)

        # list, should have only one flow (the one created in setUp)

        response = self.client.get(flow_list_url)
        self.assertEqual(1, len(response.context["object_list"]))
        # no create links
        self.assertNotContains(response, flow_create_url)
        self.assertNotContains(response, flowlabel_create_url)
        # verify the action buttons we have
        self.assertNotContains(response, "object-btn-unlabel")
        self.assertNotContains(response, "object-btn-restore")
        self.assertNotContains(response, "object-btn-archive")
        self.assertNotContains(response, "object-btn-label")
        self.assertContains(response, "object-btn-export")

        # can not label
        post_data = dict()
        post_data["action"] = "label"
        post_data["objects"] = self.flow.pk
        post_data["label"] = flow_label.pk
        post_data["add"] = True

        response = self.client.post(flow_list_url, post_data, follow=True)
        self.assertEqual(1, response.context["object_list"].count())
        self.assertFalse(response.context["object_list"][0].labels.all())

        # can not archive
        post_data = dict()
        post_data["action"] = "archive"
        post_data["objects"] = self.flow.pk
        response = self.client.post(flow_list_url, post_data, follow=True)
        self.assertEqual(1, response.context["object_list"].count())
        self.assertEqual(response.context["object_list"][0].pk, self.flow.pk)
        self.assertFalse(response.context["object_list"][0].is_archived)

        # inactive list shouldn't have any flows
        response = self.client.get(flow_archived_url)
        self.assertEqual(0, len(response.context["object_list"]))

        response = self.client.get(reverse("flows.flow_editor", args=[self.flow.uuid]))
        self.assertEqual(200, response.status_code)
        self.assertFalse(response.context["mutable"])

        # we can fetch the json for the flow
        response = self.client.get(reverse("flows.flow_json", args=[self.flow.uuid]))
        self.assertEqual(200, response.status_code)

        # but posting to it should redirect to a get
        response = self.client.post(reverse("flows.flow_json", args=[self.flow.uuid]), post_data=response.content)
        self.assertEqual(302, response.status_code)

        self.flow.is_archived = True
        self.flow.save()

        response = self.client.get(flow_list_url)
        self.assertEqual(0, len(response.context["object_list"]))

        # can not restore
        post_data = dict()
        post_data["action"] = "archive"
        post_data["objects"] = self.flow.pk
        response = self.client.post(flow_archived_url, post_data, follow=True)
        self.assertEqual(1, response.context["object_list"].count())
        self.assertEqual(response.context["object_list"][0].pk, self.flow.pk)
        self.assertTrue(response.context["object_list"][0].is_archived)

        response = self.client.get(flow_archived_url)
        self.assertEqual(1, len(response.context["object_list"]))

        # cannot create a flow
        response = self.client.get(flow_create_url)
        self.assertEqual(302, response.status_code)

        # cannot create a flowlabel
        response = self.client.get(flowlabel_create_url)
        self.assertEqual(302, response.status_code)

        # also shouldn't be able to view other flow
        response = self.client.get(reverse("flows.flow_editor", args=[flow2.uuid]))
        self.assertEqual(302, response.status_code)

    def test_flow_update_error(self):

        flow = self.get_flow("favorites")
        json_dict = flow.as_json()
        json_dict["action_sets"][0]["actions"].append(dict(type="add_label", labels=[dict(name="@badlabel")]))
        self.login(self.admin)
        response = self.client.post(
            reverse("flows.flow_json", args=[flow.uuid]), json.dumps(json_dict), content_type="application/json"
        )

        self.assertEqual(response.status_code, 400)
        self.assertEqual(response.json()["description"], "Your flow could not be saved. Please refresh your browser.")

    @uses_legacy_engine
    def test_flow_start_with_start_msg(self):
        msg_in = self.create_msg(direction=INCOMING, contact=self.contact, text="I am coming")
        run, = legacy.flow_start(self.flow, [], [self.contact], start_msg=msg_in)

        msg_in.refresh_from_db()
        msg_out = Msg.objects.get(direction="O")

        # both msgs should be of type FLOW
        self.assertEqual(msg_in.msg_type, "F")
        self.assertEqual(msg_out.msg_type, "F")

        run_msgs = run.get_messages().order_by("created_on")
        self.assertEqual(list(run_msgs), [msg_in, msg_out])

        self.assertEqual(len(run.path), 2)

    @uses_legacy_engine
    def test_quick_replies(self):
        flow = self.get_flow("quick_replies")
        run, = legacy.flow_start(flow, [], [self.contact4])

        # contact language is Portugese but this isn't an org language so we should use English
        msg = Msg.objects.filter(direction="O").last()
        self.assertEqual(msg.metadata, {"quick_replies": ["Yes", "No"]})

        # add Portugese as an org language and try again
        self.org.set_languages(self.admin, ["eng", "por"], "eng")
        run, = legacy.flow_start(flow, [], [self.contact4], restart_participants=True)

        msg = Msg.objects.filter(direction="O").last()
        self.assertEqual(msg.metadata, {"quick_replies": ["Sim", "No"]})

    @uses_legacy_engine
    def test_multiple(self):
        run1, = legacy.flow_start(self.flow, [], [self.contact])

        # create a second flow and start our same contact
        self.flow2 = self.flow.copy(self.flow, self.flow.created_by)
        run2, = legacy.flow_start(self.flow2, [], [self.contact])

        run1.refresh_from_db()
        run2.refresh_from_db()

        # only the second run should be active
        self.assertFalse(run1.is_active)
        self.assertEqual(len(run1.path), 2)

        self.assertTrue(run2.is_active)
        self.assertEqual(len(run2.path), 2)

        # send in a message
        incoming = self.create_msg(direction=INCOMING, contact=self.contact, text="Orange", created_on=timezone.now())
        self.assertTrue(legacy.find_and_handle(incoming)[0])

        run1.refresh_from_db()
        run2.refresh_from_db()

        # only the second flow should get it
        self.assertEqual(len(run1.path), 2)
        self.assertEqual(len(run2.path), 3)

        # start the flow again for our contact
        run3, = legacy.flow_start(self.flow, [], [self.contact], restart_participants=True)

        run1.refresh_from_db()
        run3.refresh_from_db()

        # should have two flow runs for this contact and flow
        self.assertFalse(run1.is_active)
        self.assertTrue(run3.is_active)

        self.assertEqual(len(run1.path), 2)
        self.assertEqual(len(run3.path), 2)

        # send in a message, this should be handled by our first flow, which has a more recent run active
        incoming = self.create_msg(direction=INCOMING, contact=self.contact, text="blue")
        self.assertTrue(legacy.find_and_handle(incoming)[0])

        run1.refresh_from_db()
        run3.refresh_from_db()

        self.assertEqual(len(run1.path), 2)
        self.assertEqual(len(run3.path), 3)

        # if we exclude existing and try starting again, nothing happens
        legacy.flow_start(self.flow, [], [self.contact], restart_participants=False)

        # no new runs
        self.assertEqual(self.flow.runs.count(), 2)

        # check our run results
        results = self.flow.runs.order_by("-id").first().results

        self.assertEqual(len(results), 1)
        self.assertEqual(results["color"]["name"], "color")
        self.assertEqual(results["color"]["category"], "Blue")
        self.assertEqual(results["color"]["value"], "blue")
        self.assertEqual(results["color"]["input"], incoming.text)


class FlowCRUDLTest(TembaTest):
    def test_broadcast(self):
        contact = self.create_contact("Bob", number="+593979099111")
        flow = self.get_flow("color")

        self.login(self.admin)

        response = self.client.get(reverse("flows.flow_broadcast", args=[flow.id]))

        self.assertEqual(
            ["omnibox", "restart_participants", "include_active", "loc"], list(response.context["form"].fields.keys())
        )

        # create flow start with restart_participants and include_active both enabled
        with patch("temba.mailroom.queue_flow_start") as mock_queue_flow_start:
            self.client.post(
                reverse("flows.flow_broadcast", args=[flow.id]),
                {"omnibox": "c-%s" % contact.uuid, "restart_participants": "on", "include_active": "on"},
                follow=True,
            )

            start = FlowStart.objects.get()
            self.assertEqual({contact}, set(start.contacts.all()))
            self.assertEqual(flow, start.flow)
            self.assertEqual(FlowStart.STATUS_PENDING, start.status)
            self.assertTrue(start.restart_participants)
            self.assertTrue(start.include_active)

            mock_queue_flow_start.assert_called_once_with(start)

        FlowStart.objects.all().delete()

        # create flow start with restart_participants and include_active both enabled
        with patch("temba.mailroom.queue_flow_start") as mock_queue_flow_start:
            self.client.post(
                reverse("flows.flow_broadcast", args=[flow.id]), {"omnibox": "c-%s" % contact.uuid}, follow=True
            )

            start = FlowStart.objects.get()
            self.assertEqual({contact}, set(start.contacts.all()))
            self.assertEqual(flow, start.flow)
            self.assertEqual(FlowStart.STATUS_PENDING, start.status)
            self.assertFalse(start.restart_participants)
            self.assertFalse(start.include_active)

            mock_queue_flow_start.assert_called_once_with(start)

        # trying to start again should fail because there is already a pending start for this flow
        with patch("temba.mailroom.queue_flow_start") as mock_queue_flow_start:
            response = self.client.post(
                reverse("flows.flow_broadcast", args=[flow.id]), {"omnibox": "c-%s" % contact.uuid}, follow=True
            )

            # should have an error now
            self.assertTrue(response.context["form"].errors)

            # shouldn't have a new flow start as validation failed
            self.assertFalse(FlowStart.objects.filter(flow=flow).exclude(id__lte=start.id))

            mock_queue_flow_start.assert_not_called()


class FlowRunTest(TembaTest):
    def setUp(self):
        super().setUp()

        self.flow = self.get_flow("color")
        self.contact = self.create_contact("Ben Haggerty", "+250788123123")

    def test_run_release(self):
        run = FlowRun.create(self.flow, self.contact)

        # our run go bye bye
        run.release()

        self.assertFalse(FlowRun.objects.filter(id=run.id).exists())

<<<<<<< HEAD
        response = msg.responses.get()
        self.assertEqual("We love green too!", response.text)
        self.assertEqual(response.attachments, [f"image/jpeg:{settings.STORAGE_URL}/path/to/media.jpg"])
        self.assertEqual(self.contact, response.contact)

    def test_media_expression(self):
        msg = self.create_msg(direction=INCOMING, contact=self.contact, text="profile")
        run = FlowRun.create(self.flow, self.contact)

        action = ReplyAction(
            str(uuid4()), dict(base="Here is your profile pic."), "image:/photos/contacts/@(contact.name).jpg"
        )

        # export and import our json to make sure that works as well
        action_json = action.as_json()
        action = ReplyAction.from_json(self.org, action_json)

        # now execute it
        self.execute_action(action, run, msg)
        reply_msg = Msg.objects.get(contact=self.contact, direction="O")
        self.assertEqual("Here is your profile pic.", reply_msg.text)
        self.assertEqual(reply_msg.attachments, ["image:/photos/contacts/Eric.jpg"])

        response = msg.responses.get()
        self.assertEqual("Here is your profile pic.", response.text)
        self.assertEqual(self.contact, response.contact)

    def test_quick_replies_action(self):
        msg = self.create_msg(direction=INCOMING, contact=self.contact, text="Yes")
        run = FlowRun.create(self.flow, self.contact)

        payload = [dict(eng="Yes"), dict(eng="No")]

        action = ReplyAction(str(uuid4()), msg=dict(base="Are you fine?"), quick_replies=payload)
        action_json = action.as_json()
        action = ReplyAction.from_json(self.org, action_json)

        self.execute_action(action, run, msg)
        self.assertEqual(action.msg, dict(base="Are you fine?"))
        self.assertEqual(action.quick_replies, payload)

    @uses_legacy_engine
    def test_trigger_flow_action(self):
        flow = self.create_flow()
        run = FlowRun.create(self.flow, self.contact)

        # add a channel to make sure that country is ambiguous
        Channel.create(self.org, self.admin, "US", "EX", schemes=["tel"])
        delattr(self.org, "_country_code")
        self.org.country = None
        self.org.save()

        # set a contact field with another phone number
        self.contact.set_field(self.admin, "other_contact_tel", "+12065551212", "Other Contact Tel")

        action = TriggerFlowAction(str(uuid4()), flow, [], [self.contact], ["@contact.other_contact_tel"])
        self.execute_action(action, run, None)

        # should have created a new contact with the above variable
        self.assertIsNotNone(Contact.from_urn(self.org, "tel:+12065551212"))

        action_json = action.as_json()
        action = TriggerFlowAction.from_json(self.org, action_json)
        self.assertEqual(action.flow.pk, flow.pk)

        self.assertTrue(FlowRun.objects.filter(contact=self.contact, flow=flow))

        action = TriggerFlowAction(str(uuid4()), flow, [self.other_group], [], [])
        run = FlowRun.create(self.flow, self.contact)
        msgs = self.execute_action(action, run, None)

        self.assertFalse(msgs)

        self.other_group.update_contacts(self.user, [self.contact2], True)

        action = TriggerFlowAction(str(uuid4()), flow, [self.other_group], [self.contact], [])
        run = FlowRun.create(self.flow, self.contact)
        self.execute_action(action, run, None)

        self.assertTrue(FlowRun.objects.filter(contact=self.contact2, flow=flow))

        # delete the group
        self.other_group.is_active = False
        self.other_group.save()

        self.assertTrue(action.groups)
        self.assertTrue(self.other_group.pk in [g.pk for g in action.groups])
        # should create new group the next time the flow is read
        updated_action = TriggerFlowAction.from_json(self.org, action.as_json())
        self.assertTrue(updated_action.groups)
        self.assertFalse(self.other_group.pk in [g.pk for g in updated_action.groups])

    def test_send_action(self):
        # previously @step.contact was the run contact and @contact would become the recipient but that has been
        # changed so that both are the run contact
        msg_body = "Hi @contact.name (@contact.state). @step.contact (@step.contact.state) is in the flow"

        self.contact.set_field(self.user, "state", "WA", label="State")
        self.contact2.set_field(self.user, "state", "GA", label="State")
        run = FlowRun.create(self.flow, self.contact)

        action = SendAction(str(uuid4()), dict(base=msg_body), [], [self.contact2], [])
        self.execute_action(action, run, None)

        action_json = action.as_json()
        action = SendAction.from_json(self.org, action_json)
        self.assertEqual(action.msg["base"], msg_body)
        self.assertEqual(action.media, dict())

        broadcast = Broadcast.objects.get()
        self.assertEqual(broadcast.text, dict(base=msg_body))
        self.assertEqual(broadcast.base_language, "base")
        self.assertEqual(broadcast.get_messages().count(), 1)
        msg = broadcast.get_messages().first()
        self.assertEqual(msg.contact, self.contact2)
        self.assertEqual(msg.text, "Hi Eric (WA). Eric (WA) is in the flow")

        # empty message should be a no-op
        action = SendAction(str(uuid4()), dict(base=""), [], [self.contact], [])
        self.execute_action(action, run, None)
        self.assertEqual(Broadcast.objects.all().count(), 1)

        # support sending to groups inside SendAction
        SendAction.from_json(self.org, action.as_json())

        # test send media to someone else
        run = FlowRun.create(self.flow, self.contact)
        msg_body = "I am a media message message"

        action = SendAction(
            str(uuid4()),
            dict(base=msg_body),
            [],
            [self.contact2],
            [],
            dict(base=f"image/jpeg:{settings.STORAGE_URL}/attachments/picture.jpg"),
        )
        self.execute_action(action, run, None)

        action_json = action.as_json()
        action = SendAction.from_json(self.org, action_json)
        self.assertEqual(action.msg["base"], msg_body)
        self.assertEqual(action.media["base"], f"image/jpeg:{settings.STORAGE_URL}/attachments/picture.jpg")

        self.assertEqual(Broadcast.objects.all().count(), 2)  # new broadcast with media

        broadcast = Broadcast.objects.order_by("-id").first()
        self.assertEqual(broadcast.media, dict(base=f"image/jpeg:{settings.STORAGE_URL}/attachments/picture.jpg"))
        self.assertEqual(broadcast.get_messages().count(), 1)
        msg = broadcast.get_messages().first()
        self.assertEqual(msg.contact, self.contact2)
        self.assertEqual(msg.text, msg_body)
        self.assertEqual(msg.attachments, [f"image/jpeg:{settings.STORAGE_URL}/attachments/picture.jpg"])

        # also send if we have empty message but have an attachment
        action = SendAction(
            str(uuid4()), dict(base=""), [], [self.contact], [], dict(base="image/jpeg:attachments/picture.jpg")
        )
        self.execute_action(action, run, None)

        broadcast = Broadcast.objects.order_by("-id").first()
        self.assertEqual(broadcast.text, dict(base=""))
        self.assertEqual(broadcast.media, dict(base="image/jpeg:attachments/picture.jpg"))
        self.assertEqual(broadcast.base_language, "base")

    def test_variable_contact_parsing(self):
        groups = dict(groups=[dict(id=-1)])
        groups = VariableContactAction.parse_groups(self.org, groups)
        self.assertTrue("Missing", groups[0].name)

    @override_settings(SEND_EMAILS=True)
    def test_email_action(self):
        msg = self.create_msg(direction=INCOMING, contact=self.contact, text="Green is my favorite")
        run = FlowRun.create(self.flow, self.contact)

        action = EmailAction(str(uuid4()), ["steve@apple.com"], "Subject", "Body")

        # check to and from JSON
        action_json = action.as_json()
        action = EmailAction.from_json(self.org, action_json)

        self.execute_action(action, run, msg)
        self.assertOutbox(0, "no-reply@temba.io", "Subject", "Body", ["steve@apple.com"])

        try:
            EmailAction(str(uuid4()), [], "Subject", "Body")
            self.fail("Should have thrown due to empty recipient list")
        except FlowException:
            pass

        # check expression evaluation in action fields
        action = EmailAction(
            str(uuid4()),
            ["@contact.name", "xyz", "", '@(SUBSTITUTE(LOWER(contact), " ", "") & "@nyaruka.com")'],
            "@contact.name added in subject",
            "@contact.name uses phone @contact.tel",
        )

        action_json = action.as_json()
        action = EmailAction.from_json(self.org, action_json)

        self.execute_action(action, run, msg)
        self.assertOutbox(
            1, "no-reply@temba.io", "Eric added in subject", "Eric uses phone 0788 382 382", ["eric@nyaruka.com"]
        )

        # check that all white space is replaced with single spaces in the subject
        test = EmailAction(
            str(uuid4()), ["steve@apple.com"], "Allo \n allo\tmessage", "Email notification for allo allo"
        )
        self.execute_action(test, run, msg)

        self.assertOutbox(
            2, "no-reply@temba.io", "Allo allo message", "Email notification for allo allo", ["steve@apple.com"]
        )

        # now try with a custom from address
        branding = copy.deepcopy(settings.BRANDING)
        branding["rapidpro.io"]["flow_email"] = "no-reply@mybrand.com"
        with self.settings(BRANDING=branding):
            self.execute_action(action, run, msg)
            self.assertOutbox(
                3,
                "no-reply@mybrand.com",
                "Eric added in subject",
                "Eric uses phone 0788 382 382",
                ["eric@nyaruka.com"],
            )

        # same thing, but with a custom smtp server
        self.org.add_smtp_config(
            "support@example.com", "smtp.example.com", "support@example.com", "secret", "465", self.admin
        )
        action = EmailAction(str(uuid4()), ["steve@apple.com"], "Subject", "Body")
        self.execute_action(action, run, msg)
        self.assertOutbox(4, "support@example.com", "Subject", "Body", ["steve@apple.com"])

    def test_save_to_contact_action(self):
        sms = self.create_msg(direction=INCOMING, contact=self.contact, text="batman")
        test = SaveToContactAction.from_json(self.org, dict(type="save", label="Superhero Name", value="@step"))
        run = FlowRun.create(self.flow, self.contact)

        field = ContactField.user_fields.get(org=self.org, key="superhero_name")
        self.assertEqual("Superhero Name", field.label)

        self.execute_action(test, run, sms)

        # user should now have a nickname field with a value of batman
        contact = Contact.objects.get(id=self.contact.pk)
        self.assertEqual("batman", contact.get_field_serialized(field))

        # test clearing our value
        test = SaveToContactAction.from_json(self.org, test.as_json())
        test.value = ""
        self.execute_action(test, run, sms)
        contact = Contact.objects.get(id=self.contact.pk)
        self.assertEqual(None, contact.get_field_serialized(field))

        # test setting our name
        test = SaveToContactAction.from_json(self.org, dict(type="save", label="Name", value="", field="name"))
        test.value = "Eric Newcomer"
        self.execute_action(test, run, sms)
        contact = Contact.objects.get(id=self.contact.pk)
        self.assertEqual("Eric Newcomer", contact.name)
        run.contact = contact

        # test setting just the first name
        test = SaveToContactAction.from_json(
            self.org, dict(type="save", label="First Name", value="", field="first_name")
        )
        test.value = "Jen"
        self.execute_action(test, run, sms)
        contact = Contact.objects.get(id=self.contact.pk)
        self.assertEqual("Jen Newcomer", contact.name)

        # throw exception for other reserved words except name, first_name and URN schemes
        for key in Contact.RESERVED_FIELD_KEYS:
            if key not in ["name", "first_name", "tel_e164"] + list(URN.VALID_SCHEMES):
                with self.assertRaises(Exception):
                    test = SaveToContactAction.from_json(self.org, dict(type="save", label=key, value="", field=key))
                    test.value = "Jen"
                    self.execute_action(test, run, sms)

        # we should strip whitespace
        run.contact = contact
        test = SaveToContactAction.from_json(
            self.org, dict(type="save", label="First Name", value="", field="first_name")
        )
        test.value = " Jackson "
        self.execute_action(test, run, sms)
        contact = Contact.objects.get(id=self.contact.pk)
        self.assertEqual("Jackson Newcomer", contact.name)

        # first name works with a single word
        run.contact = contact
        contact.name = "Percy"
        contact.save(update_fields=("name",), handle_update=False)

        test = SaveToContactAction.from_json(
            self.org, dict(type="save", label="First Name", value="", field="first_name")
        )
        test.value = " Cole"
        self.execute_action(test, run, sms)
        contact = Contact.objects.get(id=self.contact.pk)
        self.assertEqual("Cole", contact.name)

        # test saving something really long to another field
        test = SaveToContactAction.from_json(
            self.org, dict(type="save", label="Last Message", value="", field="last_message")
        )
        test.value = (
            "This is a long message, longer than 160 characters, longer than 250 characters, all the way up "
            "to 500 some characters long because sometimes people save entire messages to their contact "
            "fields and we want to enable that for them so that they can do what they want with the platform."
        )
        self.execute_action(test, run, sms)
        contact = Contact.objects.get(id=self.contact.pk)
        self.assertEqual(test.value, contact.get_field_value(ContactField.get_by_key(self.org, "last_message")))

        # test saving a contact's phone number
        test = SaveToContactAction.from_json(
            self.org, dict(type="save", label="Phone Number", field="tel_e164", value="@step")
        )

        # make sure they have a twitter urn first
        contact.urns.add(ContactURN.create(self.org, None, "twitter:enewcomer"))
        self.assertIsNotNone(contact.urns.filter(path="enewcomer").first())

        # add another phone number to make sure it doesn't get removed too
        contact.urns.add(ContactURN.create(self.org, None, "tel:+18005551212"))
        self.assertEqual(3, contact.urns.all().count())

        # create an inbound message on our original phone number
        sms = self.create_msg(
            direction=INCOMING,
            contact=self.contact,
            text="+12065551212",
            contact_urn=contact.urns.filter(path="+250788382382").first(),
        )

        # create another contact with that phone number, to test stealing
        robbed = self.create_contact("Robzor", "+12065551212")

        self.execute_action(test, run, sms)

        # updating Phone Number should not create a contact field
        self.assertIsNone(ContactField.user_fields.filter(org=self.org, key="tel_e164").first())

        # instead it should update the tel urn for our contact
        contact = Contact.objects.get(id=self.contact.pk)
        self.assertEqual(4, contact.urns.all().count())
        self.assertIsNotNone(contact.urns.filter(path="+12065551212").first())

        # we should still have our twitter scheme
        self.assertIsNotNone(contact.urns.filter(path="enewcomer").first())

        # and our other phone number
        self.assertIsNotNone(contact.urns.filter(path="+18005551212").first())

        # and our original number too
        self.assertIsNotNone(contact.urns.filter(path="+250788382382").first())

        # robzor shouldn't have a number anymore
        self.assertFalse(robbed.urns.all())

        self.assertFalse(ContactField.user_fields.filter(org=self.org, label="Ecole"))
        SaveToContactAction.from_json(self.org, dict(type="save", label="[_NEW_]Ecole", value="@step"))
        field = ContactField.user_fields.get(org=self.org, key="ecole")
        self.assertEqual("Ecole", field.label)

        # try saving some empty data into mailto
        action = SaveToContactAction.from_json(self.org, dict(type="save", label="mailto", value="@contact.mailto"))
        self.execute_action(action, run, None)

        self.assertEqual(SaveToContactAction.get_label(self.org, "foo"), "Foo")

    def test_set_language_action(self):
        action = SetLanguageAction(str(uuid4()), "kli", "Klingon")

        # check to and from JSON
        action_json = action.as_json()
        action = SetLanguageAction.from_json(self.org, action_json)

        self.assertEqual("kli", action.lang)
        self.assertEqual("Klingon", action.name)

        # execute our action and check we are Klingon now, eeektorp shnockahltip.
        run = FlowRun.create(self.flow, self.contact)
        self.execute_action(action, run, None)
        self.assertEqual("kli", Contact.objects.get(pk=self.contact.pk).language)

        # try setting the language to something thats not three characters
        action_json["lang"] = "base"
        action_json["name"] = "Default"
        action = SetLanguageAction.from_json(self.org, action_json)
        self.execute_action(action, run, None)

        # should clear the contacts language
        self.assertIsNone(Contact.objects.get(pk=self.contact.pk).language)

    def test_group_actions(self):
        msg = self.create_msg(direction=INCOMING, contact=self.contact, text="Green is my favorite")
        run = FlowRun.create(self.flow, self.contact)

        group = self.create_group("Flow Group", [])

        # check converting to and from json
        action = AddToGroupAction(str(uuid4()), [group, "@step.contact"])
        action_json = action.as_json()
        action = AddToGroupAction.from_json(self.org, action_json)

        self.execute_action(action, run, msg)

        # user should now be in the group
        self.assertEqual(set(group.contacts.all()), {self.contact})

        # we should never create a new group in the flow execution
        self.assertIsNone(ContactGroup.user_groups.filter(name=self.contact.name).first())

        # should match existing group for variables
        replace_group1 = ContactGroup.create_static(self.org, self.admin, self.contact.name)
        self.assertEqual(set(replace_group1.contacts.all()), set())

        # passing through twice doesn't change anything
        self.execute_action(action, run, msg)

        self.assertEqual(set(group.contacts.all()), {self.contact})
        self.assertEqual(self.contact.user_groups.all().count(), 2)

        # having the group name containing a space doesn't change anything
        self.contact.name += " "
        self.contact.save(update_fields=("name",), handle_update=False)
        run.contact = self.contact

        self.execute_action(action, run, msg)

        self.assertEqual(set(group.contacts.all()), {self.contact})
        self.assertEqual(set(replace_group1.contacts.all()), {self.contact})

        # try when group is inactive
        action = DeleteFromGroupAction(str(uuid4()), [group])
        group.is_active = False
        group.save()

        self.assertIn(group, action.groups)

        # reading the action should create a new group
        updated_action = DeleteFromGroupAction.from_json(self.org, action.as_json())
        self.assertTrue(updated_action.groups)
        self.assertFalse(group.pk in [g.pk for g in updated_action.groups])

        # try adding a contact to a dynamic group
        self.create_field("isalive", "Is Alive")
        with ESMockWithScroll():
            dynamic_group = self.create_group("Dynamic", query="isalive=YES")
        action = AddToGroupAction(str(uuid4()), [dynamic_group])

        self.execute_action(action, run, msg)

        # should do nothing
        self.assertEqual(dynamic_group.contacts.count(), 0)

        group1 = self.create_group("Flow Group 1", [])
        group2 = self.create_group("Flow Group 2", [])

        test = AddToGroupAction(str(uuid4()), [group1])
        action_json = test.as_json()
        test = AddToGroupAction.from_json(self.org, action_json)

        self.execute_action(test, run, msg)

        test = AddToGroupAction(str(uuid4()), [group2])
        action_json = test.as_json()
        test = AddToGroupAction.from_json(self.org, action_json)

        self.execute_action(test, run, msg)

        # user should be in both groups now
        self.assertTrue(group1.contacts.filter(id=self.contact.pk))
        self.assertEqual(1, group1.contacts.all().count())
        self.assertTrue(group2.contacts.filter(id=self.contact.pk))
        self.assertEqual(1, group2.contacts.all().count())

        test = DeleteFromGroupAction(str(uuid4()), [])
        action_json = test.as_json()
        test = DeleteFromGroupAction.from_json(self.org, action_json)

        self.execute_action(test, run, msg)

        # user should be gone from both groups now
        self.assertFalse(group1.contacts.filter(id=self.contact.pk))
        self.assertEqual(0, group1.contacts.all().count())
        self.assertFalse(group2.contacts.filter(id=self.contact.pk))
        self.assertEqual(0, group2.contacts.all().count())

    def test_set_channel_action(self):
        flow = self.flow
        run = FlowRun.create(flow, self.contact)

        tel1_channel = Channel.add_config_external_channel(self.org, self.admin, "US", "+12061111111", "KN", {})
        tel2_channel = Channel.add_config_external_channel(self.org, self.admin, "US", "+12062222222", "KN", {})

        fb_channel = Channel.create(
            self.org,
            self.user,
            None,
            "FB",
            address="Page Id",
            config={"page_name": "Page Name", "auth_token": "Page Token"},
        )

        # create an incoming message on tel1, this should create an affinity to that channel
        Msg.create_incoming(tel1_channel, str(self.contact.urns.all().first()), "Incoming msg")
        urn = self.contact.urns.all().first()
        self.assertEqual(urn.channel, tel1_channel)

        action = SetChannelAction(str(uuid4()), tel2_channel)
        self.execute_action(action, run, None)

        # check the affinity on our urn again, should now be the second channel
        urn.refresh_from_db()
        self.assertEqual(urn.channel, tel2_channel)

        # try to set it to a channel that we don't have a URN for
        action = SetChannelAction(str(uuid4()), fb_channel)
        self.execute_action(action, run, None)

        # affinity is unchanged
        urn.refresh_from_db()
        self.assertEqual(urn.channel, tel2_channel)

        # add a FB urn for our contact
        fb_urn = ContactURN.get_or_create(self.org, self.contact, "facebook:1001")

        # default URN should be FB now, as it has the highest priority
        contact, resolved_urn = Msg.resolve_recipient(self.org, self.admin, self.contact, None)
        self.assertEqual(resolved_urn, fb_urn)

        # but if we set our channel to tel, will override that
        run.contact.clear_urn_cache()
        action = SetChannelAction(str(uuid4()), tel1_channel)
        self.execute_action(action, run, None)

        contact.clear_urn_cache()
        contact, resolved_urn = Msg.resolve_recipient(self.org, self.admin, self.contact, None)
        self.assertEqual(resolved_urn, urn)
        self.assertEqual(resolved_urn.channel, tel1_channel)

        # test serializing
        action_json = action.as_json()
        action = SetChannelAction.from_json(self.org, action_json)
        self.assertEqual(tel1_channel, action.channel)

        # action shouldn't blow up without a channel
        action = SetChannelAction(str(uuid4()), None)
        self.execute_action(action, run, None)

        # incoming messages will still cause preference to switch
        Msg.create_incoming(tel2_channel, str(urn), "Incoming msg")
        urn.refresh_from_db()
        self.assertEqual(urn.channel, tel2_channel)

        # make sure that switch will work across schemes as well
        Msg.create_incoming(fb_channel, str(fb_urn), "Incoming FB message")
        self.contact.clear_urn_cache()
        contact, resolved_urn = Msg.resolve_recipient(self.org, self.admin, self.contact, None)
        self.assertEqual(resolved_urn, fb_urn)

    def test_add_label_action(self):
        flow = self.flow
        msg = self.create_msg(direction=INCOMING, contact=self.contact, text="Green is my favorite")
        run = FlowRun.create(flow, self.contact)

        label1 = Label.get_or_create(self.org, self.user, "green label")
        action = AddLabelAction(str(uuid4()), [label1, "@step.contact"])

        action_json = action.as_json()
        action = AddLabelAction.from_json(self.org, action_json)

        # no message yet; such Add Label action on entry Actionset. No error should be raised
        self.execute_action(action, run, None)

        self.assertFalse(label1.get_messages())
        self.assertEqual(label1.get_visible_count(), 0)

        self.execute_action(action, run, msg)

        # only label one was added to the message and no new label created
        self.assertEqual(set(label1.get_messages()), {msg})
        self.assertEqual(label1.get_visible_count(), 1)
        self.assertEqual(Label.label_objects.all().count(), 1)

        # make sure the expression variable label exists too
        label1 = Label.label_objects.get(pk=label1.pk)
        label2 = Label.label_objects.create(
            org=self.org, name=self.contact.name, created_by=self.admin, modified_by=self.admin
        )

        self.execute_action(action, run, msg)

        # and message should have been labeled with both labels
        msg = Msg.objects.get(pk=msg.pk)
        self.assertEqual(set(msg.labels.all()), {label1, label2})
        self.assertEqual(set(label1.get_messages()), {msg})
        self.assertEqual(label1.get_visible_count(), 1)
        self.assertTrue(set(label2.get_messages()), {msg})
        self.assertEqual(label2.get_visible_count(), 1)

        # passing through twice doesn't change anything
        self.execute_action(action, run, msg)

        self.assertEqual(set(Msg.objects.get(pk=msg.pk).labels.all()), {label1, label2})
        self.assertEqual(Label.label_objects.get(pk=label1.pk).get_visible_count(), 1)
        self.assertEqual(Label.label_objects.get(pk=label2.pk).get_visible_count(), 1)


class FlowRunTest(TembaTest):
    def setUp(self):
        super().setUp()

        self.flow = self.get_flow("color")
        self.contact = self.create_contact("Ben Haggerty", "+250788123123")

    def test_field_normalization(self):
        fields = dict(field1="value1", field2="value2")
        (normalized, count) = FlowRun.normalize_fields(fields)
        self.assertEqual(normalized, fields)

        # spaces in field keys
        fields = {"value 1": "value1", "value-2": "value2"}
        (normalized, count) = FlowRun.normalize_fields(fields)
        self.assertEqual(normalized, dict(value_1="value1", value_2="value2"))

        # nulls should become empty strings
        (normalized, count) = FlowRun.normalize_fields({"value1": None})
        self.assertEqual(normalized, {"value1": ""})

        # numerics and booleans should stay as is
        (normalized, count) = FlowRun.normalize_fields({"value1": 12, "value2": 123.45})
        self.assertEqual(normalized, {"value1": 12, "value2": 123.45})

        (normalized, count) = FlowRun.normalize_fields({"value1": True, "value2": False})
        self.assertEqual(normalized, {"value1": True, "value2": False})

        # anything else blows up
        with self.assertRaises(ValueError):
            FlowRun.normalize_fields({"value1": lambda: "x"})

        # field text too long
        fields["field2"] = "*" * 650
        (normalized, count) = FlowRun.normalize_fields(fields)
        self.assertEqual(len(normalized["field2"]), 640)

        # field name too long
        fields["field" + ("*" * 350)] = "short value"
        (normalized, count) = FlowRun.normalize_fields(fields)
        self.assertTrue("field" + ("_" * 250) in normalized)

        # too many fields
        for i in range(259):
            fields["field%d" % i] = "value %d" % i
        (normalized, count) = FlowRun.normalize_fields(fields)
        self.assertEqual(count, 256)
        self.assertEqual(len(normalized), 256)

        # can manually keep more values
        (normalized, count) = FlowRun.normalize_fields(fields, 500)
        self.assertEqual(count, 262)
        self.assertEqual(len(normalized), 262)

        fields = dict(numbers=["zero", "one", "two", "three"])
        (normalized, count) = FlowRun.normalize_fields(fields)
        self.assertEqual(count, 5)
        self.assertEqual(normalized, dict(numbers={"0": "zero", "1": "one", "2": "two", "3": "three"}))

        fields = dict(united_states=dict(wa="Washington", nv="Nevada"), states=50)
        (normalized, count) = FlowRun.normalize_fields(fields)
        self.assertEqual(count, 4)
        self.assertEqual(normalized, fields)

    def test_update_fields(self):
        run = FlowRun.create(self.flow, self.contact)

        # set our fields from an empty state
        new_values = dict(Field1="value1", field_2="value2")
        run.update_fields(new_values)

        self.assertEqual(run.fields, new_values)

        run.update_fields(dict(field2="new value2", field3="value3"))
        new_values["field2"] = "new value2"
        new_values["field3"] = "value3"

        self.assertEqual(run.fields, new_values)

        run.update_fields(dict(field1=""))
        new_values["field1"] = ""

        self.assertEqual(run.fields, new_values)

        # clear our fields
        run.fields = None
        run.save(update_fields=("fields",))

        # set to a list instead
        run.update_fields(["zero", "one", "two"])
        self.assertEqual(run.fields, {"0": "zero", "1": "one", "2": "two"})

    @uses_legacy_engine
    def test_is_completed(self):
        self.flow.start([], [self.contact])

        self.assertFalse(FlowRun.objects.get(contact=self.contact).is_completed())

        incoming = self.create_msg(direction=INCOMING, contact=self.contact, text="orange")
        Flow.find_and_handle(incoming)

        self.assertTrue(FlowRun.objects.get(contact=self.contact).is_completed())

    def test_run_release(self):
        run = FlowRun.create(self.flow, self.contact)

        # our run go bye bye
        run.release()

        self.assertFalse(FlowRun.objects.filter(id=run.id).exists())

=======
>>>>>>> a521fc00
    def test_session_release(self):
        # create some runs that have sessions
        run1 = FlowRun.create(self.flow, self.contact, session=FlowSession.create(self.contact, None))
        run2 = FlowRun.create(self.flow, self.contact, session=FlowSession.create(self.contact, None))
        run3 = FlowRun.create(self.flow, self.contact, session=FlowSession.create(self.contact, None))

        # create an IVR run and session
        connection = IVRCall.objects.create(
            channel=self.channel,
            contact=self.contact,
            contact_urn=self.contact.urns.get(),
            direction=IVRCall.OUTGOING,
            org=self.org,
            status=IVRCall.PENDING,
        )
        session = FlowSession.create(self.contact, connection)
        run4 = FlowRun.create(self.flow, self.contact, connection=connection, session=session)

        self.assertIsNotNone(run1.session)
        self.assertIsNotNone(run2.session)
        self.assertIsNotNone(run3.session)
        self.assertIsNotNone(run4.session)

        # end run1 and run4's sessions in the past
        run1.session.ended_on = datetime.datetime(2015, 9, 15, 0, 0, 0, 0, pytz.UTC)
        run1.session.save(update_fields=("ended_on",))
        run4.session.ended_on = datetime.datetime(2015, 9, 15, 0, 0, 0, 0, pytz.UTC)
        run4.session.save(update_fields=("ended_on",))

        # end run2's session now
        run2.session.ended_on = timezone.now()
        run2.session.save(update_fields=("ended_on",))

        trim_flow_sessions()

        run1, run2, run3, run4 = FlowRun.objects.order_by("id")

        self.assertIsNone(run1.session)
        self.assertIsNotNone(run2.session)  # ended too recently to be deleted
        self.assertIsNotNone(run3.session)  # never ended
        self.assertIsNone(run4.session)
        self.assertIsNotNone(run4.connection)  # channel session unaffected

        # only sessions for run2 and run3 are left
        self.assertEqual(FlowSession.objects.count(), 2)


class FlowLabelTest(FlowFileTest):
    def test_label_model(self):
        # test a the creation of a unique label when we have a long word(more than 32 caracters)
        response = FlowLabel.create_unique("alongwordcomposedofmorethanthirtytwoletters", self.org, parent=None)
        self.assertEqual(response.name, "alongwordcomposedofmorethanthirt")

        # try to create another label which starts with the same 32 caracteres
        # the one we already have
        label = FlowLabel.create_unique("alongwordcomposedofmorethanthirtytwocaracteres", self.org, parent=None)

        self.assertEqual(label.name, "alongwordcomposedofmorethanthi 2")
        self.assertEqual(str(label), "alongwordcomposedofmorethanthi 2")
        label = FlowLabel.create_unique("child", self.org, parent=label)
        self.assertEqual(str(label), "alongwordcomposedofmorethanthi 2 > child")

        FlowLabel.create_unique("dog", self.org)
        FlowLabel.create_unique("dog", self.org)
        dog3 = FlowLabel.create_unique("dog", self.org)
        self.assertEqual("dog 3", dog3.name)

        dog4 = FlowLabel.create_unique("dog ", self.org)
        self.assertEqual("dog 4", dog4.name)

        # view the parent label, should see the child
        self.login(self.admin)
        favorites = self.get_flow("favorites")
        label.toggle_label([favorites], True)
        response = self.client.get(reverse("flows.flow_filter", args=[label.pk]))
        self.assertTrue(response.context["object_list"])
        # our child label
        self.assertContains(response, "child")

        # and the edit gear link
        self.assertContains(response, "Edit")

        favorites.is_active = False
        favorites.save()

        response = self.client.get(reverse("flows.flow_filter", args=[label.pk]))
        self.assertFalse(response.context["object_list"])

    def test_toggle_label(self):
        label = FlowLabel.create_unique("toggle me", self.org)
        flow = self.get_flow("favorites")

        changed = label.toggle_label([flow], True)
        self.assertEqual(1, len(changed))
        self.assertEqual(label.pk, flow.labels.all().first().pk)

        changed = label.toggle_label([flow], False)
        self.assertEqual(1, len(changed))
        self.assertIsNone(flow.labels.all().first())

    def test_create(self):
        create_url = reverse("flows.flowlabel_create")

        post_data = dict(name="label_one")

        self.login(self.admin)
        response = self.client.post(create_url, post_data, follow=True)
        self.assertEqual(FlowLabel.objects.all().count(), 1)
        self.assertEqual(FlowLabel.objects.all()[0].parent, None)

        label_one = FlowLabel.objects.all()[0]
        post_data = dict(name="sub_label", parent=label_one.pk)
        response = self.client.post(create_url, post_data, follow=True)

        self.assertEqual(FlowLabel.objects.all().count(), 2)
        self.assertEqual(FlowLabel.objects.filter(parent=None).count(), 1)

        post_data = dict(name="sub_label ", parent=label_one.pk)
        response = self.client.post(create_url, post_data, follow=True)
        self.assertIn("form", response.context)
        self.assertTrue(response.context["form"].errors)
        self.assertEqual("Name already used", response.context["form"].errors["name"][0])

        self.assertEqual(FlowLabel.objects.all().count(), 2)
        self.assertEqual(FlowLabel.objects.filter(parent=None).count(), 1)

        post_data = dict(name="label from modal")
        response = self.client.post("%s?format=modal" % create_url, post_data, follow=True)
        self.assertEqual(FlowLabel.objects.all().count(), 3)

    def test_delete(self):
        label_one = FlowLabel.create_unique("label1", self.org)

        delete_url = reverse("flows.flowlabel_delete", args=[label_one.pk])

        self.other_user = self.create_user("ironman")

        self.login(self.other_user)
        response = self.client.get(delete_url)
        self.assertEqual(response.status_code, 302)

        self.login(self.admin)
        response = self.client.get(delete_url)
        self.assertEqual(response.status_code, 200)

    def test_update(self):
        label_one = FlowLabel.create_unique("label1", self.org)
        update_url = reverse("flows.flowlabel_update", args=[label_one.pk])

        # not logged in, no dice
        response = self.client.get(update_url)
        self.assertLoginRedirect(response)

        # login
        self.login(self.admin)
        response = self.client.get(update_url)

        # change our name
        data = response.context["form"].initial
        data["name"] = "Label One"
        data["parent"] = ""
        self.client.post(update_url, data)

        label_one.refresh_from_db()
        self.assertEqual(label_one.name, "Label One")


class WebhookTest(TembaTest):
    @override_settings(SEND_WEBHOOKS=True)
    @uses_legacy_engine
    def test_webhook_subflow_extra(self):
        # import out flow that triggers another flow
        contact1 = self.create_contact("Marshawn", "+14255551212")
        substitutions = dict(contact_id=contact1.id)
        flow = self.get_flow("triggered", substitutions)

        self.mockRequest("GET", "/where", '{ "text": "(I came from a webhook)" }')
        legacy.flow_start(flow, groups=[], contacts=[contact1], restart_participants=True)

        # first message from our trigger flow action
        msg = Msg.objects.all().order_by("-created_on")[0]
        self.assertEqual("Honey, I triggered the flow! (I came from a webhook)", msg.text)

        # second message from our start flow action
        msg = Msg.objects.all().order_by("-created_on")[1]
        self.assertEqual("Honey, I triggered the flow! (I came from a webhook)", msg.text)

        # check all our mocked requests were made
        self.assertAllRequestsMade()

    @override_settings(SEND_WEBHOOKS=True)
    @uses_legacy_engine
    def test_webhook_decimals(self):
        flow = self.get_flow("webhook_decimal")
        contact = self.create_contact("Ben Haggerty", "+250788383383")

        self.mockRequest("GET", "/", '{ "decimal": 0.1 }')

        run1, = legacy.flow_start(flow, [], [contact])
        run1.refresh_from_db()

        self.assertEqual(run1.fields, {"decimal": Decimal("0.1"), "webhook": '{ "decimal": 0.1 }'})
        self.assertEqual("Your webhook returned 0.1. Your number is 0.1", Msg.objects.get(contact=contact).text)

    @override_settings(SEND_WEBHOOKS=True)
    @uses_legacy_engine
    def test_webhook(self):
        flow = self.get_flow("webhook")
        contact = self.create_contact("Ben Haggerty", "+250788383383")

        self.mockRequest("GET", "/check_order.php?phone=%2B250788383383", '{ "text": "Get", "blank": "" }')

        run1, = legacy.flow_start(flow, [], [contact])
        run1.refresh_from_db()

        self.assertEqual(run1.fields, {"text": "Get", "blank": "", "response_1": '{ "text": "Get", "blank": "" }'})
        self.assertEqual(
            run1.results,
            {
                "order_status": {
                    "category": "Other",
                    "node_uuid": matchers.UUID4String(),
                    "name": "Order Status",
                    "value": "Get ",
                    "created_on": matchers.ISODate(),
                    "input": "Get ",
                },
                "response_1": {
                    "category": "Success",
                    "node_uuid": matchers.UUID4String(),
                    "name": "Response 1",
                    "value": "200",
                    "created_on": matchers.ISODate(),
                    "input": "GET http://localhost:49999/check_order.php?phone=%2B250788383383",
                },
            },
        )

        # change our webhook to a POST
        webhook = RuleSet.objects.get(flow=flow, label="Response 1")
        config = webhook.config
        config[RuleSet.CONFIG_WEBHOOK_ACTION] = "POST"
        webhook.config = config
        webhook.save()

        self.mockRequest("POST", "/check_order.php?phone=%2B250788383383", '{ "text": "Post", "blank": "" }')

        run2, = legacy.flow_start(flow, [], [contact], restart_participants=True)
        run2.refresh_from_db()

        self.assertEqual(
            run2.results,
            {
                "order_status": {
                    "category": "Other",
                    "node_uuid": matchers.UUID4String(),
                    "name": "Order Status",
                    "value": "Post ",
                    "created_on": matchers.ISODate(),
                    "input": "Post ",
                },
                "response_1": {
                    "category": "Success",
                    "node_uuid": matchers.UUID4String(),
                    "name": "Response 1",
                    "value": "200",
                    "created_on": matchers.ISODate(),
                    "input": "POST http://localhost:49999/check_order.php?phone=%2B250788383383",
                },
            },
        )

        # check parsing of a JSON array response from a webhook
        self.mockRequest("POST", "/check_order.php?phone=%2B250788383383", '["zero", "one", "two"]')

        run3, = legacy.flow_start(flow, [], [contact], restart_participants=True)
        run3.refresh_from_db()

        self.assertEqual(run3.fields, {"0": "zero", "1": "one", "2": "two", "response_1": '["zero", "one", "two"]'})

        # check that we limit JSON responses to 256 values
        body = json.dumps(["x"] * 300)
        self.mockRequest("POST", "/check_order.php?phone=%2B250788383383", body)

        run4, = legacy.flow_start(flow, [], [contact], restart_participants=True)
        run4.refresh_from_db()
        expected_fields = {str(n): "x" for n in range(256)}
        expected_fields["response_1"] = body[: Value.MAX_VALUE_LEN]
        self.assertEqual(run4.fields, expected_fields)

        # check we handle a non-dict or list response
        self.mockRequest("POST", "/check_order.php?phone=%2B250788383383", "12345")

        run5, = legacy.flow_start(flow, [], [contact], restart_participants=True)
        run5.refresh_from_db()
        self.assertEqual(run5.fields, {"response_1": "12345"})

        # check we handle a non-JSON response
        self.mockRequest("POST", "/check_order.php?phone=%2B250788383383", "asdfasdfasdf")

        run6, = legacy.flow_start(flow, [], [contact], restart_participants=True)
        run6.refresh_from_db()

        self.assertEqual(run6.fields, {"response_1": "asdfasdfasdf"})

        results = run6.results
        self.assertEqual(len(results), 2)
        self.assertEqual(results["response_1"]["name"], "Response 1")
        self.assertEqual(results["response_1"]["value"], "200")
        self.assertEqual(results["response_1"]["category"], "Success")

        # check a webhook that responds with a 500 error
        self.mockRequest("POST", "/check_order.php?phone=%2B250788383383", "Server Error", status=500)

        run7, = legacy.flow_start(flow, [], [contact], restart_participants=True)
        run7.refresh_from_db()

        self.assertEqual(run7.fields, {"response_1": "Server Error"})
        self.assertEqual(
            run7.results,
            {
                "response_1": {
                    "category": "Failure",
                    "node_uuid": matchers.UUID4String(),
                    "name": "Response 1",
                    "value": "500",
                    "created_on": matchers.ISODate(),
                    "input": "POST http://localhost:49999/check_order.php?phone=%2B250788383383",
                }
            },
        )

        # check a webhook that responds with a 400 error
        body = '{ "text": "Valid", "error": "400", "message": "Missing field in request" }'
        self.mockRequest("POST", "/check_order.php?phone=%2B250788383383", body, status=400)

        run8, = legacy.flow_start(flow, [], [contact], restart_participants=True)
        run8.refresh_from_db()

        self.assertEqual(
            run8.fields, {"text": "Valid", "error": "400", "message": "Missing field in request", "response_1": body}
        )

        results = run8.results
        self.assertEqual(len(results), 1)
        self.assertEqual(results["response_1"]["name"], "Response 1")
        self.assertEqual(results["response_1"]["value"], "400")
        self.assertEqual(results["response_1"]["category"], "Failure")

        # check all our mocked requests were made
        self.assertAllRequestsMade()

    @override_settings(SEND_WEBHOOKS=True)
    @uses_legacy_engine
    def test_resthook(self):
        self.contact = self.create_contact("Macklemore", "+12067799294")
        webhook_flow = self.get_flow("resthooks")

        # we don't have the resthook registered yet, so this won't trigger any calls
        legacy.flow_start(webhook_flow, [], [self.contact])

        # should have two messages
        msgs = list(self.contact.msgs.order_by("id"))
        self.assertEqual(msgs[0].text, "That was a success.")
        self.assertEqual(msgs[1].text, "The second succeeded.")

        # but we should have created a webhook event regardless
        self.assertTrue(WebHookEvent.objects.filter(resthook__slug="new-registration"))

        # ok, let's go add a listener for that event
        resthook = Resthook.get_or_create(self.org, slug="new-registration", user=self.admin)
        resthook.subscribers.create(
            target_url="http://localhost:49999/foo", created_by=self.admin, modified_by=self.admin
        )
        resthook.subscribers.create(
            target_url="http://localhost:49999/bar", created_by=self.admin, modified_by=self.admin
        )

        # clear out our messages
        Msg.objects.filter(contact=self.contact).delete()

        self.mockRequest("POST", "/foo", '{ "code": "ABABUUDDLRS" }')
        self.mockRequest("POST", "/bar", '{ "code": "ERYEHYREYRE" }')
        self.mockRequest("POST", "/foo", '{ "code": "XXCXCVXVVXV" }')
        self.mockRequest("POST", "/bar", "Failure 2", status=400)

        # start over
        legacy.flow_start(webhook_flow, [], [self.contact], restart_participants=True)

        msgs = list(self.contact.msgs.order_by("id"))

        # first should be a success because both URLs returned successes
        self.assertEqual(msgs[0].text, "That was a success.")

        # second, one failed so should be a failure
        self.assertEqual(msgs[1].text, "The second failed.")

        # if a URL returns 410 we need to remove it
        self.mockRequest("POST", "/foo", '{ "code": "ABABUUDDLRS" }')
        self.mockRequest("POST", "/bar", "Unsubscribe", status=410)  # considered a success
        self.mockRequest("POST", "/foo", '{ "code": "XXCXCVXVVXV" }')

        # start over
        legacy.flow_start(webhook_flow, [], [self.contact], restart_participants=True)

        # we should also have unsubscribed from one of our endpoints
        self.assertTrue(resthook.subscribers.filter(is_active=True, target_url="http://localhost:49999/foo"))
        self.assertFalse(resthook.subscribers.filter(is_active=True, target_url="http://localhost:49999/bar"))

        # check all our mocked requests were made
        self.assertAllRequestsMade()


class SimulationTest(FlowFileTest):
    def add_message(self, payload, text):
        """
        Add a message to the payload for the flow server using the default contact
        """
        payload["resume"] = {
            "type": "msg",
            "resumed_on": timezone.now().isoformat(),
            "msg": {"text": text, "uuid": str(uuid4()), "urn": "tel:+12065551212"},
        }

    def get_replies(self, response):
        """
        Gets any replies in a response from the flow server as a list of strings
        """
        replies = []
        for event in response.get("events", []):
            if event["type"] == "broadcast_created":
                replies.append(event["text"])
            elif event["type"] == "msg_created":
                replies.append(event["msg"]["text"])
        return replies

    def test_simulation_ivr(self):
        self.login(self.admin)
        flow = self.get_flow("ivr")

        # create our payload
        payload = {"version": 2, "trigger": {}, "flow": {}}
        url = reverse("flows.flow_simulate", args=[flow.id])

        with override_settings(MAILROOM_AUTH_TOKEN="sesame", MAILROOM_URL="https://mailroom.temba.io"):
            with patch("requests.post") as mock_post:
                mock_post.return_value = MockResponse(200, '{"session": {}}')
                response = self.client.post(url, payload, content_type="application/json")

                self.assertEqual(response.status_code, 200)
                self.assertEqual(response.json(), {"session": {}})

                # since this is an IVR flow, the session trigger will have a connection
                self.assertEqual(
                    mock_post.call_args[1]["json"]["trigger"],
                    {
                        "connection": {
                            "channel": {"uuid": "440099cf-200c-4d45-a8e7-4a564f4a0e8b", "name": "Test Channel"},
                            "urn": "tel:+12065551212",
                        },
                        "environment": {
                            "date_format": "DD-MM-YYYY",
                            "time_format": "tt:mm",
                            "timezone": "Africa/Kigali",
                            "default_language": None,
                            "allowed_languages": [],
                            "default_country": "RW",
                            "redaction_policy": "none",
                        },
                    },
                )

    def test_simulation(self):
        self.login(self.admin)
        flow = self.get_flow("favorites")

        # create our payload
        payload = dict(version=2, trigger={}, flow={})

        url = reverse("flows.flow_simulate", args=[flow.pk])

        with override_settings(MAILROOM_AUTH_TOKEN="sesame", MAILROOM_URL="https://mailroom.temba.io"):
            with patch("requests.post") as mock_post:
                mock_post.return_value = MockResponse(400, '{"session": {}}')
                response = self.client.post(url, json.dumps(payload), content_type="application/json")
                self.assertEqual(500, response.status_code)

            # start a flow
            with patch("requests.post") as mock_post:
                mock_post.return_value = MockResponse(200, '{"session": {}}')
                response = self.client.post(url, json.dumps(payload), content_type="application/json")
                self.assertEqual(200, response.status_code)
                self.assertEqual({}, response.json()["session"])

                actual_url = mock_post.call_args_list[0][0][0]
                actual_payload = mock_post.call_args_list[0][1]["json"]
                actual_headers = mock_post.call_args_list[0][1]["headers"]

                self.assertEqual(actual_url, "https://mailroom.temba.io/mr/sim/start")
                self.assertEqual(actual_payload["org_id"], flow.org_id)
                self.assertEqual(actual_payload["trigger"]["environment"]["date_format"], "DD-MM-YYYY")
                self.assertEqual(len(actual_payload["assets"]["channels"]), 1)  # fake channel
                self.assertEqual(len(actual_payload["flows"]), 1)
                self.assertEqual(actual_headers["Authorization"], "Token sesame")

            # try a resume
            payload = dict(version=2, session={}, resume={}, flow={})

            with patch("requests.post") as mock_post:
                mock_post.return_value = MockResponse(400, '{"session": {}}')
                response = self.client.post(url, json.dumps(payload), content_type="application/json")
                self.assertEqual(500, response.status_code)

            with patch("requests.post") as mock_post:
                mock_post.return_value = MockResponse(200, '{"session": {}}')
                response = self.client.post(url, json.dumps(payload), content_type="application/json")
                self.assertEqual(200, response.status_code)
                self.assertEqual({}, response.json()["session"])

                actual_url = mock_post.call_args_list[0][0][0]
                actual_payload = mock_post.call_args_list[0][1]["json"]
                actual_headers = mock_post.call_args_list[0][1]["headers"]

                self.assertEqual(actual_url, "https://mailroom.temba.io/mr/sim/resume")
                self.assertEqual(actual_payload["org_id"], flow.org_id)
                self.assertEqual(actual_payload["resume"]["environment"]["date_format"], "DD-MM-YYYY")
                self.assertEqual(len(actual_payload["assets"]["channels"]), 1)  # fake channel
                self.assertEqual(len(actual_payload["flows"]), 1)
                self.assertEqual(actual_headers["Authorization"], "Token sesame")


class FlowsTest(FlowFileTest):
    def run_flowrun_deletion(self, delete_reason, test_cases):
        """
        Runs our favorites flow, then releases the run with the passed in delete_reason, asserting our final
        state with test_cases.
        """
        favorites = self.get_flow("favorites")
        action_set1, action_set3, action_set3 = favorites.action_sets.order_by("y")[:3]
        rule_set1, rule_set2 = favorites.rule_sets.order_by("y")[:2]

        start = FlowStart.create(favorites, self.admin, contacts=[self.contact])
        legacy.flow_start_start(start)

        Msg.create_incoming(self.channel, "tel:+12065552020", "I like red")
        Msg.create_incoming(self.channel, "tel:+12065552020", "primus")
        Msg.create_incoming(self.channel, "tel:+12065552020", "Ben")

        run = FlowRun.objects.get(flow=favorites, contact=self.contact)
        run.release(delete_reason)

        recent = FlowPathRecentRun.get_recent([action_set1.exit_uuid], rule_set1.uuid)
        self.assertEqual(len(recent), 0)

        cat_counts = {c["key"]: c for c in favorites.get_category_counts()["counts"]}
        self.assertEqual(len(cat_counts), 2)
        self.assertEqual(cat_counts["color"]["categories"][0]["count"], test_cases["red_count"])
        self.assertEqual(cat_counts["color"]["categories"][0]["count"], test_cases["primus_count"])

        self.assertEqual(FlowStartCount.get_count(start), test_cases["start_count"])
        self.assertEqual(FlowRunCount.get_totals(favorites), test_cases["run_count"])

    @uses_legacy_engine
    def test_deletion(self):
        self.run_flowrun_deletion(
            None, {"red_count": 0, "primus_count": 0, "start_count": 0, "run_count": {"C": 0, "E": 0, "I": 0, "A": 0}}
        )

    @uses_legacy_engine
    def test_user_deletion(self):
        self.run_flowrun_deletion(
            "U", {"red_count": 0, "primus_count": 0, "start_count": 0, "run_count": {"C": 0, "E": 0, "I": 0, "A": 0}}
        )

    @uses_legacy_engine
    def test_archiving(self):
        self.run_flowrun_deletion(
            "A", {"red_count": 1, "primus_count": 1, "start_count": 1, "run_count": {"C": 1, "E": 0, "I": 0, "A": 0}}
        )

    @uses_legacy_engine
    def test_simple(self):
        favorites = self.get_flow("favorites")
        action_set1, action_set3, action_set3 = favorites.action_sets.order_by("y")[:3]
        rule_set1, rule_set2 = favorites.rule_sets.order_by("y")[:2]
        red_rule = rule_set1.rules[0]

        run, = legacy.flow_start(favorites, [], [self.contact])

        msg1 = Msg.objects.get()
        self.assertEqual(msg1.direction, "O")
        self.assertEqual(msg1.text, "What is your favorite color?")
        self.assertEqual(msg1.contact, self.contact)

        self.assertEqual(run.contact, self.contact)
        self.assertIsNone(run.exit_type)
        self.assertIsNone(run.exited_on)
        self.assertFalse(run.responded)

        self.assertEqual(FlowNodeCount.get_totals(favorites), {rule_set1.uuid: 1})
        self.assertEqual(FlowPathCount.get_totals(favorites), {action_set1.exit_uuid + ":" + rule_set1.uuid: 1})
        self.assertEqual(FlowCategoryCount.objects.count(), 0)

        recent = FlowPathRecentRun.get_recent([action_set1.exit_uuid], rule_set1.uuid)
        self.assertEqual(len(recent), 1)
        self.assertEqual(recent[0]["run"], run)
        self.assertEqual(recent[0]["text"], "What is your favorite color?")

        msg2 = Msg.create_incoming(
            self.channel, "tel:+12065552020", "I like red", attachments=["image/jpeg:http://example.com/test.jpg"]
        )

        run.refresh_from_db()
        self.assertIsNone(run.exit_type)
        self.assertIsNone(run.exited_on)
        self.assertTrue(run.responded)
        self.assertEqual(
            run.results,
            {
                "color": {
                    "category": "Red",
                    "node_uuid": str(rule_set1.uuid),
                    "name": "Color",
                    "value": "red",
                    "created_on": matchers.ISODate(),
                    "input": "I like red\nhttp://example.com/test.jpg",
                }
            },
        )
        self.assertEqual(
            run.path,
            [
                {
                    "uuid": matchers.UUID4String(),
                    "node_uuid": str(action_set1.uuid),
                    "arrived_on": matchers.ISODate(),
                    "exit_uuid": str(action_set1.exit_uuid),
                },
                {
                    "uuid": matchers.UUID4String(),
                    "node_uuid": str(rule_set1.uuid),
                    "arrived_on": matchers.ISODate(),
                    "exit_uuid": str(red_rule["uuid"]),
                },
                {
                    "uuid": matchers.UUID4String(),
                    "node_uuid": str(action_set3.uuid),
                    "arrived_on": matchers.ISODate(),
                    "exit_uuid": str(action_set3.exit_uuid),
                },
                {"uuid": matchers.UUID4String(), "node_uuid": str(rule_set2.uuid), "arrived_on": matchers.ISODate()},
            ],
        )

        self.assertEqual(
            run.events,
            [
                {
                    "type": "msg_created",
                    "created_on": matchers.ISODate(),
                    "step_uuid": run.path[0]["uuid"],
                    "msg": {
                        "uuid": str(msg1.uuid),
                        "text": "What is your favorite color?",
                        "urn": "tel:+12065552020",
                        "channel": {"uuid": str(self.channel.uuid), "name": "Test Channel"},
                    },
                },
                {
                    "type": "msg_received",
                    "created_on": matchers.ISODate(),
                    "step_uuid": run.path[1]["uuid"],
                    "msg": {
                        "uuid": str(msg2.uuid),
                        "text": "I like red",
                        "attachments": ["image/jpeg:http://example.com/test.jpg"],
                        "urn": "tel:+12065552020",
                        "channel": {"uuid": str(self.channel.uuid), "name": "Test Channel"},
                    },
                },
                {
                    "type": "msg_created",
                    "created_on": matchers.ISODate(),
                    "step_uuid": run.path[2]["uuid"],
                    "msg": {
                        "uuid": matchers.UUID4String(),
                        "text": "Good choice, I like Red too! What is your favorite beer?",
                        "urn": "tel:+12065552020",
                        "channel": {"uuid": str(self.channel.uuid), "name": "Test Channel"},
                    },
                },
            ],
        )

        cat_counts = list(FlowCategoryCount.objects.order_by("id"))
        self.assertEqual(len(cat_counts), 1)
        self.assertEqual(cat_counts[0].result_name, "Color")
        self.assertEqual(cat_counts[0].category_name, "Red")
        self.assertEqual(cat_counts[0].count, 1)

        msg3 = Msg.objects.get(id__gt=msg2.id)
        self.assertEqual(msg3.direction, "O")
        self.assertEqual(msg3.text, "Good choice, I like Red too! What is your favorite beer?")

        msg4 = Msg.create_incoming(self.channel, "tel:+12065552020", "primus")

        run.refresh_from_db()
        self.assertEqual(
            run.results,
            {
                "color": {
                    "category": "Red",
                    "node_uuid": str(rule_set1.uuid),
                    "name": "Color",
                    "value": "red",
                    "created_on": matchers.ISODate(),
                    "input": "I like red\nhttp://example.com/test.jpg",
                },
                "beer": {
                    "category": "Primus",
                    "node_uuid": matchers.UUID4String(),
                    "name": "Beer",
                    "value": "primus",
                    "created_on": matchers.ISODate(),
                    "input": "primus",
                },
            },
        )

        msg5 = Msg.objects.get(id__gt=msg4.id)
        self.assertEqual(msg5.direction, "O")
        self.assertEqual(
            msg5.text, "Mmmmm... delicious Primus. If only they made red Primus! Lastly, what is your name?"
        )

        msg6 = Msg.create_incoming(self.channel, "tel:+12065552020", "Ben")

        msg7 = Msg.objects.get(id__gt=msg6.id)
        self.assertEqual(msg7.direction, "O")
        self.assertEqual(msg7.text, "Thanks Ben, we are all done!")

        run.refresh_from_db()
        self.assertEqual(run.exit_type, FlowRun.EXIT_TYPE_COMPLETED)
        self.assertIsNotNone(run.exited_on)

    @uses_legacy_engine
    def test_category_merging(self):
        favorites = self.get_flow("favorites")
        action_set1, action_set3, action_set3 = favorites.action_sets.order_by("y")[:3]
        rule_set1, rule_set2 = favorites.rule_sets.order_by("y")[:2]
        navy_rule = rule_set1.rules[3]

        run, = legacy.flow_start(favorites, [], [self.contact])
        Msg.create_incoming(self.channel, "tel:+12065552020", "navy")

        run.refresh_from_db()
        self.assertEqual(
            run.results,
            {
                "color": {
                    "category": "Blue",  # navy rule uses blue category
                    "node_uuid": str(rule_set1.uuid),
                    "name": "Color",
                    "value": "navy",
                    "created_on": matchers.ISODate(),
                    "input": "navy",
                }
            },
        )
        self.assertEqual(
            run.path[:2],
            [
                {
                    "uuid": matchers.UUID4String(),
                    "node_uuid": str(action_set1.uuid),
                    "arrived_on": matchers.ISODate(),
                    "exit_uuid": str(action_set1.exit_uuid),
                },
                {
                    "uuid": matchers.UUID4String(),
                    "node_uuid": str(rule_set1.uuid),
                    "arrived_on": matchers.ISODate(),
                    "exit_uuid": str(navy_rule["uuid"]),
                },
            ],
        )

    @uses_legacy_engine
    def test_terminal_nodes(self):
        flow = self.get_flow("terminal_nodes")
        action_set1, action_set2 = flow.action_sets.order_by("y")
        rule_set1, rule_set2 = flow.rule_sets.order_by("y")
        ben_rule = rule_set2.rules[0]

        run, = legacy.flow_start(flow, [], [self.contact])

        # answer with A to first ruleset which is Action (A) or Ruleset (R)
        Msg.create_incoming(self.channel, "tel:+12065552020", "A")
        run.refresh_from_db()

        self.assertIsNotNone(run.exited_on)
        self.assertEqual(run.exit_type, "C")
        self.assertEqual(run.path[2]["exit_uuid"], str(action_set2.exit_uuid))

        run, = legacy.flow_start(flow, [], [self.contact], restart_participants=True)

        # this time choose to end on a non-waiting ruleset
        Msg.create_incoming(self.channel, "tel:+12065552020", "R")
        run.refresh_from_db()

        self.assertIsNotNone(run.exited_on)
        self.assertEqual(run.exit_type, "C")
        self.assertEqual(run.path[2]["exit_uuid"], str(ben_rule["uuid"]))

    @uses_legacy_engine
    def test_resuming_run_with_old_uuidless_message(self):
        favorites = self.get_flow("favorites")
        run, = legacy.flow_start(favorites, [], [self.contact])

        Msg.create_incoming(self.channel, "tel:+12065552020", "I like red")

        # old messages don't have UUIDs so their events on the run also won't
        run.refresh_from_db()
        del run.events[1]["msg"]["uuid"]
        run.save(update_fields=("events",))

        Msg.create_incoming(self.channel, "tel:+12065552020", "primus")
        Msg.create_incoming(self.channel, "tel:+12065552020", "Ben")

        run.refresh_from_db()
        self.assertEqual(run.exit_type, FlowRun.EXIT_TYPE_COMPLETED)

    @override_settings(SEND_WEBHOOKS=True)
    @uses_legacy_engine
    def test_webhook_payload(self):
        flow = self.get_flow("webhook_payload")

        # we call as an action, and then again as a ruleset
        ctype = "application/json"
        ruleset_post = self.mockRequest("POST", "/send_results", '{"received":"ruleset"}', content_type=ctype)
        action_post = self.mockRequest("POST", "/send_results", '{"received":"action"}', content_type=ctype)
        action_get = self.mockRequest("GET", "/send_results", '{"received":"action"}', content_type=ctype)
        ruleset_get = self.mockRequest("GET", "/send_results", '{"received":"ruleset"}', content_type=ctype)

        self.assertEqual("What is your favorite natural disaster?", self.send_message(flow, "39"))
        self.assertEqual("Hey, so should I send it as a ruleset too?", self.send_message(flow, "tornado"))
        self.assertEqual("Great work.", self.send_message(flow, "yes"))

        msg = Msg.objects.all().order_by("-id").first()
        run = FlowRun.objects.all().order_by("id").first()

        # if there is no urn, it still works, but is omitted
        empty_post = self.mockRequest("POST", "/send_results", '{"received":"ruleset"}', content_type=ctype)
        empty = self.create_contact("Empty Contact")
        legacy.flow_start(flow, [], [empty])
        self.send("39", empty)
        self.send("tornado", empty)
        self.assertIsNone(empty_post.data["contact"].get("urn"))

        # test fallback urn
        fallback_post = self.mockRequest("POST", "/send_results", '{"received":"ruleset"}', content_type=ctype)
        empty_flow = self.get_flow("empty_payload")
        legacy.flow_start(empty_flow, [], [self.contact], restart_participants=True)
        self.assertEqual("tel:+12065552020", fallback_post.data["contact"]["urn"])

        def assert_payload(payload, path_length, result_count, results):
            self.assertEqual(
                dict(name="Ben Haggerty", uuid=self.contact.uuid, urn="tel:+12065552020"), payload["contact"]
            )
            self.assertEqual(dict(name="Webhook Payload Test", uuid=flow.uuid, revision=1), payload["flow"])
            self.assertDictContainsSubset(dict(name="Test Channel", uuid=self.channel.uuid), payload["channel"])
            self.assertEqual(path_length, len(payload["path"]))
            self.assertEqual(result_count, len(payload["results"]))

            # flowserver's created_on isn't necessarily the same as what we store in the database
            self.assertEqual({"uuid", "created_on"}, set(payload["run"].keys()))
            self.assertEqual(str(run.uuid), payload["run"]["uuid"])

            # make sure things don't sneak into our path format unintentionally
            # first item in the path should have uuid, node, arrived, and exit
            self.assertEqual(set(payload["path"][0].keys()), {"uuid", "node_uuid", "arrived_on", "exit_uuid"})

            for key, value in results.items():
                result = payload["results"].get(key)
                self.assertEqual(value, result.get("value"))

                # make sure nothing sneaks into our result format unintentionally
                results_keys = set(result.keys())
                self.assertEqual(results_keys, {"name", "value", "category", "input", "node_uuid", "created_on"})

        # we arrived at our ruleset webhook first
        assert_payload(ruleset_post.data, 5, 2, dict(age="39", disaster="tornado"))
        assert_payload(action_post.data, 8, 4, dict(send_action="yes"))

        # gets shouldn't have payloads
        self.assertIsNone(action_get.data)
        self.assertIsNone(ruleset_get.data)

        # make sure triggering without a url fails properly
        legacy.call_webhook(FlowRun.objects.all().first(), None, "", msg)
        result = WebHookResult.objects.all().order_by("-id").first()
        self.assertIn("No webhook_url specified, skipping send", result.response)

    def test_validate_legacy_definition(self):

        with self.assertRaises(ValueError):
            FlowRevision.validate_legacy_definition({"flow_type": "U", "nodes": []})

        with self.assertRaises(ValueError):
            FlowRevision.validate_legacy_definition(self.get_flow_json("not_fully_localized"))

        # base_language of null, but spec version 8
        with self.assertRaises(ValueError):
            FlowRevision.validate_legacy_definition(self.get_flow_json("no_base_language_v8"))

        # base_language of 'eng' but non localized actions
        with self.assertRaises(ValueError):
            FlowRevision.validate_legacy_definition(self.get_flow_json("non_localized_with_language"))

        with self.assertRaises(ValueError):
            FlowRevision.validate_legacy_definition(self.get_flow_json("non_localized_ruleset"))

    @uses_legacy_engine
    def test_send_msg_to_urnless(self):
        flow = self.get_flow("send_msg_to_urnless")
        legacy.flow_start(flow, [], [self.contact])

        # check we create the contact
        self.assertIsNotNone(Contact.objects.get(name="Bob"))

        # even tho we can't send them the message until they get some URNs
        self.assertEqual(Msg.objects.count(), 0)

    @uses_legacy_engine
    def test_sms_forms(self):
        flow = self.get_flow("sms_form")

        def assert_response(message, response):
            self.assertEqual(response, self.send_message(flow, message, restart_participants=True))

        # invalid age
        assert_response("101 M Seattle", "Sorry, 101 doesn't look like a valid age, please try again.")

        # invalid gender
        assert_response("36 elephant Seattle", "Sorry, elephant doesn't look like a valid gender. Try again.")

        # invalid location
        assert_response("36 M Saturn", "I don't know the location Saturn. Please try again.")

        # some missing fields
        assert_response("36", "Sorry,  doesn't look like a valid gender. Try again.")
        assert_response("36 M", "I don't know the location . Please try again.")
        assert_response("36 M pequeño", "I don't know the location pequeño. Please try again.")

        # valid entry
        assert_response("36 M Seattle", "Thanks for your submission. We have that as:\n\n36 / M / Seattle")

        # valid entry with extra spaces
        assert_response("36   M  Seattle", "Thanks for your submission. We have that as:\n\n36 / M / Seattle")

        for delimiter in ["+", "."]:
            # now let's switch to pluses and make sure they do the right thing
            for ruleset in flow.rule_sets.filter(ruleset_type="form_field"):
                config = ruleset.config
                config["field_delimiter"] = delimiter
                ruleset.config = config
                ruleset.save()

            ctx = dict(delim=delimiter)

            assert_response(
                "101%(delim)sM%(delim)sSeattle" % ctx, "Sorry, 101 doesn't look like a valid age, please try again."
            )
            assert_response(
                "36%(delim)selephant%(delim)sSeattle" % ctx,
                "Sorry, elephant doesn't look like a valid gender. Try again.",
            )
            assert_response("36%(delim)sM%(delim)sSaturn" % ctx, "I don't know the location Saturn. Please try again.")
            assert_response(
                "36%(delim)sM%(delim)sSeattle" % ctx,
                "Thanks for your submission. We have that as:\n\n36 / M / Seattle",
            )
            assert_response(
                "15%(delim)sM%(delim)spequeño" % ctx, "I don't know the location pequeño. Please try again."
            )

    @skip_if_no_mailroom
    def test_create_dependencies(self):
        self.login(self.admin)

        flow = self.get_flow("favorites")
        flow_json = flow.as_json()

        # create an invalid label in our first actionset
        flow_json["action_sets"][0]["actions"].append(
            {
                "type": "add_label",
                "uuid": "aafe958f-899c-42db-8dae-e2c797767d2a",
                "labels": [{"uuid": "fake uuid", "name": "Foo zap"}],
            }
        )

        response = self.client.post(
            reverse("flows.flow_json", args=[flow.uuid]), data=flow_json, content_type="application/json"
        )

        self.assertEqual(response.status_code, 200)

        # make sure our revision doesn't have our fake uuid
        label = Label.all_objects.get(name="Foo zap")
        self.assertTrue(flow.revisions.filter(definition__contains=str(label.uuid)).last())

    @skip_if_no_mailroom
    def test_save_definitions(self):
        self.login(self.admin)

        # old flow definition
        self.client.post(
            reverse("flows.flow_create"),
            data=dict(name="Normal Flow", flow_type=Flow.TYPE_MESSAGE, editor_version="1"),
        )
        flow = Flow.objects.get(
            org=self.org, name="Normal Flow", flow_type=Flow.TYPE_MESSAGE, version_number=Flow.FINAL_LEGACY_VERSION
        )

        # old editor
        response = self.client.get(reverse("flows.flow_editor", args=[flow.uuid]))
        self.assertNotRedirect(response, reverse("flows.flow_editor_next", args=[flow.uuid]))

        # new flow definition
        self.client.post(
            reverse("flows.flow_create"), data=dict(name="Go Flow", flow_type=Flow.TYPE_MESSAGE, editor_version="0")
        )
        flow = Flow.objects.get(
            org=self.org, name="Go Flow", flow_type=Flow.TYPE_MESSAGE, version_number=Flow.GOFLOW_VERSION
        )

        # now loading the editor page should redirect
        response = self.client.get(reverse("flows.flow_editor", args=[flow.uuid]))
        self.assertRedirect(response, reverse("flows.flow_editor_next", args=[flow.uuid]))

    def test_save_revision(self):
        self.login(self.admin)
        self.client.post(
            reverse("flows.flow_create"), {"name": "Go Flow", "flow_type": Flow.TYPE_MESSAGE, "editor_version": "0"}
        )

        flow = Flow.objects.get(
            org=self.org, name="Go Flow", flow_type=Flow.TYPE_MESSAGE, version_number=Flow.GOFLOW_VERSION
        )

        # can't save older spec version over newer
        definition = flow.revisions.order_by("id").last().definition
        definition["spec_version"] = Flow.FINAL_LEGACY_VERSION

        with self.assertRaises(FlowVersionConflictException):
            flow.save_revision(self.admin, definition)

        # can't save older revision over newer
        definition["spec_version"] = Flow.GOFLOW_VERSION
        definition["revision"] = 0

        with self.assertRaises(FlowUserConflictException):
            flow.save_revision(self.admin, definition)

    @skip_if_no_mailroom
    def test_save_contact_does_not_update_field_label(self):
        self.login(self.admin)

        rank_field = ContactField.get_or_create(
            self.org, self.admin, "rank", "Commander ranking", value_type=Value.TYPE_NUMBER
        )

        self.assertEqual(rank_field.label, "Commander ranking")

        flow = self.get_flow("favorites")
        flow_json = flow.as_json()

        # save some data to the field
        flow_json["action_sets"][0]["actions"].append(
            {
                "type": "save",
                "uuid": "aafe958f-899c-42db-8dae-e2c797767d2a",
                "label": "Rank label",
                "field": "rank",
                "value": "@flow.response_1.text",
            }
        )

        # add a new field
        flow_json["action_sets"][0]["actions"].append(
            {
                "type": "save",
                "uuid": "aafe958f-899c-42db-8dae-e2c797767d2b",
                "label": "New field label",
                "field": "new_field",
                "value": "@flow.response_1.text",
            }
        )

        response = self.client.post(
            reverse("flows.flow_json", args=[flow.uuid]), data=flow_json, content_type="application/json"
        )

        self.assertEqual(response.status_code, 200)

        rank_field.refresh_from_db()

        # the label should not be changed
        self.assertEqual(rank_field.label, "Commander ranking")

        # new field is created
        new_field = ContactField.user_fields.get(key="new_field")
        self.assertEqual(new_field.label, "New field label")

    def test_write_protection(self):
        flow = self.get_flow("favorites")
        flow_json = flow.as_json()

        self.login(self.admin)

        # saving should work
        flow.update(flow_json, self.admin)

        # but if we save from in the past after our save it should fail
        with self.assertRaises(FlowUserConflictException):
            flow.update(flow_json, self.admin)

        # check view sends converts exception to error response
        response = self.client.post(
            reverse("flows.flow_json", args=[flow.uuid]), data=flow_json, content_type="application/json"
        )

        self.assertEqual(response.status_code, 400)
        self.assertEqual(
            response.json(),
            {
                "description": "Administrator is currently editing this Flow. "
                "Your changes will not be saved until you refresh your browser.",
                "status": "failure",
            },
        )

        # we should also fail if we try saving an old spec version from the editor
        flow.refresh_from_db()
        flow_json = flow.as_json()

        with patch("temba.flows.models.Flow.FINAL_LEGACY_VERSION", "1.234"):

            with self.assertRaises(FlowVersionConflictException):
                flow.update(flow_json, self.admin)

            # check view sends converts exception to error response
            response = self.client.post(
                reverse("flows.flow_json", args=[flow.uuid]), data=flow_json, content_type="application/json"
            )

            self.assertEqual(response.status_code, 400)
            self.assertEqual(
                response.json(),
                {
                    "description": "Your flow has been upgraded to the latest version. "
                    "In order to continue editing, please refresh your browser.",
                    "status": "failure",
                },
            )

        # check that flow validation failing is returned as an error message to the user
        flow_json["action_sets"][0]["uuid"] = flow_json["action_sets"][1]["uuid"]

        with self.assertRaises(FlowValidationException):
            flow.update(flow_json, self.admin)

        # check view sends converts exception to error response
        response = self.client.post(
            reverse("flows.flow_json", args=[flow.uuid]), data=flow_json, content_type="application/json"
        )

        self.assertEqual(response.status_code, 400)
        self.assertEqual(
            response.json(),
            {"description": "Your flow failed validation. Please refresh your browser.", "status": "failure"},
        )

        # create an invalid loop in the flow definition
        flow_json = flow.as_json()
        flow_json["action_sets"][0]["destination"] = flow_json["action_sets"][0]["uuid"]

        with self.assertRaises(FlowInvalidCycleException):
            flow.update(flow_json, self.admin)

        # check view sends converts exception to error response
        response = self.client.post(
            reverse("flows.flow_json", args=[flow.uuid]), data=flow_json, content_type="application/json"
        )

        self.assertEqual(response.status_code, 400)
        self.assertEqual(
            response.json(),
            {"description": "Your flow contains an invalid loop. Please refresh your browser.", "status": "failure"},
        )

    @uses_legacy_engine
    def test_flow_category_counts(self):
        def assertCount(counts, result_key, category_name, truth):
            found = False
            for count in counts["counts"]:
                if count["key"] == result_key:
                    categories = count["categories"]
                    for category in categories:
                        if category["name"] == category_name:
                            found = True
                            self.assertEqual(category["count"], truth)
            self.assertTrue(found)

        favorites = self.get_flow("favorites")

        # add in some fake data
        for i in range(0, 10):
            contact = self.create_contact("Contact %d" % i, "+120655530%d" % i)
            self.send_message(favorites, "blue", contact=contact)
            self.send_message(favorites, "primus", contact=contact)
            self.send_message(favorites, "russell", contact=contact)

        for i in range(0, 5):
            contact = self.create_contact("Contact %d" % i, "+120655531%d" % i)
            self.send_message(favorites, "red", contact=contact)
            self.send_message(favorites, "primus", contact=contact)
            self.send_message(favorites, "earl", contact=contact)

        # test update flow values
        for i in range(0, 5):
            contact = self.create_contact("Contact %d" % i, "+120655532%d" % i)
            self.send_message(favorites, "orange", contact=contact)
            self.send_message(favorites, "green", contact=contact)
            self.send_message(favorites, "skol", contact=contact)
            self.send_message(favorites, "bobby", contact=contact)

        counts = favorites.get_category_counts()

        assertCount(counts, "color", "Blue", 10)
        assertCount(counts, "color", "Red", 5)
        assertCount(counts, "beer", "Primus", 15)

        # name shouldn't be included since it's open ended
        self.assertNotIn('"name": "Name"', json.dumps(counts))

        # five oranges went back and became greens
        assertCount(counts, "color", "Other", 0)
        assertCount(counts, "color", "Green", 5)

        # now remap the uuid for our color node
        flow_json = favorites.as_json()
        color_ruleset = flow_json["rule_sets"][0]
        flow_json = json.loads(json.dumps(flow_json).replace(color_ruleset["uuid"], str(uuid4())))
        favorites.update(flow_json)

        # send a few more runs through our updated flow
        for i in range(0, 3):
            contact = self.create_contact("Contact %d" % i, "+120655533%d" % i)
            self.send_message(favorites, "red", contact=contact)
            self.send_message(favorites, "turbo", contact=contact)

        # should now have three more reds
        counts = favorites.get_category_counts()
        assertCount(counts, "color", "Red", 8)
        assertCount(counts, "beer", "Turbo King", 3)

        # now delete the color ruleset and repoint nodes to the beer ruleset
        color_ruleset = flow_json["rule_sets"][0]
        beer_ruleset = flow_json["rule_sets"][1]
        flow_json["rule_sets"] = flow_json["rule_sets"][1:]

        for actionset in flow_json["action_sets"]:
            if actionset["destination"] == color_ruleset["uuid"]:
                actionset["destination"] = beer_ruleset["uuid"]

        favorites.update(flow_json)

        # now the color counts have been removed, but beer is still there
        counts = favorites.get_category_counts()
        self.assertNotIn("color", counts)
        assertCount(counts, "beer", "Turbo King", 3)

        # make sure it still works after ze squashings
        self.assertEqual(76, FlowCategoryCount.objects.all().count())
        FlowCategoryCount.squash()
        self.assertEqual(9, FlowCategoryCount.objects.all().count())
        counts = favorites.get_category_counts()
        assertCount(counts, "beer", "Turbo King", 3)

        # test tostring
        str(FlowCategoryCount.objects.all().first())

        # and if we delete our runs, things zero out
        self.releaseRuns()

        counts = favorites.get_category_counts()
        assertCount(counts, "beer", "Turbo King", 0)

    @uses_legacy_engine
    def test_flow_results(self):
        favorites = self.get_flow("favorites")

        with patch("temba.flows.views.FlowCRUDL.RunTable.paginate_by", 1):

            pete = self.create_contact("Pete", "+12065553027")
            self.send_message(favorites, "blue", contact=pete)

            jimmy = self.create_contact("Jimmy", "+12065553026")
            self.send_message(favorites, "red", contact=jimmy)
            self.send_message(favorites, "turbo", contact=jimmy)

            self.login(self.admin)
            response = self.client.get(reverse("flows.flow_results", args=[favorites.uuid]))

            # the rulesets should be present as column headers
            self.assertContains(response, "Beer")
            self.assertContains(response, "Color")
            self.assertContains(response, "Name")

            # fetch counts endpoint, should have 2 color results (one is a test contact)
            response = self.client.get(reverse("flows.flow_category_counts", args=[favorites.uuid]))
            counts = response.json()["counts"]
            self.assertEqual("Color", counts[0]["name"])
            self.assertEqual(2, counts[0]["total"])

            # test a search on our runs
            with patch.object(Contact, "query_elasticsearch_for_ids", return_value=[pete.id]):
                response = self.client.get("%s?q=pete" % reverse("flows.flow_run_table", args=[favorites.pk]))
                self.assertEqual(len(response.context["runs"]), 1)
                self.assertContains(response, "Pete")
                self.assertNotContains(response, "Jimmy")

            # fetch our intercooler rows for the run table
            response = self.client.get(reverse("flows.flow_run_table", args=[favorites.pk]))
            self.assertEqual(len(response.context["runs"]), 1)
            self.assertEqual(200, response.status_code)
            self.assertContains(response, "Jimmy")
            self.assertContains(response, "red")
            self.assertContains(response, "Red")
            self.assertContains(response, "turbo")
            self.assertContains(response, "Turbo King")
            self.assertNotContains(response, "skol")

            # one more row to add
            self.assertEqual(1, len(response.context["runs"]))
            # self.assertNotContains(response, "ic-append-from")

            next_link = re.search('ic-append-from="(.*)" ic-trigger-on', force_text(response.content)).group(1)
            response = self.client.get(next_link)
            self.assertEqual(200, response.status_code)

            FlowCRUDL.ActivityChart.HISTOGRAM_MIN = 0
            FlowCRUDL.ActivityChart.PERIOD_MIN = 0

            # and some charts
            response = self.client.get(reverse("flows.flow_activity_chart", args=[favorites.pk]))

            # we have two active runs
            self.assertContains(response, "name: 'Active', y: 2")
            self.assertContains(response, "3 Responses")

            # now send another message
            self.send_message(favorites, "primus", contact=pete)
            self.send_message(favorites, "Pete", contact=pete)

            response = self.client.get(reverse("flows.flow_run_table", args=[favorites.pk]))
            self.assertEqual(len(response.context["runs"]), 1)
            self.assertEqual(200, response.status_code)
            self.assertContains(response, "Pete")
            self.assertNotContains(response, "Jimmy")

            # one more row to add
            self.assertEqual(1, len(response.context["runs"]))

            next_link = re.search('ic-append-from="(.*)" ic-trigger-on', force_text(response.content)).group(1)
            response = self.client.get(next_link)
            self.assertEqual(200, response.status_code)
            self.assertEqual(1, len(response.context["runs"]))
            self.assertContains(response, "Jimmy")

            # now only one active, one completed, and 5 total responses
            response = self.client.get(reverse("flows.flow_activity_chart", args=[favorites.pk]))
            self.assertContains(response, "name: 'Active', y: 1")
            self.assertContains(response, "name: 'Completed', y: 1")
            self.assertContains(response, "5 Responses")

            # they all happened on the same day
            response = self.client.get(reverse("flows.flow_activity_chart", args=[favorites.pk]))
            points = response.context["histogram"]
            self.assertEqual(1, len(points))

            # put one of our counts way in the past so we get a different histogram scale
            count = FlowPathCount.objects.filter(flow=favorites).order_by("id")[1]
            count.period = count.period - timedelta(days=25)
            count.save()
            response = self.client.get(reverse("flows.flow_activity_chart", args=[favorites.pk]))
            points = response.context["histogram"]
            self.assertTrue(timedelta(days=24) < (points[1]["bucket"] - points[0]["bucket"]))

            # pick another scale
            count.period = count.period - timedelta(days=600)
            count.save()
            response = self.client.get(reverse("flows.flow_activity_chart", args=[favorites.pk]))

            # this should give us a more compressed histogram
            points = response.context["histogram"]
            self.assertTrue(timedelta(days=620) < (points[1]["bucket"] - points[0]["bucket"]))

            self.assertEqual(24, len(response.context["hod"]))
            self.assertEqual(7, len(response.context["dow"]))

        # delete a run
        with patch("temba.flows.views.FlowCRUDL.RunTable.paginate_by", 100):
            response = self.client.get(reverse("flows.flow_run_table", args=[favorites.pk]))
            self.assertEqual(len(response.context["runs"]), 2)

            self.client.post(reverse("flows.flowrun_delete", args=[response.context["runs"][0].id]))
            response = self.client.get(reverse("flows.flow_run_table", args=[favorites.pk]))
            self.assertEqual(len(response.context["runs"]), 1)

        with patch("temba.flows.views.FlowCRUDL.RunTable.paginate_by", 1):

            # create one empty run
            FlowRun.objects.create(org=favorites.org, flow=favorites, contact=pete, responded=True)

            # fetch our intercooler rows for the run table
            response = self.client.get(reverse("flows.flow_run_table", args=[favorites.pk]))
            self.assertEqual(len(response.context["runs"]), 1)
            self.assertEqual(200, response.status_code)

        with patch("temba.flows.views.FlowCRUDL.RunTable.paginate_by", 1):

            # create one empty run
            FlowRun.objects.create(org=favorites.org, flow=favorites, contact=pete, responded=False)

            # fetch our intercooler rows for the run table
            response = self.client.get("%s?responded=bla" % reverse("flows.flow_run_table", args=[favorites.pk]))
            self.assertEqual(len(response.context["runs"]), 1)
            self.assertEqual(200, response.status_code)

            response = self.client.get("%s?responded=true" % reverse("flows.flow_run_table", args=[favorites.pk]))
            self.assertEqual(len(response.context["runs"]), 1)

        # make sure we show results for flows with only expression splits
        RuleSet.objects.filter(flow=favorites).update(ruleset_type=RuleSet.TYPE_EXPRESSION)
        response = self.client.get(reverse("flows.flow_activity_chart", args=[favorites.pk]))

        self.assertEqual(24, len(response.context["hod"]))
        self.assertEqual(7, len(response.context["dow"]))

    def test_flow_activity_chart_of_inactive_flow(self):
        flow = self.get_flow("favorites")
        # release the flow
        flow.release()

        self.login(self.admin)
        response = self.client.get(reverse("flows.flow_activity_chart", args=[flow.pk]))

        self.assertEqual(response.status_code, 404)

    def test_flow_run_table_of_inactive_flow(self):
        flow = self.get_flow("favorites")
        # release the flow
        flow.release()

        self.login(self.admin)
        response = self.client.get(reverse("flows.flow_run_table", args=[flow.pk]))

        self.assertEqual(response.status_code, 404)

    def test_flow_category_counts_of_inactive_flow(self):
        flow = self.get_flow("favorites")
        # release the flow
        flow.release()

        self.login(self.admin)
        response = self.client.get(reverse("flows.flow_category_counts", args=[flow.uuid]))

        self.assertEqual(response.status_code, 404)

    @uses_legacy_engine
    def test_send_all_replies(self):
        flow = self.get_flow("send_all")

        contact = self.create_contact("Stephen", "+12078778899", twitter="stephen")
        legacy.flow_start(flow, groups=[], contacts=[contact], restart_participants=True)

        replies = Msg.objects.filter(contact=contact, direction="O")
        self.assertEqual(replies.count(), 1)
        self.assertIsNone(replies.filter(contact_urn__path="stephen").first())
        self.assertIsNotNone(replies.filter(contact_urn__path="+12078778899").first())

        Broadcast.objects.all().delete()
        Msg.objects.all().delete()

        # create twitter channel
        Channel.create(self.org, self.user, None, "TT")
        flow.org.clear_cached_schemes()

        legacy.flow_start(flow, groups=[], contacts=[contact], restart_participants=True)

        replies = Msg.objects.filter(contact=contact, direction="O")
        self.assertEqual(replies.count(), 2)
        self.assertIsNotNone(replies.filter(contact_urn__path="stephen").first())
        self.assertIsNotNone(replies.filter(contact_urn__path="+12078778899").first())

        Broadcast.objects.all().delete()
        Msg.objects.all().delete()

        flow = self.get_flow("two_to_all")
        legacy.flow_start(flow, groups=[], contacts=[contact], restart_participants=True)

        replies = Msg.objects.filter(contact=contact, direction="O")
        self.assertEqual(replies.count(), 4)
        self.assertEqual(replies.filter(contact_urn__path="stephen").count(), 2)
        self.assertEqual(replies.filter(contact_urn__path="+12078778899").count(), 2)

    @uses_legacy_engine
    def test_recent_messages(self):
        flow = self.get_flow("favorites")

        self.login(self.admin)
        recent_messages_url = reverse("flows.flow_recent_messages", args=[flow.uuid])

        color_prompt = ActionSet.objects.filter(flow=flow, y=0).first()
        color_ruleset = RuleSet.objects.filter(flow=flow, label="Color").first()
        blue_rule = color_ruleset.get_rules()[-4]
        navy_rule = color_ruleset.get_rules()[-3]
        other_rule = color_ruleset.get_rules()[-1]

        # URL params for different flow path segments
        entry_params = "?exits=%s,%s&to=%s" % (color_prompt.exit_uuid, color_prompt.uuid, color_ruleset.uuid)
        other_params = "?exits=%s&to=%s" % (other_rule.uuid, other_rule.destination)
        blue_params = "?exits=%s,%s&to=%s" % (blue_rule.uuid, navy_rule.uuid, blue_rule.destination)
        invalid_params = "?exits=%s&to=%s" % (color_ruleset.uuid, color_ruleset.uuid)

        def assert_recent(resp, msgs):
            self.assertEqual([r["text"] for r in resp.json()], msgs)

        # no params returns no results
        assert_recent(self.client.get(recent_messages_url), [])

        legacy.flow_start(flow, [], [self.contact])
        self.create_msg(direction=INCOMING, contact=self.contact, text="chartreuse").handle()

        response = self.client.get(recent_messages_url + entry_params)
        assert_recent(response, ["What is your favorite color?"])

        # one incoming message on the other segment
        response = self.client.get(recent_messages_url + other_params)
        assert_recent(response, ["chartreuse"])

        # nothing yet on the blue segment
        response = self.client.get(recent_messages_url + blue_params)
        assert_recent(response, [])

        # invalid segment
        response = self.client.get(recent_messages_url + invalid_params)
        assert_recent(response, [])

        self.create_msg(direction=INCOMING, contact=self.contact, text="mauve").handle()

        response = self.client.get(recent_messages_url + entry_params)
        assert_recent(response, ["What is your favorite color?"])

        response = self.client.get(recent_messages_url + other_params)
        assert_recent(response, ["mauve", "chartreuse"])

        response = self.client.get(recent_messages_url + blue_params)
        assert_recent(response, [])

        self.create_msg(direction=INCOMING, contact=self.contact, text="blue").handle()

        response = self.client.get(recent_messages_url + entry_params)
        assert_recent(response, ["What is your favorite color?"])

        response = self.client.get(recent_messages_url + other_params)
        assert_recent(response, ["mauve", "chartreuse"])

        response = self.client.get(recent_messages_url + blue_params)
        assert_recent(response, ["blue"])

    def test_completion(self):

        flow = self.get_flow("favorites")
        self.login(self.admin)

        response = self.client.get("%s?flow=%s" % (reverse("flows.flow_completion"), flow.uuid))
        response = response.json()

        def assert_in_response(response, data_key, key):
            found = False
            for item in response[data_key]:
                if key == item["name"]:
                    found = True
            self.assertTrue(found, "Key %s not found in %s" % (key, response))

        assert_in_response(response, "message_completions", "contact")
        assert_in_response(response, "message_completions", "contact.first_name")
        assert_in_response(response, "message_completions", "contact.tel")
        assert_in_response(response, "message_completions", "contact.mailto")

        assert_in_response(response, "message_completions", "parent.contact.uuid")
        assert_in_response(response, "message_completions", "child.contact.uuid")

        assert_in_response(response, "message_completions", "flow.color")
        assert_in_response(response, "message_completions", "flow.color.category")
        assert_in_response(response, "message_completions", "flow.color.text")
        assert_in_response(response, "message_completions", "flow.color.time")

        assert_in_response(response, "message_completions", "step")
        assert_in_response(response, "message_completions", "step.urn")
        assert_in_response(response, "message_completions", "step.urn.scheme")

        assert_in_response(response, "function_completions", "SUM")
        assert_in_response(response, "function_completions", "ABS")
        assert_in_response(response, "function_completions", "YEAR")

        # a Twitter channel
        Channel.create(self.org, self.user, None, "TT")

        response = self.client.get("%s?flow=%s" % (reverse("flows.flow_completion"), flow.uuid))
        response = response.json()

        assert_in_response(response, "message_completions", "contact.twitter")

    def test_squash_run_counts(self):
        flow = self.get_flow("favorites")
        flow2 = self.get_flow("pick_a_number")

        FlowRunCount.objects.create(flow=flow, count=2, exit_type=None)
        FlowRunCount.objects.create(flow=flow, count=1, exit_type=None)
        FlowRunCount.objects.create(flow=flow, count=3, exit_type="E")
        FlowRunCount.objects.create(flow=flow2, count=10, exit_type="I")
        FlowRunCount.objects.create(flow=flow2, count=-1, exit_type="I")

        squash_flowruncounts()
        self.assertEqual(FlowRunCount.objects.all().count(), 3)
        self.assertEqual(FlowRunCount.get_totals(flow2), {"A": 0, "C": 0, "E": 0, "I": 9})
        self.assertEqual(FlowRunCount.get_totals(flow), {"A": 3, "C": 0, "E": 3, "I": 0})

        max_id = FlowRunCount.objects.all().order_by("-id").first().id

        # no-op this time
        squash_flowruncounts()
        self.assertEqual(max_id, FlowRunCount.objects.all().order_by("-id").first().id)

    @uses_legacy_engine
    def test_activity(self):
        flow = self.get_flow("favorites")
        color_question = ActionSet.objects.get(y=0, flow=flow)
        other_action = ActionSet.objects.get(y=8, flow=flow)
        beer_question = ActionSet.objects.get(y=237, flow=flow)
        name_question = ActionSet.objects.get(y=535, flow=flow)
        end_prompt = ActionSet.objects.get(y=805, flow=flow)
        beer = RuleSet.objects.get(label="Beer", flow=flow)
        color = RuleSet.objects.get(label="Color", flow=flow)
        name = RuleSet.objects.get(label="Name", flow=flow)

        rules = color.get_rules()
        color_other_uuid = rules[-1].uuid
        color_blue_uuid = rules[-4].uuid

        # we don't know this shade of green, it should route us to the beginning again
        run1, = legacy.flow_start(flow, [], [self.contact])
        self.create_msg(direction=INCOMING, contact=self.contact, text="chartreuse").handle()

        (active, visited) = flow.get_activity()

        self.assertEqual(active, {color.uuid: 1})

        self.assertEqual(
            visited,
            {
                "%s:%s" % (color_question.exit_uuid, color.uuid): 1,
                "%s:%s" % (color_other_uuid, other_action.uuid): 1,
                "%s:%s" % (other_action.exit_uuid, color.uuid): 1,
            },
        )
        self.assertEqual(
            flow.get_run_stats(),
            {"total": 1, "active": 1, "completed": 0, "expired": 0, "interrupted": 0, "completion": 0},
        )

        # another unknown color, that'll route us right back again
        # the active stats will look the same, but there should be one more journey on the path
        self.create_msg(direction=INCOMING, contact=self.contact, text="mauve").handle()
        (active, visited) = flow.get_activity()

        self.assertEqual(active, {color.uuid: 1})
        self.assertEqual(
            visited,
            {
                "%s:%s" % (color_question.exit_uuid, color.uuid): 1,
                "%s:%s" % (color_other_uuid, other_action.uuid): 2,
                "%s:%s" % (other_action.exit_uuid, color.uuid): 2,
            },
        )

        # this time a color we know takes us elsewhere, activity will move
        # to another node, but still just one entry
        self.create_msg(direction=INCOMING, contact=self.contact, text="blue").handle()
        (active, visited) = flow.get_activity()

        self.assertEqual(active, {beer.uuid: 1})
        self.assertEqual(
            visited,
            {
                "%s:%s" % (color_question.exit_uuid, color.uuid): 1,
                "%s:%s" % (color_other_uuid, other_action.uuid): 2,
                "%s:%s" % (other_action.exit_uuid, color.uuid): 2,
                "%s:%s" % (color_blue_uuid, beer_question.uuid): 1,
                "%s:%s" % (beer_question.exit_uuid, beer.uuid): 1,
            },
        )

        # check recent runs
        recent = FlowPathRecentRun.get_recent([color_question.exit_uuid], color.uuid)
        self.assertEqual([r["text"] for r in recent], ["What is your favorite color?"])

        recent = FlowPathRecentRun.get_recent([color_other_uuid], other_action.uuid)
        self.assertEqual([r["text"] for r in recent], ["mauve", "chartreuse"])

        recent = FlowPathRecentRun.get_recent([other_action.exit_uuid], color.uuid)
        self.assertEqual(
            [r["text"] for r in recent], ["I don't know that color. Try again.", "I don't know that color. Try again."]
        )

        recent = FlowPathRecentRun.get_recent([color_blue_uuid], beer_question.uuid)
        self.assertEqual([r["text"] for r in recent], ["blue"])

        # check the details of the first recent run
        recent = FlowPathRecentRun.objects.order_by("id").first()
        self.assertEqual(recent.run, run1)
        self.assertEqual(str(recent.from_uuid), run1.path[0]["exit_uuid"])
        self.assertEqual(str(recent.from_step_uuid), run1.path[0]["uuid"])
        self.assertEqual(str(recent.to_uuid), run1.path[1]["node_uuid"])
        self.assertEqual(str(recent.to_step_uuid), run1.path[1]["uuid"])
        self.assertEqual(recent.visited_on, iso8601.parse_date(run1.path[1]["arrived_on"]))

        # a new participant, showing distinct active counts and incremented path
        ryan = self.create_contact("Ryan Lewis", "+12065550725")
        self.send_message(flow, "burnt sienna", contact=ryan)
        (active, visited) = flow.get_activity()

        self.assertEqual(active, {color.uuid: 1, beer.uuid: 1})
        self.assertEqual(
            visited,
            {
                "%s:%s" % (color_question.exit_uuid, color.uuid): 2,
                "%s:%s" % (color_other_uuid, other_action.uuid): 3,
                "%s:%s" % (other_action.exit_uuid, color.uuid): 3,
                "%s:%s" % (color_blue_uuid, beer_question.uuid): 1,
                "%s:%s" % (beer_question.exit_uuid, beer.uuid): 1,
            },
        )
        self.assertEqual(
            flow.get_run_stats(),
            {"total": 2, "active": 2, "completed": 0, "expired": 0, "interrupted": 0, "completion": 0},
        )

        # now let's have them land in the same place
        self.send_message(flow, "blue", contact=ryan)
        (active, visited) = flow.get_activity()
        self.assertEqual(active, {beer.uuid: 2})

        # now move our first contact forward to the end
        self.send_message(flow, "Turbo King")
        self.send_message(flow, "Ben Haggerty")
        (active, visited) = flow.get_activity()
        self.assertEqual(active, {beer.uuid: 1})

        # half of our flows are now complete
        self.assertEqual(
            flow.get_run_stats(),
            {"total": 2, "active": 1, "completed": 1, "expired": 0, "interrupted": 0, "completion": 50},
        )

        # we are going to expire, but we want runs across two different flows
        # to make sure that our optimization for expiration is working properly
        cga_flow = self.get_flow("color_gender_age")
        self.assertEqual("What is your gender?", self.send_message(cga_flow, "Red"))
        self.assertEqual(1, len(cga_flow.get_activity()[0]))

        # expire the first contact's runs
        legacy.bulk_exit(FlowRun.objects.filter(contact=self.contact), FlowRun.EXIT_TYPE_EXPIRED)

        # no active runs for our contact
        self.assertEqual(0, FlowRun.objects.filter(contact=self.contact, is_active=True).count())

        # both of our flows should have reduced active contacts
        self.assertEqual(0, len(cga_flow.get_activity()[0]))

        # now we should only have one node with active runs, but the paths stay
        # the same since those are historical
        (active, visited) = flow.get_activity()
        self.assertEqual(active, {beer.uuid: 1})
        self.assertEqual(
            visited,
            {
                "%s:%s" % (color_question.exit_uuid, color.uuid): 2,
                "%s:%s" % (color_other_uuid, other_action.uuid): 3,
                "%s:%s" % (other_action.exit_uuid, color.uuid): 3,
                "%s:%s" % (color_blue_uuid, beer_question.uuid): 2,
                "%s:%s" % (beer_question.exit_uuid, beer.uuid): 2,
                "%s:%s" % (beer.get_rules()[2].uuid, name_question.uuid): 1,
                "%s:%s" % (name_question.exit_uuid, name.uuid): 1,
                "%s:%s" % (name.get_rules()[0].uuid, end_prompt.uuid): 1,
            },
        )

        # no completed runs but one expired run
        self.assertEqual(
            flow.get_run_stats(),
            {"total": 2, "active": 1, "completed": 0, "expired": 1, "interrupted": 0, "completion": 0},
        )

        # check that we have the right number of runs
        self.assertEqual(2, FlowRun.objects.filter(flow=flow).count())

        # now let's delete our contact, we'll still have one active node, but
        # our visit path counts will go down by two since he went there twice
        self.contact.release(self.user)
        (active, visited) = flow.get_activity()
        self.assertEqual(active, {beer.uuid: 1})
        self.assertEqual(
            visited,
            {
                "%s:%s" % (color_question.exit_uuid, color.uuid): 1,
                "%s:%s" % (color_other_uuid, other_action.uuid): 1,
                "%s:%s" % (other_action.exit_uuid, color.uuid): 1,
                "%s:%s" % (color_blue_uuid, beer_question.uuid): 1,
                "%s:%s" % (beer_question.exit_uuid, beer.uuid): 1,
                "%s:%s" % (beer.get_rules()[2].uuid, name_question.uuid): 0,
                "%s:%s" % (name_question.exit_uuid, name.uuid): 0,
                "%s:%s" % (name.get_rules()[0].uuid, end_prompt.uuid): 0,
            },
        )

        # he was also accounting for our completion rate, back to nothing
        self.assertEqual(
            flow.get_run_stats(),
            {"total": 1, "active": 1, "completed": 0, "expired": 0, "interrupted": 0, "completion": 0},
        )

        # advance ryan to the end to make sure our percentage accounts for one less contact
        self.send_message(flow, "Turbo King", contact=ryan)
        self.send_message(flow, "Ryan Lewis", contact=ryan)
        (active, visited) = flow.get_activity()
        self.assertEqual(active, {})
        self.assertEqual(
            visited,
            {
                "%s:%s" % (color_question.exit_uuid, color.uuid): 1,
                "%s:%s" % (color_other_uuid, other_action.uuid): 1,
                "%s:%s" % (other_action.exit_uuid, color.uuid): 1,
                "%s:%s" % (color_blue_uuid, beer_question.uuid): 1,
                "%s:%s" % (beer_question.exit_uuid, beer.uuid): 1,
                "%s:%s" % (beer.get_rules()[2].uuid, name_question.uuid): 1,
                "%s:%s" % (name_question.exit_uuid, name.uuid): 1,
                "%s:%s" % (name.get_rules()[0].uuid, end_prompt.uuid): 1,
            },
        )
        self.assertEqual(
            flow.get_run_stats(),
            {"total": 1, "active": 0, "completed": 1, "expired": 0, "interrupted": 0, "completion": 100},
        )

        # messages to/from deleted contacts shouldn't appear in the recent runs
        recent = FlowPathRecentRun.get_recent([color_other_uuid], other_action.uuid)
        self.assertEqual([r["text"] for r in recent], ["burnt sienna"])

        # delete our last contact to make sure activity is gone without first expiring, zeros abound
        ryan.release(self.admin)
        (active, visited) = flow.get_activity()
        self.assertEqual(active, {})
        self.assertEqual(
            visited,
            {
                "%s:%s" % (color_question.exit_uuid, color.uuid): 0,
                "%s:%s" % (color_other_uuid, other_action.uuid): 0,
                "%s:%s" % (other_action.exit_uuid, color.uuid): 0,
                "%s:%s" % (color_blue_uuid, beer_question.uuid): 0,
                "%s:%s" % (beer_question.exit_uuid, beer.uuid): 0,
                "%s:%s" % (beer.get_rules()[2].uuid, name_question.uuid): 0,
                "%s:%s" % (name_question.exit_uuid, name.uuid): 0,
                "%s:%s" % (name.get_rules()[0].uuid, end_prompt.uuid): 0,
            },
        )
        self.assertEqual(
            flow.get_run_stats(),
            {"total": 0, "active": 0, "completed": 0, "expired": 0, "interrupted": 0, "completion": 0},
        )

        # runs all gone too
        self.assertEqual(0, FlowRun.objects.filter(flow=flow).count())

        # test that expirations remove activity when triggered from the cron in the same way
        tupac = self.create_contact("Tupac Shakur", "+12065550725")
        self.send_message(flow, "azul", contact=tupac)
        (active, visited) = flow.get_activity()
        self.assertEqual(active, {color.uuid: 1})
        self.assertEqual(
            visited,
            {
                "%s:%s" % (color_question.exit_uuid, color.uuid): 1,
                "%s:%s" % (color_other_uuid, other_action.uuid): 1,
                "%s:%s" % (other_action.exit_uuid, color.uuid): 1,
                "%s:%s" % (color_blue_uuid, beer_question.uuid): 0,
                "%s:%s" % (beer_question.exit_uuid, beer.uuid): 0,
                "%s:%s" % (beer.get_rules()[2].uuid, name_question.uuid): 0,
                "%s:%s" % (name_question.exit_uuid, name.uuid): 0,
                "%s:%s" % (name.get_rules()[0].uuid, end_prompt.uuid): 0,
            },
        )
        self.assertEqual(
            flow.get_run_stats(),
            {"total": 1, "active": 1, "completed": 0, "expired": 0, "interrupted": 0, "completion": 0},
        )

        # now mark run has expired and make sure it is removed from our activity
        run = tupac.runs.first()
        run.exit_type = FlowRun.EXIT_TYPE_EXPIRED
        run.exited_on = timezone.now()
        run.is_active = False
        run.save(update_fields=("exit_type", "exited_on", "is_active"))

        (active, visited) = flow.get_activity()
        self.assertEqual(active, {})
        self.assertEqual(
            flow.get_run_stats(),
            {"total": 1, "active": 0, "completed": 0, "expired": 1, "interrupted": 0, "completion": 0},
        )

        # choose a rule that is not wired up (end of flow)
        jimmy = self.create_contact("Jimmy Graham", "+12065558888")
        self.send_message(flow, "cyan", contact=jimmy, assert_reply=False)

        tyler = self.create_contact("Tyler Lockett", "+12065559999")
        self.send_message(flow, "cyan", contact=tyler, assert_reply=False)

        squash_flowpathcounts()
        (active, visited) = flow.get_activity()

        self.assertEqual(active, {})
        self.assertEqual(
            visited,
            {
                "%s:%s" % (color_question.exit_uuid, color.uuid): 3,
                "%s:%s" % (color_other_uuid, other_action.uuid): 1,
                "%s:%s" % (other_action.exit_uuid, color.uuid): 1,
                "%s:%s" % (color_blue_uuid, beer_question.uuid): 0,
                "%s:%s" % (beer_question.exit_uuid, beer.uuid): 0,
                "%s:%s" % (beer.get_rules()[2].uuid, name_question.uuid): 0,
                "%s:%s" % (name_question.exit_uuid, name.uuid): 0,
                "%s:%s" % (name.get_rules()[0].uuid, end_prompt.uuid): 0,
            },
        )

        # check that flow interruption counts properly
        rawls = self.create_contact("Thomas Rawls", "+12065557777")
        self.send_message(flow, "blue", contact=rawls)

        # but he's got other things on his mind
        random_word = self.get_flow("random_word")
        self.send_message(random_word, "blerg", contact=rawls)

        (active, visited) = flow.get_activity()

        self.assertEqual(active, {})
        self.assertEqual(
            visited,
            {
                "%s:%s" % (color_question.exit_uuid, color.uuid): 4,
                "%s:%s" % (color_other_uuid, other_action.uuid): 1,
                "%s:%s" % (other_action.exit_uuid, color.uuid): 1,
                "%s:%s" % (color_blue_uuid, beer_question.uuid): 1,
                "%s:%s" % (beer_question.exit_uuid, beer.uuid): 1,
                "%s:%s" % (beer.get_rules()[2].uuid, name_question.uuid): 0,
                "%s:%s" % (name_question.exit_uuid, name.uuid): 0,
                "%s:%s" % (name.get_rules()[0].uuid, end_prompt.uuid): 0,
            },
        )

    @uses_legacy_engine
    def test_activity_for_pruned_paths(self):
        flow = self.get_flow("color")
        color_question = ActionSet.objects.get(x=1, y=1, flow=flow)
        blue_action = ActionSet.objects.get(x=3, y=3, flow=flow)
        other_action = ActionSet.objects.get(x=4, y=4, flow=flow)
        color_ruleset = RuleSet.objects.get(label="color", flow=flow)

        rules = color_ruleset.get_rules()
        blue_rule = rules[1]
        other_rule = rules[2]

        run, = legacy.flow_start(flow, [], [self.contact])

        now = datetime.datetime(2014, 1, 2, 3, 4, 5, 6, timezone.utc)

        for m in range(50):
            # send messages as if they're 1 hour apart so we don't trigger check for duplicate replies
            with patch.object(timezone, "now", return_value=now + timedelta(hours=m)):
                self.send_message(flow, f"azure{m}")

        self.send_message(flow, f"blue")

        run.refresh_from_db()
        self.assertEqual(len(run.path), 100)  # path has been pruned to 100

        (active, visited) = flow.get_activity()

        self.assertEqual(active, {})  # run is complete
        self.assertEqual(
            visited,
            {
                "%s:%s" % (color_question.exit_uuid, color_ruleset.uuid): 1,
                "%s:%s" % (other_rule.uuid, other_action.uuid): 50,
                "%s:%s" % (other_action.exit_uuid, color_ruleset.uuid): 50,
                "%s:%s" % (blue_rule.uuid, blue_action.uuid): 1,
            },
        )

    @uses_legacy_engine
    def test_prune_recentruns(self):
        flow = self.get_flow("favorites")

        other_action = ActionSet.objects.get(y=8, flow=flow)
        color_ruleset = RuleSet.objects.get(label="Color", flow=flow)
        other_rule = color_ruleset.get_rules()[-1]

        # send 12 invalid color responses (must be from different contacts to avoid loop detection at 10 messages)
        bob = self.create_contact("Bob", number="+260964151234")
        for m in range(12):
            contact = self.contact if m % 2 == 0 else bob
            self.send_message(flow, "%d" % (m + 1), contact=contact)

        # all 12 messages are stored for the other segment
        other_recent = FlowPathRecentRun.objects.filter(from_uuid=other_rule.uuid, to_uuid=other_action.uuid)
        self.assertEqual(len(other_recent), 12)

        # and these are returned with most-recent first
        other_recent = FlowPathRecentRun.get_recent([other_rule.uuid], other_action.uuid, limit=None)
        self.assertEqual(
            [r["text"] for r in other_recent], ["12", "11", "10", "9", "8", "7", "6", "5", "4", "3", "2", "1"]
        )

        # even when limit is applied
        other_recent = FlowPathRecentRun.get_recent([other_rule.uuid], other_action.uuid, limit=5)
        self.assertEqual([r["text"] for r in other_recent], ["12", "11", "10", "9", "8"])

        squash_flowruncounts()

        # now only 5 newest are stored
        other_recent = FlowPathRecentRun.objects.filter(from_uuid=other_rule.uuid, to_uuid=other_action.uuid)
        self.assertEqual(len(other_recent), 5)

        other_recent = FlowPathRecentRun.get_recent([other_rule.uuid], other_action.uuid)
        self.assertEqual([r["text"] for r in other_recent], ["12", "11", "10", "9", "8"])

        # send another message and prune again
        self.send_message(flow, "13", contact=bob)
        squash_flowruncounts()

        other_recent = FlowPathRecentRun.get_recent([other_rule.uuid], other_action.uuid)
        self.assertEqual([r["text"] for r in other_recent], ["13", "12", "11", "10", "9"])

    def test_destination_type(self):
        flow = self.get_flow("pick_a_number")

        # our start points to a ruleset
        start = ActionSet.objects.get(flow=flow, y=0)

        # assert our destination
        self.assertEqual(Flow.NODE_TYPE_RULESET, start.destination_type)

        # and that ruleset points to an actionset
        ruleset = RuleSet.objects.get(uuid=start.destination)
        rule = ruleset.get_rules()[0]
        self.assertEqual(Flow.NODE_TYPE_ACTIONSET, rule.destination_type)

        # point our rule to a ruleset
        passive = RuleSet.objects.get(flow=flow, label="passive")
        self.update_destination(flow, rule.uuid, passive.uuid)
        ruleset = RuleSet.objects.get(uuid=start.destination)
        self.assertEqual(Flow.NODE_TYPE_RULESET, ruleset.get_rules()[0].destination_type)

    @uses_legacy_engine
    def test_orphaned_action_to_action(self):
        """
        Orphaned at an action, then routed to an action
        """

        # run a flow that ends on an action
        flow = self.get_flow("pick_a_number")
        self.assertEqual("You picked 3!", self.send_message(flow, "3"))

        pick_a_number = ActionSet.objects.get(flow=flow, y=0)
        you_picked = ActionSet.objects.get(flow=flow, y=228)

        # send a message, no flow should handle us since we are done
        incoming = self.create_msg(direction=INCOMING, contact=self.contact, text="Unhandled")
        handled = legacy.find_and_handle(incoming)[0]
        self.assertFalse(handled)

        # now wire up our finished action to the start of our flow
        flow = self.update_destination(flow, you_picked.uuid, pick_a_number.uuid)
        self.send_message(flow, "next message please", assert_reply=False, assert_handle=False)

    @uses_legacy_engine
    def test_orphaned_action_to_input_rule(self):
        """
        Orphaned at an action, then routed to a rule that evaluates on input
        """
        flow = self.get_flow("pick_a_number")

        self.assertEqual("You picked 6!", self.send_message(flow, "6"))

        you_picked = ActionSet.objects.get(flow=flow, y=228)
        number = RuleSet.objects.get(flow=flow, label="number")

        flow = self.update_destination(flow, you_picked.uuid, number.uuid)
        self.send_message(flow, "9", assert_reply=False, assert_handle=False)

    @uses_legacy_engine
    def test_orphaned_action_to_passive_rule(self):
        """
        Orphaned at an action, then routed to a rule that doesn't require input which leads
        to a rule that evaluates on input
        """
        flow = self.get_flow("pick_a_number")

        you_picked = ActionSet.objects.get(flow=flow, y=228)
        passive_ruleset = RuleSet.objects.get(flow=flow, label="passive")
        self.assertEqual("You picked 6!", self.send_message(flow, "6"))

        flow = self.update_destination(flow, you_picked.uuid, passive_ruleset.uuid)
        self.send_message(flow, "9", assert_reply=False, assert_handle=False)

    @uses_legacy_engine
    def test_deleted_ruleset(self):
        flow = self.get_flow("favorites")
        self.send_message(flow, "RED", restart_participants=True)

        # one active run
        self.assertEqual(1, FlowRun.objects.filter(contact=self.contact, is_active=True).count())

        # at this point we are waiting for the response to the second question about beer, let's delete it
        RuleSet.objects.get(flow=flow, label="Beer").delete()

        # we still have one active run, though we are somewhat in limbo
        self.assertEqual(1, FlowRun.objects.filter(contact=self.contact, is_active=True).count())

        # sending a new message in shouldn't get a reply, and our run should be terminated
        responses = self.send_message(flow, "abandoned", assert_reply=False, assert_handle=True)
        self.assertIsNone(responses)
        self.assertEqual(0, FlowRun.objects.filter(contact=self.contact, is_active=True).count())

    @uses_legacy_engine
    def test_server_runtime_cycle(self):
        flow = self.get_flow("loop_detection")
        first_actionset = ActionSet.objects.get(flow=flow, y=0)
        group_ruleset = RuleSet.objects.get(flow=flow, label="Group Split A")
        group_one_rule = group_ruleset.get_rules()[0]
        name_ruleset = RuleSet.objects.get(flow=flow, label="Name Split")
        rowan_rule = name_ruleset.get_rules()[0]

        # rule turning back on ourselves
        with self.assertRaises(FlowException):
            self.update_destination(flow, group_one_rule.uuid, group_ruleset.uuid)

        # non-blocking rule to non-blocking rule and back
        with self.assertRaises(FlowException):
            self.update_destination(flow, rowan_rule.uuid, group_ruleset.uuid)

        # our non-blocking rule to an action and back to us again
        with self.assertRaises(FlowException):
            self.update_destination(flow, group_one_rule.uuid, first_actionset.uuid)

        # add our contact to Group A
        group_a = ContactGroup.user_groups.create(
            org=self.org, name="Group A", created_by=self.admin, modified_by=self.admin
        )
        group_a.contacts.add(self.contact)

        # rule turning back on ourselves
        self.update_destination_no_check(flow, group_ruleset.uuid, group_ruleset.uuid, rule=group_one_rule.uuid)
        self.send_message(flow, "1", assert_reply=False, assert_handle=False)

        # should have an interrupted run
        self.assertEqual(
            1, FlowRun.objects.filter(contact=self.contact, exit_type=FlowRun.EXIT_TYPE_INTERRUPTED).count()
        )

        flow.release()

        # non-blocking rule to non-blocking rule and back
        flow = self.get_flow("loop_detection")

        # need to get these again as we just reimported and UUIDs have changed
        group_ruleset = RuleSet.objects.get(flow=flow, label="Group Split A")
        name_ruleset = RuleSet.objects.get(flow=flow, label="Name Split")
        rowan_rule = name_ruleset.get_rules()[0]

        # update our name to rowan so we match the name rule
        self.contact.name = "Rowan"
        self.contact.save(update_fields=("name",), handle_update=False)

        # but remove ourselves from the group so we enter the loop
        group_a.contacts.remove(self.contact)

        self.update_destination_no_check(flow, name_ruleset.uuid, group_ruleset.uuid, rule=rowan_rule.uuid)
        self.send_message(flow, "2", assert_reply=False, assert_handle=False)

        # should have an interrupted run
        self.assertEqual(
            2, FlowRun.objects.filter(contact=self.contact, exit_type=FlowRun.EXIT_TYPE_INTERRUPTED).count()
        )

    @uses_legacy_engine
    def test_decimal_substitution(self):
        flow = self.get_flow("pick_a_number")
        self.assertEqual("You picked 3!", self.send_message(flow, "3"))

    @uses_legacy_engine
    def test_rules_first(self):
        flow = self.get_flow("rules_first")
        self.assertEqual(Flow.NODE_TYPE_RULESET, flow.entry_type)
        self.assertEqual("You've got to be kitten me", self.send_message(flow, "cats"))

    @uses_legacy_engine
    def test_numeric_rule_allows_variables(self):
        flow = self.get_flow("numeric_rule_allows_variables")

        zinedine = self.create_contact("Zinedine", "+12065550100")
        zinedine.set_field(self.user, "age", "25")

        self.assertEqual("Good count", self.send_message(flow, "35", contact=zinedine))

    @uses_legacy_engine
    def test_non_blocking_rule_first(self):

        flow = self.get_flow("non_blocking_rule_first")

        eminem = self.create_contact("Eminem", "+12065550100")
        legacy.flow_start(flow, groups=[], contacts=[eminem])
        msg = Msg.objects.filter(direction="O", contact=eminem).first()
        self.assertEqual("Hi there Eminem", msg.text)

        # put a webhook on the rule first and make sure it executes
        ruleset = RuleSet.objects.get(uuid=flow.entry_uuid)
        ruleset.webhook_url = "http://localhost"
        ruleset.save()

        tupac = self.create_contact("Tupac", "+12065550101")
        legacy.flow_start(flow, groups=[], contacts=[tupac])
        msg = Msg.objects.filter(direction="O", contact=tupac).first()
        self.assertEqual("Hi there Tupac", msg.text)

    @uses_legacy_engine
    def test_webhook_rule_first(self):
        flow = self.get_flow("webhook_rule_first")
        tupac = self.create_contact("Tupac", "+12065550101")
        legacy.flow_start(flow, groups=[], contacts=[tupac])

        # a message should have been sent
        msg = Msg.objects.filter(direction="O", contact=tupac).first()
        self.assertEqual("Testing this out", msg.text)

    def test_group_dependencies(self):
        self.get_flow("dependencies")
        flow = Flow.objects.filter(name="Dependencies").first()

        group_names = ["Dog Facts", "Cat Facts", "Fish Facts", "Monkey Facts"]
        for name in group_names:
            self.assertIsNotNone(flow.group_dependencies.filter(name=name).first(), "Missing group %s" % name)

        # trim off our first action which is remove from Dog Facts
        update_json = flow.as_json()
        update_json["action_sets"][0]["actions"] = update_json["action_sets"][0]["actions"][1:]
        flow.update(update_json)

        # dog facts should be removed
        self.assertIsNone(flow.group_dependencies.filter(name="Dog Facts").first())

        # but others should still be there
        for name in group_names[1:]:
            self.assertIsNotNone(flow.group_dependencies.filter(name=name).first())

    def test_label_dependencies(self):
        self.get_flow("add_label")
        flow = Flow.objects.filter(name="Add Label").first()

        self.assertEqual(flow.label_dependencies.count(), 1)

        update_json = flow.as_json()
        # clear `add_label` actions
        update_json["action_sets"][-2]["actions"] = []
        update_json["action_sets"][-1]["actions"] = []
        flow.update(update_json)

        self.assertEqual(flow.label_dependencies.count(), 0)

    def test_channel_dependencies(self):
        self.channel.name = "1234"
        self.channel.save()

        self.get_flow("migrate_to_11_12_one_node")
        flow = Flow.objects.filter(name="channel").first()

        self.assertEqual(flow.channel_dependencies.count(), 1)

        update_json = flow.as_json()
        # clear `channel` action
        update_json["action_sets"][-1]["actions"] = []
        flow.update(update_json)

        self.assertEqual(flow.channel_dependencies.count(), 0)

    def test_flow_dependencies(self):

        self.get_flow("dependencies")
        flow = Flow.objects.filter(name="Dependencies").first()

        # we should depend on our child flow
        self.assertIsNotNone(flow.flow_dependencies.filter(name="Child Flow").first())

        # remove our start flow action
        update_json = flow.as_json()
        actionsets = update_json["action_sets"]
        actionsets[-1]["actions"] = actionsets[-1]["actions"][0:-1]
        update_json["action_sets"] = actionsets
        flow.update(update_json)

        # now we no longer depend on it
        self.assertIsNone(flow.flow_dependencies.filter(name="Child Flow").first())

    def test_update_dependencies_with_actiontype_flow(self):
        self.get_flow("dependencies")

        flow = Flow.objects.filter(name="Dependencies").first()
        dep_flow = Flow.objects.filter(name="Child Flow").first()

        update_json = flow.as_json()

        # remove existing flow dependency
        actionsets = update_json["action_sets"]
        actionsets[-1]["actions"] = actionsets[-1]["actions"][0:-1]
        update_json["action_sets"] = actionsets
        flow.update(update_json)

        self.assertEqual(flow.flow_dependencies.count(), 0)

        # add a new start another flow action
        start_new_flow_action = {
            "type": "flow",
            "uuid": "e1fa3c52-3616-499e-b1be-c759f4645247",
            "flow": {"uuid": f"{dep_flow.uuid}", "name": "Child Flow"},
        }

        actionsets[-1]["actions"].append(start_new_flow_action)
        update_json["action_sets"] = actionsets

        flow.update(update_json)

        self.assertEqual(flow.flow_dependencies.count(), 1)

    def test_group_uuid_mapping(self):
        flow = self.get_flow("group_split")

        # make sure the groups in our rules exist as expected
        ruleset = RuleSet.objects.filter(label="Member").first()
        group_count = 0
        for rule in ruleset.rules:
            if rule["test"]["type"] == "in_group":
                group = ContactGroup.user_groups.filter(uuid=rule["test"]["test"]["uuid"]).first()
                self.assertIsNotNone(group)
                group_count += 1
        self.assertEqual(2, group_count)

        self.get_flow("dependencies")
        flow = Flow.objects.filter(name="Dependencies").first()
        group_count = 0
        for actionset in flow.action_sets.all():
            for action in actionset.actions:
                if action["type"] in ("add_group", "del_group"):
                    for group in action["groups"]:
                        if isinstance(group, dict):
                            group_count += 1
                            self.assertIsNotNone(ContactGroup.user_groups.filter(uuid=group["uuid"]).first())

        # make sure we found both our group actions
        self.assertEqual(2, group_count)

    def test_flow_metadata(self):
        # test importing both old and new flow formats
        for flow_file in ("favorites", "favorites_v13"):
            flow = self.get_flow(flow_file)

            self.assertEqual(
                flow.metadata["results"],
                [
                    {
                        "key": "color",
                        "name": "Color",
                        "categories": ["Red", "Green", "Blue", "Cyan", "Other"],
                        "node_uuids": [matchers.UUID4String()],
                    },
                    {
                        "key": "beer",
                        "name": "Beer",
                        "categories": ["Mutzig", "Primus", "Turbo King", "Skol", "Other"],
                        "node_uuids": [matchers.UUID4String()],
                    },
                    {
                        "key": "name",
                        "name": "Name",
                        "categories": ["All Responses"],
                        "node_uuids": [matchers.UUID4String()],
                    },
                ],
            )
            self.assertEqual(len(flow.metadata["waiting_exit_uuids"]), 11)

    @uses_legacy_engine
    def test_group_split(self):
        flow = self.get_flow("group_split")

        rulesets = RuleSet.objects.filter(flow=flow)
        group_count = 0
        for ruleset in rulesets:
            for rule in ruleset.rules:
                if rule["test"]["type"] == "in_group":
                    group = ContactGroup.user_groups.filter(uuid=rule["test"]["test"]["uuid"]).first()
                    self.assertIsNotNone(group)
                    group_count += 1
        self.assertEqual(2, group_count)

        run, = legacy.flow_start(flow, [], [self.contact])

        # not in any group
        self.assertEqual(0, ContactGroup.user_groups.filter(contacts__in=[self.contact]).count())

        # add us to Group A
        self.send("add group a")

        self.assertEqual("Awaiting command.", Msg.objects.filter(direction="O").order_by("-created_on").first().text)
        groups = ContactGroup.user_groups.filter(contacts__in=[self.contact])
        self.assertEqual(1, groups.count())
        self.assertEqual("Group A", groups.first().name)

        # now split us on group membership
        self.send("split")
        self.assertEqual("You are in Group A", Msg.objects.filter(direction="O").order_by("-created_on")[1].text)

        run.refresh_from_db()
        self.assertEqual(
            run.results["member"],
            {
                "category": "Group A",
                "created_on": matchers.ISODate(),
                "input": "Ben Haggerty",
                "name": "Member",
                "node_uuid": matchers.UUID4String(),
                "value": "Group A",
            },
        )

        # now add us to group b and remove from group a
        self.send("remove group a")
        self.send("add group b")
        self.send("split")
        self.assertEqual("You are in Group B", Msg.objects.filter(direction="O").order_by("-created_on")[1].text)

        # now remove from both groups
        self.send("remove group b")
        self.send("split")
        self.assertEqual(
            "You aren't in either group.", Msg.objects.filter(direction="O").order_by("-created_on")[1].text
        )

        run.refresh_from_db()
        self.assertEqual(
            run.results["member"],
            {
                "category": "Other",
                "created_on": matchers.ISODate(),
                "input": "Ben Haggerty",
                "name": "Member",
                "node_uuid": matchers.UUID4String(),
                "value": "Ben Haggerty",
            },
        )

        # if contact has null name, value will be empty string
        nameless = self.create_contact(name=None, number="+12065553030")
        run, = legacy.flow_start(flow, [], [nameless])

        self.send("split", contact=nameless)
        self.assertEqual(
            "You aren't in either group.",
            Msg.objects.filter(direction="O", contact=nameless).order_by("created_on")[1].text,
        )

        run.refresh_from_db()
        self.assertEqual(
            run.results["member"],
            {
                "category": "Other",
                "created_on": matchers.ISODate(),
                "input": "(206) 555-3030",
                "name": "Member",
                "node_uuid": matchers.UUID4String(),
                "value": "(206) 555-3030",
            },
        )

    @uses_legacy_engine
    def test_media_first_action(self):
        flow = self.get_flow("media_first_action")

        runs = legacy.flow_start(flow, [], [self.contact])
        self.assertEqual(1, len(runs))

        msg = self.contact.msgs.get()
        self.assertEqual(msg.text, "Hey")
        self.assertEqual(
            msg.attachments,
            [f"image/jpeg:{settings.STORAGE_URL}/attachments/2/53/steps/87d34837-491c-4541-98a1-fa75b52ebccc.jpg"],
        )

    @uses_legacy_engine
    def test_substitution(self):
        flow = self.get_flow("substitution")
        self.contact.name = "Ben Haggerty"
        self.contact.save(update_fields=("name",), handle_update=False)

        runs = legacy.flow_start(flow, [], [self.contact])
        self.assertEqual(1, len(runs))
        self.assertEqual(self.contact.msgs.get().text, "Hi Ben Haggerty, what is your phone number?")

        self.assertEqual("Thanks, you typed +250788123123", self.send_message(flow, "0788123123"))
        sms = Msg.objects.get(org=flow.org, contact__urns__path="+250788123123")
        self.assertEqual("Hi from Ben Haggerty! Your phone is (206) 555-2020.", sms.text)

    def test_group_send(self):
        # create an inactive group with the same name, to test that this doesn't blow up our import
        group = ContactGroup.get_or_create(self.org, self.admin, "Survey Audience")
        group.is_active = False
        group.save()

        # and create another as well
        ContactGroup.get_or_create(self.org, self.admin, "Survey Audience")

        # fetching a flow with a group send shouldn't throw
        self.get_flow("group_send_flow")

    @uses_legacy_engine
    def test_new_contact(self):
        mother_flow = self.get_flow("mama_mother_registration")
        registration_flow = self.get_flow("mama_registration", dict(NEW_MOTHER_FLOW_ID=mother_flow.pk))

        self.assertEqual("Enter the expected delivery date.", self.send_message(registration_flow, "Judy Pottier"))
        self.assertEqual(
            "Great, thanks for registering the new mother", self.send_message(registration_flow, "31.1.2015")
        )

        mother = Contact.objects.get(org=self.org, name="Judy Pottier")
        self.assertTrue(
            mother.get_field_serialized(ContactField.get_by_key(self.org, "edd")).startswith("2015-01-31T")
        )
        self.assertEqual(
            mother.get_field_serialized(ContactField.get_by_key(self.org, "chw_phone")),
            self.contact.get_urn(TEL_SCHEME).path,
        )
        self.assertEqual(mother.get_field_serialized(ContactField.get_by_key(self.org, "chw_name")), self.contact.name)

    @uses_legacy_engine
    def test_group_rule_first(self):
        rule_flow = self.get_flow("group_rule_first")

        # start our contact down it
        legacy.flow_start(rule_flow, [], [self.contact], restart_participants=True)

        # contact should get a message that they didn't match either group
        self.assertLastResponse("You are something else.")

        # add them to the father's group
        self.create_group("Fathers", [self.contact])

        legacy.flow_start(rule_flow, [], [self.contact], restart_participants=True)
        self.assertLastResponse("You are a father.")

    @uses_legacy_engine
    def test_mother_registration(self):
        mother_flow = self.get_flow("new_mother")
        registration_flow = self.get_flow("mother_registration", dict(NEW_MOTHER_FLOW_ID=mother_flow.pk))
        self.assertEqual(mother_flow.runs.count(), 0)

        self.assertEqual("What is her expected delivery date?", self.send_message(registration_flow, "Judy Pottier"))
        self.assertEqual("What is her phone number?", self.send_message(registration_flow, "31.1.2014"))
        self.assertEqual(
            "Great, you've registered the new mother!", self.send_message(registration_flow, "0788 383 383")
        )

        # we start both the new mother by @flow.phone and the current contact by its uuid @contact.uuid
        self.assertEqual(mother_flow.runs.count(), 2)

        edd_field = ContactField.get_by_key(self.org, "expected_delivery_date")
        chw_field = ContactField.get_by_key(self.org, "chw")

        mother = Contact.from_urn(self.org, "tel:+250788383383")
        self.assertEqual("Judy Pottier", mother.name)
        self.assertTrue(mother.get_field_serialized(edd_field).startswith("2014-01-31T"))
        self.assertEqual("+12065552020", mother.get_field_serialized(chw_field))
        self.assertTrue(mother.user_groups.filter(name="Expecting Mothers"))

        pain_flow = self.get_flow("pain_flow")
        self.assertEqual("Your CHW will be in contact soon!", self.send_message(pain_flow, "yes", contact=mother))

        chw = self.contact
        sms = Msg.objects.filter(contact=chw).order_by("-created_on")[0]
        self.assertEqual("Please follow up with Judy Pottier, she has reported she is in pain.", sms.text)

    def test_flow_delete_of_inactive_flow(self):
        flow = self.get_flow("favorites")

        # release the flow
        flow.release()

        self.login(self.admin)
        response = self.client.post(reverse("flows.flow_delete", args=[flow.pk]))

        # can't delete already released flow
        self.assertEqual(response.status_code, 404)

    @uses_legacy_engine
    def test_flow_delete(self):
        flow = self.get_flow("favorites")

        # create a campaign that contains this flow
        friends = self.create_group("Friends", [])
        poll_date = ContactField.get_or_create(
            self.org, self.admin, "poll_date", "Poll Date", value_type=Value.TYPE_DATETIME
        )

        campaign = Campaign.create(self.org, self.admin, Campaign.get_unique_name(self.org, "Favorite Poll"), friends)
        event1 = CampaignEvent.create_flow_event(
            self.org, self.admin, campaign, poll_date, offset=0, unit="D", flow=flow, delivery_hour="13"
        )

        # create a trigger that contains this flow
        trigger = Trigger.objects.create(
            org=self.org,
            keyword="poll",
            flow=flow,
            trigger_type=Trigger.TYPE_KEYWORD,
            created_by=self.admin,
            modified_by=self.admin,
        )

        # run the flow
        self.assertEqual("Good choice, I like Red too! What is your favorite beer?", self.send_message(flow, "RED"))

        # run it again to completion
        joe = self.create_contact("Joe", "1234")
        self.send_message(flow, "green", contact=joe)
        self.send_message(flow, "primus", contact=joe)
        self.send_message(flow, "Joe", contact=joe)

        # try to remove the flow, not logged in, no dice
        response = self.client.post(reverse("flows.flow_delete", args=[flow.pk]))
        self.assertLoginRedirect(response)

        # login as admin
        self.login(self.admin)
        response = self.client.post(reverse("flows.flow_delete", args=[flow.pk]))
        self.assertEqual(200, response.status_code)

        # flow should no longer be active
        flow.refresh_from_db()
        self.assertFalse(flow.is_active)

        # runs should not be deleted
        self.assertEqual(flow.runs.count(), 2)

        # our campaign event should no longer be active
        self.assertFalse(CampaignEvent.objects.filter(id=event1.id, is_active=True).exists())

        # nor should our trigger
        self.assertFalse(Trigger.objects.filter(id=trigger.id).exists())

    def test_flow_delete_with_dependencies(self):
        self.login(self.admin)

        self.get_flow("dependencies")
        self.get_flow("dependencies_voice")
        parent = Flow.objects.filter(name="Dependencies").first()
        child = Flow.objects.filter(name="Child Flow").first()
        voice = Flow.objects.filter(name="Voice Dependencies").first()

        contact_fields = (
            {"key": "contact_age", "label": "Contact Age"},
            # fields based on parent and child references
            {"key": "top"},
            {"key": "bottom"},
            # replies
            {"key": "chw"},
            # url attachemnts
            {"key": "attachment"},
            # dynamic groups
            {"key": "cat_breed", "label": "Cat Breed"},
            {"key": "organization"},
            # sending messages
            {"key": "recipient"},
            {"key": "message"},
            # sending emails
            {"key": "email_message", "label": "Email Message"},
            {"key": "subject"},
            # trigger someone else
            {"key": "other_phone", "label": "Other Phone"},
            # rules and localizations
            {"key": "rule"},
            {"key": "french_rule", "label": "French Rule"},
            {"key": "french_age", "label": "French Age"},
            {"key": "french_fries", "label": "French Fries"},
            # updating contacts
            {"key": "favorite_cat", "label": "Favorite Cat"},
            {"key": "next_cat_fact", "label": "Next Cat Fact"},
            {"key": "last_cat_fact", "label": "Last Cat Fact"},
            # webhook urls
            {"key": "webhook"},
            # expression splits
            {"key": "expression_split", "label": "Expression Split"},
            # voice says
            {"key": "play_message", "label": "Play Message", "flow": voice},
            {"key": "voice_rule", "label": "Voice Rule", "flow": voice},
            # voice plays (recordings)
            {"key": "voice_recording", "label": "Voice Recording", "flow": voice},
        )

        for field_spec in contact_fields:
            key = field_spec.get("key")
            label = field_spec.get("label", key.capitalize())
            flow = field_spec.get("flow", parent)

            # make sure our field exists after import
            field = ContactField.user_fields.filter(key=key, label=label).first()
            self.assertIsNotNone(field, "Couldn't find field %s (%s)" % (key, label))

            # and our flow is dependent on us
            self.assertIsNotNone(
                flow.field_dependencies.filter(key__in=[key]).first(),
                "Flow is missing dependency on %s (%s)" % (key, label),
            )

        # deleting should fail since the 'Dependencies' flow depends on us
        self.client.post(reverse("flows.flow_delete", args=[child.id]))
        self.assertIsNotNone(Flow.objects.filter(id=child.id, is_active=True).first())

        # remove our child dependency
        parent = Flow.objects.filter(name="Dependencies").first()
        parent.flow_dependencies.remove(child)

        # now the child can be deleted
        self.client.post(reverse("flows.flow_delete", args=[child.id]))
        self.assertIsNotNone(Flow.objects.filter(id=child.id, is_active=False).first())

        # deleting our parent flow should work
        self.client.post(reverse("flows.flow_delete", args=[parent.id]))
        self.assertIsNotNone(Flow.objects.filter(id=parent.id, is_active=False).first())

        # our parent should no longer have any dependencies
        parent.refresh_from_db()
        self.assertEqual(0, parent.field_dependencies.all().count())
        self.assertEqual(0, parent.flow_dependencies.all().count())
        self.assertEqual(0, parent.group_dependencies.all().count())

    @uses_legacy_engine
    def test_start_flow_action(self):
        self.import_file("flow_starts")
        parent = Flow.objects.get(name="Parent Flow")
        child = Flow.objects.get(name="Child Flow")

        contacts = []
        for i in range(10):
            contacts.append(self.create_contact("Fred", "+25078812312%d" % i))

        # start the flow for our contacts
        start = FlowStart.objects.create(flow=parent, created_by=self.admin, modified_by=self.admin)
        for contact in contacts:
            start.contacts.add(contact)
        legacy.flow_start_start(start)

        # all our contacts should have a name of Greg now (set in the child flow)
        for contact in contacts:
            self.assertTrue(FlowRun.objects.filter(flow=parent, contact=contact))
            self.assertTrue(FlowRun.objects.filter(flow=child, contact=contact))
            self.assertEqual("Greg", Contact.objects.get(pk=contact.pk).name)

        # 10 child flow runs should be active waiting for input
        self.assertEqual(FlowRun.objects.filter(flow=child, is_active=True).count(), 10)

        # check our count
        self.assertEqual(FlowStartCount.get_count(start), 10)

        # squash them
        FlowStartCount.squash()
        self.assertEqual(FlowStartCount.get_count(start), 10)

        # recalculate and try again
        FlowStartCount.populate_for_start(start)
        self.assertEqual(FlowStartCount.get_count(start), 10)

        # send some input to complete the child flows
        for contact in contacts:
            msg = self.create_msg(contact=contact, direction="I", text="OK", channel=self.channel)
            msg.handle()

        # all of the runs should now be completed
        self.assertEqual(FlowRun.objects.filter(is_active=False, exit_type=FlowRun.EXIT_TYPE_COMPLETED).count(), 20)

    @uses_legacy_engine
    def test_cross_language_import(self):
        spanish = Language.create(self.org, self.admin, "Spanish", "spa")
        Language.create(self.org, self.admin, "English", "eng")

        # import our localized flow into an org with no languages
        self.import_file("multi_language_flow")
        flow = Flow.objects.get(name="Multi Language Flow")

        # even tho we don't have a language, our flow has enough info to function
        self.assertEqual("eng", flow.base_language)

        # now try executing this flow on our org, should use the flow base language
        self.assertEqual(
            "Hello friend! What is your favorite color?",
            self.send_message(flow, "start flow", restart_participants=True, initiate_flow=True),
        )

        replies = self.send_message(flow, "blue")
        self.assertEqual("Thank you! I like blue.", replies[0])
        self.assertEqual("This message was not translated.", replies[1])

        # now add a primary language to our org
        self.org.primary_language = spanish
        self.org.save()

        flow = Flow.objects.get(pk=flow.pk)

        # with our org in spanish, we should get the spanish version
        self.assertEqual(
            "\xa1Hola amigo! \xbfCu\xe1l es tu color favorito?",
            self.send_message(flow, "start flow", restart_participants=True, initiate_flow=True),
        )

        self.org.primary_language = None
        self.org.save()
        flow = Flow.objects.get(pk=flow.pk)

        # no longer spanish on our org
        self.assertEqual(
            "Hello friend! What is your favorite color?",
            self.send_message(flow, "start flow", restart_participants=True, initiate_flow=True),
        )

        # back to spanish
        self.org.primary_language = spanish
        self.org.save()
        flow = Flow.objects.get(pk=flow.pk)

        # but set our contact's language explicitly should keep us at english
        self.contact.language = "eng"
        self.contact.save(update_fields=("language",), handle_update=False)
        self.assertEqual(
            "Hello friend! What is your favorite color?",
            self.send_message(flow, "start flow", restart_participants=True, initiate_flow=True),
        )

    @uses_legacy_engine
    def test_different_expiration(self):
        flow = self.get_flow("favorites")
        self.send_message(flow, "RED", restart_participants=True)

        # get the latest run
        first_run = flow.runs.all()[0]
        first_expires = first_run.expires_on

        # make sure __str__ works
        str(first_run)

        time.sleep(1)

        # start it again
        self.send_message(flow, "RED", restart_participants=True)

        # previous run should no longer be active
        first_run = FlowRun.objects.get(pk=first_run.pk)
        self.assertFalse(first_run.is_active)

        # expires on shouldn't have changed on it though
        self.assertEqual(first_expires, first_run.expires_on)

        # new run should have a different expires on
        new_run = flow.runs.all().order_by("-expires_on").first()
        self.assertTrue(new_run.expires_on > first_expires)

    @uses_legacy_engine
    def test_flow_expiration_updates(self):
        flow = self.get_flow("favorites")
        self.assertEqual("Good choice, I like Red too! What is your favorite beer?", self.send_message(flow, "RED"))

        # get our current expiration
        run = flow.runs.get()
        self.assertEqual(flow.org, run.org)

        starting_expiration = run.expires_on
        starting_modified = run.modified_on

        time.sleep(1)

        # now fire another messages
        self.assertEqual(
            "Mmmmm... delicious Turbo King. If only they made red Turbo King! Lastly, what is your name?",
            self.send_message(flow, "turbo"),
        )

        # our new expiration should be later
        run.refresh_from_db()
        self.assertTrue(run.expires_on > starting_expiration)
        self.assertTrue(run.modified_on > starting_modified)

    @uses_legacy_engine
    def test_initial_expiration(self):
        flow = self.get_flow("favorites")
        legacy.flow_start(flow, groups=[], contacts=[self.contact])

        run = FlowRun.objects.get()
        self.assertTrue(run.expires_on)

    @uses_legacy_engine
    def test_flow_expiration(self):
        flow = self.get_flow("favorites")

        # run our flow like it was 10 mins ago
        with patch.object(timezone, "now") as mock_now:
            mock_now.side_effect = lambda: datetime.datetime.now(tz=timezone.utc) - timedelta(minutes=10)

            self.assertEqual(
                "Good choice, I like Red too! What is your favorite beer?", self.send_message(flow, "RED")
            )
            self.assertEqual(
                "Mmmmm... delicious Turbo King. If only they made red Turbo King! Lastly, what is your name?",
                self.send_message(flow, "turbo"),
            )
            self.assertEqual(1, flow.runs.count())

        # now let's expire them out of the flow prematurely
        flow.expires_after_minutes = 5
        flow.save()

        # this normally gets run on FlowCRUDL.Update
        update_run_expirations_task(flow.id)

        # check that our run has a new expiration
        run = flow.runs.all()[0]

        self.assertEqual(run.expires_on, iso8601.parse_date(run.path[-1]["arrived_on"]) + timedelta(minutes=5))

    def test_parsing(self):
        # test a preprocess url
        flow = self.get_flow("preprocess")
        self.assertEqual(
            "http://preprocessor.com/endpoint.php",
            flow.rule_sets.all().order_by("y")[0].config[RuleSet.CONFIG_WEBHOOK],
        )

    @uses_legacy_engine
    def test_flow_loops(self):
        self.get_flow("flow_loop")
        # this tests two flows that start each other
        flow1 = Flow.objects.get(name="First Flow")
        flow2 = Flow.objects.get(name="Second Flow")

        # start the flow, shouldn't get into a loop, but both should get started
        legacy.flow_start(flow1, [], [self.contact])

        self.assertTrue(FlowRun.objects.get(flow=flow1, contact=self.contact))
        self.assertTrue(FlowRun.objects.get(flow=flow2, contact=self.contact))

    @uses_legacy_engine
    def test_ruleset_loops(self):
        self.import_file("ruleset_loop")

        flow1 = Flow.objects.all()[1]
        flow2 = Flow.objects.all()[0]

        # start the flow, should not get into a loop
        legacy.flow_start(flow1, [], [self.contact])

        self.assertTrue(FlowRun.objects.get(flow=flow1, contact=self.contact))
        self.assertTrue(FlowRun.objects.get(flow=flow2, contact=self.contact))

    @uses_legacy_engine
    def test_parent_child(self):
        favorites = self.get_flow("favorites")

        # do a dry run once so that the groups and fields get created
        group = self.create_group("Campaign", [])
        field = ContactField.get_or_create(
            self.org, self.admin, "campaign_date", "Campaign Date", value_type=Value.TYPE_DATETIME
        )

        # tests that a contact is properly updated when a child flow is called
        child = self.get_flow("child")
        parent = self.get_flow("parent", substitutions=dict(CHILD_ID=child.id))

        # create a campaign with a single event
        campaign = Campaign.create(self.org, self.admin, "Test Campaign", group)
        CampaignEvent.create_flow_event(
            self.org, self.admin, campaign, relative_to=field, offset=10, unit="W", flow=favorites
        )

        self.assertEqual("Added to campaign.", self.send_message(parent, "start", initiate_flow=True))

        # should have one event scheduled for this contact
        self.assertTrue(EventFire.objects.filter(contact=self.contact))

    @uses_legacy_engine
    def test_priority(self):
        self.get_flow("priorities")
        joe = self.create_contact("joe", "112233")

        parent = Flow.objects.get(name="Priority Parent")
        legacy.flow_start(parent, [], [self.contact, joe])

        self.assertEqual(8, Msg.objects.filter(direction="O").count())

        # all messages so far are low prioirty as well because of no inbound
        self.assertEqual(8, Msg.objects.filter(direction="O", high_priority=False).count())

        # send a message in to become high priority
        self.send("make me high priority por favor")

        # each flow sends one message to cleanup
        self.assertEqual(11, Msg.objects.filter(direction="O").count())
        self.assertEqual(3, Msg.objects.filter(high_priority=True).count())

        # we've completed three flows, but joe is still at it
        self.assertEqual(5, FlowRun.objects.all().count())
        self.assertEqual(
            3, FlowRun.objects.filter(contact=self.contact, exit_type=FlowRun.EXIT_TYPE_COMPLETED).count()
        )
        self.assertEqual(2, FlowRun.objects.filter(contact=joe, exit_type=None).count())

    @uses_legacy_engine
    def test_priority_single_contact(self):
        # try running with a single contact, we dont create broadcasts for a single
        # contact, but the messages should still be low prioirty
        self.get_flow("priorities")
        parent = Flow.objects.get(name="Priority Parent")
        legacy.flow_start(parent, [], [self.contact], restart_participants=True)

        self.assertEqual(4, Msg.objects.count())
        self.assertEqual(0, Broadcast.objects.count())
        self.assertEqual(4, Msg.objects.filter(high_priority=False).count())

    @uses_legacy_engine
    def test_subflow(self):
        """
        Tests that a subflow can be called and the flow is handed back to the parent
        """
        self.get_flow("subflow")
        parent = Flow.objects.get(org=self.org, name="Parent Flow")
        parent_prompt = ActionSet.objects.get(flow=parent, y=0)
        kind_ruleset = RuleSet.objects.get(flow=parent, label="kind")
        subflow_ruleset = RuleSet.objects.get(flow=parent, ruleset_type="subflow")
        subflow_reply = ActionSet.objects.get(flow=parent, y=386, x=341)

        legacy.flow_start(
            parent,
            groups=[],
            contacts=[self.contact, self.create_contact("joe", "+12347778888")],
            restart_participants=True,
        )

        msg = Msg.objects.filter(contact=self.contact).first()
        self.assertEqual("This is a parent flow. What would you like to do?", msg.text)
        self.assertFalse(msg.high_priority)

        # this should launch the child flow
        self.send_message(parent, "color", assert_reply=False)

        msg = Msg.objects.filter(contact=self.contact).order_by("-created_on").first()
        self.assertEqual("What color do you like?", msg.text)
        self.assertTrue(msg.high_priority)

        # should have a run for each flow
        parent_run, child_run = FlowRun.objects.filter(contact=self.contact, is_active=True).order_by("created_on")

        # should have made it to the subflow ruleset on the parent flow
        parent_path = parent_run.path
        self.assertEqual(len(parent_path), 3)
        self.assertEqual(parent_path[0]["node_uuid"], parent_prompt.uuid)
        self.assertEqual(parent_path[0]["exit_uuid"], parent_prompt.exit_uuid)
        self.assertEqual(parent_path[1]["node_uuid"], kind_ruleset.uuid)
        self.assertEqual(parent_path[1]["exit_uuid"], kind_ruleset.get_rules()[0].uuid)
        self.assertEqual(parent_path[2]["node_uuid"], subflow_ruleset.uuid)
        self.assertNotIn("exit_uuid", parent_path[2])

        # complete the child flow
        self.send("Red")

        child_run.refresh_from_db()
        self.assertFalse(child_run.is_active)

        # now we are back to a single active flow, the parent
        parent_run.refresh_from_db()
        self.assertTrue(parent_run.is_active)

        parent_path = parent_run.path
        self.assertEqual(len(parent_path), 5)
        self.assertEqual(parent_path[2]["node_uuid"], subflow_ruleset.uuid)
        self.assertEqual(parent_path[2]["exit_uuid"], subflow_ruleset.get_rules()[0].uuid)
        self.assertEqual(parent_path[3]["node_uuid"], subflow_reply.uuid)
        self.assertEqual(parent_path[3]["exit_uuid"], subflow_reply.exit_uuid)
        self.assertEqual(parent_path[4]["node_uuid"], kind_ruleset.uuid)
        self.assertNotIn("exit_uuid", parent_path[4])

        # we should have a new outbound message from the the parent flow
        msg = Msg.objects.filter(contact=self.contact, direction="O").order_by("-created_on").first()
        self.assertEqual("Complete: You picked Red.", msg.text)

        # should only have one response msg
        self.assertEqual(
            1, Msg.objects.filter(text="Complete: You picked Red.", contact=self.contact, direction="O").count()
        )

    @uses_legacy_engine
    def test_subflow_interrupted(self):
        self.get_flow("subflow")
        parent = Flow.objects.get(org=self.org, name="Parent Flow")

        legacy.flow_start(parent, groups=[], contacts=[self.contact], restart_participants=True)
        self.send_message(parent, "color", assert_reply=False)

        # we should now have two active flows
        runs = FlowRun.objects.filter(contact=self.contact, is_active=True).order_by("-created_on")
        self.assertEqual(2, runs.count())

        # now interrupt the child flow
        run = FlowRun.objects.filter(contact=self.contact, is_active=True).order_by("-created_on").first()
        legacy.bulk_exit(FlowRun.objects.filter(id=run.id), FlowRun.EXIT_TYPE_INTERRUPTED)

        # all flows should have finished
        self.assertEqual(0, FlowRun.objects.filter(contact=self.contact, is_active=True).count())

        # and the parent should not have resumed, so our last message was from our subflow
        msg = Msg.objects.all().order_by("-created_on").first()
        self.assertEqual("What color do you like?", msg.text)

    @uses_legacy_engine
    def test_subflow_expired(self):
        self.get_flow("subflow")
        parent = Flow.objects.get(org=self.org, name="Parent Flow")

        legacy.flow_start(parent, groups=[], contacts=[self.contact], restart_participants=True)
        self.send_message(parent, "color", assert_reply=False)

        # we should now have two active flows
        runs = FlowRun.objects.filter(contact=self.contact, is_active=True).order_by("-created_on")
        self.assertEqual(2, runs.count())

        # make sure the parent run expires later than the child
        child_run = runs[0]
        parent_run = runs[1]
        self.assertTrue(parent_run.expires_on > child_run.expires_on)

        # now expire out of the child flow
        run = FlowRun.objects.filter(contact=self.contact, is_active=True).order_by("-created_on").first()
        legacy.bulk_exit(FlowRun.objects.filter(id=run.id), FlowRun.EXIT_TYPE_EXPIRED)

        # all flows should have finished
        self.assertEqual(0, FlowRun.objects.filter(contact=self.contact, is_active=True).count())

        # and should follow the expiration route
        msg = Msg.objects.all().order_by("-created_on").first()
        self.assertEqual("You expired out of the subflow", msg.text)

    @uses_legacy_engine
    def test_subflow_updates(self):

        self.get_flow("subflow")
        parent = Flow.objects.get(org=self.org, name="Parent Flow")

        legacy.flow_start(parent, groups=[], contacts=[self.contact], restart_participants=True)
        self.send_message(parent, "color", assert_reply=False)

        # we should now have two active flows
        self.assertEqual(2, FlowRun.objects.filter(contact=self.contact, is_active=True).count())

        run = FlowRun.objects.filter(flow=parent).first()
        starting_expiration = run.expires_on
        starting_modified = run.modified_on

        time.sleep(1)

        # send a message that will keep us in the child flow
        self.send("no match")

        # our new expiration should be later
        run.refresh_from_db()
        self.assertTrue(run.expires_on > starting_expiration)
        self.assertTrue(run.modified_on > starting_modified)

    @uses_legacy_engine
    def test_subflow_no_interaction(self):
        self.get_flow("subflow_no_pause")
        parent = Flow.objects.get(org=self.org, name="Flow A")
        legacy.flow_start(parent, groups=[], contacts=[self.contact], restart_participants=True)

        # check we got our three messages, the third populated by the child, but sent form the parent
        msgs = Msg.objects.order_by("created_on")
        self.assertEqual(5, msgs.count())
        self.assertEqual(msgs[0].text, "Message 1")
        self.assertEqual(msgs[1].text, "Message 2/4")
        self.assertEqual(msgs[2].text, "Message 3 (FLOW B)")
        self.assertEqual(msgs[3].text, "Message 2/4")
        self.assertEqual(msgs[4].text, "Message 5 (FLOW B)")

    @uses_legacy_engine
    def test_subflow_with_startflow(self):
        self.get_flow("subflow_with_startflow")

        parent = Flow.objects.get(name="Subflow 1")
        legacy.flow_start(parent, groups=[], contacts=[self.contact])

    @uses_legacy_engine
    def test_trigger_flow_complete(self):
        contact2 = self.create_contact(name="Jason Tatum", number="+250788123123")

        self.get_flow("trigger_flow_complete", dict(contact2_uuid=contact2.uuid))

        parent = Flow.objects.get(org=self.org, name="Flow A")

        legacy.flow_start(parent, groups=[], contacts=[self.contact], restart_participants=True)

        self.assertEqual(1, FlowRun.objects.filter(contact=self.contact).count())
        self.assertEqual(1, FlowRun.objects.filter(contact=contact2).count())

        run1 = FlowRun.objects.filter(contact=self.contact).first()
        run2 = FlowRun.objects.filter(contact=contact2).first()

        self.assertEqual(run1.exit_type, FlowRun.EXIT_TYPE_COMPLETED)
        self.assertFalse(run1.is_active)

        self.assertEqual(run2.parent.id, run1.id)

    @uses_legacy_engine
    def test_translations_rule_first(self):

        # import a rule first flow that already has language dicts
        # this rule first does not depend on @step.value for the first rule, so
        # it can be evaluated right away
        flow = self.get_flow("group_membership")

        # create the language for our org
        language = Language.create(self.org, flow.created_by, "English", "eng")
        self.org.primary_language = language
        self.org.save()

        # start our flow without a message (simulating it being fired by a trigger or the simulator)
        # this will evaluate requires_step() to make sure it handles localized flows
        runs = legacy.flow_start(flow, [], [self.contact])
        self.assertEqual(1, len(runs))
        self.assertEqual(self.contact.msgs.get().text, "You are not in the enrolled group.")

        enrolled_group = ContactGroup.create_static(self.org, self.user, "Enrolled")
        enrolled_group.update_contacts(self.user, [self.contact], True)

        runs_started = legacy.flow_start(flow, [], [self.contact], restart_participants=True)
        self.assertEqual(1, len(runs_started))

        msgs = list(self.contact.msgs.order_by("id"))
        self.assertEqual(len(msgs), 2)
        self.assertEqual(msgs[1].text, "You are in the enrolled group.")

    @uses_legacy_engine
    def test_translations(self):

        favorites = self.get_flow("favorites")

        # create a new language on the org
        self.org.set_languages(self.admin, ["eng"], "eng")

        # everything should work as normal with our flow
        self.assertEqual("What is your favorite color?", self.send_message(favorites, "favorites", initiate_flow=True))
        json_dict = favorites.as_json()
        reply = json_dict["action_sets"][0]["actions"][0]

        # we should be a normal unicode response
        self.assertIsInstance(reply["msg"], dict)
        self.assertIsInstance(reply["msg"]["base"], str)

        # now our replies are language dicts
        json_dict = favorites.as_json()
        reply = json_dict["action_sets"][1]["actions"][0]
        self.assertEqual(
            "Good choice, I like @flow.color.category too! What is your favorite beer?", reply["msg"]["base"]
        )

        # now interact with the flow and make sure we get an appropriate response
        self.releaseRuns()

        self.assertEqual("What is your favorite color?", self.send_message(favorites, "favorites", initiate_flow=True))
        self.assertEqual(
            "Good choice, I like Red too! What is your favorite beer?", self.send_message(favorites, "RED")
        )

        # now let's add a second language
        self.org.set_languages(self.admin, ["eng", "tlh"], "eng")

        # update our initial message
        initial_message = json_dict["action_sets"][0]["actions"][0]
        initial_message["msg"]["tlh"] = "Kikshtik derklop?"
        json_dict["action_sets"][0]["actions"][0] = initial_message

        # and the first response
        reply["msg"]["tlh"] = "Katishklick Shnik @flow.color.category Errrrrrrrklop"
        json_dict["action_sets"][1]["actions"][0] = reply

        # save the changes
        favorites.update(json_dict, self.admin)

        # should get org primary language (english) since our contact has no preferred language
        self.releaseRuns()
        self.assertEqual("What is your favorite color?", self.send_message(favorites, "favorite", initiate_flow=True))
        self.assertEqual(
            "Good choice, I like Red too! What is your favorite beer?", self.send_message(favorites, "RED")
        )

        # now set our contact's preferred language to klingon
        self.releaseRuns()
        self.contact.language = "tlh"
        self.contact.save(update_fields=("language",), handle_update=False)

        self.assertEqual("Kikshtik derklop?", self.send_message(favorites, "favorite", initiate_flow=True))
        self.assertEqual("Katishklick Shnik Red Errrrrrrrklop", self.send_message(favorites, "RED"))

        # we support localized rules and categories as well
        json_dict = favorites.as_json()
        rule = json_dict["rule_sets"][0]["rules"][0]
        self.assertTrue(isinstance(rule["test"]["test"], dict))
        rule["test"]["test"]["tlh"] = "klerk"
        rule["category"]["tlh"] = "Klerkistikloperopikshtop"
        json_dict["rule_sets"][0]["rules"][0] = rule
        favorites.update(json_dict, self.admin)

        self.releaseRuns()
        self.assertEqual(
            "Katishklick Shnik Klerkistikloperopikshtop Errrrrrrrklop", self.send_message(favorites, "klerk")
        )

        # test the send action as well
        json_dict = favorites.as_json()
        action = json_dict["action_sets"][1]["actions"][0]
        action["type"] = "send"
        action["contacts"] = [dict(uuid=self.contact.uuid)]
        action["groups"] = []
        action["variables"] = []
        json_dict["action_sets"][1]["actions"][0] = action
        favorites.update(json_dict, self.admin)

        self.releaseRuns()
        self.send_message(favorites, "klerk", assert_reply=False)
        sms = Msg.objects.filter(contact=self.contact).order_by("-pk")[0]
        self.assertEqual("Katishklick Shnik Klerkistikloperopikshtop Errrrrrrrklop", sms.text)

    @uses_legacy_engine
    def test_airtime_flow(self):
        flow = self.get_flow("airtime")

        contact_urn = self.contact.get_urn(TEL_SCHEME)

        airtime_event = AirtimeTransfer.objects.create(
            org=self.org,
            status=AirtimeTransfer.SUCCESS,
            amount=10,
            contact=self.contact,
            recipient=contact_urn.path,
            created_by=self.admin,
            modified_by=self.admin,
        )

        with patch("temba.airtime.models.AirtimeTransfer.trigger_airtime_event") as mock_trigger_event:
            mock_trigger_event.return_value = airtime_event

            runs = legacy.flow_start(flow, [], [self.contact])
            self.assertEqual(1, len(runs))
            self.assertEqual(self.contact.msgs.get().text, "Message complete")

            airtime_event.status = AirtimeTransfer.FAILED
            airtime_event.save()

            mock_trigger_event.return_value = airtime_event

            runs = legacy.flow_start(flow, [], [self.contact], restart_participants=True)
            self.assertEqual(1, len(runs))

            msgs = list(self.contact.msgs.order_by("id"))
            self.assertEqual(len(msgs), 2)
            self.assertEqual(msgs[1].text, "Message failed")

    @patch("temba.airtime.models.AirtimeTransfer.post_transferto_api_response")
    @uses_legacy_engine
    def test_airtime_trigger_event(self, mock_post_transferto):
        mock_post_transferto.side_effect = [
            MockResponse(200, "error_code=0\r\ncurrency=USD\r\n"),
            MockResponse(
                200,
                "error_code=0\r\nerror_txt=\r\ncountry=United States\r\n"
                "product_list=0.25,0.5,1,1.5\r\n"
                "local_info_value_list=5,10,20,30\r\n",
            ),
            MockResponse(200, "error_code=0\r\nerror_txt=\r\nreserved_id=234\r\n"),
            MockResponse(200, "error_code=0\r\nerror_txt=\r\n"),
        ]

        self.org.connect_transferto("mylogin", "api_token", self.admin)
        self.org.refresh_transferto_account_currency()

        flow = self.get_flow("airtime")
        runs = legacy.flow_start(flow, [], [self.contact])
        self.assertEqual(1, len(runs))
        self.assertEqual(self.contact.msgs.get().text, "Message complete")

        self.assertEqual(1, AirtimeTransfer.objects.all().count())
        airtime = AirtimeTransfer.objects.all().first()
        self.assertEqual(airtime.status, AirtimeTransfer.SUCCESS)
        self.assertEqual(airtime.contact, self.contact)
        self.assertEqual(airtime.message, "Airtime Transferred Successfully")
        self.assertEqual(mock_post_transferto.call_count, 4)
        mock_post_transferto.reset_mock()

        mock_post_transferto.side_effect = [
            MockResponse(
                200,
                "error_code=0\r\nerror_txt=\r\ncountry=Rwanda\r\n"
                "product_list=0.25,0.5,1,1.5\r\n"
                "local_info_value_list=5,10,20,30\r\n",
            ),
            MockResponse(200, "error_code=0\r\nerror_txt=\r\nreserved_id=234\r\n"),
            MockResponse(200, "error_code=0\r\nerror_txt=\r\n"),
        ]

        runs = legacy.flow_start(flow, [], [self.contact], restart_participants=True)
        self.assertEqual(1, len(runs))
        msgs = list(self.contact.msgs.order_by("id"))
        self.assertEqual(msgs[1].text, "Message failed")

        self.assertEqual(2, AirtimeTransfer.objects.all().count())
        airtime = AirtimeTransfer.objects.all().last()
        self.assertEqual(airtime.status, AirtimeTransfer.FAILED)
        self.assertEqual(
            airtime.message,
            "Error transferring airtime: Failed by invalid amount "
            "configuration or missing amount configuration for Rwanda",
        )

        self.assertEqual(mock_post_transferto.call_count, 1)
        mock_post_transferto.reset_mock()

        mock_post_transferto.side_effect = [
            MockResponse(
                200,
                "error_code=0\r\nerror_txt=\r\ncountry=United States\r\n"
                "product_list=0.25,0.5,1,1.5\r\n"
                "local_info_value_list=5,10,20,30\r\n",
            ),
            MockResponse(200, "error_code=0\r\nerror_txt=\r\nreserved_id=234\r\n"),
            MockResponse(200, "error_code=0\r\nerror_txt=\r\n"),
        ]

        contact2 = self.create_contact(name="Bismack Biyombo", number="+250788123123", twitter="biyombo")
        self.assertEqual(contact2.get_urn().path, "biyombo")

        runs = legacy.flow_start(flow, [], [contact2], restart_participants=True)
        self.assertEqual(1, len(runs))
        self.assertEqual(1, contact2.msgs.all().count())
        self.assertEqual("Message complete", contact2.msgs.all()[0].text)

        self.assertEqual(3, AirtimeTransfer.objects.all().count())
        airtime = AirtimeTransfer.objects.all().last()
        self.assertEqual(airtime.status, AirtimeTransfer.SUCCESS)
        self.assertEqual(airtime.recipient, "+250788123123")
        self.assertNotEqual(airtime.recipient, "biyombo")
        self.assertEqual(mock_post_transferto.call_count, 3)
        mock_post_transferto.reset_mock()

        self.org.remove_transferto_account(self.admin)

        mock_post_transferto.side_effect = [
            MockResponse(
                200,
                "error_code=0\r\nerror_txt=\r\ncountry=United States\r\n"
                "product_list=0.25,0.5,1,1.5\r\n"
                "local_info_value_list=5,10,20,30\r\n",
            ),
            MockResponse(200, "error_code=0\r\nerror_txt=\r\nreserved_id=234\r\n"),
            MockResponse(200, "error_code=0\r\nerror_txt=\r\n"),
        ]

        runs = legacy.flow_start(flow, [], [self.contact], restart_participants=True)
        self.assertEqual(1, len(runs))

        msgs = list(self.contact.msgs.order_by("id"))
        self.assertEqual(msgs[2].text, "Message failed")

        self.assertEqual(4, AirtimeTransfer.objects.all().count())
        airtime = AirtimeTransfer.objects.all().last()
        self.assertEqual(airtime.status, AirtimeTransfer.FAILED)
        self.assertEqual(airtime.contact, self.contact)
        self.assertEqual(
            airtime.message, "Error transferring airtime: No transferTo Account connected to " "this organization"
        )

        # we never call TransferTo API if no accoutnis connected
        self.assertEqual(mock_post_transferto.call_count, 0)
        mock_post_transferto.reset_mock()

    @patch("temba.flows.models.FlowRun.PATH_MAX_STEPS", 8)
    @uses_legacy_engine
    def test_run_path(self):
        flow = self.get_flow("favorites")
        colorPrompt = ActionSet.objects.get(uuid=flow.entry_uuid)
        colorRuleSet = RuleSet.objects.get(uuid=colorPrompt.destination)
        redRule = colorRuleSet.get_rules()[0]
        otherRule = colorRuleSet.get_rules()[-1]
        tryAgainPrompt = ActionSet.objects.get(uuid=otherRule.destination)
        beerPrompt = ActionSet.objects.get(uuid=redRule.destination)
        beerRuleSet = RuleSet.objects.get(uuid=beerPrompt.destination)

        # send an invalid response several times til we hit the path length limit
        for m in range(3):
            self.send_message(flow, "beige")

        run = FlowRun.objects.get()
        path = run.path

        self.assertEqual(
            [(p["node_uuid"], p.get("exit_uuid")) for p in path],
            [
                (colorPrompt.uuid, colorPrompt.exit_uuid),
                (colorRuleSet.uuid, otherRule.uuid),
                (tryAgainPrompt.uuid, tryAgainPrompt.exit_uuid),
                (colorRuleSet.uuid, otherRule.uuid),
                (tryAgainPrompt.uuid, tryAgainPrompt.exit_uuid),
                (colorRuleSet.uuid, otherRule.uuid),
                (tryAgainPrompt.uuid, tryAgainPrompt.exit_uuid),
                (colorRuleSet.uuid, None),
            ],
        )
        self.assertEqual(str(run.current_node_uuid), colorRuleSet.uuid)

        self.send_message(flow, "red")

        run.refresh_from_db()
        path = run.path

        self.assertEqual(
            [(p["node_uuid"], p.get("exit_uuid")) for p in path],
            [
                (tryAgainPrompt.uuid, tryAgainPrompt.exit_uuid),
                (colorRuleSet.uuid, otherRule.uuid),
                (tryAgainPrompt.uuid, tryAgainPrompt.exit_uuid),
                (colorRuleSet.uuid, otherRule.uuid),
                (tryAgainPrompt.uuid, tryAgainPrompt.exit_uuid),
                (colorRuleSet.uuid, redRule.uuid),
                (beerPrompt.uuid, beerPrompt.exit_uuid),
                (beerRuleSet.uuid, None),
            ],
        )
        self.assertEqual(str(run.current_node_uuid), beerRuleSet.uuid)


class DuplicateResultTest(FlowFileTest):
    @uses_legacy_engine
    def test_duplicate_value_test(self):
        flow = self.get_flow("favorites")
        self.assertEqual("I don't know that color. Try again.", self.send_message(flow, "carpet"))

        # get the run for our contact
        run = FlowRun.objects.get(contact=self.contact, flow=flow)

        # we should have one result for this run, "Other"
        results = run.results

        self.assertEqual(len(results), 1)
        self.assertEqual(results["color"]["category"], "Other")

        # retry with "red" as an aswer
        self.assertEqual("Good choice, I like Red too! What is your favorite beer?", self.send_message(flow, "red"))

        # we should now still have only one value, but the category should be Red now
        run.refresh_from_db()
        results = run.results
        self.assertEqual(len(results), 1)
        self.assertEqual(results["color"]["category"], "Red")


class ChannelSplitTest(FlowFileTest):
    def setUp(self):
        super().setUp()

        # update our channel to have a 206 address
        self.channel.address = "+12065551212"
        self.channel.save()

    @uses_legacy_engine
    def test_initial_channel_split(self):
        flow = self.get_flow("channel_split")

        # start our contact down the flow
        legacy.flow_start(flow, [], [self.contact])

        # check the message sent to them
        msgs = list(self.contact.msgs.order_by("id"))
        self.assertEqual(len(msgs), 2)
        self.assertEqual(msgs[0].text, "Your channel is +12065551212")
        self.assertEqual(msgs[1].text, "206 Channel")

    @uses_legacy_engine
    def test_no_urn_channel_split(self):
        flow = self.get_flow("channel_split")

        # ok, remove the URN on our contact
        self.contact.urns.all().update(contact=None)

        # run the flow again
        legacy.flow_start(flow, [], [self.contact])

        # shouldn't have any messages sent, as they have no URN
        self.assertFalse(self.contact.msgs.all())

        # should have completed the flow though
        run = FlowRun.objects.get(contact=self.contact)
        self.assertFalse(run.is_active)

    @uses_legacy_engine
    def test_no_urn_channel_split_first(self):
        flow = self.get_flow("channel_split_rule_first")

        # start our contact down the flow
        legacy.flow_start(flow, [], [self.contact])

        # check that the split was successful
        msg = self.contact.msgs.first()
        self.assertEqual("206 Channel", msg.text)


class WebhookLoopTest(FlowFileTest):
    @override_settings(SEND_WEBHOOKS=True)
    @uses_legacy_engine
    def test_webhook_loop(self):
        flow = self.get_flow("webhook_loop")

        self.mockRequest("GET", "/msg", '{ "text": "first message" }')
        self.assertEqual("first message", self.send_message(flow, "first", initiate_flow=True))

        self.mockRequest("GET", "/msg", '{ "text": "second message" }')
        self.assertEqual("second message", self.send_message(flow, "second"))

        # check all our mocked requests were made
        self.assertAllRequestsMade()


class GhostActionNodeTest(FlowFileTest):
    @uses_legacy_engine
    def test_ghost_action_node_test(self):
        # load our flows
        self.get_flow("parent_child_flow")
        flow = Flow.objects.get(name="Parent Flow")

        # start the flow
        legacy.flow_start(flow, [], [self.contact])

        # at this point, our contact has to active flow runs:
        # one for our parent flow at an action set (the start flow action), one in our child flow at the send message action

        # let's remove the actionset we are stuck at
        ActionSet.objects.filter(flow=flow).delete()

        # create a new message and get it handled
        msg = self.create_msg(contact=self.contact, direction="I", text="yes")
        legacy.find_and_handle(msg)

        # we should have gotten a response from our child flow
        self.assertEqual(
            "I like butter too.", Msg.objects.filter(direction=OUTGOING).order_by("-created_on").first().text
        )


class TwoInRowTest(FlowFileTest):
    @uses_legacy_engine
    def test_two_in_row(self):
        flow = self.get_flow("two_in_row")
        legacy.flow_start(flow, [], [self.contact])

        # assert contact received both messages
        msgs = self.contact.msgs.all()
        self.assertEqual(msgs.count(), 2)


class FlowSessionCRUDLTest(TembaTest):
    @uses_legacy_engine
    def test_session_json(self):
        contact = self.create_contact("Bob", number="+1234567890")
        flow = self.get_flow("color")
        legacy.flow_start(flow, [], [contact])

        # create a fake session for this run
        session = FlowSession.objects.create(
            org=self.org,
            contact=contact,
            status=FlowSession.STATUS_WAITING,
            responded=False,
            output=dict(),
            created_on=timezone.now(),
        )

        # normal users can't see session json
        url = reverse("flows.flowsession_json", args=[session.id])
        response = self.client.get(url)
        self.assertLoginRedirect(response)

        self.login(self.admin)
        response = self.client.get(url)
        self.assertLoginRedirect(response)

        # but logged in as a CS rep we can
        self.login(self.customer_support)

        response = self.client.get(url)
        self.assertEqual(200, response.status_code)

        response_json = json.loads(response.content)
        self.assertEqual("Temba", response_json["_metadata"]["org"])


class ExitTest(FlowFileTest):
    @uses_legacy_engine
    def test_exit_via_start(self):
        # start contact in one flow
        first_flow = self.get_flow("substitution")
        legacy.flow_start(first_flow, [], [self.contact])

        # should have one active flow run
        first_run = FlowRun.objects.get(is_active=True, flow=first_flow, contact=self.contact)

        # start in second via manual start
        second_flow = self.get_flow("favorites")
        legacy.flow_start(second_flow, [], [self.contact])

        second_run = FlowRun.objects.get(is_active=True)
        first_run.refresh_from_db()
        self.assertFalse(first_run.is_active)
        self.assertEqual(first_run.exit_type, FlowRun.EXIT_TYPE_INTERRUPTED)

        self.assertTrue(second_run.is_active)


class TriggerFlowTest(FlowFileTest):
    @uses_legacy_engine
    def test_trigger_then_loop(self):
        # start our parent flow
        flow = self.get_flow("parent_child_loop")
        legacy.flow_start(flow, [], [self.contact])

        # trigger our second flow to start
        msg = self.create_msg(contact=self.contact, direction="I", text="add 12067797878")
        legacy.find_and_handle(msg)

        child_run = FlowRun.objects.get(contact__urns__path="+12067797878")
        msg = self.create_msg(contact=child_run.contact, direction="I", text="Christine")
        legacy.find_and_handle(msg)
        child_run.refresh_from_db()
        self.assertEqual("C", child_run.exit_type)

        # main contact should still be in the flow
        run = FlowRun.objects.get(flow=flow, contact=self.contact)
        self.assertTrue(run.is_active)
        self.assertIsNone(run.exit_type)

        # and can do it again
        msg = self.create_msg(contact=self.contact, direction="I", text="add 12067798080")
        legacy.find_and_handle(msg)

        FlowRun.objects.get(contact__urns__path="+12067798080")
        run.refresh_from_db()
        self.assertTrue(run.is_active)


class StackedExitsTest(FlowFileTest):
    def setUp(self):
        super().setUp()

        self.channel.delete()
        self.channel = Channel.create(
            self.org,
            self.user,
            "KE",
            "EX",
            None,
            "+250788123123",
            schemes=["tel"],
            config=dict(send_url="https://google.com"),
        )

    @uses_legacy_engine
    def test_stacked_exits(self):
        self.get_flow("stacked_exits")
        flow = Flow.objects.get(name="Stacked")

        legacy.flow_start(flow, [], [self.contact])

        msgs = Msg.objects.filter(contact=self.contact).order_by("sent_on")
        self.assertEqual(3, msgs.count())
        self.assertEqual("Start!", msgs[0].text)
        self.assertEqual("Leaf!", msgs[1].text)
        self.assertEqual("End!", msgs[2].text)

        runs = FlowRun.objects.filter(contact=self.contact, exit_type=FlowRun.EXIT_TYPE_COMPLETED).order_by(
            "exited_on"
        )
        self.assertEqual(3, runs.count())
        self.assertEqual("Stacker Leaf", runs[0].flow.name)
        self.assertEqual("Stacker", runs[1].flow.name)
        self.assertEqual("Stacked", runs[2].flow.name)

    @uses_legacy_engine
    def test_stacked_webhook_exits(self):
        self.get_flow("stacked_webhook_exits")
        flow = Flow.objects.get(name="Stacked")

        legacy.flow_start(flow, [], [self.contact])

        msgs = Msg.objects.filter(contact=self.contact).order_by("sent_on")
        self.assertEqual(4, msgs.count())
        self.assertEqual("Start!", msgs[0].text)
        self.assertEqual("Leaf!", msgs[1].text)
        self.assertEqual("Middle!", msgs[2].text)
        self.assertEqual("End!", msgs[3].text)

        runs = FlowRun.objects.filter(contact=self.contact, exit_type=FlowRun.EXIT_TYPE_COMPLETED).order_by(
            "exited_on"
        )
        self.assertEqual(3, runs.count())
        self.assertEqual("Stacker Leaf", runs[0].flow.name)
        self.assertEqual("Stacker", runs[1].flow.name)
        self.assertEqual("Stacked", runs[2].flow.name)

    @uses_legacy_engine
    def test_response_exits(self):
        self.get_flow("stacked_response_exits")
        flow = Flow.objects.get(name="Stacked")

        legacy.flow_start(flow, [], [self.contact])

        msgs = Msg.objects.filter(contact=self.contact).order_by("sent_on")
        self.assertEqual(2, msgs.count())
        self.assertEqual("Start!", msgs[0].text)
        self.assertEqual("Send something!", msgs[1].text)

        # nobody completed yet
        self.assertEqual(
            0, FlowRun.objects.filter(contact=self.contact, exit_type=FlowRun.EXIT_TYPE_COMPLETED).count()
        )

        # ok, send a response, should unwind all our flows
        self.create_msg(contact=self.contact, direction="I", text="something").handle()

        msgs = Msg.objects.filter(contact=self.contact, direction="O").order_by("sent_on")
        self.assertEqual(3, msgs.count())
        self.assertEqual("Start!", msgs[0].text)
        self.assertEqual("Send something!", msgs[1].text)
        self.assertEqual("End!", msgs[2].text)

        runs = FlowRun.objects.filter(contact=self.contact, exit_type=FlowRun.EXIT_TYPE_COMPLETED).order_by(
            "exited_on"
        )
        self.assertEqual(3, runs.count())
        self.assertEqual("Stacker Leaf", runs[0].flow.name)
        self.assertEqual("Stacker", runs[1].flow.name)
        self.assertEqual("Stacked", runs[2].flow.name)


class FlowChannelSelectionTest(FlowFileTest):
    def setUp(self):
        super().setUp()
        self.channel.delete()
        self.sms_channel = Channel.create(
            self.org,
            self.user,
            "RW",
            "JN",
            None,
            "+250788123123",
            schemes=["tel"],
            uuid="00000000-0000-0000-0000-000000001111",
            role=Channel.DEFAULT_ROLE,
        )

    def test_sms_channel_selection(self):
        contact_urn = self.contact.get_urn(TEL_SCHEME)
        channel = self.contact.org.get_send_channel(contact_urn=contact_urn)
        self.assertEqual(channel, self.sms_channel)


class TypeTest(TembaTest):
    @uses_legacy_engine
    def test_value_types(self):

        contact = self.create_contact("Joe", "+250788373373")
        flow = self.get_flow("type_flow")

        self.org.set_languages(self.admin, ["eng", "fra"], "eng")

        self.assertEqual(Value.TYPE_TEXT, RuleSet.objects.get(label="Text").value_type)
        self.assertEqual(Value.TYPE_DATETIME, RuleSet.objects.get(label="Date").value_type)
        self.assertEqual(Value.TYPE_NUMBER, RuleSet.objects.get(label="Number").value_type)
        self.assertEqual(Value.TYPE_STATE, RuleSet.objects.get(label="State").value_type)
        self.assertEqual(Value.TYPE_DISTRICT, RuleSet.objects.get(label="District").value_type)
        self.assertEqual(Value.TYPE_WARD, RuleSet.objects.get(label="Ward").value_type)

        incoming = self.create_msg(direction=INCOMING, contact=contact, text="types")
        legacy.flow_start(flow, groups=[], contacts=[contact], start_msg=incoming)

        self.assertTrue(legacy.find_and_handle(self.create_msg(contact=contact, direction=INCOMING, text="Some Text")))
        self.assertTrue(
            legacy.find_and_handle(self.create_msg(contact=contact, direction=INCOMING, text="not a date"))
        )

        results = FlowRun.objects.get().results

        self.assertEqual("Text", results["text"]["name"])
        self.assertEqual("Some Text", results["text"]["value"])
        self.assertEqual("Some Text", results["text"]["input"])
        self.assertEqual("All Responses", results["text"]["category"])

        self.assertEqual("Date", results["date"]["name"])
        self.assertEqual("not a date", results["date"]["value"])
        self.assertEqual("not a date", results["date"]["input"])
        self.assertEqual("Other", results["date"]["category"])

        self.assertTrue(
            legacy.find_and_handle(self.create_msg(contact=contact, direction=INCOMING, text="Born 23/06/1977"))
        )
        self.assertTrue(
            legacy.find_and_handle(self.create_msg(contact=contact, direction=INCOMING, text="The number is 10"))
        )
        self.assertTrue(
            legacy.find_and_handle(
                self.create_msg(contact=contact, direction=INCOMING, text="I'm in Eastern Province")
            )
        )
        self.assertTrue(
            legacy.find_and_handle(self.create_msg(contact=contact, direction=INCOMING, text="That's in Gatsibo"))
        )
        self.assertTrue(
            legacy.find_and_handle(self.create_msg(contact=contact, direction=INCOMING, text="ya ok that's Kageyo"))
        )

        results = FlowRun.objects.get().results

        self.assertEqual("Text", results["text"]["name"])
        self.assertEqual("Some Text", results["text"]["value"])
        self.assertEqual("Some Text", results["text"]["input"])
        self.assertEqual("All Responses", results["text"]["category"])

        self.assertEqual("Date", results["date"]["name"])
        self.assertTrue(results["date"]["value"].startswith("1977-06-23T"))
        self.assertEqual("Born 23/06/1977", results["date"]["input"])
        self.assertEqual("is a date", results["date"]["category"])

        self.assertEqual("Number", results["number"]["name"])
        self.assertEqual("10", results["number"]["value"])
        self.assertEqual("The number is 10", results["number"]["input"])
        self.assertEqual("numeric", results["number"]["category"])

        self.assertEqual("State", results["state"]["name"])
        self.assertEqual("Rwanda > Eastern Province", results["state"]["value"])
        self.assertEqual("I'm in Eastern Province", results["state"]["input"])
        self.assertEqual("state", results["state"]["category"])
        self.assertNotIn("category_localized", results["state"])

        self.assertEqual("District", results["district"]["name"])
        self.assertEqual("Rwanda > Eastern Province > Gatsibo", results["district"]["value"])
        self.assertEqual("That's in Gatsibo", results["district"]["input"])
        self.assertEqual("district", results["district"]["category"])
        self.assertEqual("le district", results["district"]["category_localized"])

        self.assertEqual("Ward", results["ward"]["name"])
        self.assertEqual("Rwanda > Eastern Province > Gatsibo > Kageyo", results["ward"]["value"])
        self.assertEqual("ya ok that's Kageyo", results["ward"]["input"])
        self.assertEqual("ward", results["ward"]["category"])


class AssetServerTest(TembaTest):
    def test_environment(self):
        self.login(self.admin)
        response = self.client.get("/flow/assets/%d/1234/environment/" % self.org.id)
        self.assertEqual(
            response.json(),
            {
                "date_format": "DD-MM-YYYY",
                "time_format": "tt:mm",
                "timezone": "Africa/Kigali",
                "default_language": None,
                "allowed_languages": [],
                "default_country": "RW",
                "redaction_policy": "none",
            },
        )

    def test_languages(self):
        self.login(self.admin)
        self.org.set_languages(self.admin, ["eng", "spa"], "eng")
        response = self.client.get("/flow/assets/%d/1234/language/" % self.org.id)
        self.assertEqual(
            response.json(), {"results": [{"iso": "eng", "name": "English"}, {"iso": "spa", "name": "Spanish"}]}
        )


class SystemChecksTest(TembaTest):
    def test_mailroom_url(self):
        with override_settings(MAILROOM_URL="http://mailroom.io"):
            self.assertEqual(len(mailroom_url(None)), 0)

        with override_settings(MAILROOM_URL=None):
            self.assertEqual(mailroom_url(None)[0].msg, "No mailroom URL set, simulation will not be available")


class PopulateSessionUUIDMigrationTest(MigrationTest):
    app = "flows"
    migrate_from = "0210_drop_action_log"
    migrate_to = "0211_populate_session_uuid"

    def setUpBeforeMigration(self, apps):
        # override the batch size constant
        patcher = patch("temba.flows.migrations.0211_populate_session_uuid.BATCH_SIZE", 2)
        patcher.start()
        self.addCleanup(patcher.stop)

        contact = self.create_contact("Bob", twitter="bob")

        FlowSession.objects.create(org=contact.org, contact=contact, uuid=None)
        FlowSession.objects.create(org=contact.org, contact=contact, uuid=None)
        FlowSession.objects.create(org=contact.org, contact=contact, uuid=None)

    def test_merged(self):
        self.assertEqual(FlowSession.objects.count(), 3)
        self.assertEqual(FlowSession.objects.filter(uuid=None).count(), 0)


class PopulateRunStatusMigrationTest(MigrationTest):
    app = "flows"
    migrate_from = "0213_flowrun_status"
    migrate_to = "0214_populate_run_status"

    def setUpBeforeMigration(self, apps):
        # override the batch size constant
        patcher = patch("temba.flows.migrations.0214_populate_run_status.BATCH_SIZE", 2)
        patcher.start()
        self.addCleanup(patcher.stop)

        flow1 = Flow.create_single_message(self.org, self.admin, {"eng": "Hi there"}, "eng")
        flow2 = Flow.create_single_message(self.org, self.admin, {"eng": "Goodbye"}, "eng")
        contact = self.create_contact("Bob", twitter="bob")

        completed = FlowSession.objects.create(uuid=uuid4(), org=self.org, contact=contact, status="C")
        failed = FlowSession.objects.create(uuid=uuid4(), org=self.org, contact=contact, status="F")
        waiting1 = FlowSession.objects.create(
            uuid=uuid4(), org=self.org, contact=contact, status="W", current_flow=flow1
        )
        waiting2 = FlowSession.objects.create(
            uuid=uuid4(), org=self.org, contact=contact, status="W", current_flow=flow2
        )

        def create_run(exit_type, is_active, session=None):
            FlowRun.objects.create(
                org=self.org, contact=contact, flow=flow1, exit_type=exit_type, is_active=is_active, session=session
            )

        create_run(exit_type="I", is_active=False, session=failed)
        create_run(exit_type="C", is_active=False)
        create_run(exit_type="I", is_active=False)
        create_run(exit_type="E", is_active=False)
        create_run(exit_type="Z", is_active=False)
        create_run(exit_type=None, is_active=True, session=waiting1)
        create_run(exit_type=None, is_active=True, session=waiting2)  # session is waiting but different flow
        create_run(exit_type=None, is_active=True, session=completed)  # shouldn't occur
        create_run(exit_type=None, is_active=True)
        create_run(exit_type=None, is_active=False)  # shouldn't occur

    def test_migrate(self):
        self.assertEqual(
            list(FlowRun.objects.values_list("status", flat=True).order_by("id")),
            [
                FlowRun.STATUS_FAILED,
                FlowRun.STATUS_COMPLETED,
                FlowRun.STATUS_INTERRUPTED,
                FlowRun.STATUS_EXPIRED,
                FlowRun.STATUS_COMPLETED,
                FlowRun.STATUS_WAITING,
                FlowRun.STATUS_ACTIVE,
                FlowRun.STATUS_ACTIVE,
                FlowRun.STATUS_ACTIVE,
                FlowRun.STATUS_INTERRUPTED,
            ],
        )<|MERGE_RESOLUTION|>--- conflicted
+++ resolved
@@ -65,18 +65,6 @@
     FlowUserConflictException,
     FlowVersionConflictException,
     RuleSet,
-<<<<<<< HEAD
-    SaveToContactAction,
-    SendAction,
-    SetChannelAction,
-    SetLanguageAction,
-    StartsWithTest,
-    Test,
-    TriggerFlowAction,
-    TrueTest,
-    VariableContactAction,
-=======
->>>>>>> a521fc00
     get_flow_user,
 )
 from .tasks import squash_flowpathcounts, squash_flowruncounts, trim_flow_sessions, update_run_expirations_task
@@ -3578,736 +3566,6 @@
 
         self.assertFalse(FlowRun.objects.filter(id=run.id).exists())
 
-<<<<<<< HEAD
-        response = msg.responses.get()
-        self.assertEqual("We love green too!", response.text)
-        self.assertEqual(response.attachments, [f"image/jpeg:{settings.STORAGE_URL}/path/to/media.jpg"])
-        self.assertEqual(self.contact, response.contact)
-
-    def test_media_expression(self):
-        msg = self.create_msg(direction=INCOMING, contact=self.contact, text="profile")
-        run = FlowRun.create(self.flow, self.contact)
-
-        action = ReplyAction(
-            str(uuid4()), dict(base="Here is your profile pic."), "image:/photos/contacts/@(contact.name).jpg"
-        )
-
-        # export and import our json to make sure that works as well
-        action_json = action.as_json()
-        action = ReplyAction.from_json(self.org, action_json)
-
-        # now execute it
-        self.execute_action(action, run, msg)
-        reply_msg = Msg.objects.get(contact=self.contact, direction="O")
-        self.assertEqual("Here is your profile pic.", reply_msg.text)
-        self.assertEqual(reply_msg.attachments, ["image:/photos/contacts/Eric.jpg"])
-
-        response = msg.responses.get()
-        self.assertEqual("Here is your profile pic.", response.text)
-        self.assertEqual(self.contact, response.contact)
-
-    def test_quick_replies_action(self):
-        msg = self.create_msg(direction=INCOMING, contact=self.contact, text="Yes")
-        run = FlowRun.create(self.flow, self.contact)
-
-        payload = [dict(eng="Yes"), dict(eng="No")]
-
-        action = ReplyAction(str(uuid4()), msg=dict(base="Are you fine?"), quick_replies=payload)
-        action_json = action.as_json()
-        action = ReplyAction.from_json(self.org, action_json)
-
-        self.execute_action(action, run, msg)
-        self.assertEqual(action.msg, dict(base="Are you fine?"))
-        self.assertEqual(action.quick_replies, payload)
-
-    @uses_legacy_engine
-    def test_trigger_flow_action(self):
-        flow = self.create_flow()
-        run = FlowRun.create(self.flow, self.contact)
-
-        # add a channel to make sure that country is ambiguous
-        Channel.create(self.org, self.admin, "US", "EX", schemes=["tel"])
-        delattr(self.org, "_country_code")
-        self.org.country = None
-        self.org.save()
-
-        # set a contact field with another phone number
-        self.contact.set_field(self.admin, "other_contact_tel", "+12065551212", "Other Contact Tel")
-
-        action = TriggerFlowAction(str(uuid4()), flow, [], [self.contact], ["@contact.other_contact_tel"])
-        self.execute_action(action, run, None)
-
-        # should have created a new contact with the above variable
-        self.assertIsNotNone(Contact.from_urn(self.org, "tel:+12065551212"))
-
-        action_json = action.as_json()
-        action = TriggerFlowAction.from_json(self.org, action_json)
-        self.assertEqual(action.flow.pk, flow.pk)
-
-        self.assertTrue(FlowRun.objects.filter(contact=self.contact, flow=flow))
-
-        action = TriggerFlowAction(str(uuid4()), flow, [self.other_group], [], [])
-        run = FlowRun.create(self.flow, self.contact)
-        msgs = self.execute_action(action, run, None)
-
-        self.assertFalse(msgs)
-
-        self.other_group.update_contacts(self.user, [self.contact2], True)
-
-        action = TriggerFlowAction(str(uuid4()), flow, [self.other_group], [self.contact], [])
-        run = FlowRun.create(self.flow, self.contact)
-        self.execute_action(action, run, None)
-
-        self.assertTrue(FlowRun.objects.filter(contact=self.contact2, flow=flow))
-
-        # delete the group
-        self.other_group.is_active = False
-        self.other_group.save()
-
-        self.assertTrue(action.groups)
-        self.assertTrue(self.other_group.pk in [g.pk for g in action.groups])
-        # should create new group the next time the flow is read
-        updated_action = TriggerFlowAction.from_json(self.org, action.as_json())
-        self.assertTrue(updated_action.groups)
-        self.assertFalse(self.other_group.pk in [g.pk for g in updated_action.groups])
-
-    def test_send_action(self):
-        # previously @step.contact was the run contact and @contact would become the recipient but that has been
-        # changed so that both are the run contact
-        msg_body = "Hi @contact.name (@contact.state). @step.contact (@step.contact.state) is in the flow"
-
-        self.contact.set_field(self.user, "state", "WA", label="State")
-        self.contact2.set_field(self.user, "state", "GA", label="State")
-        run = FlowRun.create(self.flow, self.contact)
-
-        action = SendAction(str(uuid4()), dict(base=msg_body), [], [self.contact2], [])
-        self.execute_action(action, run, None)
-
-        action_json = action.as_json()
-        action = SendAction.from_json(self.org, action_json)
-        self.assertEqual(action.msg["base"], msg_body)
-        self.assertEqual(action.media, dict())
-
-        broadcast = Broadcast.objects.get()
-        self.assertEqual(broadcast.text, dict(base=msg_body))
-        self.assertEqual(broadcast.base_language, "base")
-        self.assertEqual(broadcast.get_messages().count(), 1)
-        msg = broadcast.get_messages().first()
-        self.assertEqual(msg.contact, self.contact2)
-        self.assertEqual(msg.text, "Hi Eric (WA). Eric (WA) is in the flow")
-
-        # empty message should be a no-op
-        action = SendAction(str(uuid4()), dict(base=""), [], [self.contact], [])
-        self.execute_action(action, run, None)
-        self.assertEqual(Broadcast.objects.all().count(), 1)
-
-        # support sending to groups inside SendAction
-        SendAction.from_json(self.org, action.as_json())
-
-        # test send media to someone else
-        run = FlowRun.create(self.flow, self.contact)
-        msg_body = "I am a media message message"
-
-        action = SendAction(
-            str(uuid4()),
-            dict(base=msg_body),
-            [],
-            [self.contact2],
-            [],
-            dict(base=f"image/jpeg:{settings.STORAGE_URL}/attachments/picture.jpg"),
-        )
-        self.execute_action(action, run, None)
-
-        action_json = action.as_json()
-        action = SendAction.from_json(self.org, action_json)
-        self.assertEqual(action.msg["base"], msg_body)
-        self.assertEqual(action.media["base"], f"image/jpeg:{settings.STORAGE_URL}/attachments/picture.jpg")
-
-        self.assertEqual(Broadcast.objects.all().count(), 2)  # new broadcast with media
-
-        broadcast = Broadcast.objects.order_by("-id").first()
-        self.assertEqual(broadcast.media, dict(base=f"image/jpeg:{settings.STORAGE_URL}/attachments/picture.jpg"))
-        self.assertEqual(broadcast.get_messages().count(), 1)
-        msg = broadcast.get_messages().first()
-        self.assertEqual(msg.contact, self.contact2)
-        self.assertEqual(msg.text, msg_body)
-        self.assertEqual(msg.attachments, [f"image/jpeg:{settings.STORAGE_URL}/attachments/picture.jpg"])
-
-        # also send if we have empty message but have an attachment
-        action = SendAction(
-            str(uuid4()), dict(base=""), [], [self.contact], [], dict(base="image/jpeg:attachments/picture.jpg")
-        )
-        self.execute_action(action, run, None)
-
-        broadcast = Broadcast.objects.order_by("-id").first()
-        self.assertEqual(broadcast.text, dict(base=""))
-        self.assertEqual(broadcast.media, dict(base="image/jpeg:attachments/picture.jpg"))
-        self.assertEqual(broadcast.base_language, "base")
-
-    def test_variable_contact_parsing(self):
-        groups = dict(groups=[dict(id=-1)])
-        groups = VariableContactAction.parse_groups(self.org, groups)
-        self.assertTrue("Missing", groups[0].name)
-
-    @override_settings(SEND_EMAILS=True)
-    def test_email_action(self):
-        msg = self.create_msg(direction=INCOMING, contact=self.contact, text="Green is my favorite")
-        run = FlowRun.create(self.flow, self.contact)
-
-        action = EmailAction(str(uuid4()), ["steve@apple.com"], "Subject", "Body")
-
-        # check to and from JSON
-        action_json = action.as_json()
-        action = EmailAction.from_json(self.org, action_json)
-
-        self.execute_action(action, run, msg)
-        self.assertOutbox(0, "no-reply@temba.io", "Subject", "Body", ["steve@apple.com"])
-
-        try:
-            EmailAction(str(uuid4()), [], "Subject", "Body")
-            self.fail("Should have thrown due to empty recipient list")
-        except FlowException:
-            pass
-
-        # check expression evaluation in action fields
-        action = EmailAction(
-            str(uuid4()),
-            ["@contact.name", "xyz", "", '@(SUBSTITUTE(LOWER(contact), " ", "") & "@nyaruka.com")'],
-            "@contact.name added in subject",
-            "@contact.name uses phone @contact.tel",
-        )
-
-        action_json = action.as_json()
-        action = EmailAction.from_json(self.org, action_json)
-
-        self.execute_action(action, run, msg)
-        self.assertOutbox(
-            1, "no-reply@temba.io", "Eric added in subject", "Eric uses phone 0788 382 382", ["eric@nyaruka.com"]
-        )
-
-        # check that all white space is replaced with single spaces in the subject
-        test = EmailAction(
-            str(uuid4()), ["steve@apple.com"], "Allo \n allo\tmessage", "Email notification for allo allo"
-        )
-        self.execute_action(test, run, msg)
-
-        self.assertOutbox(
-            2, "no-reply@temba.io", "Allo allo message", "Email notification for allo allo", ["steve@apple.com"]
-        )
-
-        # now try with a custom from address
-        branding = copy.deepcopy(settings.BRANDING)
-        branding["rapidpro.io"]["flow_email"] = "no-reply@mybrand.com"
-        with self.settings(BRANDING=branding):
-            self.execute_action(action, run, msg)
-            self.assertOutbox(
-                3,
-                "no-reply@mybrand.com",
-                "Eric added in subject",
-                "Eric uses phone 0788 382 382",
-                ["eric@nyaruka.com"],
-            )
-
-        # same thing, but with a custom smtp server
-        self.org.add_smtp_config(
-            "support@example.com", "smtp.example.com", "support@example.com", "secret", "465", self.admin
-        )
-        action = EmailAction(str(uuid4()), ["steve@apple.com"], "Subject", "Body")
-        self.execute_action(action, run, msg)
-        self.assertOutbox(4, "support@example.com", "Subject", "Body", ["steve@apple.com"])
-
-    def test_save_to_contact_action(self):
-        sms = self.create_msg(direction=INCOMING, contact=self.contact, text="batman")
-        test = SaveToContactAction.from_json(self.org, dict(type="save", label="Superhero Name", value="@step"))
-        run = FlowRun.create(self.flow, self.contact)
-
-        field = ContactField.user_fields.get(org=self.org, key="superhero_name")
-        self.assertEqual("Superhero Name", field.label)
-
-        self.execute_action(test, run, sms)
-
-        # user should now have a nickname field with a value of batman
-        contact = Contact.objects.get(id=self.contact.pk)
-        self.assertEqual("batman", contact.get_field_serialized(field))
-
-        # test clearing our value
-        test = SaveToContactAction.from_json(self.org, test.as_json())
-        test.value = ""
-        self.execute_action(test, run, sms)
-        contact = Contact.objects.get(id=self.contact.pk)
-        self.assertEqual(None, contact.get_field_serialized(field))
-
-        # test setting our name
-        test = SaveToContactAction.from_json(self.org, dict(type="save", label="Name", value="", field="name"))
-        test.value = "Eric Newcomer"
-        self.execute_action(test, run, sms)
-        contact = Contact.objects.get(id=self.contact.pk)
-        self.assertEqual("Eric Newcomer", contact.name)
-        run.contact = contact
-
-        # test setting just the first name
-        test = SaveToContactAction.from_json(
-            self.org, dict(type="save", label="First Name", value="", field="first_name")
-        )
-        test.value = "Jen"
-        self.execute_action(test, run, sms)
-        contact = Contact.objects.get(id=self.contact.pk)
-        self.assertEqual("Jen Newcomer", contact.name)
-
-        # throw exception for other reserved words except name, first_name and URN schemes
-        for key in Contact.RESERVED_FIELD_KEYS:
-            if key not in ["name", "first_name", "tel_e164"] + list(URN.VALID_SCHEMES):
-                with self.assertRaises(Exception):
-                    test = SaveToContactAction.from_json(self.org, dict(type="save", label=key, value="", field=key))
-                    test.value = "Jen"
-                    self.execute_action(test, run, sms)
-
-        # we should strip whitespace
-        run.contact = contact
-        test = SaveToContactAction.from_json(
-            self.org, dict(type="save", label="First Name", value="", field="first_name")
-        )
-        test.value = " Jackson "
-        self.execute_action(test, run, sms)
-        contact = Contact.objects.get(id=self.contact.pk)
-        self.assertEqual("Jackson Newcomer", contact.name)
-
-        # first name works with a single word
-        run.contact = contact
-        contact.name = "Percy"
-        contact.save(update_fields=("name",), handle_update=False)
-
-        test = SaveToContactAction.from_json(
-            self.org, dict(type="save", label="First Name", value="", field="first_name")
-        )
-        test.value = " Cole"
-        self.execute_action(test, run, sms)
-        contact = Contact.objects.get(id=self.contact.pk)
-        self.assertEqual("Cole", contact.name)
-
-        # test saving something really long to another field
-        test = SaveToContactAction.from_json(
-            self.org, dict(type="save", label="Last Message", value="", field="last_message")
-        )
-        test.value = (
-            "This is a long message, longer than 160 characters, longer than 250 characters, all the way up "
-            "to 500 some characters long because sometimes people save entire messages to their contact "
-            "fields and we want to enable that for them so that they can do what they want with the platform."
-        )
-        self.execute_action(test, run, sms)
-        contact = Contact.objects.get(id=self.contact.pk)
-        self.assertEqual(test.value, contact.get_field_value(ContactField.get_by_key(self.org, "last_message")))
-
-        # test saving a contact's phone number
-        test = SaveToContactAction.from_json(
-            self.org, dict(type="save", label="Phone Number", field="tel_e164", value="@step")
-        )
-
-        # make sure they have a twitter urn first
-        contact.urns.add(ContactURN.create(self.org, None, "twitter:enewcomer"))
-        self.assertIsNotNone(contact.urns.filter(path="enewcomer").first())
-
-        # add another phone number to make sure it doesn't get removed too
-        contact.urns.add(ContactURN.create(self.org, None, "tel:+18005551212"))
-        self.assertEqual(3, contact.urns.all().count())
-
-        # create an inbound message on our original phone number
-        sms = self.create_msg(
-            direction=INCOMING,
-            contact=self.contact,
-            text="+12065551212",
-            contact_urn=contact.urns.filter(path="+250788382382").first(),
-        )
-
-        # create another contact with that phone number, to test stealing
-        robbed = self.create_contact("Robzor", "+12065551212")
-
-        self.execute_action(test, run, sms)
-
-        # updating Phone Number should not create a contact field
-        self.assertIsNone(ContactField.user_fields.filter(org=self.org, key="tel_e164").first())
-
-        # instead it should update the tel urn for our contact
-        contact = Contact.objects.get(id=self.contact.pk)
-        self.assertEqual(4, contact.urns.all().count())
-        self.assertIsNotNone(contact.urns.filter(path="+12065551212").first())
-
-        # we should still have our twitter scheme
-        self.assertIsNotNone(contact.urns.filter(path="enewcomer").first())
-
-        # and our other phone number
-        self.assertIsNotNone(contact.urns.filter(path="+18005551212").first())
-
-        # and our original number too
-        self.assertIsNotNone(contact.urns.filter(path="+250788382382").first())
-
-        # robzor shouldn't have a number anymore
-        self.assertFalse(robbed.urns.all())
-
-        self.assertFalse(ContactField.user_fields.filter(org=self.org, label="Ecole"))
-        SaveToContactAction.from_json(self.org, dict(type="save", label="[_NEW_]Ecole", value="@step"))
-        field = ContactField.user_fields.get(org=self.org, key="ecole")
-        self.assertEqual("Ecole", field.label)
-
-        # try saving some empty data into mailto
-        action = SaveToContactAction.from_json(self.org, dict(type="save", label="mailto", value="@contact.mailto"))
-        self.execute_action(action, run, None)
-
-        self.assertEqual(SaveToContactAction.get_label(self.org, "foo"), "Foo")
-
-    def test_set_language_action(self):
-        action = SetLanguageAction(str(uuid4()), "kli", "Klingon")
-
-        # check to and from JSON
-        action_json = action.as_json()
-        action = SetLanguageAction.from_json(self.org, action_json)
-
-        self.assertEqual("kli", action.lang)
-        self.assertEqual("Klingon", action.name)
-
-        # execute our action and check we are Klingon now, eeektorp shnockahltip.
-        run = FlowRun.create(self.flow, self.contact)
-        self.execute_action(action, run, None)
-        self.assertEqual("kli", Contact.objects.get(pk=self.contact.pk).language)
-
-        # try setting the language to something thats not three characters
-        action_json["lang"] = "base"
-        action_json["name"] = "Default"
-        action = SetLanguageAction.from_json(self.org, action_json)
-        self.execute_action(action, run, None)
-
-        # should clear the contacts language
-        self.assertIsNone(Contact.objects.get(pk=self.contact.pk).language)
-
-    def test_group_actions(self):
-        msg = self.create_msg(direction=INCOMING, contact=self.contact, text="Green is my favorite")
-        run = FlowRun.create(self.flow, self.contact)
-
-        group = self.create_group("Flow Group", [])
-
-        # check converting to and from json
-        action = AddToGroupAction(str(uuid4()), [group, "@step.contact"])
-        action_json = action.as_json()
-        action = AddToGroupAction.from_json(self.org, action_json)
-
-        self.execute_action(action, run, msg)
-
-        # user should now be in the group
-        self.assertEqual(set(group.contacts.all()), {self.contact})
-
-        # we should never create a new group in the flow execution
-        self.assertIsNone(ContactGroup.user_groups.filter(name=self.contact.name).first())
-
-        # should match existing group for variables
-        replace_group1 = ContactGroup.create_static(self.org, self.admin, self.contact.name)
-        self.assertEqual(set(replace_group1.contacts.all()), set())
-
-        # passing through twice doesn't change anything
-        self.execute_action(action, run, msg)
-
-        self.assertEqual(set(group.contacts.all()), {self.contact})
-        self.assertEqual(self.contact.user_groups.all().count(), 2)
-
-        # having the group name containing a space doesn't change anything
-        self.contact.name += " "
-        self.contact.save(update_fields=("name",), handle_update=False)
-        run.contact = self.contact
-
-        self.execute_action(action, run, msg)
-
-        self.assertEqual(set(group.contacts.all()), {self.contact})
-        self.assertEqual(set(replace_group1.contacts.all()), {self.contact})
-
-        # try when group is inactive
-        action = DeleteFromGroupAction(str(uuid4()), [group])
-        group.is_active = False
-        group.save()
-
-        self.assertIn(group, action.groups)
-
-        # reading the action should create a new group
-        updated_action = DeleteFromGroupAction.from_json(self.org, action.as_json())
-        self.assertTrue(updated_action.groups)
-        self.assertFalse(group.pk in [g.pk for g in updated_action.groups])
-
-        # try adding a contact to a dynamic group
-        self.create_field("isalive", "Is Alive")
-        with ESMockWithScroll():
-            dynamic_group = self.create_group("Dynamic", query="isalive=YES")
-        action = AddToGroupAction(str(uuid4()), [dynamic_group])
-
-        self.execute_action(action, run, msg)
-
-        # should do nothing
-        self.assertEqual(dynamic_group.contacts.count(), 0)
-
-        group1 = self.create_group("Flow Group 1", [])
-        group2 = self.create_group("Flow Group 2", [])
-
-        test = AddToGroupAction(str(uuid4()), [group1])
-        action_json = test.as_json()
-        test = AddToGroupAction.from_json(self.org, action_json)
-
-        self.execute_action(test, run, msg)
-
-        test = AddToGroupAction(str(uuid4()), [group2])
-        action_json = test.as_json()
-        test = AddToGroupAction.from_json(self.org, action_json)
-
-        self.execute_action(test, run, msg)
-
-        # user should be in both groups now
-        self.assertTrue(group1.contacts.filter(id=self.contact.pk))
-        self.assertEqual(1, group1.contacts.all().count())
-        self.assertTrue(group2.contacts.filter(id=self.contact.pk))
-        self.assertEqual(1, group2.contacts.all().count())
-
-        test = DeleteFromGroupAction(str(uuid4()), [])
-        action_json = test.as_json()
-        test = DeleteFromGroupAction.from_json(self.org, action_json)
-
-        self.execute_action(test, run, msg)
-
-        # user should be gone from both groups now
-        self.assertFalse(group1.contacts.filter(id=self.contact.pk))
-        self.assertEqual(0, group1.contacts.all().count())
-        self.assertFalse(group2.contacts.filter(id=self.contact.pk))
-        self.assertEqual(0, group2.contacts.all().count())
-
-    def test_set_channel_action(self):
-        flow = self.flow
-        run = FlowRun.create(flow, self.contact)
-
-        tel1_channel = Channel.add_config_external_channel(self.org, self.admin, "US", "+12061111111", "KN", {})
-        tel2_channel = Channel.add_config_external_channel(self.org, self.admin, "US", "+12062222222", "KN", {})
-
-        fb_channel = Channel.create(
-            self.org,
-            self.user,
-            None,
-            "FB",
-            address="Page Id",
-            config={"page_name": "Page Name", "auth_token": "Page Token"},
-        )
-
-        # create an incoming message on tel1, this should create an affinity to that channel
-        Msg.create_incoming(tel1_channel, str(self.contact.urns.all().first()), "Incoming msg")
-        urn = self.contact.urns.all().first()
-        self.assertEqual(urn.channel, tel1_channel)
-
-        action = SetChannelAction(str(uuid4()), tel2_channel)
-        self.execute_action(action, run, None)
-
-        # check the affinity on our urn again, should now be the second channel
-        urn.refresh_from_db()
-        self.assertEqual(urn.channel, tel2_channel)
-
-        # try to set it to a channel that we don't have a URN for
-        action = SetChannelAction(str(uuid4()), fb_channel)
-        self.execute_action(action, run, None)
-
-        # affinity is unchanged
-        urn.refresh_from_db()
-        self.assertEqual(urn.channel, tel2_channel)
-
-        # add a FB urn for our contact
-        fb_urn = ContactURN.get_or_create(self.org, self.contact, "facebook:1001")
-
-        # default URN should be FB now, as it has the highest priority
-        contact, resolved_urn = Msg.resolve_recipient(self.org, self.admin, self.contact, None)
-        self.assertEqual(resolved_urn, fb_urn)
-
-        # but if we set our channel to tel, will override that
-        run.contact.clear_urn_cache()
-        action = SetChannelAction(str(uuid4()), tel1_channel)
-        self.execute_action(action, run, None)
-
-        contact.clear_urn_cache()
-        contact, resolved_urn = Msg.resolve_recipient(self.org, self.admin, self.contact, None)
-        self.assertEqual(resolved_urn, urn)
-        self.assertEqual(resolved_urn.channel, tel1_channel)
-
-        # test serializing
-        action_json = action.as_json()
-        action = SetChannelAction.from_json(self.org, action_json)
-        self.assertEqual(tel1_channel, action.channel)
-
-        # action shouldn't blow up without a channel
-        action = SetChannelAction(str(uuid4()), None)
-        self.execute_action(action, run, None)
-
-        # incoming messages will still cause preference to switch
-        Msg.create_incoming(tel2_channel, str(urn), "Incoming msg")
-        urn.refresh_from_db()
-        self.assertEqual(urn.channel, tel2_channel)
-
-        # make sure that switch will work across schemes as well
-        Msg.create_incoming(fb_channel, str(fb_urn), "Incoming FB message")
-        self.contact.clear_urn_cache()
-        contact, resolved_urn = Msg.resolve_recipient(self.org, self.admin, self.contact, None)
-        self.assertEqual(resolved_urn, fb_urn)
-
-    def test_add_label_action(self):
-        flow = self.flow
-        msg = self.create_msg(direction=INCOMING, contact=self.contact, text="Green is my favorite")
-        run = FlowRun.create(flow, self.contact)
-
-        label1 = Label.get_or_create(self.org, self.user, "green label")
-        action = AddLabelAction(str(uuid4()), [label1, "@step.contact"])
-
-        action_json = action.as_json()
-        action = AddLabelAction.from_json(self.org, action_json)
-
-        # no message yet; such Add Label action on entry Actionset. No error should be raised
-        self.execute_action(action, run, None)
-
-        self.assertFalse(label1.get_messages())
-        self.assertEqual(label1.get_visible_count(), 0)
-
-        self.execute_action(action, run, msg)
-
-        # only label one was added to the message and no new label created
-        self.assertEqual(set(label1.get_messages()), {msg})
-        self.assertEqual(label1.get_visible_count(), 1)
-        self.assertEqual(Label.label_objects.all().count(), 1)
-
-        # make sure the expression variable label exists too
-        label1 = Label.label_objects.get(pk=label1.pk)
-        label2 = Label.label_objects.create(
-            org=self.org, name=self.contact.name, created_by=self.admin, modified_by=self.admin
-        )
-
-        self.execute_action(action, run, msg)
-
-        # and message should have been labeled with both labels
-        msg = Msg.objects.get(pk=msg.pk)
-        self.assertEqual(set(msg.labels.all()), {label1, label2})
-        self.assertEqual(set(label1.get_messages()), {msg})
-        self.assertEqual(label1.get_visible_count(), 1)
-        self.assertTrue(set(label2.get_messages()), {msg})
-        self.assertEqual(label2.get_visible_count(), 1)
-
-        # passing through twice doesn't change anything
-        self.execute_action(action, run, msg)
-
-        self.assertEqual(set(Msg.objects.get(pk=msg.pk).labels.all()), {label1, label2})
-        self.assertEqual(Label.label_objects.get(pk=label1.pk).get_visible_count(), 1)
-        self.assertEqual(Label.label_objects.get(pk=label2.pk).get_visible_count(), 1)
-
-
-class FlowRunTest(TembaTest):
-    def setUp(self):
-        super().setUp()
-
-        self.flow = self.get_flow("color")
-        self.contact = self.create_contact("Ben Haggerty", "+250788123123")
-
-    def test_field_normalization(self):
-        fields = dict(field1="value1", field2="value2")
-        (normalized, count) = FlowRun.normalize_fields(fields)
-        self.assertEqual(normalized, fields)
-
-        # spaces in field keys
-        fields = {"value 1": "value1", "value-2": "value2"}
-        (normalized, count) = FlowRun.normalize_fields(fields)
-        self.assertEqual(normalized, dict(value_1="value1", value_2="value2"))
-
-        # nulls should become empty strings
-        (normalized, count) = FlowRun.normalize_fields({"value1": None})
-        self.assertEqual(normalized, {"value1": ""})
-
-        # numerics and booleans should stay as is
-        (normalized, count) = FlowRun.normalize_fields({"value1": 12, "value2": 123.45})
-        self.assertEqual(normalized, {"value1": 12, "value2": 123.45})
-
-        (normalized, count) = FlowRun.normalize_fields({"value1": True, "value2": False})
-        self.assertEqual(normalized, {"value1": True, "value2": False})
-
-        # anything else blows up
-        with self.assertRaises(ValueError):
-            FlowRun.normalize_fields({"value1": lambda: "x"})
-
-        # field text too long
-        fields["field2"] = "*" * 650
-        (normalized, count) = FlowRun.normalize_fields(fields)
-        self.assertEqual(len(normalized["field2"]), 640)
-
-        # field name too long
-        fields["field" + ("*" * 350)] = "short value"
-        (normalized, count) = FlowRun.normalize_fields(fields)
-        self.assertTrue("field" + ("_" * 250) in normalized)
-
-        # too many fields
-        for i in range(259):
-            fields["field%d" % i] = "value %d" % i
-        (normalized, count) = FlowRun.normalize_fields(fields)
-        self.assertEqual(count, 256)
-        self.assertEqual(len(normalized), 256)
-
-        # can manually keep more values
-        (normalized, count) = FlowRun.normalize_fields(fields, 500)
-        self.assertEqual(count, 262)
-        self.assertEqual(len(normalized), 262)
-
-        fields = dict(numbers=["zero", "one", "two", "three"])
-        (normalized, count) = FlowRun.normalize_fields(fields)
-        self.assertEqual(count, 5)
-        self.assertEqual(normalized, dict(numbers={"0": "zero", "1": "one", "2": "two", "3": "three"}))
-
-        fields = dict(united_states=dict(wa="Washington", nv="Nevada"), states=50)
-        (normalized, count) = FlowRun.normalize_fields(fields)
-        self.assertEqual(count, 4)
-        self.assertEqual(normalized, fields)
-
-    def test_update_fields(self):
-        run = FlowRun.create(self.flow, self.contact)
-
-        # set our fields from an empty state
-        new_values = dict(Field1="value1", field_2="value2")
-        run.update_fields(new_values)
-
-        self.assertEqual(run.fields, new_values)
-
-        run.update_fields(dict(field2="new value2", field3="value3"))
-        new_values["field2"] = "new value2"
-        new_values["field3"] = "value3"
-
-        self.assertEqual(run.fields, new_values)
-
-        run.update_fields(dict(field1=""))
-        new_values["field1"] = ""
-
-        self.assertEqual(run.fields, new_values)
-
-        # clear our fields
-        run.fields = None
-        run.save(update_fields=("fields",))
-
-        # set to a list instead
-        run.update_fields(["zero", "one", "two"])
-        self.assertEqual(run.fields, {"0": "zero", "1": "one", "2": "two"})
-
-    @uses_legacy_engine
-    def test_is_completed(self):
-        self.flow.start([], [self.contact])
-
-        self.assertFalse(FlowRun.objects.get(contact=self.contact).is_completed())
-
-        incoming = self.create_msg(direction=INCOMING, contact=self.contact, text="orange")
-        Flow.find_and_handle(incoming)
-
-        self.assertTrue(FlowRun.objects.get(contact=self.contact).is_completed())
-
-    def test_run_release(self):
-        run = FlowRun.create(self.flow, self.contact)
-
-        # our run go bye bye
-        run.release()
-
-        self.assertFalse(FlowRun.objects.filter(id=run.id).exists())
-
-=======
->>>>>>> a521fc00
     def test_session_release(self):
         # create some runs that have sessions
         run1 = FlowRun.create(self.flow, self.contact, session=FlowSession.create(self.contact, None))
@@ -5354,7 +4612,6 @@
         self.client.post(
             reverse("flows.flow_create"), {"name": "Go Flow", "flow_type": Flow.TYPE_MESSAGE, "editor_version": "0"}
         )
-
         flow = Flow.objects.get(
             org=self.org, name="Go Flow", flow_type=Flow.TYPE_MESSAGE, version_number=Flow.GOFLOW_VERSION
         )
