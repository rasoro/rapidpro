# -*- coding: utf-8 -*-
from __future__ import absolute_import, print_function, unicode_literals

import datetime
import json
import os
import pytz
import re
import six
import time

from datetime import timedelta
from decimal import Decimal
from django.conf import settings
from django.core import mail
from django.core.urlresolvers import reverse
from django.db.models import Prefetch
from django.test.utils import override_settings
from django.utils import timezone
from mock import patch
from openpyxl import load_workbook
from temba.airtime.models import AirtimeTransfer
from temba.api.models import WebHookEvent, Resthook
from temba.channels.models import Channel, ChannelEvent
from temba.contacts.models import Contact, ContactGroup, ContactField, ContactURN, URN, TEL_SCHEME
from temba.ivr.models import IVRCall
from temba.ussd.models import USSDSession
from temba.locations.models import AdminBoundary, BoundaryAlias
from temba.msgs.models import Broadcast, Label, Msg, INCOMING, PENDING, FLOW, WIRED, OUTGOING, FAILED
from temba.orgs.models import Language, CURRENT_EXPORT_VERSION
from temba.tests import TembaTest, MockResponse, FlowFileTest
from temba.triggers.models import Trigger
from temba.utils import datetime_to_str, str_to_datetime
from temba.values.models import Value
from uuid import uuid4
from .flow_migrations import migrate_to_version_5, migrate_to_version_6, migrate_to_version_7
from .flow_migrations import migrate_to_version_8, migrate_to_version_9, migrate_export_to_version_9
from .models import Flow, FlowStep, FlowRun, FlowLabel, FlowStart, FlowRevision, FlowException, ExportFlowResultsTask
from .models import ActionSet, RuleSet, Action, Rule, FlowRunCount, FlowPathCount, InterruptTest, get_flow_user
from .models import FlowPathRecentMessage, Test, TrueTest, FalseTest, AndTest, OrTest, PhoneTest, NumberTest
from .models import EqTest, LtTest, LteTest, GtTest, GteTest, BetweenTest, ContainsOnlyPhraseTest, ContainsPhraseTest
from .models import DateEqualTest, DateAfterTest, DateBeforeTest, DateTest
from .models import StartsWithTest, ContainsTest, ContainsAnyTest, RegexTest, NotEmptyTest
from .models import HasStateTest, HasDistrictTest, HasWardTest, HasEmailTest
from .models import SendAction, AddLabelAction, AddToGroupAction, ReplyAction, SaveToContactAction, SetLanguageAction, SetChannelAction
from .models import EmailAction, StartFlowAction, TriggerFlowAction, DeleteFromGroupAction, WebhookAction, ActionLog
from .models import VariableContactAction, UssdAction
from .views import FlowCRUDL
from .flow_migrations import map_actions
from .tasks import update_run_expirations_task, prune_recentmessages, squash_flowruncounts, squash_flowpathcounts


class FlowTest(TembaTest):

    def setUp(self):
        super(FlowTest, self).setUp()

        self.contact = self.create_contact('Eric', '+250788382382')
        self.contact2 = self.create_contact('Nic', '+250788383383')
        self.contact3 = self.create_contact('Norbert', '+250788123456')

        self.flow = self.create_flow(name="Color Flow", base_language='base', definition=self.COLOR_FLOW_DEFINITION)

        self.other_group = self.create_group("Other", [])

    def export_flow_results(self, flow, responded_only=False, include_msgs=True, include_runs=True, contact_fields=None, extra_urns=[]):
        """
        Exports results for the given flow and returns the generated workbook
        """
        self.login(self.admin)

        form = {
            'flows': [flow.id],
            'responded_only': responded_only,
            'include_messages': include_msgs,
            'include_runs': include_runs,
            'extra_urns': extra_urns
        }
        if contact_fields:
            form['contact_fields'] = [c.id for c in contact_fields]

        response = self.client.post(reverse('flows.flow_export_results'), form)
        self.assertEqual(response.status_code, 302)

        task = ExportFlowResultsTask.objects.order_by('-id').first()
        self.assertIsNotNone(task)

        filename = "%s/test_orgs/%d/results_exports/%s.xlsx" % (settings.MEDIA_ROOT, self.org.pk, task.uuid)
        return load_workbook(filename=os.path.join(settings.MEDIA_ROOT, filename))

    def test_get_flow_user(self):
        user = get_flow_user(self.org)
        self.assertEqual(user.pk, get_flow_user(self.org).pk)

    def test_get_unique_name(self):
        flow1 = Flow.create(self.org, self.admin, Flow.get_unique_name(self.org, "Sheep Poll"), base_language='base')
        self.assertEqual(flow1.name, "Sheep Poll")

        flow2 = Flow.create(self.org, self.admin, Flow.get_unique_name(self.org, "Sheep Poll"), base_language='base')
        self.assertEqual(flow2.name, "Sheep Poll 2")

        flow3 = Flow.create(self.org, self.admin, Flow.get_unique_name(self.org, "Sheep Poll"), base_language='base')
        self.assertEqual(flow3.name, "Sheep Poll 3")

        self.create_secondary_org()
        self.assertEqual(Flow.get_unique_name(self.org2, "Sheep Poll"), "Sheep Poll")  # different org

    def test_archive_interrupt_runs(self):
        self.flow.start([], [self.contact, self.contact2])
        self.assertEqual(self.flow.runs.filter(exit_type=None).count(), 2)

        self.flow.archive()

        self.assertEqual(self.flow.runs.filter(exit_type=None).count(), 0)
        self.assertEqual(self.flow.runs.filter(exit_type=FlowRun.EXIT_TYPE_INTERRUPTED).count(), 2)

    def test_flow_get_results_queries(self):
        contact3 = self.create_contact('George', '+250788382234')
        self.flow.start([], [self.contact, self.contact2, contact3])

        with self.assertNumQueries(13):
            runs = FlowRun.objects.filter(flow=self.flow)
            for run_elt in runs:
                self.flow.get_results(contact=run_elt.contact, run=run_elt)

        # still perform ruleset lookup 7 queries because flow and flow__org select_related
        with self.assertNumQueries(7):
            steps_prefetch = Prefetch('steps', queryset=FlowStep.objects.order_by('arrived_on'))

            rulesets_prefetch = Prefetch('flow__rule_sets',
                                         queryset=RuleSet.objects.exclude(label=None).order_by('pk'),
                                         to_attr='ruleset_prefetch')

            # use prefetch rather than select_related for foreign keys flow/contact to avoid joins
            runs = FlowRun.objects.filter(flow=self.flow).prefetch_related('flow', rulesets_prefetch, steps_prefetch,
                                                                           'steps__messages', 'contact')
            for run_elt in runs:
                self.flow.get_results(contact=run_elt.contact, run=run_elt)

        flow2 = self.get_flow('no_ruleset_flow')
        flow2.start([], [self.contact, self.contact2, contact3])

        with self.assertNumQueries(13):
            runs = FlowRun.objects.filter(flow=flow2)
            for run_elt in runs:
                flow2.get_results(contact=run_elt.contact, run=run_elt)

        # no ruleset do not look up rulesets at all; 6 queries because no org query from flow__org select related too
        with self.assertNumQueries(6):
            steps_prefetch = Prefetch('steps', queryset=FlowStep.objects.order_by('arrived_on'))

            rulesets_prefetch = Prefetch('flow__rule_sets',
                                         queryset=RuleSet.objects.exclude(label=None).order_by('pk'),
                                         to_attr='ruleset_prefetch')

            # use prefetch rather than select_related for foreign keys flow/contact to avoid joins
            runs = FlowRun.objects.filter(flow=flow2).prefetch_related('flow', rulesets_prefetch, steps_prefetch,
                                                                       'steps__messages', 'contact')
            for run_elt in runs:
                flow2.get_results(contact=run_elt.contact, run=run_elt)

    @patch('temba.flows.views.uuid4')
    def test_upload_media_action(self, mock_uuid):
        upload_media_action_url = reverse('flows.flow_upload_media_action', args=[self.flow.pk])

        def assert_media_upload(filename, action_uuid, expected_path):
            with open(filename, 'rb') as data:
                post_data = dict(file=data, action=None, actionset='some-uuid',
                                 HTTP_X_FORWARDED_HTTPS='https')
                response = self.client.post(upload_media_action_url, post_data)

                self.assertEqual(response.status_code, 200)
                path = response.json().get('path', None)
                self.assertEqual(path, expected_path)

        self.login(self.admin)

        mock_uuid.side_effect = ['11111-111-11', '22222-222-22']

        assert_media_upload('%s/test_media/steve.marten.jpg' % settings.MEDIA_ROOT, 'action-uuid-1',
                            "attachments/%d/%d/steps/%s%s" % (self.flow.org.pk, self.flow.pk, '11111-111-11', '.jpg'))

        assert_media_upload('%s/test_media/snow.mp4' % settings.MEDIA_ROOT, 'action-uuid-2',
                            "attachments/%d/%d/steps/%s%s" % (self.flow.org.pk, self.flow.pk, '22222-222-22', '.mp4'))

    def test_revision_history(self):
        # we should initially have one revision
        revision = self.flow.revisions.get()
        self.assertEqual(revision.revision, 1)
        self.assertEqual(revision.created_by, self.flow.created_by)

        flow_json = self.flow.as_json()

        # create a new update
        self.flow.update(flow_json, user=self.admin)
        revisions = self.flow.revisions.all().order_by('created_on')

        # now we should have two revisions
        self.assertEqual(2, revisions.count())
        self.assertEqual(1, revisions[0].revision)
        self.assertEqual(2, revisions[1].revision)

        self.assertEqual(CURRENT_EXPORT_VERSION, revisions[0].spec_version)
        self.assertEqual(CURRENT_EXPORT_VERSION, revisions[0].as_json()['version'])
        self.assertEqual('base', revisions[0].get_definition_json()['base_language'])

        # now make one revision invalid
        revision = revisions[1]
        definition = revision.get_definition_json()
        del definition['base_language']
        revision.definition = json.dumps(definition)
        revision.save()

        # should be back to one valid flow
        self.login(self.admin)
        response = self.client.get(reverse('flows.flow_revisions', args=[self.flow.pk]))
        self.assertEqual(1, len(response.json()))

        # fetch that revision
        revision_id = response.json()[0]['id']
        response = self.client.get('%s?definition=%s' % (reverse('flows.flow_revisions', args=[self.flow.pk]),
                                                         revision_id))

        # make sure we can read the definition
        definition = response.json()
        self.assertEqual('base', definition['base_language'])

        # make the last revision even more invalid (missing ruleset)
        revision = revisions[0]
        definition = revision.get_definition_json()
        del definition['rule_sets']
        revision.definition = json.dumps(definition)
        revision.save()

        # no valid revisions (but we didn't throw!)
        response = self.client.get(reverse('flows.flow_revisions', args=[self.flow.pk]))
        self.assertEqual(0, len(response.json()))

    def test_get_localized_text(self):

        text_translations = dict(eng="Hello", esp="Hola", fre="Salut")

        # use default when flow, contact and org don't have language set
        self.assertEqual(self.flow.get_localized_text(text_translations, self.contact, "Hi"), "Hi")

        # flow language used regardless of whether it's an org language
        self.flow.base_language = 'eng'
        self.flow.save(update_fields=('base_language',))
        self.assertEqual(self.flow.get_localized_text(text_translations, self.contact, "Hi"), "Hello")

        Language.create(self.org, self.admin, "English", 'eng')
        esp = Language.create(self.org, self.admin, "Spanish", 'esp')

        # flow language now valid org language
        self.assertEqual(self.flow.get_localized_text(text_translations, self.contact, "Hi"), "Hello")

        # org primary language overrides flow language
        self.flow.org.primary_language = esp
        self.flow.org.save(update_fields=('primary_language',))
        self.assertEqual(self.flow.get_localized_text(text_translations, self.contact, "Hi"), "Hola")

        # contact language doesn't override if it's not an org language
        self.contact.language = 'fre'
        self.contact.save(update_fields=('language',))
        self.assertEqual(self.flow.get_localized_text(text_translations, self.contact, "Hi"), "Hola")

        # does override if it is
        Language.create(self.org, self.admin, "French", 'fre')
        self.assertEqual(self.flow.get_localized_text(text_translations, self.contact, "Hi"), "Salut")

    def test_flow_lists(self):
        self.login(self.admin)

        # add another flow
        flow2 = self.get_flow('no_ruleset_flow')

        # and archive it right off the bat
        flow2.is_archived = True
        flow2.save()

        flow3 = Flow.create(self.org, self.admin, "Flow 3", base_language='base')

        # see our trigger on the list page
        response = self.client.get(reverse('flows.flow_list'))
        self.assertContains(response, self.flow.name)
        self.assertContains(response, flow3.name)
        self.assertEqual(2, response.context['folders'][0]['count'])
        self.assertEqual(1, response.context['folders'][1]['count'])

        # archive it
        post_data = dict(action='archive', objects=self.flow.pk)
        self.client.post(reverse('flows.flow_list'), post_data)
        response = self.client.get(reverse('flows.flow_list'))
        self.assertNotContains(response, self.flow.name)
        self.assertContains(response, flow3.name)
        self.assertEqual(1, response.context['folders'][0]['count'])
        self.assertEqual(2, response.context['folders'][1]['count'])

        response = self.client.get(reverse('flows.flow_archived'), post_data)
        self.assertContains(response, self.flow.name)

        # flow2 should appear before flow since it was created later
        self.assertTrue(flow2, response.context['object_list'][0])
        self.assertTrue(self.flow, response.context['object_list'][1])

        # unarchive it
        post_data = dict(action='restore', objects=self.flow.pk)
        self.client.post(reverse('flows.flow_archived'), post_data)
        response = self.client.get(reverse('flows.flow_archived'), post_data)
        self.assertNotContains(response, self.flow.name)
        response = self.client.get(reverse('flows.flow_list'), post_data)
        self.assertContains(response, self.flow.name)
        self.assertContains(response, flow3.name)
        self.assertEqual(2, response.context['folders'][0]['count'])
        self.assertEqual(1, response.context['folders'][1]['count'])

        # voice flows should be included in the count
        Flow.objects.filter(pk=self.flow.pk).update(flow_type=Flow.VOICE)

        response = self.client.get(reverse('flows.flow_list'))
        self.assertContains(response, self.flow.name)
        self.assertEqual(2, response.context['folders'][0]['count'])
        self.assertEqual(1, response.context['folders'][1]['count'])

        # single message flow (flom campaign) should not be included in counts and not even on this list
        Flow.objects.filter(pk=self.flow.pk).update(flow_type=Flow.MESSAGE)

        response = self.client.get(reverse('flows.flow_list'))

        self.assertNotContains(response, self.flow.name)
        self.assertEqual(1, response.context['folders'][0]['count'])
        self.assertEqual(1, response.context['folders'][1]['count'])

        # single message flow should not be even in the archived list
        Flow.objects.filter(pk=self.flow.pk).update(flow_type=Flow.MESSAGE, is_archived=True)

        response = self.client.get(reverse('flows.flow_archived'))
        self.assertNotContains(response, self.flow.name)
        self.assertEqual(1, response.context['folders'][0]['count'])
        self.assertEqual(1, response.context['folders'][1]['count'])  # only flow2

    def test_campaign_filter(self):
        self.login(self.admin)
        self.get_flow('the_clinic')

        # should have a list of four flows for our appointment schedule
        response = self.client.get(reverse('flows.flow_list'))
        self.assertContains(response, 'Appointment Schedule (4)')

        from temba.campaigns.models import Campaign
        campaign = Campaign.objects.filter(name='Appointment Schedule').first()
        self.assertIsNotNone(campaign)

        # check that our four flows in the campaign are there
        response = self.client.get(reverse('flows.flow_campaign', args=[campaign.id]))
        self.assertContains(response, 'Confirm Appointment')
        self.assertContains(response, 'Start Notifications')
        self.assertContains(response, 'Stop Notifications')
        self.assertContains(response, 'Appointment Followup')

    def test_flow_archive_with_campaign(self):
        self.login(self.admin)
        self.get_flow('the_clinic')

        from temba.campaigns.models import Campaign
        campaign = Campaign.objects.filter(name='Appointment Schedule').first()
        self.assertIsNotNone(campaign)
        flow = Flow.objects.filter(name="Confirm Appointment").first()
        self.assertIsNotNone(flow)

        # do not archive if the campaign is active
        changed = Flow.apply_action_archive(self.admin, Flow.objects.filter(pk=flow.pk))
        self.assertFalse(changed)

        flow.refresh_from_db()
        self.assertFalse(flow.is_archived)

        campaign.is_archived = True
        campaign.save()

        # can archive if the campaign is archived
        changed = Flow.apply_action_archive(self.admin, Flow.objects.filter(pk=flow.pk))
        self.assertTrue(changed)
        self.assertEqual(changed, [flow.pk])

        flow.refresh_from_db()
        self.assertTrue(flow.is_archived)

    def test_flows_select2(self):
        self.login(self.admin)

        msg = Flow.create(self.org, self.admin, Flow.get_unique_name(self.org, "Message Flow"), base_language='base', flow_type=Flow.FLOW)
        survey = Flow.create(self.org, self.admin, Flow.get_unique_name(self.org, "Surveyor Flow"), base_language='base', flow_type=Flow.SURVEY)
        ivr = Flow.create(self.org, self.admin, Flow.get_unique_name(self.org, "IVR Flow"), base_language='base', flow_type=Flow.VOICE)

        # all flow types
        response = self.client.get('%s?_format=select2' % reverse('flows.flow_list'))
        self.assertContains(response, ivr.name)
        self.assertContains(response, survey.name)
        self.assertContains(response, msg.name)

        # only surveyor flows
        response = self.client.get('%s?_format=select2&flow_type=S' % reverse('flows.flow_list'))
        self.assertContains(response, survey.name)
        self.assertNotContains(response, ivr.name)
        self.assertNotContains(response, msg.name)

        # only voice flows
        response = self.client.get('%s?_format=select2&flow_type=V' % reverse('flows.flow_list'))
        self.assertContains(response, ivr.name)
        self.assertNotContains(response, survey.name)
        self.assertNotContains(response, msg.name)

        # only text flows
        response = self.client.get('%s?_format=select2&flow_type=F' % reverse('flows.flow_list'))
        self.assertContains(response, msg.name)
        self.assertNotContains(response, survey.name)
        self.assertNotContains(response, ivr.name)

        # two at a time
        response = self.client.get('%s?_format=select2&flow_type=V&flow_type=F' % reverse('flows.flow_list'))
        self.assertContains(response, ivr.name)
        self.assertContains(response, msg.name)
        self.assertNotContains(response, survey.name)

    def test_flow_read(self):
        self.login(self.admin)
        response = self.client.get(reverse('flows.flow_read', args=[self.flow.uuid]))
        self.assertTrue('initial' in response.context)

    def test_flow_editor(self):
        self.login(self.admin)
        response = self.client.get(reverse('flows.flow_editor', args=[self.flow.uuid]))
        self.assertTrue('mutable' in response.context)
        self.assertTrue('has_airtime_service' in response.context)

        self.login(self.superuser)
        response = self.client.get(reverse('flows.flow_editor', args=[self.flow.uuid]))
        self.assertTrue('mutable' in response.context)
        self.assertTrue('has_airtime_service' in response.context)

    def test_states(self):
        # set our flow
        entry = ActionSet.objects.filter(uuid=self.flow.entry_uuid)[0]

        # how many people in the flow?
        self.assertEqual(self.flow.get_run_stats(),
                         {'total': 0, 'active': 0, 'completed': 0, 'expired': 0, 'interrupted': 0, 'completion': 0})

        # start the flow
        self.flow.start([], [self.contact, self.contact2])

        # test our stats again
        self.assertEqual(self.flow.get_run_stats(),
                         {'total': 2, 'active': 2, 'completed': 0, 'expired': 0, 'interrupted': 0, 'completion': 0})

        # should have created a single broadcast
        broadcast = Broadcast.objects.get()
        self.assertEqual(broadcast.text, {'base': "What is your favorite color?", 'fre': "Quelle est votre couleur préférée?"})
        self.assertEqual(set(broadcast.contacts.all()), {self.contact, self.contact2})
        self.assertEqual(broadcast.base_language, 'base')

        # each contact should have received a single message
        contact1_msg = broadcast.msgs.get(contact=self.contact)
        self.assertEqual(contact1_msg.text, "What is your favorite color?")
        self.assertEqual(contact1_msg.status, PENDING)
        self.assertFalse(contact1_msg.high_priority)

        # should have a flow run for each contact
        contact1_run = FlowRun.objects.get(contact=self.contact)
        contact2_run = FlowRun.objects.get(contact=self.contact2)

        self.assertEqual(contact1_run.flow, self.flow)
        self.assertEqual(contact1_run.contact, self.contact)
        self.assertFalse(contact1_run.responded)
        self.assertFalse(contact2_run.responded)

        # should have two steps, one for the outgoing message, another for the rule set we are now waiting on
        contact1_steps = list(FlowStep.objects.filter(run__contact=self.contact).order_by('pk'))
        contact2_steps = list(FlowStep.objects.filter(run__contact=self.contact2).order_by('pk'))

        self.assertEqual(len(contact1_steps), 2)
        self.assertEqual(len(contact2_steps), 2)

        # check our steps for contact #1
        self.assertEqual(six.text_type(contact1_steps[0]), "Eric - A:d51ec25f-04e6-4349-a448-e7c4d93d4597")
        self.assertEqual(contact1_steps[0].step_uuid, entry.uuid)
        self.assertEqual(contact1_steps[0].step_type, FlowStep.TYPE_ACTION_SET)
        self.assertEqual(contact1_steps[0].contact, self.contact)
        self.assertTrue(contact1_steps[0].arrived_on)
        self.assertTrue(contact1_steps[0].left_on)
        self.assertEqual(set(contact1_steps[0].broadcasts.all()), {broadcast})
        self.assertEqual(set(contact1_steps[0].messages.all()), {contact1_msg})
        self.assertEqual(contact1_steps[0].next_uuid, entry.destination)

        self.assertEqual(six.text_type(contact1_steps[1]), "Eric - R:bd531ace-911e-4722-8e53-6730d6122fe1")
        self.assertEqual(contact1_steps[1].step_uuid, entry.destination)
        self.assertEqual(contact1_steps[1].step_type, FlowStep.TYPE_RULE_SET)
        self.assertEqual(contact1_steps[1].contact, self.contact)
        self.assertTrue(contact1_steps[1].arrived_on)
        self.assertEqual(contact1_steps[1].left_on, None)
        self.assertEqual(set(contact1_steps[1].messages.all()), set())
        self.assertEqual(contact1_steps[1].next_uuid, None)

        # test our message context
        context = self.flow.build_expressions_context(self.contact, None)
        self.assertEqual(dict(__default__=''), context['flow'])

        # check flow activity endpoint response
        self.login(self.admin)

        test_contact = Contact.get_test_contact(self.admin)
        test_message = self.create_msg(contact=test_contact, text='Hi')

        activity = json.loads(self.client.get(reverse('flows.flow_activity', args=[self.flow.pk])).content)
        self.assertEqual(2, activity['visited']["d51ec25f-04e6-4349-a448-e7c4d93d4597:bd531ace-911e-4722-8e53-6730d6122fe1"])
        self.assertEqual(2, activity['activity']["bd531ace-911e-4722-8e53-6730d6122fe1"])
        self.assertEqual(activity['messages'], [])

        # check activity with IVR test call
        IVRCall.create_incoming(self.channel, test_contact, test_contact.get_urn(), self.admin, 'CallSid')
        activity = json.loads(self.client.get(reverse('flows.flow_activity', args=[self.flow.pk])).content)
        self.assertEqual(2, activity['visited']["d51ec25f-04e6-4349-a448-e7c4d93d4597:bd531ace-911e-4722-8e53-6730d6122fe1"])
        self.assertEqual(2, activity['activity']["bd531ace-911e-4722-8e53-6730d6122fe1"])
        self.assertTrue(activity['messages'], [test_message.as_json()])

        # set the flow as inactive, shouldn't react to replies
        self.flow.is_archived = True
        self.flow.save()

        # create and send a reply
        incoming = self.create_msg(direction=INCOMING, contact=self.contact, text="Orange")
        self.assertFalse(Flow.find_and_handle(incoming)[0])

        # no reply, our flow isn't active
        self.assertFalse(Msg.objects.filter(response_to=incoming))
        step = FlowStep.objects.get(pk=contact1_steps[1].pk)
        self.assertFalse(step.left_on)
        self.assertFalse(step.messages.all())

        # ok, make our flow active again
        self.flow.is_archived = False
        self.flow.save()

        # simulate a response from contact #1
        incoming = self.create_msg(direction=INCOMING, contact=self.contact, text="orange")
        self.assertTrue(Flow.find_and_handle(incoming)[0])

        contact1_run.refresh_from_db()
        self.assertTrue(contact1_run.responded)

        # our message should have gotten a reply
        reply = Msg.objects.get(response_to=incoming)
        self.assertEqual(self.contact, reply.contact)
        self.assertEqual("I love orange too! You said: orange which is category: Orange You are: 0788 382 382 SMS: orange Flow: color: orange", reply.text)

        # should be high priority as this is a reply
        self.assertTrue(reply.high_priority)

        # our previous state should be executed
        step = FlowStep.objects.get(run__contact=self.contact, pk=step.id)
        self.assertTrue(step.left_on)
        self.assertEqual(step.messages.all()[0].msg_type, 'F')

        # it should contain what rule matched and what came next
        self.assertEqual("1c75fd71-027b-40e8-a819-151a0f8140e6", step.rule_uuid)
        self.assertEqual("Orange", step.rule_category)
        self.assertEqual("orange", step.rule_value)
        self.assertFalse(step.rule_decimal_value)
        self.assertEqual("7d40faea-723b-473d-8999-59fb7d3c3ca2", step.next_uuid)
        self.assertTrue(incoming in step.messages.all())

        # we should also have a Value for this RuleSet
        value = Value.objects.get(run=step.run, ruleset__label="color")
        self.assertEqual("1c75fd71-027b-40e8-a819-151a0f8140e6", value.rule_uuid)
        self.assertEqual("Orange", value.category)
        self.assertEqual("orange", value.string_value)
        self.assertEqual(None, value.decimal_value)
        self.assertEqual(None, value.datetime_value)

        # check what our message context looks like now
        context = self.flow.build_expressions_context(self.contact, incoming)
        self.assertTrue(context['flow'])
        self.assertEqual("color: orange", context['flow']['__default__'])
        self.assertEqual("orange", six.text_type(context['flow']['color']['__default__']))
        self.assertEqual("orange", six.text_type(context['flow']['color']['value']))
        self.assertEqual("Orange", context['flow']['color']['category'])
        self.assertEqual("orange", context['flow']['color']['text'])

        # value time should be in org format and timezone
        val_time = datetime_to_str(step.left_on, '%d-%m-%Y %H:%M', tz=self.org.timezone)
        self.assertEqual(val_time, context['flow']['color']['time'])

        self.assertEqual(self.channel.get_address_display(e164=True), context['channel']['tel_e164'])
        self.assertEqual(self.channel.get_address_display(), context['channel']['tel'])
        self.assertEqual(self.channel.get_name(), context['channel']['name'])
        self.assertEqual(self.channel.get_address_display(), context['channel']['__default__'])

        # change our step instead be decimal
        step.rule_value = '10'
        step.rule_decimal_value = Decimal('10')
        step.save()

        # check our message context again
        context = self.flow.build_expressions_context(self.contact, incoming)
        self.assertEqual('10', context['flow']['color']['value'])
        self.assertEqual('Orange', context['flow']['color']['category'])

        # this is drawn from the message which didn't change
        self.assertEqual('orange', context['flow']['color']['text'])

        # revert above change
        step.rule_value = 'orange'
        step.rule_decimal_value = None
        step.save()

        # finally we should have our final step which was our outgoing reply
        step = FlowStep.objects.filter(run__contact=self.contact).order_by('pk')[2]

        self.assertEqual(FlowStep.TYPE_ACTION_SET, step.step_type)
        self.assertEqual(self.contact, step.run.contact)
        self.assertEqual(self.contact, step.contact)
        self.assertEqual(self.flow, step.run.flow)
        self.assertTrue(step.arrived_on)

        # we have left the flow
        self.assertTrue(step.left_on)
        self.assertTrue(step.run.is_completed)
        self.assertFalse(step.next_uuid)

        # check our completion percentages
        self.assertEqual(self.flow.get_run_stats(),
                         {'total': 2, 'active': 1, 'completed': 1, 'expired': 0, 'interrupted': 0, 'completion': 50})

        # at this point there are no more steps to take in the flow, so we shouldn't match anymore
        extra = self.create_msg(direction=INCOMING, contact=self.contact, text="Hello ther")
        self.assertFalse(Flow.find_and_handle(extra)[0])

        # try getting our results
        results = self.flow.get_results()

        # should have two results
        self.assertEqual(2, len(results))

        # check the value
        found = False
        for result in results:
            if result['contact'] == self.contact:
                found = True
                self.assertEqual(1, len(result['values']))

        self.assertTrue(found)

        color = result['values'][0]
        self.assertEqual('color', color['label'])
        self.assertEqual('Orange', color['category']['base'])
        self.assertEqual('orange', color['value'])
        self.assertEqual("bd531ace-911e-4722-8e53-6730d6122fe1", color['node'])
        self.assertEqual(incoming.text, color['text'])

    def test_anon_export_results(self):
        self.org.is_anon = True
        self.org.save()

        (run1,) = self.flow.start([], [self.contact])

        msg = self.create_msg(direction=INCOMING, contact=self.contact, text="orange")
        Flow.find_and_handle(msg)

        workbook = self.export_flow_results(self.flow)
        sheet_runs, sheet_contacts, sheet_msgs = workbook.worksheets
        self.assertExcelRow(sheet_runs, 0, ["Contact UUID", "ID", "Name", "Groups", "First Seen", "Last Seen",
                                            "color (Category) - Color Flow",
                                            "color (Value) - Color Flow",
                                            "color (Text) - Color Flow"])

        steps = FlowStep.objects.filter(run=run1, step_type='R')
        c1_run1_first = steps.order_by('pk').first().arrived_on
        c1_run1_last = steps.order_by('-pk').first().arrived_on

        self.assertExcelRow(sheet_runs, 1, [self.contact.uuid, six.text_type(self.contact.id), "Eric", "", c1_run1_first,
                                            c1_run1_last, "Orange", "orange", "orange"], self.org.timezone)

        self.assertExcelRow(sheet_contacts, 0, ["Contact UUID", "ID", "Name", "Groups", "First Seen", "Last Seen",
                                                "color (Category) - Color Flow",
                                                "color (Value) - Color Flow",
                                                "color (Text) - Color Flow"])

        self.assertExcelRow(sheet_contacts, 1, [self.contact.uuid, six.text_type(self.contact.id), "Eric", "",
                                                c1_run1_first, c1_run1_last, "Orange", "orange", "orange"], self.org.timezone)

        self.assertExcelRow(sheet_msgs, 0, ["Contact UUID", "ID", "Name", "Date", "Direction", "Message", "Channel"])
        self.assertExcelRow(sheet_msgs, 2, [self.contact.uuid, six.text_type(self.contact.id), "Eric",
                                            msg.created_on, "IN",
                                            "orange", "Test Channel"], self.org.timezone)

    def test_export_results_broadcast_only_flow(self):
        self.login(self.admin)

        flow = self.get_flow('two_in_row')
        contact1_run1, contact2_run1, contact3_run1 = flow.start([], [self.contact, self.contact2, self.contact3])
        contact1_run2, contact2_run2 = flow.start([], [self.contact, self.contact2], restart_participants=True)

        time.sleep(1)
        with self.assertNumQueries(52):
            workbook = self.export_flow_results(flow)

        tz = self.org.timezone

        sheet_runs, sheet_contacts, sheet_msgs = workbook.worksheets

        # check runs sheet...
        self.assertEqual(len(list(sheet_runs.rows)), 6)  # header + 5 runs
        self.assertEqual(len(list(sheet_runs.columns)), 6)

        self.assertExcelRow(sheet_runs, 0, ["Contact UUID", "URN", "Name", "Groups", "First Seen", "Last Seen"])

        contact1_run1_rs = FlowStep.objects.filter(run=contact1_run1)
        c1_run1_first = contact1_run1_rs.order_by('pk').first().arrived_on
        c1_run1_last = contact1_run1_rs.order_by('-pk').first().arrived_on

        contact1_run2_rs = FlowStep.objects.filter(run=contact1_run2)
        c1_run2_first = contact1_run2_rs.order_by('pk').first().arrived_on
        c1_run2_last = contact1_run2_rs.order_by('-pk').first().arrived_on

        self.assertExcelRow(sheet_runs, 1, [contact1_run1.contact.uuid, "+250788382382", "Eric", "bootstrap 3", c1_run1_first,
                                            c1_run1_last], tz)

        self.assertExcelRow(sheet_runs, 2, [contact1_run2.contact.uuid, "+250788382382", "Eric", "bootstrap 3", c1_run2_first,
                                            c1_run2_last], tz)

        contact2_run1_steps = FlowStep.objects.filter(run=contact2_run1)
        c2_run1_first = contact2_run1_steps.order_by('pk').first().arrived_on
        c2_run1_last = contact2_run1_steps.order_by('-pk').first().arrived_on

        contact2_run2_steps = FlowStep.objects.filter(run=contact2_run2)
        c2_run2_first = contact2_run2_steps.order_by('pk').first().arrived_on
        c2_run2_last = contact2_run2_steps.order_by('-pk').first().arrived_on

        contact3_run1_steps = FlowStep.objects.filter(run=contact3_run1)
        c3_run1_first = contact3_run1_steps.order_by('pk').first().arrived_on
        c3_run1_last = contact3_run1_steps.order_by('-pk').first().arrived_on

        self.assertExcelRow(sheet_runs, 3, [contact2_run1.contact.uuid, "+250788383383", "Nic", "bootstrap 3", c2_run1_first,
                                            c2_run1_last], tz)

        self.assertExcelRow(sheet_runs, 4, [contact2_run2.contact.uuid, "+250788383383", "Nic", "bootstrap 3", c2_run2_first,
                                            c2_run2_last], tz)

        # check contacts sheet...
        self.assertEqual(len(list(sheet_contacts.rows)), 4)  # header + 3 contacts
        self.assertEqual(len(list(sheet_contacts.columns)), 6)

        self.assertExcelRow(sheet_contacts, 0, ["Contact UUID", "URN", "Name", "Groups", "First Seen", "Last Seen"])

        self.assertExcelRow(sheet_contacts, 1, [contact1_run1.contact.uuid, "+250788382382", "Eric", "bootstrap 3",
                                                c1_run1_first, c1_run2_last], tz)

        self.assertExcelRow(sheet_contacts, 2, [contact2_run1.contact.uuid, "+250788383383", "Nic", "bootstrap 3",
                                                c2_run1_first, c2_run2_last], tz)

        self.assertExcelRow(sheet_contacts, 3, [contact3_run1.contact.uuid, "+250788123456", "Norbert", "bootstrap 3",
                                                c3_run1_first, c3_run1_last], tz)

        # check messages sheet...
        self.assertEqual(len(list(sheet_msgs.rows)), 11)  # header + 10 messages
        self.assertEqual(len(list(sheet_msgs.columns)), 7)

        self.assertExcelRow(sheet_msgs, 0, ["Contact UUID", "URN", "Name", "Date", "Direction", "Message", "Channel"])

        c1_run1_msg1 = Msg.objects.get(steps__run=contact1_run1, text="This is the first message.")
        c1_run1_msg2 = Msg.objects.get(steps__run=contact1_run1, text="This is the second message.")

        c2_run1_msg1 = Msg.objects.get(steps__run=contact2_run1, text="This is the first message.")
        c2_run1_msg2 = Msg.objects.get(steps__run=contact2_run1, text="This is the second message.")

        c3_run1_msg1 = Msg.objects.get(steps__run=contact3_run1, text="This is the first message.")
        c3_run1_msg2 = Msg.objects.get(steps__run=contact3_run1, text="This is the second message.")

        c1_run2_msg1 = Msg.objects.get(steps__run=contact1_run2, text="This is the first message.")
        c1_run2_msg2 = Msg.objects.get(steps__run=contact1_run2, text="This is the second message.")

        c2_run2_msg1 = Msg.objects.get(steps__run=contact2_run2, text="This is the first message.")
        c2_run2_msg2 = Msg.objects.get(steps__run=contact2_run2, text="This is the second message.")

        self.assertExcelRow(sheet_msgs, 1, [c1_run1_msg1.contact.uuid, "+250788382382", "Eric",
                                            c1_run1_msg1.created_on, "OUT",
                                            "This is the first message.", "Test Channel"], tz)

        self.assertExcelRow(sheet_msgs, 2, [c1_run1_msg2.contact.uuid, "+250788382382", "Eric",
                                            c1_run1_msg2.created_on, "OUT",
                                            "This is the second message.", "Test Channel"], tz)

        self.assertExcelRow(sheet_msgs, 3, [c1_run2_msg1.contact.uuid, "+250788382382", "Eric",
                                            c1_run2_msg1.created_on, "OUT",
                                            "This is the first message.", "Test Channel"], tz)

        self.assertExcelRow(sheet_msgs, 4, [c1_run2_msg2.contact.uuid, "+250788382382", "Eric",
                                            c1_run2_msg2.created_on, "OUT",
                                            "This is the second message.", "Test Channel"], tz)

        self.assertExcelRow(sheet_msgs, 5, [c2_run1_msg1.contact.uuid, "+250788383383", "Nic",
                                            c2_run1_msg1.created_on, "OUT",
                                            "This is the first message.", "Test Channel"], tz)

        self.assertExcelRow(sheet_msgs, 6, [c2_run1_msg2.contact.uuid, "+250788383383", "Nic",
                                            c2_run1_msg2.created_on, "OUT",
                                            "This is the second message.", "Test Channel"], tz)

        self.assertExcelRow(sheet_msgs, 7, [c2_run2_msg1.contact.uuid, "+250788383383", "Nic",
                                            c2_run2_msg1.created_on, "OUT",
                                            "This is the first message.", "Test Channel"], tz)

        self.assertExcelRow(sheet_msgs, 8, [c2_run2_msg2.contact.uuid, "+250788383383", "Nic",
                                            c2_run2_msg2.created_on, "OUT",
                                            "This is the second message.", "Test Channel"], tz)

        self.assertExcelRow(sheet_msgs, 9, [c3_run1_msg1.contact.uuid, "+250788123456", "Norbert",
                                            c3_run1_msg1.created_on, "OUT",
                                            "This is the first message.", "Test Channel"], tz)

        self.assertExcelRow(sheet_msgs, 10, [c3_run1_msg2.contact.uuid, "+250788123456", "Norbert",
                                             c3_run1_msg2.created_on, "OUT",
                                             "This is the second message.", "Test Channel"], tz)

        # test without msgs or runs or unresponded
        with self.assertNumQueries(41):
            workbook = self.export_flow_results(flow, include_msgs=False, include_runs=False, responded_only=True)

        tz = self.org.timezone
        sheet_contacts = workbook.worksheets[0]

        self.assertEqual(len(list(sheet_contacts.rows)), 1)  # header; no resposes to a broadcast only flow
        self.assertEqual(len(list(sheet_contacts.columns)), 6)

        self.assertExcelRow(sheet_contacts, 0, ["Contact UUID", "URN", "Name", "Groups", "First Seen", "Last Seen"])

    def test_export_results(self):
        # setup flow and start both contacts
        self.contact.update_urns(self.admin, ['tel:+250788382382', 'twitter:erictweets'])

        self.create_group('Devs', [self.contact])

        # contact name with an illegal character
        self.contact3.name = "Nor\02bert"
        self.contact3.save()

        contact1_run1, contact2_run1, contact3_run1 = self.flow.start([], [self.contact, self.contact2, self.contact3])

        time.sleep(1)

        # simulate two runs each for two contacts...
        contact1_in1 = self.create_msg(direction=INCOMING, contact=self.contact, text="light beige")
        Flow.find_and_handle(contact1_in1)

        contact1_in2 = self.create_msg(direction=INCOMING, contact=self.contact, text="orange")
        Flow.find_and_handle(contact1_in2)

        contact2_in1 = self.create_msg(direction=INCOMING, contact=self.contact2, text="green")
        Flow.find_and_handle(contact2_in1)

        time.sleep(1)

        contact1_run2, contact2_run2 = self.flow.start([], [self.contact, self.contact2], restart_participants=True)

        time.sleep(1)

        contact1_in3 = self.create_msg(direction=INCOMING, contact=self.contact, text=" blue ")
        Flow.find_and_handle(contact1_in3)

        # check can't export anonymously
        exported = self.client.get(reverse('flows.flow_export_results') + "?ids=%d" % self.flow.pk)
        self.assertEqual(302, exported.status_code)

        self.login(self.admin)

        # create a dummy export task so that we won't be able to export
        blocking_export = ExportFlowResultsTask.objects.create(org=self.org, created_by=self.admin, modified_by=self.admin)
        response = self.client.post(reverse('flows.flow_export_results'), dict(flows=[self.flow.pk]), follow=True)
        self.assertContains(response, "already an export in progress")

        # ok, mark that one as finished and try again
        blocking_export.update_status(ExportFlowResultsTask.STATUS_COMPLETE)

        with self.assertNumQueries(53):
            workbook = self.export_flow_results(self.flow)

        tz = self.org.timezone

        sheet_runs, sheet_contacts, sheet_msgs = workbook.worksheets

        # check runs sheet...
        self.assertEqual(len(list(sheet_runs.rows)), 6)  # header + 5 runs
        self.assertEqual(len(list(sheet_runs.columns)), 9)

        self.assertExcelRow(sheet_runs, 0, ["Contact UUID", "URN", "Name", "Groups", "First Seen", "Last Seen",
                                            "color (Category) - Color Flow",
                                            "color (Value) - Color Flow",
                                            "color (Text) - Color Flow"])

        contact1_run1_rs = FlowStep.objects.filter(run=contact1_run1, step_type='R')
        c1_run1_first = contact1_run1_rs.order_by('pk').first().arrived_on
        c1_run1_last = contact1_run1_rs.order_by('-pk').first().arrived_on

        contact1_run2_rs = FlowStep.objects.filter(run=contact1_run2, step_type='R')
        c1_run2_first = contact1_run2_rs.order_by('pk').first().arrived_on
        c1_run2_last = contact1_run2_rs.order_by('-pk').first().arrived_on

        self.assertExcelRow(sheet_runs, 1, [contact1_run1.contact.uuid, "+250788382382", "Eric", "Devs", c1_run1_first,
                                            c1_run1_last, "Orange", "orange", "orange"], tz)

        self.assertExcelRow(sheet_runs, 2, [contact1_run2.contact.uuid, "+250788382382", "Eric", "Devs", c1_run2_first,
                                            c1_run2_last, "Blue", "blue", " blue "], tz)

        contact2_run1_rs = FlowStep.objects.filter(run=contact2_run1, step_type='R')
        c2_run1_first = contact2_run1_rs.order_by('pk').first().arrived_on
        c2_run1_last = contact2_run1_rs.order_by('-pk').first().arrived_on

        contact2_run2_rs = FlowStep.objects.filter(run=contact2_run2, step_type='R')
        c2_run2_first = contact2_run2_rs.order_by('pk').first().arrived_on
        c2_run2_last = contact2_run2_rs.order_by('-pk').first().arrived_on

        contact3_run1_rs = FlowStep.objects.filter(run=contact3_run1, step_type='R')
        c3_run1_first = contact3_run1_rs.order_by('pk').first().arrived_on
        c3_run1_last = contact3_run1_rs.order_by('-pk').first().arrived_on

        self.assertExcelRow(sheet_runs, 3, [contact2_run1.contact.uuid, "+250788383383", "Nic", "", c2_run1_first,
                                            c2_run1_last, "Other", "green", "green"], tz)

        self.assertExcelRow(sheet_runs, 4, [contact2_run2.contact.uuid, "+250788383383", "Nic", "", c2_run2_first,
                                            c2_run2_last, "", "", ""], tz)

        # check contacts sheet...
        self.assertEqual(len(list(sheet_contacts.rows)), 4)  # header + 3 contacts
        self.assertEqual(len(list(sheet_contacts.columns)), 9)

        self.assertExcelRow(sheet_contacts, 0, ["Contact UUID", "URN", "Name", "Groups", "First Seen", "Last Seen",
                                                "color (Category) - Color Flow",
                                                "color (Value) - Color Flow",
                                                "color (Text) - Color Flow"])

        self.assertExcelRow(sheet_contacts, 1, [contact1_run1.contact.uuid, "+250788382382", "Eric", "Devs",
                                                c1_run1_first, c1_run2_last, "Blue", "blue", " blue "], tz)

        self.assertExcelRow(sheet_contacts, 2, [contact2_run1.contact.uuid, "+250788383383", "Nic", "",
                                                c2_run1_first, c2_run2_last, "Other", "green", "green"], tz)

        self.assertExcelRow(sheet_contacts, 3, [contact3_run1.contact.uuid, "+250788123456", "Norbert", "",
                                                c3_run1_first, c3_run1_last, "", "", ""], tz)

        # check messages sheet...
        self.assertEqual(len(list(sheet_msgs.rows)), 14)  # header + 13 messages
        self.assertEqual(len(list(sheet_msgs.columns)), 7)

        self.assertExcelRow(sheet_msgs, 0, ["Contact UUID", "URN", "Name", "Date", "Direction", "Message", "Channel"])

        contact1_out1 = Msg.objects.get(steps__run=contact1_run1, text="What is your favorite color?")
        contact1_out2 = Msg.objects.get(steps__run=contact1_run1, text="That is a funny color. Try again.")
        contact1_out3 = Msg.objects.get(steps__run=contact1_run1, text__startswith="I love orange too")

        self.assertExcelRow(sheet_msgs, 1, [contact1_out1.contact.uuid, "+250788382382", "Eric",
                                            contact1_out1.created_on, "OUT",
                                            "What is your favorite color?", "Test Channel"], tz)
        self.assertExcelRow(sheet_msgs, 2, [contact1_in1.contact.uuid, "+250788382382", "Eric", contact1_in1.created_on,
                                            "IN", "light beige", "Test Channel"], tz)
        self.assertExcelRow(sheet_msgs, 3, [contact1_out2.contact.uuid, "+250788382382", "Eric",
                                            contact1_out2.created_on, "OUT",
                                            "That is a funny color. Try again.", "Test Channel"], tz)
        self.assertExcelRow(sheet_msgs, 4, [contact1_in2.contact.uuid, "+250788382382", "Eric", contact1_in2.created_on,
                                            "IN", "orange", "Test Channel"], tz)
        self.assertExcelRow(sheet_msgs, 5, [contact1_out3.contact.uuid, "+250788382382", "Eric",
                                            contact1_out3.created_on, "OUT",
                                            "I love orange too! You said: orange which is category: Orange You are: "
                                            "0788 382 382 SMS: orange Flow: color: light beige\ncolor: orange",
                                            "Test Channel"], tz)

        # test without msgs or runs or unresponded
        with self.assertNumQueries(51):
            workbook = self.export_flow_results(self.flow, include_msgs=False, include_runs=False, responded_only=True)

        tz = self.org.timezone
        sheet_contacts = workbook.worksheets[0]

        self.assertEqual(len(list(sheet_contacts.rows)), 3)  # header + 2 contacts
        self.assertEqual(len(list(sheet_contacts.columns)), 9)

        self.assertExcelRow(sheet_contacts, 0, ["Contact UUID", "URN", "Name", "Groups", "First Seen", "Last Seen",
                                                "color (Category) - Color Flow",
                                                "color (Value) - Color Flow",
                                                "color (Text) - Color Flow"])

        self.assertExcelRow(sheet_contacts, 1, [contact1_run1.contact.uuid, "+250788382382", "Eric", "Devs",
                                                c1_run1_first, c1_run2_last, "Blue", "blue", " blue "], tz)

        self.assertExcelRow(sheet_contacts, 2, [contact2_run1.contact.uuid, "+250788383383", "Nic", "", c2_run1_first,
                                                c2_run1_last, "Other", "green", "green"], tz)

        # test export with a contact field
        age = ContactField.get_or_create(self.org, self.admin, 'age', "Age")
        self.contact.set_field(self.admin, 'age', 36)

        # insert a duplicate age field, this can happen due to races
        Value.objects.create(org=self.org, contact=self.contact, contact_field=age, string_value='36', decimal_value='36')

        with self.assertNumQueries(59):
            workbook = self.export_flow_results(self.flow, include_msgs=False, include_runs=True, responded_only=True,
                                                contact_fields=[age], extra_urns=['twitter', 'line'])

        # try setting the field again
        self.contact.set_field(self.admin, 'age', 36)

        # only one present now
        self.assertEqual(Value.objects.filter(contact=self.contact, contact_field=age).count(), 1)

        tz = self.org.timezone
        sheet_runs, sheet_contacts = workbook.worksheets

        self.assertEqual(len(list(sheet_contacts.rows)), 3)  # header + 2 contacts
        self.assertEqual(len(list(sheet_contacts.columns)), 12)

        self.assertExcelRow(sheet_contacts, 0, ["Contact UUID", "URN", "Twitter", "Line", "Name", "Groups", "Age",
                                                "First Seen", "Last Seen",
                                                "color (Category) - Color Flow",
                                                "color (Value) - Color Flow",
                                                "color (Text) - Color Flow"])

        self.assertExcelRow(sheet_contacts, 1, [contact1_run1.contact.uuid, "+250788382382", "erictweets", "", "Eric",
                                                "Devs", "36", c1_run1_first, c1_run2_last, "Blue",
                                                "blue", " blue "], tz)

        self.assertExcelRow(sheet_contacts, 2, [contact2_run1.contact.uuid, "+250788383383", "", "", "Nic",
                                                "", "", c2_run1_first, c2_run1_last, "Other", "green", "green"], tz)

        # check runs sheet...
        self.assertEqual(len(list(sheet_runs.rows)), 4)  # header + 3 runs
        self.assertEqual(len(list(sheet_runs.columns)), 12)

        self.assertExcelRow(sheet_runs, 0, ["Contact UUID", "URN", "Twitter", "Line", "Name", "Groups", "Age",
                                            "First Seen", "Last Seen",
                                            "color (Category) - Color Flow",
                                            "color (Value) - Color Flow",
                                            "color (Text) - Color Flow"])

        self.assertExcelRow(sheet_runs, 1, [contact1_run1.contact.uuid, "+250788382382", "erictweets", "", "Eric",
                                            "Devs", "36", c1_run1_first, c1_run1_last, "Orange", "orange",
                                            "orange"], tz)

    def test_export_results_list_messages_once(self):
        contact1_run1 = self.flow.start([], [self.contact])[0]

        time.sleep(1)

        contact1_in1 = self.create_msg(direction=INCOMING, contact=self.contact, text="Red")
        Flow.find_and_handle(contact1_in1)

        contact1_run1_rs = FlowStep.objects.filter(run=contact1_run1, step_type='R')
        contact1_out1 = Msg.objects.get(steps__run=contact1_run1, text="What is your favorite color?")
        contact1_out2 = Msg.objects.get(steps__run=contact1_run1, text="That is a funny color. Try again.")

        # consider msg is also on the second step too to test it is not exported in two rows
        contact1_run1_rs.last().messages.add(contact1_in1)

        tz = self.org.timezone
        workbook = self.export_flow_results(self.flow)

        sheet_runs, sheet_contacts, sheet_msgs = workbook.worksheets

        self.assertEqual(len(list(sheet_msgs.rows)), 4)  # header + 2 msgs

        self.assertExcelRow(sheet_msgs, 0, ["Contact UUID", "URN", "Name", "Date", "Direction", "Message", "Channel"])

        self.assertExcelRow(sheet_msgs, 1, [contact1_out1.contact.uuid, "+250788382382", "Eric",
                                            contact1_out1.created_on, "OUT",
                                            "What is your favorite color?", "Test Channel"], tz)

        self.assertExcelRow(sheet_msgs, 2, [contact1_run1.contact.uuid, "+250788382382", "Eric",
                                            contact1_in1.created_on, 'IN', "Red", "Test Channel"], tz)

        self.assertExcelRow(sheet_msgs, 3, [contact1_out2.contact.uuid, "+250788382382", "Eric",
                                            contact1_out2.created_on, "OUT",
                                            "That is a funny color. Try again.", "Test Channel"], tz)

    def test_export_results_remove_control_characters(self):
        contact1_run1 = self.flow.start([], [self.contact])[0]

        time.sleep(1)

        contact1_in1 = self.create_msg(direction=INCOMING, contact=self.contact, text="ngert\x07in.")
        Flow.find_and_handle(contact1_in1)

        contact1_run1_rs = FlowStep.objects.filter(run=contact1_run1, step_type='R')
        c1_run1_first = contact1_run1_rs.order_by('pk').first().arrived_on
        c1_run1_last = contact1_run1_rs.order_by('-pk').first().arrived_on

        workbook = self.export_flow_results(self.flow)

        tz = self.org.timezone

        sheet_runs, sheet_contacts, sheet_msgs = workbook.worksheets

        # check runs sheet...
        self.assertEqual(len(list(sheet_runs.rows)), 2)  # header + 1 runs
        self.assertEqual(len(list(sheet_runs.columns)), 9)

        self.assertExcelRow(sheet_runs, 0, ["Contact UUID", "URN", "Name", "Groups", "First Seen", "Last Seen",
                                            "color (Category) - Color Flow",
                                            "color (Value) - Color Flow",
                                            "color (Text) - Color Flow"])

        self.assertExcelRow(sheet_runs, 1, [contact1_run1.contact.uuid, "+250788382382", "Eric", "", c1_run1_first,
                                            c1_run1_last, "Other", "ngertin.", "ngertin."], tz)

    def test_export_results_with_surveyor_msgs(self):
        self.flow.flow_type = Flow.SURVEY
        self.flow.save()
        run = self.flow.start([], [self.contact])[0]

        # run.submitted_by = self.admin
        run.save()

        # no urn or channel
        in1 = Msg.create_incoming(None, None, "blue", org=self.org, contact=self.contact)

        workbook = self.export_flow_results(self.flow)
        tz = self.org.timezone

        sheet_runs, sheet_contacts, sheet_msgs = workbook.worksheets

        run1_rs = FlowStep.objects.filter(run=run, step_type='R')
        run1_first = run1_rs.order_by('pk').first().arrived_on
        run1_last = run1_rs.order_by('-pk').first().arrived_on

        # no submitter for our run
        self.assertExcelRow(sheet_runs, 1, ["", run.contact.uuid, "+250788382382", "Eric", "", run1_first, run1_last,
                                            "Blue", "blue", "blue"], tz)

        out1 = Msg.objects.get(steps__run=run, text="What is your favorite color?")

        self.assertExcelRow(sheet_msgs, 1, [run.contact.uuid, "+250788382382", "Eric", out1.created_on, "OUT",
                                            "What is your favorite color?", "Test Channel"], tz)

        # no channel or phone
        self.assertExcelRow(sheet_msgs, 2, [run.contact.uuid, "", "Eric", in1.created_on, "IN", "blue", ""], tz)

        # now try setting a submitted by on our run
        run.submitted_by = self.admin
        run.save()

        workbook = self.export_flow_results(self.flow)
        tz = self.org.timezone

        sheet_runs, sheet_contacts, sheet_msgs = workbook.worksheets

        # now the Administrator should show up
        self.assertExcelRow(sheet_runs, 1, ["Administrator", run.contact.uuid, "+250788382382", "Eric", "", run1_first, run1_last,
                                            "Blue", "blue", "blue"], tz)

    def test_export_results_with_no_responses(self):
        self.assertEqual(self.flow.get_run_stats()['total'], 0)

        workbook = self.export_flow_results(self.flow)

        self.assertEqual(len(workbook.worksheets), 2)

        # every sheet has only the head row
        for entries in workbook.worksheets:
            self.assertEqual(len(list(entries.rows)), 1)
            self.assertEqual(len(list(entries.columns)), 9)

    def test_copy(self):
        # pick a really long name so we have to concatenate
        self.flow.name = "Color Flow is a long name to use for something like this"
        self.flow.expires_after_minutes = 60
        self.flow.save()

        # make sure our metadata got saved
        metadata = json.loads(self.flow.metadata)
        self.assertEqual("Ryan Lewis", metadata['author'])

        # now create a copy
        copy = Flow.copy(self.flow, self.admin)

        metadata = json.loads(copy.metadata)
        self.assertEqual("Ryan Lewis", metadata['author'])

        # expiration should be copied too
        self.assertEqual(60, copy.expires_after_minutes)

        # should have a different id
        self.assertNotEqual(self.flow.pk, copy.pk)

        # Name should start with "Copy of"
        self.assertEqual("Copy of Color Flow is a long name to use for something like thi", copy.name)

        # metadata should come out in the json
        copy_json = copy.as_json()
        self.assertEqual(dict(author="Ryan Lewis",
                              name='Copy of Color Flow is a long name to use for something like thi',
                              revision=1,
                              expires=60,
                              uuid=copy.uuid,
                              saved_on=datetime_to_str(copy.saved_on)),
                         copy_json['metadata'])

        # should have the same number of actionsets and rulesets
        self.assertEqual(copy.action_sets.all().count(), self.flow.action_sets.all().count())
        self.assertEqual(copy.rule_sets.all().count(), self.flow.rule_sets.all().count())

    @override_settings(SEND_WEBHOOKS=True)
    def test_optimization_reply_action(self):

        self.flow.update({"base_language": "base",
                          "entry": "02a2f789-1545-466b-978a-4cebcc9ab89a",
                          "rule_sets": [],
                          "action_sets": [{"y": 0, "x": 100,
                                           "destination": None, "uuid": "02a2f789-1545-466b-978a-4cebcc9ab89a",
                                           "actions": [{"type": "api", "webhook": "https://rapidpro.io/demo/coupon/",
                                                        "webhook_header": [{
                                                            "name": "Authorization", "value": "Token 12345"
                                                        }]},
                                                       {"msg": {"base": "text to get @extra.coupon"}, "type": "reply"}]}],
                          "metadata": {"notes": []}})

        with patch('requests.post') as mock:
            mock.return_value = MockResponse(200, '{ "coupon": "NEXUS4" }')

            self.flow.start([], [self.contact])

            self.assertTrue(self.flow.get_steps())
            self.assertTrue(Msg.objects.all())
            msg = Msg.objects.all()[0]
            self.assertFalse("@extra.coupon" in msg.text)
            self.assertEqual(msg.text, "text to get NEXUS4")
            self.assertEqual(PENDING, msg.status)

    def test_parsing(self):
        # our flow should have the appropriate RuleSet and ActionSet objects
        self.assertEqual(4, ActionSet.objects.all().count())

        entry = ActionSet.objects.get(uuid="d51ec25f-04e6-4349-a448-e7c4d93d4597")
        actions = entry.get_actions()
        self.assertEqual(len(actions), 1)
        self.assertIsInstance(actions[0], ReplyAction)
        self.assertEqual(actions[0].msg, dict(base="What is your favorite color?", fre="Quelle est votre couleur préférée?"))
        self.assertEqual(entry.uuid, self.flow.entry_uuid)

        orange = ActionSet.objects.get(uuid="7d40faea-723b-473d-8999-59fb7d3c3ca2")
        actions = orange.get_actions()
        self.assertEqual(1, len(actions))
        self.assertEqual(ReplyAction(dict(base='I love orange too! You said: @step.value which is category: @flow.color.category You are: @step.contact.tel SMS: @step Flow: @flow')).as_json(), actions[0].as_json())

        self.assertEqual(1, RuleSet.objects.all().count())
        ruleset = RuleSet.objects.get(uuid="bd531ace-911e-4722-8e53-6730d6122fe1")
        self.assertEqual(entry.destination, ruleset.uuid)
        rules = ruleset.get_rules()
        self.assertEqual(4, len(rules))

        # check ordering
        self.assertEqual("7d40faea-723b-473d-8999-59fb7d3c3ca2", rules[0].destination)
        self.assertEqual("1c75fd71-027b-40e8-a819-151a0f8140e6", rules[0].uuid)
        self.assertEqual("c12f37e2-8e6c-4c81-ba6d-941bb3caf93f", rules[1].destination)
        self.assertEqual("40cc7c36-b7c8-4f05-ae82-25275607e5aa", rules[1].uuid)
        self.assertEqual("1cb6d8da-3749-45b2-9382-3f756e3ca71f", rules[2].destination)
        self.assertEqual("93998b50-6580-4574-8f60-74654df7d243", rules[2].uuid)

        # check routing
        self.assertEqual(ContainsTest(test=dict(base="orange")).as_json(), rules[0].test.as_json())
        self.assertEqual(ContainsTest(test=dict(base="blue")).as_json(), rules[1].test.as_json())
        self.assertEqual(TrueTest().as_json(), rules[2].test.as_json())

        # and categories
        self.assertEqual("Orange", rules[0].category['base'])
        self.assertEqual("Blue", rules[1].category['base'])

        # back out as json
        json_dict = self.flow.as_json()

        self.assertEqual(json_dict['version'], CURRENT_EXPORT_VERSION)
        self.assertEqual(json_dict['flow_type'], self.flow.flow_type)
        self.assertEqual(json_dict['metadata'], {
            'name': self.flow.name,
            'author': "Ryan Lewis",
            'saved_on': datetime_to_str(self.flow.saved_on),
            'revision': 1,
            'expires': self.flow.expires_after_minutes,
            'uuid': self.flow.uuid
        })

        # remove one of our actions and rules
        del json_dict['action_sets'][3]
        del json_dict['rule_sets'][0]['rules'][2]

        # update
        self.flow.update(json_dict)

        self.assertEqual(3, ActionSet.objects.all().count())

        entry = ActionSet.objects.get(uuid="d51ec25f-04e6-4349-a448-e7c4d93d4597")
        actions = entry.get_actions()
        self.assertEqual(len(actions), 1)
        self.assertIsInstance(actions[0], ReplyAction)
        self.assertEqual(actions[0].msg, dict(base="What is your favorite color?", fre="Quelle est votre couleur préférée?"))
        self.assertEqual(entry.uuid, self.flow.entry_uuid)

        orange = ActionSet.objects.get(uuid="7d40faea-723b-473d-8999-59fb7d3c3ca2")
        actions = orange.get_actions()
        self.assertEqual(1, len(actions))
        self.assertEqual(ReplyAction(dict(base='I love orange too! You said: @step.value which is category: @flow.color.category You are: @step.contact.tel SMS: @step Flow: @flow')).as_json(), actions[0].as_json())

        self.assertEqual(1, RuleSet.objects.all().count())
        ruleset = RuleSet.objects.get(uuid="bd531ace-911e-4722-8e53-6730d6122fe1")
        self.assertEqual(entry.destination, ruleset.uuid)
        rules = ruleset.get_rules()
        self.assertEqual(3, len(rules))

        # check ordering
        self.assertEqual("7d40faea-723b-473d-8999-59fb7d3c3ca2", rules[0].destination)
        self.assertEqual("c12f37e2-8e6c-4c81-ba6d-941bb3caf93f", rules[1].destination)

        # check routing
        self.assertEqual(ContainsTest(test=dict(base="orange")).as_json(), rules[0].test.as_json())
        self.assertEqual(ContainsTest(test=dict(base="blue")).as_json(), rules[1].test.as_json())

        # updating with a label name that is too long should truncate it
        json_dict['rule_sets'][0]['label'] = 'W' * 75
        json_dict['rule_sets'][0]['operand'] = 'W' * 135
        self.flow.update(json_dict)

        # now check they are truncated to the max lengths
        ruleset = RuleSet.objects.get(uuid="bd531ace-911e-4722-8e53-6730d6122fe1")
        self.assertEqual(64, len(ruleset.label))
        self.assertEqual(128, len(ruleset.operand))

    def test_expanding(self):
        # add actions for adding to a group and messaging a contact, we'll test how these expand
        action_set = ActionSet.objects.get(uuid="1cb6d8da-3749-45b2-9382-3f756e3ca71f")

        actions = [AddToGroupAction([self.other_group]).as_json(),
                   SendAction("Outgoing Message", [self.other_group], [self.contact], []).as_json()]

        action_set.set_actions_dict(actions)
        action_set.save()

        # check expanding our groups
        json_dict = self.flow.as_json(expand_contacts=True)
        json_as_string = json.dumps(json_dict)

        # our json should contain the names of our contact and groups
        self.assertTrue(json_as_string.find('Eric') > 0)
        self.assertTrue(json_as_string.find('Other') > 0)

        # now delete our group
        self.other_group.delete()

        flow_json = self.flow.as_json(expand_contacts=True)
        add_group = flow_json['action_sets'][3]['actions'][0]
        send = flow_json['action_sets'][3]['actions'][1]

        # should still see a reference to our group even (recreated)
        self.assertEqual(1, len(add_group['groups']))
        self.assertEqual(1, len(send['groups']))

    def assertTest(self, expected_test, expected_value, test, extra=None):
        runs = FlowRun.objects.filter(contact=self.contact)
        if runs:
            run = runs[0]
        else:
            run = FlowRun.create(self.flow, self.contact.pk)

        # clear any extra on this run
        run.fields = ""

        context = run.flow.build_expressions_context(run.contact, None)
        if extra:
            context['extra'] = extra

        result = test.evaluate(run, self.sms, context, self.sms.text)
        if expected_test:
            self.assertTrue(result[0])
        else:
            self.assertFalse(result[0])
        self.assertEqual(expected_value, result[1])

        # return our run for later inspection
        return run

    def assertDateTest(self, expected_test, expected_value, test):
        run = FlowRun.objects.filter(contact=self.contact).first()
        tz = run.flow.org.timezone
        context = run.flow.build_expressions_context(run.contact, None)

        # turn to JSON and back
        test_json = test.as_json()
        test = test.__class__.from_json(run.org, test_json)

        tuple = test.evaluate(run, self.sms, context, self.sms.text)
        if expected_test:
            self.assertTrue(tuple[0])
        else:
            self.assertFalse(tuple[0])
        if expected_test and expected_value:
            # convert our expected date time the right timezone
            expected_tz = expected_value.astimezone(tz)
            expected_value = expected_value.replace(hour=expected_tz.hour).replace(day=expected_tz.day).replace(month=expected_tz.month)
            self.assertTrue(abs((expected_value - str_to_datetime(tuple[1], tz=timezone.utc)).total_seconds()) < 60)

    def test_location_tests(self):
        sms = self.create_msg(contact=self.contact, text="")
        self.sms = sms

        # test State lookups
        state_test = HasStateTest()
        state_test = HasStateTest.from_json(self.org, state_test.as_json())

        sms.text = "Kigali City"
        self.assertTest(True, AdminBoundary.objects.get(name="Kigali City"), state_test)

        sms.text = "Seattle"
        self.assertTest(False, None, state_test)

        # now District lookups
        district_test = HasDistrictTest("Kigali City")
        district_test = HasDistrictTest.from_json(self.org, district_test.as_json())

        sms.text = "Nyarugenge"
        self.assertTest(True, AdminBoundary.objects.get(name="Nyarugenge"), district_test)

        sms.text = "I am from Nyarugenge"
        self.assertTest(True, AdminBoundary.objects.get(name="Nyarugenge"), district_test)

        sms.text = "Rwamagana"
        self.assertTest(False, None, district_test)

        # remove our org country, should no longer match things
        self.org.country = None
        self.org.save()

        sms.text = "Kigali City"
        self.assertTest(False, None, state_test)

        sms.text = "Nyarugenge"
        self.assertTest(False, None, district_test)

    def test_tests(self):
        sms = self.create_msg(contact=self.contact, text="GReen is my favorite!")
        self.sms = sms

        test = TrueTest()
        self.assertTest(True, sms.text, test)

        test = FalseTest()
        self.assertTest(False, None, test)

        test = ContainsTest(test=dict(base="Green"))
        self.assertTest(True, "GReen", test)

        test = ContainsTest(test=dict(base="Green green GREEN"))
        self.assertTest(True, "GReen", test)

        test = ContainsTest(test=dict(base="Green green GREEN"))
        self.assertTest(True, "GReen", test)

        sms.text = "Blue is my favorite"
        self.assertTest(False, None, test)

        sms.text = "Greenish is ok too"
        self.assertTest(False, None, test)

        # edit distance
        sms.text = "Greenn is ok though"
        self.assertTest(True, "Greenn", test)

        sms.text = "RESIST!!"
        test = ContainsOnlyPhraseTest(test=dict(base="resist"))
        self.assertTest(True, "RESIST", test)

        sms.text = "RESIST TODAY!!"
        self.assertTest(False, None, test)

        test = ContainsOnlyPhraseTest(test=dict(base="resist now"))
        test = ContainsOnlyPhraseTest.from_json(self.org, test.as_json())
        sms.text = " resist NOW "
        self.assertTest(True, "resist NOW", test)

        sms.text = " NOW resist"
        self.assertTest(False, None, test)

        sms.text = "this isn't an email@asdf"
        test = HasEmailTest()
        test = HasEmailTest.from_json(self.org, test.as_json())
        self.assertTest(False, None, test)

        sms.text = "this is an email email@foo.bar TODAY!!"
        self.assertTest(True, "email@foo.bar", test)

        test = ContainsPhraseTest(test=dict(base="resist now"))
        test = ContainsPhraseTest.from_json(self.org, test.as_json())
        sms.text = "we must resist! NOW "
        self.assertTest(True, "resist NOW", test)

        sms.text = "we must resist but perhaps not NOW "
        self.assertTest(False, None, test)

        sms.text = "  RESIST now "
        self.assertTest(True, "RESIST now", test)

        test = ContainsTest(test=dict(base="Green green %%$"))
        sms.text = "GReen is my favorite!, %%$"
        self.assertTest(True, "GReen", test)

        # variable substitution
        test = ContainsTest(test=dict(base="@extra.color"))
        sms.text = "my favorite color is GREEN today"
        self.assertTest(True, "GREEN", test, extra=dict(color="green"))

        test.test = dict(base="this THAT")
        sms.text = "this is good but won't match"
        self.assertTest(False, None, test)

        test.test = dict(base="this THAT")
        sms.text = "that and this is good and will match"
        self.assertTest(True, "that this", test)

        test.test = dict(base="this THAT")
        sms.text = "this and that is good and will match"
        self.assertTest(True, "this that", test)

        test.test = dict(base="this THAT")
        sms.text = "this and that and this other thing is good and will match"
        self.assertTest(True, "this that this", test)

        sms.text = "when we win we \U0001F64C @ "

        test = ContainsTest(test=dict(base="\U0001F64C"))
        self.assertTest(True, "\U0001F64C", test)

        sms.text = "I am \U0001F44D"
        test = ContainsAnyTest(test=dict(base=u"\U0001F64C \U0001F44D"))
        self.assertTest(True, "\U0001F44D", test)

        sms.text = "text"

        test = AndTest([TrueTest(), TrueTest()])
        self.assertTest(True, "text text", test)

        test = AndTest([TrueTest(), FalseTest()])
        self.assertTest(False, None, test)

        test = OrTest([TrueTest(), FalseTest()])
        self.assertTest(True, "text", test)

        test = OrTest([FalseTest(), FalseTest()])
        self.assertTest(False, None, test)

        test = ContainsAnyTest(test=dict(base="klab Kacyiru good"))
        sms.text = "kLab is awesome"
        self.assertTest(True, "kLab", test)

        sms.text = "telecom is located at Kacyiru"
        self.assertTest(True, "Kacyiru", test)

        sms.text = "good morning"
        self.assertTest(True, "good", test)

        sms.text = "kLab is good"
        self.assertTest(True, "kLab good", test)

        sms.text = "kigali city"
        self.assertTest(False, None, test)

        # have the same behaviour when we have commas even a trailing one
        test = ContainsAnyTest(test=dict(base="klab, kacyiru, good, "))
        sms.text = "kLab is awesome"
        self.assertTest(True, "kLab", test)

        sms.text = "telecom is located at Kacyiru"
        self.assertTest(True, "Kacyiru", test)

        sms.text = "good morning"
        self.assertTest(True, "good", test)

        sms.text = "kLab is good"
        self.assertTest(True, "kLab good", test)

        sms.text = "kigali city"
        self.assertTest(False, None, test)

        sms.text = "blue white, allo$%%"
        self.assertTest(False, None, test)

        test = ContainsAnyTest(test=dict(base="%%$, &&,"))
        sms.text = "blue white, allo$%%"
        self.assertTest(False, None, test)

        sms.text = "%%$"
        self.assertTest(False, None, test)

        test = LtTest(test="5")
        self.assertTest(False, None, test)

        test = LteTest(test="0")
        sms.text = "My answer is -4"
        self.assertTest(True, Decimal("-4"), test)

        sms.text = "My answer is 4"
        test = LtTest(test="4")
        self.assertTest(False, None, test)

        test = GtTest(test="4")
        self.assertTest(False, None, test)

        test = GtTest(test="3")
        self.assertTest(True, Decimal("4"), test)

        test = GteTest(test="4")
        self.assertTest(True, Decimal("4"), test)

        test = GteTest(test="9")
        self.assertTest(False, None, test)

        test = EqTest(test="4")
        self.assertTest(True, Decimal("4"), test)

        test = EqTest(test="5")
        self.assertTest(False, None, test)

        test = BetweenTest("5", "10")
        self.assertTest(False, None, test)

        test = BetweenTest("4", "10")
        self.assertTest(True, Decimal("4"), test)

        test = BetweenTest("0", "4")
        self.assertTest(True, Decimal("4"), test)

        test = BetweenTest("0", "3")
        self.assertTest(False, None, test)

        test = BetweenTest("@extra.min", "@extra.max")
        self.assertTest(True, Decimal('4'), test, extra=dict(min=2, max=5))

        test = BetweenTest("0", "@xxx")  # invalid expression
        self.assertTest(False, None, test)

        sms.text = "My answer is or"
        self.assertTest(False, None, test)

        sms.text = "My answer is 4"
        test = BetweenTest("1", "5")
        self.assertTest(True, Decimal("4"), test)

        sms.text = "My answer is 4rwf"
        self.assertTest(True, Decimal("4"), test)

        sms.text = "My answer is a4rwf"
        self.assertTest(False, None, test)

        test = BetweenTest("10", "50")
        sms.text = "My answer is lO"
        self.assertTest(True, Decimal("10"), test)

        test = BetweenTest("1000", "5000")
        sms.text = "My answer is 4,000rwf"
        self.assertTest(True, Decimal("4000"), test)

        rule = Rule('8bfc987a-796f-4de7-bce6-a10ed06f617b', None, None, None, test)
        self.assertEqual("1000-5000", rule.get_category_name(None))

        test = StartsWithTest(test=dict(base="Green"))
        sms.text = "  green beans"
        self.assertTest(True, "green", test)

        sms.text = "greenbeans"
        self.assertTest(True, "green", test)

        sms.text = "  beans Green"
        self.assertTest(False, None, test)

        test = NumberTest()
        self.assertTest(False, None, test)

        sms.text = "I have 7"
        self.assertTest(True, Decimal("7"), test)

        sms.text = "$250"
        self.assertTest(True, Decimal("250"), test)

        sms.text = "Where is my £5,656.56?"
        self.assertTest(True, Decimal("5656.56"), test)

        sms.text = "Very hot in here, temp at 38°c"
        self.assertTest(True, Decimal("38"), test)

        sms.text = "This is aw350me"
        self.assertTest(False, None, test)

        sms.text = "random typing 12333xg333"
        self.assertTest(False, None, test)

        sms.text = ",34"
        self.assertTest(True, Decimal("34"), test)

        # phone tests
        test = PhoneTest()
        sms.text = "My phone number is 0788 383 383"
        self.assertTest(True, "+250788383383", test)

        sms.text = "+250788123123"
        self.assertTest(True, "+250788123123", test)

        sms.text = "+12067799294"
        self.assertTest(True, "+12067799294", test)

        sms.text = "My phone is 0124515"
        self.assertTest(False, None, test)

        test = ContainsTest(test=dict(base="مورنۍ"))
        sms.text = "شاملیدل مورنۍ"
        self.assertTest(True, "مورنۍ", test)

        # test = "word to start" and notice "to start" is one word in arabic ataleast according to Google translate
        test = ContainsAnyTest(test=dict(base="كلمة لبدء"))
        # set text to "give a sample word in sentence"
        sms.text = "تعطي كلمة عينة في الجملة"
        self.assertTest(True, "كلمة", test)  # we get "word"

        # we should not match "this start is not allowed" we wanted "to start"
        test = ContainsAnyTest(test=dict(base="لا يسمح هذه البداية"))
        self.assertTest(False, None, test)

        test = RegexTest(dict(base="(?P<first_name>\w+) (\w+)"))
        sms.text = "Isaac Newton"
        run = self.assertTest(True, "Isaac Newton", test)
        extra = run.field_dict()
        self.assertEqual("Isaac Newton", extra['0'])
        self.assertEqual("Isaac", extra['1'])
        self.assertEqual("Newton", extra['2'])

        # find that arabic unicode is handled right
        sms.text = "مرحبا العالم"
        run = self.assertTest(True, "مرحبا العالم", test)
        extra = run.field_dict()
        self.assertEqual("مرحبا العالم", extra['0'])
        self.assertEqual("مرحبا", extra['1'])
        self.assertEqual("العالم", extra['2'])

        # no matching groups, should return whole string as match
        test = RegexTest(dict(base="\w+ \w+"))
        sms.text = "Isaac Newton"
        run = self.assertTest(True, "Isaac Newton", test)
        extra = run.field_dict()
        self.assertEqual("Isaac Newton", extra['0'])

        # no match, shouldn't return anything at all
        sms.text = "#$%^$#? !@#$"
        run = self.assertTest(False, None, test)
        extra = run.field_dict()
        self.assertFalse(extra)

        # no case sensitivity
        test = RegexTest(dict(base="kazoo"))
        sms.text = "This is my Kazoo"
        run = self.assertTest(True, "Kazoo", test)
        extra = run.field_dict()
        self.assertEqual("Kazoo", extra['0'])

        # change to have anchors
        test = RegexTest(dict(base="^kazoo$"))

        # no match, as at the end
        sms.text = "This is my Kazoo"
        run = self.assertTest(False, None, test)

        # this one will match
        sms.text = "Kazoo"
        run = self.assertTest(True, "Kazoo", test)
        extra = run.field_dict()
        self.assertEqual("Kazoo", extra['0'])

        # not empty
        sms.text = ""
        self.assertTest(False, None, NotEmptyTest())
        sms.text = None
        self.assertTest(False, None, NotEmptyTest())
        sms.text = " "
        self.assertTest(False, None, NotEmptyTest())
        sms.text = "it works "
        self.assertTest(True, "it works", NotEmptyTest())

        def perform_date_tests(sms, dayfirst):
            """
            Performs a set of date tests in either day-first or month-first mode
            """
            self.org.date_format = 'D' if dayfirst else 'M'
            self.org.save()

            # perform all date tests as if it were 2014-01-02 03:04:05.6 UTC - a date which when localized to DD-MM-YYYY
            # or MM-DD-YYYY is ambiguous
            with patch.object(timezone, 'now', return_value=datetime.datetime(2014, 1, 2, 3, 4, 5, 6, timezone.utc)):
                now = timezone.now()
                three_days_ago = now - timedelta(days=3)
                three_days_next = now + timedelta(days=3)
                five_days_next = now + timedelta(days=5)

                sms.text = "no date in this text"
                test = DateTest()
                self.assertDateTest(False, None, test)

                sms.text = "123"
                self.assertDateTest(True, now.replace(year=123), test)

                sms.text = "December 14, 1892"
                self.assertDateTest(True, now.replace(year=1892, month=12, day=14), test)

                sms.text = "sometime on %d/%d/%d" % (now.day, now.month, now.year)
                self.assertDateTest(True, now, test)

                # date before/equal/after tests using date arithmetic

                test = DateBeforeTest('@(date.today - 1)')
                self.assertDateTest(False, None, test)

                sms.text = "this is for three days ago %d/%d/%d" % (three_days_ago.day, three_days_ago.month, three_days_ago.year)
                self.assertDateTest(True, three_days_ago, test)

                sms.text = "in the next three days %d/%d/%d" % (three_days_next.day, three_days_next.month, three_days_next.year)
                self.assertDateTest(False, None, test)

                test = DateEqualTest('@(date.today - 3)')
                self.assertDateTest(False, None, test)

                sms.text = "this is for three days ago %d/%d/%d" % (three_days_ago.day, three_days_ago.month, three_days_ago.year)
                self.assertDateTest(True, three_days_ago, test)

                test = DateAfterTest('@(date.today + 3)')
                self.assertDateTest(False, None, test)

                sms.text = "this is for three days ago %d/%d/%d" % (five_days_next.day, five_days_next.month, five_days_next.year)
                self.assertDateTest(True, five_days_next, test)

        # check date tests in both date modes
        perform_date_tests(sms, True)
        perform_date_tests(sms, False)

    def test_length(self):
        org = self.org

        js = [dict(category="Normal Length", uuid=uuid4(), destination=uuid4(), test=dict(type='true')),
              dict(category="Way too long, will get clipped at 36 characters", uuid=uuid4(), destination=uuid4(), test=dict(type='true'))]

        rules = Rule.from_json_array(org, js)

        self.assertEqual("Normal Length", rules[0].category)
        self.assertEqual(36, len(rules[1].category))

    def test_factories(self):
        org = self.org

        js = dict(type='true')
        self.assertEqual(TrueTest, Test.from_json(org, js).__class__)
        self.assertEqual(js, TrueTest().as_json())

        js = dict(type='false')
        self.assertEqual(FalseTest, Test.from_json(org, js).__class__)
        self.assertEqual(js, FalseTest().as_json())

        js = dict(type='and', tests=[dict(type='true')])
        self.assertEqual(AndTest, Test.from_json(org, js).__class__)
        self.assertEqual(js, AndTest([TrueTest()]).as_json())

        js = dict(type='or', tests=[dict(type='true')])
        self.assertEqual(OrTest, Test.from_json(org, js).__class__)
        self.assertEqual(js, OrTest([TrueTest()]).as_json())

        js = dict(type='contains', test="green")
        self.assertEqual(ContainsTest, Test.from_json(org, js).__class__)
        self.assertEqual(js, ContainsTest("green").as_json())

        js = dict(type='lt', test="5")
        self.assertEqual(LtTest, Test.from_json(org, js).__class__)
        self.assertEqual(js, LtTest("5").as_json())

        js = dict(type='gt', test="5")
        self.assertEqual(GtTest, Test.from_json(org, js).__class__)
        self.assertEqual(js, GtTest("5").as_json())

        js = dict(type='gte', test="5")
        self.assertEqual(GteTest, Test.from_json(org, js).__class__)
        self.assertEqual(js, GteTest("5").as_json())

        js = dict(type='eq', test="5")
        self.assertEqual(EqTest, Test.from_json(org, js).__class__)
        self.assertEqual(js, EqTest("5").as_json())

        js = dict(type='between', min="5", max="10")
        self.assertEqual(BetweenTest, Test.from_json(org, js).__class__)
        self.assertEqual(js, BetweenTest("5", "10").as_json())

        self.assertEqual(ReplyAction, Action.from_json(org, dict(type='reply', msg=dict(base="hello world"))).__class__)
        self.assertEqual(SendAction, Action.from_json(org, dict(type='send', msg=dict(base="hello world"), contacts=[], groups=[], variables=[])).__class__)

    def test_decimal_values(self):
        rules = RuleSet.objects.get(uuid="bd531ace-911e-4722-8e53-6730d6122fe1")

        # update our rule to include decimal parsing
        rules.set_rules_dict([
            Rule(
                "1c75fd71-027b-40e8-a819-151a0f8140e6",
                {self.flow.base_language: "< 10"},
                "7d40faea-723b-473d-8999-59fb7d3c3ca2",
                'A',
                LtTest(10)
            ).as_json(),
            Rule(
                "40cc7c36-b7c8-4f05-ae82-25275607e5aa",
                {self.flow.base_language: "> 10"},
                "c12f37e2-8e6c-4c81-ba6d-941bb3caf93f",
                'A',
                GteTest(10)
            ).as_json()
        ])

        rules.save()

        # start the flow
        self.flow.start([], [self.contact])
        sms = self.create_msg(direction=INCOMING, contact=self.contact, text="My answer is 15")
        self.assertTrue(Flow.find_and_handle(sms)[0])

        step = FlowStep.objects.get(step_uuid="bd531ace-911e-4722-8e53-6730d6122fe1")
        self.assertEqual("> 10", step.rule_category)
        self.assertEqual("40cc7c36-b7c8-4f05-ae82-25275607e5aa", step.rule_uuid)
        self.assertEqual("15", step.rule_value)
        self.assertEqual(Decimal("15"), step.rule_decimal_value)

    def test_location_entry_test(self):

        self.country = AdminBoundary.objects.create(osm_id='192787', name='Nigeria', level=0)
        kano = AdminBoundary.objects.create(osm_id='3710302', name='Kano', level=1, parent=self.country)
        lagos = AdminBoundary.objects.create(osm_id='3718182', name='Lagos', level=1, parent=self.country)
        ajingi = AdminBoundary.objects.create(osm_id='3710308', name='Ajingi', level=2, parent=kano)
        bichi = AdminBoundary.objects.create(osm_id='3710307', name='Bichi', level=2, parent=kano)
        apapa = AdminBoundary.objects.create(osm_id='3718187', name='Apapa', level=2, parent=lagos)
        bichiward = AdminBoundary.objects.create(osm_id='3710377', name='Bichi', level=3, parent=bichi)
        AdminBoundary.objects.create(osm_id='3710378', name='Ajingi', level=3, parent=ajingi)
        sms = self.create_msg(contact=self.contact, text="awesome text")
        self.sms = sms
        runs = FlowRun.objects.filter(contact=self.contact)
        if runs:
            run = runs[0]
        else:
            run = FlowRun.create(self.flow, self.contact.id)

        self.org.country = self.country
        run.flow.org = self.org
        context = run.flow.build_expressions_context(run.contact, None)

        # wrong admin level should return None if provided
        lga_tuple = HasDistrictTest('Kano').evaluate(run, sms, context, 'apapa')
        self.assertEqual(lga_tuple[1], None)

        lga_tuple = HasDistrictTest('Lagos').evaluate(run, sms, context, 'apapa')
        self.assertEqual(lga_tuple[1], apapa)

        # get lga with out higher admin level
        lga_tuple = HasDistrictTest().evaluate(run, sms, context, 'apapa')
        self.assertEqual(lga_tuple[1], apapa)

        # get ward with out higher admin levels
        ward_tuple = HasWardTest().evaluate(run, sms, context, 'bichi')
        self.assertEqual(ward_tuple[1], bichiward)

        # get with hierarchy proved
        ward_tuple = HasWardTest('Kano', 'Bichi').evaluate(run, sms, context, 'bichi')
        self.assertEqual(ward_tuple[1], bichiward)

        # wrong admin level should return None if provided
        ward_tuple = HasWardTest('Kano', 'Ajingi').evaluate(run, sms, context, 'bichi')
        js = dict(state='Kano', district='Ajingi', type='ward')
        self.assertEqual(HasWardTest('Kano', 'Ajingi').as_json(), js)
        self.assertEqual(ward_tuple[1], None)

        # get with hierarchy by aliases
        BoundaryAlias.objects.create(name='Pillars', boundary=kano, org=self.org,
                                     created_by=self.admin, modified_by=self.admin)
        ward_tuple = HasWardTest('Pillars', 'Bichi').evaluate(run, sms, context, 'bichi')
        self.assertEqual(ward_tuple[1], bichiward)

        # misconfigured flows should ignore the state and district if wards are unique by name
        ward_tuple = HasWardTest('Bichi', 'Kano').evaluate(run, sms, context, 'bichi')
        self.assertEqual(ward_tuple[1], bichiward)

        # misconfigured flows should not match if wards not unique
        AdminBoundary.objects.create(osm_id='3710379', name='Bichi', level=3, parent=apapa)
        ward_tuple = HasWardTest('Bichi', 'Kano').evaluate(run, sms, context, 'bichi')
        self.assertEqual(ward_tuple[1], None)

        self.assertEqual(HasWardTest, Test.from_json(self.org, js).__class__)

    def test_flow_keyword_create(self):
        self.login(self.admin)

        # try creating a flow with invalid keywords
        response = self.client.post(reverse('flows.flow_create'), {
            'name': "Flow #1",
            'keyword_triggers': "toooooooooooooolong,test",
            'flow_type': Flow.FLOW,
            'expires_after_minutes': 60 * 12
        })
        self.assertEqual(response.status_code, 200)
        self.assertFormError(response, 'form', 'keyword_triggers',
                             '"toooooooooooooolong" must be a single word, less than 16 characters, containing only '
                             'letter and numbers')

        # submit with valid keywords
        response = self.client.post(reverse('flows.flow_create'), {
            'name': "Flow #1",
            'keyword_triggers': "testing, test",
            'flow_type': Flow.FLOW,
            'expires_after_minutes': 60 * 12
        })
        self.assertEqual(response.status_code, 302)

        flow = Flow.objects.get(name='Flow #1')
        self.assertEqual(flow.triggers.all().count(), 2)
        self.assertEqual(set(flow.triggers.values_list('keyword', flat=True)), {'testing', 'test'})

        # try creating a survey flow with keywords (they'll be ignored)
        response = self.client.post(reverse('flows.flow_create'), {
            'name': "Survey Flow",
            'keyword_triggers': "notallowed",
            'flow_type': Flow.SURVEY,
            'expires_after_minutes': 60 * 12
        })
        self.assertEqual(response.status_code, 302)

        # should't be allowed to have a survey flow and keywords
        flow = Flow.objects.get(name='Survey Flow')
        self.assertEqual(flow.triggers.all().count(), 0)

    def test_flow_keyword_update(self):
        self.login(self.admin)
        flow = Flow.create(self.org, self.admin, "Flow")
        flow.flow_type = Flow.SURVEY
        flow.save()

        # keywords aren't an option for survey flows
        response = self.client.get(reverse('flows.flow_update', args=[flow.pk]))
        self.assertTrue('keyword_triggers' not in response.context['form'].fields)
        self.assertTrue('ignore_triggers' not in response.context['form'].fields)

        # send update with triggers and ignore flag anyways
        post_data = dict()
        post_data['name'] = "Flow With Keyword Triggers"
        post_data['keyword_triggers'] = "notallowed"
        post_data['ignore_keywords'] = True
        post_data['expires_after_minutes'] = 60 * 12
        response = self.client.post(reverse('flows.flow_update', args=[flow.pk]), post_data, follow=True)

        # still shouldn't have any triggers
        flow.refresh_from_db()
        self.assertFalse(flow.ignore_triggers)
        self.assertEqual(0, flow.triggers.all().count())

    def test_global_keywords_trigger_update(self):
        self.login(self.admin)
        flow = Flow.create(self.org, self.admin, "Flow")

        # update flow triggers
        response = self.client.post(reverse('flows.flow_update', args=[flow.id]), {
            'name': "Flow With Keyword Triggers",
            'keyword_triggers': "it,changes,everything",
            'expires_after_minutes': 60 * 12
        })
        self.assertEqual(response.status_code, 302)

        flow_with_keywords = Flow.objects.get(name="Flow With Keyword Triggers")
        self.assertEqual(flow_with_keywords.triggers.count(), 3)
        self.assertEqual(flow_with_keywords.triggers.filter(is_archived=False).count(), 3)
        self.assertEqual(flow_with_keywords.triggers.filter(is_archived=False).exclude(groups=None).count(), 0)

        # add triggers of other types
        Trigger.objects.create(created_by=self.admin, modified_by=self.admin, org=self.org,
                               trigger_type=Trigger.TYPE_FOLLOW, flow=flow_with_keywords, channel=self.channel)

        Trigger.objects.create(created_by=self.admin, modified_by=self.admin, org=self.org,
                               trigger_type=Trigger.TYPE_CATCH_ALL, flow=flow_with_keywords)

        Trigger.objects.create(created_by=self.admin, modified_by=self.admin, org=self.org,
                               trigger_type=Trigger.TYPE_MISSED_CALL, flow=flow_with_keywords)

        Trigger.objects.create(created_by=self.admin, modified_by=self.admin, org=self.org,
                               trigger_type=Trigger.TYPE_INBOUND_CALL, flow=flow_with_keywords)

        Trigger.objects.create(created_by=self.admin, modified_by=self.admin, org=self.org,
                               trigger_type=Trigger.TYPE_SCHEDULE, flow=flow_with_keywords)

        self.assertEqual(flow_with_keywords.triggers.filter(is_archived=False).count(), 8)

        # update flow triggers
        post_data = dict()
        post_data['name'] = "Flow With Keyword Triggers"
        post_data['keyword_triggers'] = "it,join"
        post_data['expires_after_minutes'] = 60 * 12
        response = self.client.post(reverse('flows.flow_update', args=[flow.pk]), post_data, follow=True)

        flow_with_keywords = Flow.objects.get(name=post_data['name'])
        self.assertEqual(200, response.status_code)
        self.assertEqual(response.request['PATH_INFO'], reverse('flows.flow_list'))
        self.assertTrue(flow_with_keywords in response.context['object_list'].all())
        self.assertEqual(flow_with_keywords.triggers.count(), 9)
        self.assertEqual(flow_with_keywords.triggers.filter(is_archived=True).count(), 2)
        self.assertEqual(flow_with_keywords.triggers.filter(is_archived=True,
                                                            trigger_type=Trigger.TYPE_KEYWORD).count(), 2)
        self.assertEqual(flow_with_keywords.triggers.filter(is_archived=False).count(), 7)
        self.assertEqual(flow_with_keywords.triggers.filter(is_archived=True,
                                                            trigger_type=Trigger.TYPE_KEYWORD).count(), 2)

        # only keyword triggers got archived, other are stil active
        self.assertTrue(flow_with_keywords.triggers.filter(is_archived=False, trigger_type=Trigger.TYPE_FOLLOW))
        self.assertTrue(flow_with_keywords.triggers.filter(is_archived=False, trigger_type=Trigger.TYPE_CATCH_ALL))
        self.assertTrue(flow_with_keywords.triggers.filter(is_archived=False, trigger_type=Trigger.TYPE_SCHEDULE))
        self.assertTrue(flow_with_keywords.triggers.filter(is_archived=False, trigger_type=Trigger.TYPE_MISSED_CALL))
        self.assertTrue(flow_with_keywords.triggers.filter(is_archived=False, trigger_type=Trigger.TYPE_INBOUND_CALL))

    def test_views(self):
        self.create_secondary_org()

        # create a flow for another org
        other_flow = Flow.create(self.org2, self.admin2, "Flow2", base_language='base')

        # no login, no list
        response = self.client.get(reverse('flows.flow_list'))
        self.assertRedirect(response, reverse('users.user_login'))

        user = self.admin
        user.first_name = "Test"
        user.last_name = "Contact"
        user.save()
        self.login(user)

        # list, should have only one flow (the one created in setUp)
        response = self.client.get(reverse('flows.flow_list'))
        self.assertEqual(1, len(response.context['object_list']))

        # inactive list shouldn't have any flows
        response = self.client.get(reverse('flows.flow_archived'))
        self.assertEqual(0, len(response.context['object_list']))

        # also shouldn't be able to view other flow
        response = self.client.get(reverse('flows.flow_editor', args=[other_flow.uuid]))
        self.assertEqual(302, response.status_code)

        # get our create page
        response = self.client.get(reverse('flows.flow_create'))
        self.assertTrue(response.context['has_flows'])
        self.assertIn('flow_type', response.context['form'].fields)

        # add call channel
        twilio = Channel.create(self.org, self.user, None, 'T', "Twilio", "0785553434", role="C",
                                secret="56789", gcm_id="456")

        response = self.client.get(reverse('flows.flow_create'))
        self.assertTrue(response.context['has_flows'])
        self.assertIn('flow_type', response.context['form'].fields)  # shown because of call channel

        twilio.delete()

        # create a new regular flow
        response = self.client.post(reverse('flows.flow_create'), dict(name='Flow', flow_type='F'), follow=True)
        flow1 = Flow.objects.get(org=self.org, name="Flow")
        # add a trigger on this flow
        Trigger.objects.create(org=self.org, keyword='unique', flow=flow1,
                               created_by=self.admin, modified_by=self.admin)
        self.assertEqual(response.status_code, 200)
        self.assertEqual(flow1.flow_type, 'F')
        self.assertEqual(flow1.expires_after_minutes, 10080)

        # create a new surveyor flow
        self.client.post(reverse('flows.flow_create'), dict(name='Surveyor Flow', flow_type='S'), follow=True)
        flow2 = Flow.objects.get(org=self.org, name="Surveyor Flow")
        self.assertEqual(flow2.flow_type, 'S')
        self.assertEqual(flow2.expires_after_minutes, 10080)

        # make sure we don't get a start flow button for Android Surveys
        response = self.client.get(reverse('flows.flow_editor', args=[flow2.uuid]))
        self.assertNotContains(response, "broadcast-rulesflow btn-primary")

        # create a new voice flow
        response = self.client.post(reverse('flows.flow_create'), dict(name='Voice Flow', flow_type='V'), follow=True)
        voice_flow = Flow.objects.get(org=self.org, name="Voice Flow")
        self.assertEqual(response.status_code, 200)
        self.assertEqual(voice_flow.flow_type, 'V')

        # default expiration for voice is shorter
        self.assertEqual(voice_flow.expires_after_minutes, 5)

        # test flows with triggers
        # create a new flow with one unformatted keyword
        post_data = dict()
        post_data['name'] = "Flow With Unformated Keyword Triggers"
        post_data['keyword_triggers'] = "this is,it"
        response = self.client.post(reverse('flows.flow_create'), post_data)
        self.assertFormError(response, 'form', 'keyword_triggers',
                             '"this is" must be a single word, less than 16 characters, containing only letter and numbers')

        # create a new flow with one existing keyword
        post_data = dict()
        post_data['name'] = "Flow With Existing Keyword Triggers"
        post_data['keyword_triggers'] = "this,is,unique"
        response = self.client.post(reverse('flows.flow_create'), post_data)
        self.assertFormError(response, 'form', 'keyword_triggers',
                             'The keyword "unique" is already used for another flow')

        # create another trigger so there are two in the way
        trigger = Trigger.objects.create(org=self.org, keyword='this', flow=flow1,
                                         created_by=self.admin, modified_by=self.admin)

        response = self.client.post(reverse('flows.flow_create'), post_data)
        self.assertFormError(response, 'form', 'keyword_triggers',
                             'The keywords "this, unique" are already used for another flow')
        trigger.delete()

        # create a new flow with keywords
        post_data = dict()
        post_data['name'] = "Flow With Good Keyword Triggers"
        post_data['keyword_triggers'] = "this,is,it"
        post_data['flow_type'] = 'F'
        post_data['expires_after_minutes'] = 30
        response = self.client.post(reverse('flows.flow_create'), post_data, follow=True)
        flow3 = Flow.objects.get(name=post_data['name'])

        self.assertEqual(200, response.status_code)
        self.assertEqual(response.request['PATH_INFO'], reverse('flows.flow_editor', args=[flow3.uuid]))
        self.assertEqual(response.context['object'].triggers.count(), 3)

        # update expiration for voice flow
        post_data = dict()
        response = self.client.get(reverse('flows.flow_update', args=[voice_flow.pk]), post_data, follow=True)

        choices = response.context['form'].fields['expires_after_minutes'].choices
        self.assertEqual(7, len(choices))
        self.assertEqual(1, choices[0][0])
        self.assertEqual(2, choices[1][0])
        self.assertEqual(3, choices[2][0])
        self.assertEqual(4, choices[3][0])
        self.assertEqual(5, choices[4][0])
        self.assertEqual(10, choices[5][0])
        self.assertEqual(15, choices[6][0])

        # try updating with an sms type expiration to make sure it's restricted for voice flows
        post_data['expires_after_minutes'] = 60 * 12
        post_data['name'] = 'Voice Flow'
        response = self.client.post(reverse('flows.flow_update', args=[voice_flow.pk]), post_data, follow=True)
        voice_flow.refresh_from_db()
        self.assertEqual(5, voice_flow.expires_after_minutes)

        # now do a valid value for voice
        post_data['expires_after_minutes'] = 3
        response = self.client.post(reverse('flows.flow_update', args=[voice_flow.pk]), post_data, follow=True)

        voice_flow.refresh_from_db()
        self.assertEqual(3, voice_flow.expires_after_minutes)

        # update flow triggers
        post_data = dict()
        post_data['name'] = "Flow With Keyword Triggers"
        post_data['keyword_triggers'] = "it,changes,everything"
        post_data['expires_after_minutes'] = 60 * 12
        response = self.client.post(reverse('flows.flow_update', args=[flow3.pk]), post_data, follow=True)
        flow3 = Flow.objects.get(name=post_data['name'])
        self.assertEqual(200, response.status_code)
        self.assertEqual(response.request['PATH_INFO'], reverse('flows.flow_list'))
        self.assertTrue(flow3 in response.context['object_list'].all())
        self.assertEqual(flow3.triggers.count(), 5)
        self.assertEqual(flow3.triggers.filter(is_archived=True).count(), 2)
        self.assertEqual(flow3.triggers.filter(is_archived=False).count(), 3)
        self.assertEqual(flow3.triggers.filter(is_archived=False).exclude(groups=None).count(), 0)

        # update flow with unformatted keyword
        post_data['keyword_triggers'] = "it,changes,every thing"
        response = self.client.post(reverse('flows.flow_update', args=[flow3.pk]), post_data)
        self.assertTrue(response.context['form'].errors)

        # update flow with unformated keyword
        post_data['keyword_triggers'] = "it,changes,everything,unique"
        response = self.client.post(reverse('flows.flow_update', args=[flow3.pk]), post_data)
        self.assertTrue(response.context['form'].errors)
        response = self.client.get(reverse('flows.flow_update', args=[flow3.pk]))
        self.assertEqual(response.context['form'].fields['keyword_triggers'].initial, "it,everything,changes")
        self.assertEqual(flow3.triggers.filter(is_archived=False).count(), 3)
        self.assertEqual(flow3.triggers.filter(is_archived=False).exclude(groups=None).count(), 0)
        trigger = Trigger.objects.get(keyword="everything", flow=flow3)
        group = self.create_group("first", [self.contact])
        trigger.groups.add(group)
        self.assertEqual(flow3.triggers.filter(is_archived=False).count(), 3)
        self.assertEqual(flow3.triggers.filter(is_archived=False).exclude(groups=None).count(), 1)
        self.assertEqual(flow3.triggers.filter(is_archived=False).exclude(groups=None)[0].keyword, "everything")
        response = self.client.get(reverse('flows.flow_update', args=[flow3.pk]))
        self.assertEqual(response.context['form'].fields['keyword_triggers'].initial, "it,changes")
        self.assertNotContains(response, "contact_creation")
        self.assertEqual(flow3.triggers.filter(is_archived=False).count(), 3)
        self.assertEqual(flow3.triggers.filter(is_archived=False).exclude(groups=None).count(), 1)
        self.assertEqual(flow3.triggers.filter(is_archived=False).exclude(groups=None)[0].keyword, "everything")

        # make us a survey flow
        flow3.flow_type = Flow.SURVEY
        flow3.save()

        # we should get the contact creation option
        response = self.client.get(reverse('flows.flow_update', args=[flow3.pk]))
        self.assertContains(response, 'contact_creation')

        # set contact creation to be per login
        del post_data['keyword_triggers']
        post_data['contact_creation'] = Flow.CONTACT_PER_LOGIN
        response = self.client.post(reverse('flows.flow_update', args=[flow3.pk]), post_data)
        flow3.refresh_from_db()
        self.assertEqual(Flow.CONTACT_PER_LOGIN, flow3.get_metadata_json().get('contact_creation'))

        # can see results for a flow
        response = self.client.get(reverse('flows.flow_results', args=[self.flow.id]))
        self.assertEqual(200, response.status_code)

        # check flow listing
        response = self.client.get(reverse('flows.flow_list'))
        self.assertEqual(list(response.context['object_list']), [flow3, voice_flow, flow2, flow1, self.flow])  # by saved_on

        # start a contact in a flow
        self.flow.start([], [self.contact])

        # test getting the json
        response = self.client.get(reverse('flows.flow_json', args=[self.flow.id]))
        self.assertIn('channels', response.json())
        self.assertIn('languages', response.json())
        self.assertIn('channel_countries', response.json())
        self.assertEqual(ActionSet.objects.all().count(), 28)

        json_dict = response.json()['flow']

        # test setting the json to a single actionset
        json_dict['action_sets'] = [dict(uuid=str(uuid4()), x=1, y=1, destination=None,
                                         actions=[dict(type='reply', msg=dict(base='This flow is more like a broadcast'))])]
        json_dict['rule_sets'] = []
        json_dict['entry'] = json_dict['action_sets'][0]['uuid']

        response = self.client.post(reverse('flows.flow_json', args=[self.flow.id]), json.dumps(json_dict), content_type="application/json")
        self.assertEqual(response.status_code, 200)
        self.assertEqual(ActionSet.objects.all().count(), 25)

        # check that the flow only has a single actionset
        ActionSet.objects.get(flow=self.flow)

        # can't save with an invalid uuid
        json_dict['metadata']['saved_on'] = datetime_to_str(timezone.now())
        json_dict['action_sets'][0]['destination'] = 'notthere'

        response = self.client.post(reverse('flows.flow_json', args=[self.flow.id]), json.dumps(json_dict), content_type="application/json")
        self.assertEqual(200, response.status_code)

        self.flow.refresh_from_db()
        flow_json = self.flow.as_json()
        self.assertIsNone(flow_json['action_sets'][0]['destination'])

        # flow should still be there though
        self.flow.refresh_from_db()

        # should still have the original one, nothing changed
        response = self.client.get(reverse('flows.flow_json', args=[self.flow.id]))
        self.assertEqual(200, response.status_code)
        json_dict = response.json()

        # can't save against the other org's flow
        response = self.client.post(reverse('flows.flow_json', args=[other_flow.id]), json.dumps(json_dict), content_type="application/json")
        self.assertEqual(302, response.status_code)

        # can't save with invalid json
        with self.assertRaises(ValueError):
            response = self.client.post(reverse('flows.flow_json', args=[self.flow.id]), "badjson", content_type="application/json")

        # test simulation
        simulate_url = reverse('flows.flow_simulate', args=[self.flow.id])

        test_contact = Contact.get_test_contact(self.admin)
        group = self.create_group("players", [test_contact])
        contact_field = ContactField.get_or_create(self.org, self.admin, 'custom', 'custom')
        contact_field_value = Value.objects.create(contact=test_contact, contact_field=contact_field, org=self.org,
                                                   string_value="hey")

        response = self.client.get(simulate_url)
        self.assertEqual(response.status_code, 302)

        post_data = {'has_refresh': True}

        response = self.client.post(simulate_url, json.dumps(post_data), content_type="application/json")
        json_dict = response.json()

        self.assertFalse(group in test_contact.all_groups.all())
        self.assertFalse(test_contact.values.all())

        self.assertEqual(len(json_dict.keys()), 5)
        self.assertEqual(len(json_dict['messages']), 3)
        self.assertEqual('Test Contact has entered the &quot;Color Flow&quot; flow', json_dict['messages'][0]['text'])
        self.assertEqual("This flow is more like a broadcast", json_dict['messages'][1]['text'])
        self.assertEqual("Test Contact has exited this flow", json_dict['messages'][2]['text'])

        group = self.create_group("fans", [test_contact])
        contact_field_value = Value.objects.create(contact=test_contact, contact_field=contact_field, org=self.org,
                                                   string_value="hey")

        post_data['new_message'] = "Ok, Thanks"
        post_data['has_refresh'] = False

        response = self.client.post(simulate_url, json.dumps(post_data), content_type="application/json")
        self.assertEqual(200, response.status_code)
        json_dict = response.json()

        self.assertTrue(group in test_contact.all_groups.all())
        self.assertTrue(test_contact.values.all())
        self.assertEqual(test_contact.values.get(string_value='hey'), contact_field_value)

        self.assertEqual(len(json_dict.keys()), 5)
        self.assertIn('status', json_dict.keys())
        self.assertIn('visited', json_dict.keys())
        self.assertIn('activity', json_dict.keys())
        self.assertIn('messages', json_dict.keys())
        self.assertIn('description', json_dict.keys())
        self.assertEqual(json_dict['status'], 'success')
        self.assertEqual(json_dict['description'], 'Message sent to Flow')

        post_data['has_refresh'] = True

        response = self.client.post(simulate_url, json.dumps(post_data), content_type="application/json")
        self.assertEqual(200, response.status_code)
        json_dict = response.json()

        self.assertEqual(len(json_dict.keys()), 5)
        self.assertIn('status', json_dict.keys())
        self.assertIn('visited', json_dict.keys())
        self.assertIn('activity', json_dict.keys())
        self.assertIn('messages', json_dict.keys())
        self.assertIn('description', json_dict.keys())
        self.assertEqual(json_dict['status'], 'success')
        self.assertEqual(json_dict['description'], 'Message sent to Flow')

        # test our copy view
        response = self.client.post(reverse('flows.flow_copy', args=[self.flow.id]))
        flow_copy = Flow.objects.get(org=self.org, name="Copy of %s" % self.flow.name)
        self.assertRedirect(response, reverse('flows.flow_editor', args=[flow_copy.uuid]))

        FlowLabel.objects.create(name="one", org=self.org, parent=None)
        FlowLabel.objects.create(name="two", org=self.org2, parent=None)

        # test update view
        response = self.client.post(reverse('flows.flow_update', args=[self.flow.id]))
        self.assertEqual(response.status_code, 200)
        self.assertEqual(len(response.context['form'].fields), 5)
        self.assertIn('name', response.context['form'].fields)
        self.assertIn('keyword_triggers', response.context['form'].fields)
        self.assertIn('ignore_triggers', response.context['form'].fields)

        # test broadcast view
        response = self.client.get(reverse('flows.flow_broadcast', args=[self.flow.id]))
        self.assertEqual(len(response.context['form'].fields), 4)
        self.assertIn('omnibox', response.context['form'].fields)
        self.assertIn('restart_participants', response.context['form'].fields)
        self.assertIn('include_active', response.context['form'].fields)

        post_data = dict()
        post_data['omnibox'] = "c-%s" % self.contact.uuid
        post_data['restart_participants'] = 'on'

        # nothing should happen, contacts are already active in the flow
        count = Broadcast.objects.all().count()
        self.client.post(reverse('flows.flow_broadcast', args=[self.flow.id]), post_data, follow=True)
        self.assertEqual(count, Broadcast.objects.all().count())

        FlowStart.objects.all().delete()

        # include people active in flows
        post_data['include_active'] = 'on'
        count = Msg.objects.all().count()
        self.client.post(reverse('flows.flow_broadcast', args=[self.flow.id]), post_data, follow=True)
        self.assertEqual(count + 1, Msg.objects.all().count())

        # we should have a flow start
        start = FlowStart.objects.get(flow=self.flow)

        # should be in a completed state
        self.assertEqual(FlowStart.STATUS_COMPLETE, start.status)
        self.assertEqual(1, start.contact_count)

        # do so again but don't restart the participants
        del post_data['restart_participants']

        self.client.post(reverse('flows.flow_broadcast', args=[self.flow.id]), post_data, follow=True)

        # should have a new flow start
        new_start = FlowStart.objects.filter(flow=self.flow).order_by('-created_on').first()
        self.assertNotEqual(start, new_start)
        self.assertEqual(FlowStart.STATUS_COMPLETE, new_start.status)
        self.assertEqual(0, new_start.contact_count)

        # mark that start as incomplete
        new_start.status = FlowStart.STATUS_STARTING
        new_start.save()

        # try to start again
        response = self.client.post(reverse('flows.flow_broadcast', args=[self.flow.id]), post_data, follow=True)

        # should have an error now
        self.assertTrue(response.context['form'].errors)

        # shouldn't have a new flow start as validation failed
        self.assertFalse(FlowStart.objects.filter(flow=self.flow).exclude(id__lte=new_start.id))

        # test ivr flow creation
        self.channel.role = 'SRCA'
        self.channel.save()

        post_data = dict(name="Message flow", expires_after_minutes=5, flow_type='F')
        response = self.client.post(reverse('flows.flow_create'), post_data, follow=True)
        msg_flow = Flow.objects.get(name=post_data['name'])

        self.assertEqual(200, response.status_code)
        self.assertEqual(response.request['PATH_INFO'], reverse('flows.flow_editor', args=[msg_flow.uuid]))
        self.assertEqual(msg_flow.flow_type, 'F')

        post_data = dict(name="Call flow", expires_after_minutes=5, flow_type='V')
        response = self.client.post(reverse('flows.flow_create'), post_data, follow=True)
        call_flow = Flow.objects.get(name=post_data['name'])

        self.assertEqual(200, response.status_code)
        self.assertEqual(response.request['PATH_INFO'], reverse('flows.flow_editor', args=[call_flow.uuid]))
        self.assertEqual(call_flow.flow_type, 'V')

        # test creating a  flow with base language
        # create the language for our org
        language = Language.create(self.org, self.flow.created_by, "English", 'eng')
        self.org.primary_language = language
        self.org.save()

        post_data = dict(name="Language Flow", expires_after_minutes=5, base_language=language.iso_code, flow_type='F')
        response = self.client.post(reverse('flows.flow_create'), post_data, follow=True)
        language_flow = Flow.objects.get(name=post_data['name'])

        self.assertEqual(200, response.status_code)
        self.assertEqual(response.request['PATH_INFO'], reverse('flows.flow_editor', args=[language_flow.uuid]))
        self.assertEqual(language_flow.base_language, language.iso_code)

    def test_views_viewers(self):
        # create a viewer
        self.viewer = self.create_user("Viewer")
        self.org.viewers.add(self.viewer)
        self.viewer.set_org(self.org)

        self.create_secondary_org()

        # create a flow for another org and a flow label
        flow2 = Flow.create(self.org2, self.admin2, "Flow2")
        flow_label = FlowLabel.objects.create(name="one", org=self.org, parent=None)

        flow_list_url = reverse('flows.flow_list')
        flow_archived_url = reverse('flows.flow_archived')
        flow_create_url = reverse('flows.flow_create')
        flowlabel_create_url = reverse('flows.flowlabel_create')

        # no login, no list
        response = self.client.get(flow_list_url)
        self.assertRedirect(response, reverse('users.user_login'))

        user = self.viewer
        user.first_name = "Test"
        user.last_name = "Contact"
        user.save()
        self.login(user)

        # list, should have only one flow (the one created in setUp)

        response = self.client.get(flow_list_url)
        self.assertEqual(1, len(response.context['object_list']))
        # no create links
        self.assertFalse(flow_create_url in response.content)
        self.assertFalse(flowlabel_create_url in response.content)
        # verify the action buttons we have
        self.assertFalse('object-btn-unlabel' in response.content)
        self.assertFalse('object-btn-restore' in response.content)
        self.assertFalse('object-btn-archive' in response.content)
        self.assertFalse('object-btn-label' in response.content)
        self.assertTrue('object-btn-export' in response.content)

        # can not label
        post_data = dict()
        post_data['action'] = 'label'
        post_data['objects'] = self.flow.pk
        post_data['label'] = flow_label.pk
        post_data['add'] = True

        response = self.client.post(flow_list_url, post_data, follow=True)
        self.assertEqual(1, response.context['object_list'].count())
        self.assertFalse(response.context['object_list'][0].labels.all())

        # can not archive
        post_data = dict()
        post_data['action'] = 'archive'
        post_data['objects'] = self.flow.pk
        response = self.client.post(flow_list_url, post_data, follow=True)
        self.assertEqual(1, response.context['object_list'].count())
        self.assertEqual(response.context['object_list'][0].pk, self.flow.pk)
        self.assertFalse(response.context['object_list'][0].is_archived)

        # inactive list shouldn't have any flows
        response = self.client.get(flow_archived_url)
        self.assertEqual(0, len(response.context['object_list']))

        response = self.client.get(reverse('flows.flow_editor', args=[self.flow.uuid]))
        self.assertEqual(200, response.status_code)
        self.assertFalse(response.context['mutable'])

        # we can fetch the json for the flow
        response = self.client.get(reverse('flows.flow_json', args=[self.flow.pk]))
        self.assertEqual(200, response.status_code)

        # but posting to it should redirect to a get
        response = self.client.post(reverse('flows.flow_json', args=[self.flow.pk]), post_data=response.content)
        self.assertEqual(302, response.status_code)

        self.flow.is_archived = True
        self.flow.save()

        response = self.client.get(flow_list_url)
        self.assertEqual(0, len(response.context['object_list']))

        # can not restore
        post_data = dict()
        post_data['action'] = 'archive'
        post_data['objects'] = self.flow.pk
        response = self.client.post(flow_archived_url, post_data, follow=True)
        self.assertEqual(1, response.context['object_list'].count())
        self.assertEqual(response.context['object_list'][0].pk, self.flow.pk)
        self.assertTrue(response.context['object_list'][0].is_archived)

        response = self.client.get(flow_archived_url)
        self.assertEqual(1, len(response.context['object_list']))

        # cannot create a flow
        response = self.client.get(flow_create_url)
        self.assertEqual(302, response.status_code)

        # cannot create a flowlabel
        response = self.client.get(flowlabel_create_url)
        self.assertEqual(302, response.status_code)

        # also shouldn't be able to view other flow
        response = self.client.get(reverse('flows.flow_editor', args=[flow2.uuid]))
        self.assertEqual(302, response.status_code)

    def test_flow_update_error(self):

        flow = self.get_flow('favorites')
        json_dict = flow.as_json()
        json_dict['action_sets'][0]['actions'].append(dict(type='add_label', labels=[dict(name='@badlabel')]))
        self.login(self.admin)
        response = self.client.post(reverse('flows.flow_json', args=[flow.pk]),
                                    json.dumps(json_dict),
                                    content_type="application/json")

        self.assertEqual(400, response.status_code)
        self.assertEqual('Invalid label name: @badlabel', response.json()['description'])

    def test_flow_start_with_start_msg(self):
        sms = self.create_msg(direction=INCOMING, contact=self.contact, text="I am coming")
        self.flow.start([], [self.contact], start_msg=sms)

        self.assertTrue(FlowRun.objects.filter(contact=self.contact))
        run = FlowRun.objects.filter(contact=self.contact).first()

        self.assertEqual(run.steps.all().count(), 2)
        actionset_step = run.steps.filter(step_type=FlowStep.TYPE_ACTION_SET).first()
        ruleset_step = run.steps.filter(step_type=FlowStep.TYPE_RULE_SET).first()

        # no messages on the ruleset step
        self.assertFalse(ruleset_step.messages.all())

        # should have 2 messages on the actionset step
        self.assertEqual(actionset_step.messages.all().count(), 2)

        # one is the start msg
        self.assertTrue(actionset_step.messages.filter(pk=sms.pk))

        # sms msg_type should be FLOW
        self.assertEqual(Msg.objects.get(pk=sms.pk).msg_type, FLOW)

    def test_multiple(self):
        self.flow.start([], [self.contact])

        # create a second flow
        self.flow2 = Flow.create(self.org, self.admin, "Color Flow 2")

        # broadcast to one user
        self.flow2 = self.flow.copy(self.flow, self.flow.created_by)
        self.flow2.start([], [self.contact])

        # each flow should have two events
        self.assertEqual(2, FlowStep.objects.filter(run__flow=self.flow).count())
        self.assertEqual(2, FlowStep.objects.filter(run__flow=self.flow2).count())

        # send in a message
        incoming = self.create_msg(direction=INCOMING, contact=self.contact, text="Orange", created_on=timezone.now())
        self.assertTrue(Flow.find_and_handle(incoming)[0])

        # only the second flow should get it
        self.assertEqual(2, FlowStep.objects.filter(run__flow=self.flow).count())
        self.assertEqual(3, FlowStep.objects.filter(run__flow=self.flow2).count())

        # start the flow again for our contact
        self.flow.start([], [self.contact], restart_participants=True)

        # should have two flow runs for this contact and flow
        runs = FlowRun.objects.filter(flow=self.flow, contact=self.contact).order_by('-created_on')
        self.assertTrue(runs[0].is_active)
        self.assertFalse(runs[1].is_active)

        self.assertEqual(2, runs[0].steps.all().count())
        self.assertEqual(2, runs[1].steps.all().count())

        # send in a message, this should be handled by our first flow, which has a more recent run active
        incoming = self.create_msg(direction=INCOMING, contact=self.contact, text="blue")
        self.assertTrue(Flow.find_and_handle(incoming)[0])

        self.assertEqual(3, runs[0].steps.all().count())

        # if we exclude existing and try starting again, nothing happens
        self.flow.start([], [self.contact], restart_participants=False)

        # no new runs
        self.assertEqual(2, self.flow.runs.all().count())

        # get the results for the flow
        results = self.flow.get_results()

        # should only have one result
        self.assertEqual(1, len(results))

        # and only one value
        self.assertEqual(1, len(results[0]['values']))

        color = results[0]['values'][0]
        self.assertEqual('color', color['label'])
        self.assertEqual('Blue', color['category']['base'])
        self.assertEqual('blue', color['value'])
        self.assertEqual(incoming.text, color['text'])

    def test_ignore_keyword_triggers(self):
        self.flow.start([], [self.contact])

        # create a second flow
        self.flow2 = Flow.create(self.org, self.admin, "Kiva Flow")

        self.flow2 = self.flow.copy(self.flow, self.flow.created_by)

        # add a trigger on flow2
        Trigger.objects.create(org=self.org, keyword='kiva', flow=self.flow2,
                               created_by=self.admin, modified_by=self.admin)

        incoming = self.create_msg(direction=INCOMING, contact=self.contact, text="kiva")

        self.assertTrue(Trigger.find_and_handle(incoming))
        self.assertTrue(FlowRun.objects.filter(flow=self.flow2, contact=self.contact))

        self.flow.ignore_triggers = True
        self.flow.save()
        self.flow.start([], [self.contact], restart_participants=True)

        other_incoming = self.create_msg(direction=INCOMING, contact=self.contact, text="kiva")

        self.assertFalse(Trigger.find_and_handle(other_incoming))

        # complete the flow
        incoming = self.create_msg(direction=INCOMING, contact=self.contact, text="orange")
        self.assertTrue(Flow.find_and_handle(incoming)[0])

        # now we should trigger the other flow as we are at our terminal flow
        self.assertTrue(Trigger.find_and_handle(other_incoming))

    @patch('temba.flows.models.Flow.handle_ussd_ruleset_action',
           return_value=dict(handled=True, destination=None, step=None, msgs=[]))
    def test_ussd_ruleset_sends_message(self, handle_ussd_ruleset_action):
        definition = self.flow.as_json()

        # set flow to USSD and have a USSD ruleset
        definition['flow_type'] = 'U'
        definition['rule_sets'][0]['ruleset_type'] = "wait_menu"

        self.flow.update(definition)

        # start flow
        self.flow.start([], [self.contact])

        self.assertTrue(handle_ussd_ruleset_action.called)
        self.assertEqual(handle_ussd_ruleset_action.call_count, 1)

    @patch('temba.flows.models.Flow.handle_ussd_ruleset_action',
           return_value=dict(handled=True, destination=None, step=None, msgs=[]))
    def test_triggered_start_with_ussd(self, handle_ussd_ruleset_action):
        definition = self.flow.as_json()

        # set flow to USSD and have a USSD ruleset
        definition['flow_type'] = 'U'
        definition['rule_sets'][0]['ruleset_type'] = "wait_menu"

        self.flow.update(definition)

        # create a trigger
        Trigger.objects.create(org=self.org, keyword='derp', flow=self.flow,
                               created_by=self.admin, modified_by=self.admin)

        # create an incoming message
        incoming = self.create_msg(direction=INCOMING, contact=self.contact, text="derp")

        self.assertTrue(Trigger.find_and_handle(incoming))

        self.assertTrue(handle_ussd_ruleset_action.called)
        self.assertEqual(handle_ussd_ruleset_action.call_count, 1)


class ActionTest(TembaTest):

    def setUp(self):
        super(ActionTest, self).setUp()

        self.contact = self.create_contact('Eric', '+250788382382')
        self.contact2 = self.create_contact('Nic', '+250788383383')

        self.flow = self.create_flow(name="Empty Flow", base_language='base', definition=self.COLOR_FLOW_DEFINITION)

        self.other_group = self.create_group("Other", [])

    def execute_action(self, action, run, msg, **kwargs):
        context = run.flow.build_expressions_context(run.contact, msg)
        return action.execute(run, context, None, msg, **kwargs)

    def test_reply_action(self):
        msg = self.create_msg(direction=INCOMING, contact=self.contact, text="Green is my favorite")
        run = FlowRun.create(self.flow, self.contact.pk)

        with self.assertRaises(FlowException):
            ReplyAction.from_json(self.org, {'type': ReplyAction.TYPE})

        with self.assertRaises(FlowException):
            ReplyAction.from_json(self.org, {'type': ReplyAction.TYPE, ReplyAction.MESSAGE: dict()})

        with self.assertRaises(FlowException):
            ReplyAction.from_json(self.org, {'type': ReplyAction.TYPE, ReplyAction.MESSAGE: dict(base="")})

        action = ReplyAction(dict(base="We love green too!"))
        self.execute_action(action, run, msg)
        msg = Msg.objects.get(contact=self.contact, direction='O')
        self.assertEqual("We love green too!", msg.text)

        Broadcast.objects.all().delete()

        action_json = action.as_json()
        action = ReplyAction.from_json(self.org, action_json)
        self.assertEqual(dict(base="We love green too!"), action.msg)

        self.execute_action(action, run, msg)

        response = msg.responses.get()
        self.assertEqual("We love green too!", response.text)
        self.assertEqual(self.contact, response.contact)

    def test_send_all_action(self):
        contact = self.create_contact('Stephen', '+12078778899', twitter='stephen')
        msg = self.create_msg(direction=INCOMING, contact=contact, text="Green is my favorite")
        run = FlowRun.create(self.flow, self.contact.pk)

        action = ReplyAction(dict(base="We love green too!"), None, send_all=True)
        action_replies = self.execute_action(action, run, msg)
        self.assertEqual(len(action_replies), 1)
        for action_reply in action_replies:
            self.assertIsInstance(action_reply, Msg)

        replies = Msg.objects.filter(contact=contact, direction='O')
        self.assertEqual(replies.count(), 1)
        self.assertIsNone(replies.filter(contact_urn__path='stephen').first())
        self.assertIsNotNone(replies.filter(contact_urn__path='+12078778899').first())

        Broadcast.objects.all().delete()
        Msg.objects.all().delete()

        msg = self.create_msg(direction=INCOMING, contact=contact, text="Green is my favorite")
        run = FlowRun.create(self.flow, self.contact.pk)

        # create twitter channel
        Channel.create(self.org, self.user, None, 'TT')
        delattr(self.org, '__schemes__%s' % Channel.ROLE_SEND)

        action_json = action.as_json()
        action = ReplyAction.from_json(self.org, action_json)
        self.assertEqual(dict(base="We love green too!"), action.msg)
        self.assertTrue(action.send_all)

        action_replies = self.execute_action(action, run, msg)
        self.assertEqual(len(action_replies), 2)
        for action_reply in action_replies:
            self.assertIsInstance(action_reply, Msg)

        replies = Msg.objects.filter(contact=contact, direction='O')
        self.assertEqual(replies.count(), 2)
        self.assertIsNotNone(replies.filter(contact_urn__path='stephen').first())
        self.assertIsNotNone(replies.filter(contact_urn__path='+12078778899').first())

    def test_media_action(self):
        msg = self.create_msg(direction=INCOMING, contact=self.contact, text="Green is my favorite")
        run = FlowRun.create(self.flow, self.contact.pk)

        action = ReplyAction(dict(base="We love green too!"), 'image/jpeg:path/to/media.jpg')
        self.execute_action(action, run, msg)
        reply_msg = Msg.objects.get(contact=self.contact, direction='O')
        self.assertEqual("We love green too!", reply_msg.text)
        self.assertEqual(reply_msg.attachments, ["image/jpeg:https://%s/%s" % (settings.AWS_BUCKET_DOMAIN, 'path/to/media.jpg')])

        Broadcast.objects.all().delete()
        Msg.objects.all().delete()
        msg = self.create_msg(direction=INCOMING, contact=self.contact, text="Green is my favorite")

        action_json = action.as_json()
        action = ReplyAction.from_json(self.org, action_json)
        self.assertEqual(dict(base="We love green too!"), action.msg)
        self.assertEqual('image/jpeg:path/to/media.jpg', action.media)

        self.execute_action(action, run, msg)

        response = msg.responses.get()
        self.assertEqual("We love green too!", response.text)
        self.assertEqual(response.attachments, ["image/jpeg:https://%s/%s" % (settings.AWS_BUCKET_DOMAIN, 'path/to/media.jpg')])
        self.assertEqual(self.contact, response.contact)

    def test_media_expression(self):
        msg = self.create_msg(direction=INCOMING, contact=self.contact, text="profile")
        run = FlowRun.create(self.flow, self.contact.pk)

        action = ReplyAction(dict(base="Here is your profile pic."), 'image:/photos/contacts/@(contact.name).jpg')

        # export and import our json to make sure that works as well
        action_json = action.as_json()
        action = ReplyAction.from_json(self.org, action_json)

        # now execute it
        self.execute_action(action, run, msg)
        reply_msg = Msg.objects.get(contact=self.contact, direction='O')
        self.assertEqual("Here is your profile pic.", reply_msg.text)
        self.assertEqual(reply_msg.attachments, ["image:/photos/contacts/Eric.jpg"])

        response = msg.responses.get()
        self.assertEqual("Here is your profile pic.", response.text)
        self.assertEqual(self.contact, response.contact)

    def test_ussd_action(self):
        self.channel.delete()
        self.channel = Channel.create(self.org, self.user, 'RW', 'JNU', None, '+250788123123',
                                      role=Channel.ROLE_USSD)

        msg = self.create_msg(direction=INCOMING, contact=self.contact, text="Green is my favorite")
        run = FlowRun.create(self.flow, self.contact.pk)

        menu_uuid = str(uuid4())

        ussd_ruleset = RuleSet.objects.create(flow=self.flow, uuid=str(uuid4()), x=0, y=0, ruleset_type=RuleSet.TYPE_WAIT_USSD_MENU)
        ussd_ruleset.set_rules_dict([Rule(str(uuid4()), dict(base="All Responses"), menu_uuid, 'R', TrueTest()).as_json()])
        ussd_ruleset.save()

        # without USSD config we only get an empty UssdAction
        action = UssdAction.from_ruleset(ussd_ruleset, run)
        execution = self.execute_action(action, run, msg)

        self.assertIsNone(action.msg)
        self.assertEqual(execution, [])

        # add menu rules
        ussd_ruleset.set_rules_dict([Rule(str(uuid4()), dict(base="All Responses"), menu_uuid, 'R', TrueTest()).as_json(),
                                    Rule(str(uuid4()), dict(base="Test1"), None, 'R', EqTest(test="1"), dict(base="Test1")).as_json(),
                                    Rule(str(uuid4()), dict(base="Test2"), None, 'R', EqTest(test="2"), dict(base="Test2")).as_json()])
        ussd_ruleset.save()

        # add ussd message
        config = {
            "ussd_message": {"base": "test"}
        }
        ussd_ruleset.config = json.dumps(config)
        action = UssdAction.from_ruleset(ussd_ruleset, run)
        execution = self.execute_action(action, run, msg)

        self.assertIsNotNone(action.msg)
        self.assertEqual(action.msg, {u'base': u'test\n1: Test1\n2: Test2\n'})
        self.assertIsInstance(execution[0], Msg)
        self.assertEqual(execution[0].text, u'test\n1: Test1\n2: Test2')

        Broadcast.objects.all().delete()

    def test_multilanguage_ussd_menu_partly_translated(self):
        self.channel.delete()
        self.channel = Channel.create(self.org, self.user, 'RW', 'JNU', None, '+250788123123',
                                      role=Channel.ROLE_USSD)

        msg = self.create_msg(direction=INCOMING, contact=self.contact, text="Green is my favorite")
        run = FlowRun.create(self.flow, self.contact.pk)

        menu_uuid = str(uuid4())

        ussd_ruleset = RuleSet.objects.create(flow=self.flow, uuid=str(uuid4()), x=0, y=0, ruleset_type=RuleSet.TYPE_WAIT_USSD_MENU)
        ussd_ruleset.set_rules_dict([Rule(str(uuid4()), dict(base="All Responses"), menu_uuid, 'R', TrueTest()).as_json()])
        ussd_ruleset.save()

        english = Language.create(self.org, self.admin, "English", 'eng')
        Language.create(self.org, self.admin, "Hungarian", 'hun')
        Language.create(self.org, self.admin, "Russian", 'rus')
        self.flow.org.primary_language = english

        # add menu rules
        ussd_ruleset.set_rules_dict([Rule(str(uuid4()), dict(base="All Responses"), menu_uuid, 'R', TrueTest()).as_json(),
                                    Rule(str(uuid4()), dict(base="Test1"), None, 'R', EqTest(test="1"), dict(eng="labelENG", hun="labelHUN")).as_json(),
                                    Rule(str(uuid4()), dict(base="Test2"), None, 'R', EqTest(test="2"), dict(eng="label2ENG")).as_json()])
        ussd_ruleset.save()

        # add ussd message
        config = {
            "ussd_message": {"eng": "testENG", "hun": "testHUN"}
        }

        ussd_ruleset.config = json.dumps(config)
        action = UssdAction.from_ruleset(ussd_ruleset, run)
        execution = self.execute_action(action, run, msg)

        self.assertIsNotNone(action.msg)
        # we have three languages, although only 2 are (partly) translated
        self.assertEqual(len(action.msg.keys()), 3)
        self.assertEqual(action.msg.keys(), [u'rus', u'hun', u'eng'])

        # we don't have any translation for Russian, so it should be the same as eng
        self.assertEqual(action.msg['eng'], action.msg['rus'])

        # we have partly translated hungarian labels
        self.assertNotEqual(action.msg['eng'], action.msg['hun'])

        # the missing translation should be the same as the english label
        self.assertNotIn('labelENG', action.msg['hun'])
        self.assertIn('label2ENG', action.msg['hun'])

        self.assertEqual(action.msg['hun'], u'testHUN\n1: labelHUN\n2: label2ENG\n')

        # the msg sent out is in english
        self.assertIsInstance(execution[0], Msg)
        self.assertEqual(execution[0].text, u'testENG\n1: labelENG\n2: label2ENG')

        # now set contact's language to something we don't have in our org languages
        self.contact.language = 'fre'
        self.contact.save(update_fields=('language',))
        run = FlowRun.create(self.flow, self.contact.pk)

        # resend the message to him
        execution = self.execute_action(action, run, msg)

        # he will still get the english (base language)
        self.assertIsInstance(execution[0], Msg)
        self.assertEqual(execution[0].text, u'testENG\n1: labelENG\n2: label2ENG')

        # now set contact's language to hungarian
        self.contact.language = 'hun'
        self.contact.save(update_fields=('language',))
        run = FlowRun.create(self.flow, self.contact.pk)

        # resend the message to him
        execution = self.execute_action(action, run, msg)

        # he will get the partly translated hungarian version
        self.assertIsInstance(execution[0], Msg)
        self.assertEqual(execution[0].text, u'testHUN\n1: labelHUN\n2: label2ENG')

        Broadcast.objects.all().delete()

    def test_trigger_flow_action(self):
        flow = self.create_flow()
        run = FlowRun.create(self.flow, self.contact.pk)

        # add a channel to make sure that country is ambiguous
        Channel.create(self.org, self.admin, 'US', 'EX', schemes=['tel'])
        delattr(self.org, '_country_code')
        self.org.country = None
        self.org.save()

        # set a contact field with another phone number
        self.contact.set_field(self.admin, "other_contact_tel", "+12065551212", "Other Contact Tel")

        action = TriggerFlowAction(flow, [], [self.contact], ["@contact.other_contact_tel"])
        self.execute_action(action, run, None)

        # should have created a new contact with the above variable
        self.assertIsNotNone(Contact.from_urn(self.org, "tel:+12065551212"))

        action_json = action.as_json()
        action = TriggerFlowAction.from_json(self.org, action_json)
        self.assertEqual(action.flow.pk, flow.pk)

        self.assertTrue(FlowRun.objects.filter(contact=self.contact, flow=flow))

        action = TriggerFlowAction(flow, [self.other_group], [], [])
        run = FlowRun.create(self.flow, self.contact.pk)
        msgs = self.execute_action(action, run, None)

        self.assertFalse(msgs)

        self.other_group.update_contacts(self.user, [self.contact2], True)

        action = TriggerFlowAction(flow, [self.other_group], [self.contact], [])
        run = FlowRun.create(self.flow, self.contact.pk)
        self.execute_action(action, run, None)

        self.assertTrue(FlowRun.objects.filter(contact=self.contact2, flow=flow))

        # delete the group
        self.other_group.is_active = False
        self.other_group.save()

        self.assertTrue(action.groups)
        self.assertTrue(self.other_group.pk in [g.pk for g in action.groups])
        # should create new group the next time the flow is read
        updated_action = TriggerFlowAction.from_json(self.org, action.as_json())
        self.assertTrue(updated_action.groups)
        self.assertFalse(self.other_group.pk in [g.pk for g in updated_action.groups])

    def test_send_action(self):
        # previously @step.contact was the run contact and @contact would become the recipient but that has been
        # changed so that both are the run contact
        msg_body = "Hi @contact.name (@contact.state). @step.contact (@step.contact.state) is in the flow"

        self.contact.set_field(self.user, 'state', "WA", label="State")
        self.contact2.set_field(self.user, 'state', "GA", label="State")
        run = FlowRun.create(self.flow, self.contact.pk)

        action = SendAction(dict(base=msg_body),
                            [], [self.contact2], [])
        self.execute_action(action, run, None)

        action_json = action.as_json()
        action = SendAction.from_json(self.org, action_json)
        self.assertEqual(action.msg['base'], msg_body)
        self.assertEqual(action.media, dict())

        broadcast = Broadcast.objects.get()
        self.assertEqual(broadcast.text, dict(base=msg_body))
        self.assertEqual(broadcast.base_language, 'base')
        self.assertEqual(broadcast.get_messages().count(), 1)
        msg = broadcast.get_messages().first()
        self.assertEqual(msg.contact, self.contact2)
        self.assertEqual(msg.text, "Hi Eric (WA). Eric (WA) is in the flow")

        # empty message should be a no-op
        action = SendAction(dict(base=""), [], [self.contact], [])
        self.execute_action(action, run, None)
        self.assertEqual(Broadcast.objects.all().count(), 1)

        # try with a test contact and a group
        test_contact = Contact.get_test_contact(self.user)
        test_contact.name = "Mr Test"
        test_contact.save()
        test_contact.set_field(self.user, 'state', "IN", label="State")

        self.other_group.update_contacts(self.user, [self.contact2], True)

        action = SendAction(dict(base=msg_body), [self.other_group], [test_contact], [])
        run = FlowRun.create(self.flow, test_contact.pk)
        self.execute_action(action, run, None)

        # since we are test contact now, no new broadcasts
        self.assertEqual(Broadcast.objects.all().count(), 1)

        # but we should have logged instead
        logged = "Sending &#39;Hi Mr Test (IN). Mr Test (IN) is in the flow&#39; to 2 contacts"
        self.assertEqual(ActionLog.objects.all().first().text, logged)

        # delete the group
        self.other_group.is_active = False
        self.other_group.save()

        self.assertTrue(action.groups)
        self.assertTrue(self.other_group.pk in [g.pk for g in action.groups])
        # should create new group the next time the flow is read
        updated_action = SendAction.from_json(self.org, action.as_json())
        self.assertTrue(updated_action.groups)
        self.assertFalse(self.other_group.pk in [g.pk for g in updated_action.groups])

        # test send media to someone else
        run = FlowRun.create(self.flow, self.contact.pk)
        msg_body = 'I am a media message message'

        action = SendAction(dict(base=msg_body), [], [self.contact2], [], dict(base='image/jpeg:attachments/picture.jpg'))
        self.execute_action(action, run, None)

        action_json = action.as_json()
        action = SendAction.from_json(self.org, action_json)
        self.assertEqual(action.msg['base'], msg_body)
        self.assertEqual(action.media['base'], 'image/jpeg:attachments/picture.jpg')

        self.assertEqual(Broadcast.objects.all().count(), 2)  # new broadcast with media

        broadcast = Broadcast.objects.order_by('-id').first()
        self.assertEqual(broadcast.media, dict(base='image/jpeg:attachments/picture.jpg'))
        self.assertEqual(broadcast.get_messages().count(), 1)
        msg = broadcast.get_messages().first()
        self.assertEqual(msg.contact, self.contact2)
        self.assertEqual(msg.text, msg_body)
        self.assertEqual(msg.attachments, ["image/jpeg:https://%s/%s" % (settings.AWS_BUCKET_DOMAIN, 'attachments/picture.jpg')])

        # also send if we have empty message but have an attachment
        action = SendAction(dict(base=""), [], [self.contact], [], dict(base='image/jpeg:attachments/picture.jpg'))
        self.execute_action(action, run, None)

        broadcast = Broadcast.objects.order_by('-id').first()
        self.assertEqual(broadcast.text, dict(base=""))
        self.assertEqual(broadcast.media, dict(base='image/jpeg:attachments/picture.jpg'))
        self.assertEqual(broadcast.base_language, 'base')

    def test_variable_contact_parsing(self):
        groups = dict(groups=[dict(id=-1)])
        groups = VariableContactAction.parse_groups(self.org, groups)
        self.assertTrue('Missing', groups[0].name)

    @override_settings(SEND_EMAILS=True)
    def test_email_action(self):
        msg = self.create_msg(direction=INCOMING, contact=self.contact, text="Green is my favorite")
        run = FlowRun.create(self.flow, self.contact.pk)

        action = EmailAction(["steve@apple.com"], "Subject", "Body")

        # check to and from JSON
        action_json = action.as_json()
        action = EmailAction.from_json(self.org, action_json)

        self.execute_action(action, run, msg)

        self.assertEqual(len(mail.outbox), 1)
        self.assertEqual(mail.outbox[0].subject, "Subject")
        self.assertEqual(mail.outbox[0].body, "Body")
        self.assertEqual(mail.outbox[0].recipients(), ["steve@apple.com"])

        try:
            EmailAction([], "Subject", "Body")
            self.fail("Should have thrown due to empty recipient list")
        except FlowException:
            pass

        # check expression evaluation in action fields
        action = EmailAction(["@contact.name", "xyz", "", '@(SUBSTITUTE(LOWER(contact), " ", "") & "@nyaruka.com")'],
                             "@contact.name added in subject",
                             "@contact.name uses phone @contact.tel")

        action_json = action.as_json()
        action = EmailAction.from_json(self.org, action_json)

        self.execute_action(action, run, msg)

        self.assertEqual(len(mail.outbox), 2)
        self.assertEqual(mail.outbox[1].subject, "Eric added in subject")
        self.assertEqual(mail.outbox[1].body, "Eric uses phone 0788 382 382")
        self.assertEqual(mail.outbox[1].recipients(), ["eric@nyaruka.com"])  # invalid emails are ignored

        # check simulator reports invalid addresses
        test_contact = Contact.get_test_contact(self.user)
        test_run = FlowRun.create(self.flow, test_contact.pk)

        self.execute_action(action, test_run, msg)

        logs = list(ActionLog.objects.order_by('pk'))
        self.assertEqual(logs[0].level, ActionLog.LEVEL_INFO)
        self.assertEqual(logs[0].text, "&quot;Test Contact uses phone (206) 555-0100&quot; would be sent to &quot;testcontact@nyaruka.com&quot;")
        self.assertEqual(logs[1].level, ActionLog.LEVEL_WARN)
        self.assertEqual(logs[1].text, 'Some email address appear to be invalid: &quot;Test Contact&quot;, &quot;xyz&quot;, &quot;&quot;')

        # check that all white space is replaced with single spaces in the subject
        test = EmailAction(["steve@apple.com"], "Allo \n allo\tmessage", "Email notification for allo allo")
        self.execute_action(test, run, msg)

        self.assertEqual(len(mail.outbox), 3)
        self.assertEqual(mail.outbox[2].subject, 'Allo allo message')
        self.assertEqual(mail.outbox[2].body, 'Email notification for allo allo')
        self.assertEqual(mail.outbox[2].recipients(), ["steve@apple.com"])

        self.org.add_smtp_config('support@example.com', 'smtp.example.com', 'support@example.com', 'secret', '465', 'T', self.admin)

        action = EmailAction(["steve@apple.com"], "Subject", "Body")
        self.execute_action(action, run, msg)

        self.assertEqual(len(mail.outbox), 4)
        self.assertEqual(mail.outbox[3].from_email, 'support@example.com')
        self.assertEqual(mail.outbox[3].subject, 'Subject')
        self.assertEqual(mail.outbox[3].body, 'Body')
        self.assertEqual(mail.outbox[3].recipients(), ["steve@apple.com"])

    def test_save_to_contact_action(self):
        sms = self.create_msg(direction=INCOMING, contact=self.contact, text="batman")
        test = SaveToContactAction.from_json(self.org, dict(type='save', label="Superhero Name", value='@step'))
        run = FlowRun.create(self.flow, self.contact.pk)

        field = ContactField.objects.get(org=self.org, key="superhero_name")
        self.assertEqual("Superhero Name", field.label)

        self.execute_action(test, run, sms)

        # user should now have a nickname field with a value of batman
        contact = Contact.objects.get(id=self.contact.pk)
        self.assertEqual("batman", contact.get_field_raw('superhero_name'))

        # test clearing our value
        test = SaveToContactAction.from_json(self.org, test.as_json())
        test.value = ""
        self.execute_action(test, run, sms)
        contact = Contact.objects.get(id=self.contact.pk)
        self.assertEqual(None, contact.get_field_raw('superhero_name'))

        # test setting our name
        test = SaveToContactAction.from_json(self.org, dict(type='save', label="Name", value='', field='name'))
        test.value = "Eric Newcomer"
        self.execute_action(test, run, sms)
        contact = Contact.objects.get(id=self.contact.pk)
        self.assertEqual("Eric Newcomer", contact.name)
        run.contact = contact

        # test setting just the first name
        test = SaveToContactAction.from_json(self.org, dict(type='save', label="First Name", value='', field='first_name'))
        test.value = "Jen"
        self.execute_action(test, run, sms)
        contact = Contact.objects.get(id=self.contact.pk)
        self.assertEqual("Jen Newcomer", contact.name)

        # throw exception for other reserved words except name and first_name
        for word in Contact.RESERVED_FIELDS:
            if word not in ['name', 'first_name', 'tel_e164'] + list(URN.VALID_SCHEMES):
                with self.assertRaises(Exception):
                    test = SaveToContactAction.from_json(self.org, dict(type='save', label=word, value='', field=word))
                    test.value = "Jen"
                    self.execute_action(test, run, sms)

        # we should strip whitespace
        run.contact = contact
        test = SaveToContactAction.from_json(self.org, dict(type='save', label="First Name", value='', field='first_name'))
        test.value = " Jackson "
        self.execute_action(test, run, sms)
        contact = Contact.objects.get(id=self.contact.pk)
        self.assertEqual("Jackson Newcomer", contact.name)

        # first name works with a single word
        run.contact = contact
        contact.name = "Percy"
        contact.save()

        test = SaveToContactAction.from_json(self.org, dict(type='save', label="First Name", value='', field='first_name'))
        test.value = " Cole"
        self.execute_action(test, run, sms)
        contact = Contact.objects.get(id=self.contact.pk)
        self.assertEqual("Cole", contact.name)

        # test saving something really long to another field
        test = SaveToContactAction.from_json(self.org, dict(type='save', label="Last Message", value='', field='last_message'))
        test.value = "This is a long message, longer than 160 characters, longer than 250 characters, all the way up "\
                     "to 500 some characters long because sometimes people save entire messages to their contact " \
                     "fields and we want to enable that for them so that they can do what they want with the platform."
        self.execute_action(test, run, sms)
        contact = Contact.objects.get(id=self.contact.pk)
        self.assertEqual(test.value, contact.get_field('last_message').string_value)

        # test saving a contact's phone number
        test = SaveToContactAction.from_json(self.org, dict(type='save', label='Phone Number', field='tel_e164', value='@step'))

        # make sure they have a twitter urn first
        contact.urns.add(ContactURN.create(self.org, None, 'twitter:enewcomer'))
        self.assertIsNotNone(contact.urns.filter(path='enewcomer').first())

        # add another phone number to make sure it doesn't get removed too
        contact.urns.add(ContactURN.create(self.org, None, 'tel:+18005551212'))
        self.assertEqual(3, contact.urns.all().count())

        # create an inbound message on our original phone number
        sms = self.create_msg(direction=INCOMING, contact=self.contact,
                              text="+12065551212", contact_urn=contact.urns.filter(path='+250788382382').first())

        # create another contact with that phone number, to test stealing
        robbed = self.create_contact("Robzor", "+12065551212")

        self.execute_action(test, run, sms)

        # updating Phone Number should not create a contact field
        self.assertIsNone(ContactField.objects.filter(org=self.org, key='tel_e164').first())

        # instead it should update the tel urn for our contact
        contact = Contact.objects.get(id=self.contact.pk)
        self.assertEqual(4, contact.urns.all().count())
        self.assertIsNotNone(contact.urns.filter(path='+12065551212').first())

        # we should still have our twitter scheme
        self.assertIsNotNone(contact.urns.filter(path='enewcomer').first())

        # and our other phone number
        self.assertIsNotNone(contact.urns.filter(path='+18005551212').first())

        # and our original number too
        self.assertIsNotNone(contact.urns.filter(path='+250788382382').first())

        # robzor shouldn't have a number anymore
        self.assertFalse(robbed.urns.all())

        # try the same with a simulator contact
        test_contact = Contact.get_test_contact(self.admin)
        test_contact_urn = test_contact.urns.all().first()
        run = FlowRun.create(self.flow, test_contact.pk)
        self.execute_action(test, run, sms)

        ActionLog.objects.all().delete()
        action = SaveToContactAction.from_json(self.org, dict(type='save', label="mailto", value='foo@bar.com'))
        self.execute_action(action, run, None)
        self.assertEqual(ActionLog.objects.get().text, "Added foo@bar.com as @contact.mailto - skipped in simulator")

        # Invalid email
        ActionLog.objects.all().delete()
        action = SaveToContactAction.from_json(self.org, dict(type='save', label="mailto", value='foobar.com'))
        self.execute_action(action, run, None)
        self.assertEqual(ActionLog.objects.get().text, "Contact not updated, invalid connection for contact (mailto:foobar.com)")

        # URN should be unchanged on the simulator contact
        test_contact = Contact.objects.get(id=test_contact.id)
        self.assertEqual(test_contact_urn, test_contact.urns.all().first())

        self.assertFalse(ContactField.objects.filter(org=self.org, label='Ecole'))
        SaveToContactAction.from_json(self.org, dict(type='save', label="[_NEW_]Ecole", value='@step'))
        field = ContactField.objects.get(org=self.org, key="ecole")
        self.assertEqual("Ecole", field.label)

        # try saving some empty data into mailto
        ActionLog.objects.all().delete()
        action = SaveToContactAction.from_json(self.org, dict(type='save', label="mailto", value='@contact.mailto'))
        self.execute_action(action, run, None)
        self.assertEqual(ActionLog.objects.get().text, "Contact not updated, missing connection for contact")

    def test_set_language_action(self):
        action = SetLanguageAction('kli', 'Klingon')

        # check to and from JSON
        action_json = action.as_json()
        action = SetLanguageAction.from_json(self.org, action_json)

        self.assertEqual('kli', action.lang)
        self.assertEqual('Klingon', action.name)

        # execute our action and check we are Klingon now, eeektorp shnockahltip.
        run = FlowRun.create(self.flow, self.contact.pk)
        self.execute_action(action, run, None)
        self.assertEqual('kli', Contact.objects.get(pk=self.contact.pk).language)

        # try setting the language to something thats not three characters
        action_json['lang'] = 'base'
        action_json['name'] = 'Default'
        action = SetLanguageAction.from_json(self.org, action_json)
        self.execute_action(action, run, None)

        # should clear the contacts language
        self.assertIsNone(Contact.objects.get(pk=self.contact.pk).language)

    def test_start_flow_action(self):
        self.flow.update(self.COLOR_FLOW_DEFINITION)
        self.flow.name = 'Parent'
        self.flow.save()

        self.flow.start([], [self.contact])

        sms = Msg.create_incoming(self.channel, "tel:+250788382382", "Blue is my favorite")

        run = FlowRun.objects.get()

        new_flow = Flow.create_single_message(self.org, self.user,
                                              {'base': "You chose @parent.color.category"}, base_language='base')
        action = StartFlowAction(new_flow)

        action_json = action.as_json()
        action = StartFlowAction.from_json(self.org, action_json)

        self.execute_action(action, run, sms, started_flows=[])

        # our contact should now be in the flow
        self.assertTrue(FlowStep.objects.filter(run__flow=new_flow, run__contact=self.contact))
        self.assertTrue(Msg.objects.filter(contact=self.contact, direction='O', text='You chose Blue'))

    def test_group_actions(self):
        msg = self.create_msg(direction=INCOMING, contact=self.contact, text="Green is my favorite")
        run = FlowRun.create(self.flow, self.contact.pk)

        test_contact = Contact.get_test_contact(self.admin)
        test_msg = self.create_msg(direction=INCOMING, contact=self.contact, text="Blue")
        test_run = FlowRun.create(self.flow, test_contact.pk)

        group = self.create_group("Flow Group", [])

        # check converting to and from json
        action = AddToGroupAction([group, "@step.contact"])
        action_json = action.as_json()
        action = AddToGroupAction.from_json(self.org, action_json)

        self.execute_action(action, run, msg)

        # user should now be in the group
        self.assertEqual(set(group.contacts.all()), {self.contact})

        # we should never create a new group in the flow execution
        self.assertIsNone(ContactGroup.user_groups.filter(name=self.contact.name).first())

        # should match existing group for variables
        replace_group1 = ContactGroup.create_static(self.org, self.admin, self.contact.name)
        self.assertEqual(set(replace_group1.contacts.all()), set())

        # passing through twice doesn't change anything
        self.execute_action(action, run, msg)

        self.assertEqual(set(group.contacts.all()), {self.contact})
        self.assertEqual(self.contact.user_groups.all().count(), 2)

        # having the group name containing a space doesn't change anything
        self.contact.name += " "
        self.contact.save()
        run.contact = self.contact

        self.execute_action(action, run, msg)

        self.assertEqual(set(group.contacts.all()), {self.contact})
        self.assertEqual(set(replace_group1.contacts.all()), {self.contact})

        replace_group2 = ContactGroup.create_static(self.org, self.admin, test_contact.name)

        # with test contact, action logs are also created
        self.execute_action(action, test_run, test_msg)

        self.assertEqual(set(group.contacts.all()), {self.contact, test_contact})
        self.assertEqual(set(replace_group1.contacts.all()), {self.contact})
        self.assertEqual(set(replace_group2.contacts.all()), {test_contact})
        self.assertEqual(ActionLog.objects.filter(level='I').count(), 2)

        # now try remove action
        action = DeleteFromGroupAction([group, "@step.contact"])
        action_json = action.as_json()
        action = DeleteFromGroupAction.from_json(self.org, action_json)

        self.execute_action(action, run, msg)

        # contact should be removed now
        self.assertEqual(set(group.contacts.all()), {test_contact})
        self.assertEqual(set(replace_group1.contacts.all()), set())

        # no change if we run again
        self.execute_action(action, run, msg)

        self.assertEqual(set(group.contacts.all()), {test_contact})
        self.assertEqual(set(replace_group1.contacts.all()), set())

        # with test contact, action logs are also created
        self.execute_action(action, test_run, test_msg)

        self.assertEqual(set(group.contacts.all()), set())
        self.assertEqual(set(replace_group2.contacts.all()), set())
        self.assertEqual(ActionLog.objects.filter(level='I').count(), 4)

        # try when group is inactive
        action = DeleteFromGroupAction([group])
        group.is_active = False
        group.save()

        self.assertIn(group, action.groups)

        # reading the action should create a new group
        updated_action = DeleteFromGroupAction.from_json(self.org, action.as_json())
        self.assertTrue(updated_action.groups)
        self.assertFalse(group.pk in [g.pk for g in updated_action.groups])

        # try adding a contact to a dynamic group
        self.create_field('isalive', "Is Alive")
        dynamic_group = self.create_group("Dynamic", query="isalive=YES")
        action = AddToGroupAction([dynamic_group])

        self.execute_action(action, run, msg)

        # should do nothing
        self.assertEqual(dynamic_group.contacts.count(), 0)

        # tho if contact is a test contact, log as error
        self.execute_action(action, test_run, test_msg)

        self.assertEqual(dynamic_group.contacts.count(), 0)

        self.assertEqual(ActionLog.objects.filter(level='E').count(), 2)

        group1 = self.create_group("Flow Group 1", [])
        group2 = self.create_group("Flow Group 2", [])

        test = AddToGroupAction([group1])
        action_json = test.as_json()
        test = AddToGroupAction.from_json(self.org, action_json)

        self.execute_action(test, run, test_msg)

        test = AddToGroupAction([group2])
        action_json = test.as_json()
        test = AddToGroupAction.from_json(self.org, action_json)

        self.execute_action(test, run, test_msg)

        # user should be in both groups now
        self.assertTrue(group1.contacts.filter(id=self.contact.pk))
        self.assertEqual(1, group1.contacts.all().count())
        self.assertTrue(group2.contacts.filter(id=self.contact.pk))
        self.assertEqual(1, group2.contacts.all().count())

        test = DeleteFromGroupAction([])
        action_json = test.as_json()
        test = DeleteFromGroupAction.from_json(self.org, action_json)

        self.execute_action(test, run, test_msg)

        # user should be gone from both groups now
        self.assertFalse(group1.contacts.filter(id=self.contact.pk))
        self.assertEqual(0, group1.contacts.all().count())
        self.assertFalse(group2.contacts.filter(id=self.contact.pk))
        self.assertEqual(0, group2.contacts.all().count())

    def test_set_channel_action(self):
        flow = self.flow
        run = FlowRun.create(flow, self.contact.pk)

        tel1_channel = Channel.add_config_external_channel(self.org, self.admin, 'US', '+12061111111', 'KN', {})
        tel2_channel = Channel.add_config_external_channel(self.org, self.admin, 'US', '+12062222222', 'KN', {})

        fb_channel = Channel.create(self.org, self.user, None, 'FB', address="Page Id",
                                    config={'page_name': "Page Name", 'auth_token': "Page Token"})

        # create an incoming message on tel1, this should create an affinity to that channel
        Msg.create_incoming(tel1_channel, str(self.contact.urns.all().first()), "Incoming msg")
        urn = self.contact.urns.all().first()
        self.assertEqual(urn.channel, tel1_channel)

        action = SetChannelAction(tel2_channel)
        self.execute_action(action, run, None)

        # check the affinity on our urn again, should now be the second channel
        urn.refresh_from_db()
        self.assertEqual(urn.channel, tel2_channel)

        # try to set it to a channel that we don't have a URN for
        action = SetChannelAction(fb_channel)
        self.execute_action(action, run, None)

        # affinity is unchanged
        urn.refresh_from_db()
        self.assertEqual(urn.channel, tel2_channel)

        # add a FB urn for our contact
        fb_urn = ContactURN.get_or_create(self.org, self.contact, 'facebook:1001')

        # default URN should be FB now, as it has the highest priority
        contact, resolved_urn = Msg.resolve_recipient(self.org, self.admin, self.contact, None)
        self.assertEqual(resolved_urn, fb_urn)

        # but if we set our channel to tel, will override that
        run.contact.clear_urn_cache()
        action = SetChannelAction(tel1_channel)
        self.execute_action(action, run, None)

        contact.clear_urn_cache()
        contact, resolved_urn = Msg.resolve_recipient(self.org, self.admin, self.contact, None)
        self.assertEqual(resolved_urn, urn)
        self.assertEqual(resolved_urn.channel, tel1_channel)

        # test serializing
        action_json = action.as_json()
        action = SetChannelAction.from_json(self.org, action_json)
        self.assertEqual(tel1_channel, action.channel)

        # action shouldn't blow up without a channel
        action = SetChannelAction(None)
        self.execute_action(action, run, None)

        # incoming messages will still cause preference to switch
        Msg.create_incoming(tel2_channel, str(urn), "Incoming msg")
        urn.refresh_from_db()
        self.assertEqual(urn.channel, tel2_channel)

        # make sure that switch will work across schemes as well
        Msg.create_incoming(fb_channel, str(fb_urn), "Incoming FB message")
        self.contact.clear_urn_cache()
        contact, resolved_urn = Msg.resolve_recipient(self.org, self.admin, self.contact, None)
        self.assertEqual(resolved_urn, fb_urn)

    def test_add_label_action(self):
        flow = self.flow
        msg = self.create_msg(direction=INCOMING, contact=self.contact, text="Green is my favorite")
        run = FlowRun.create(flow, self.contact.pk)

        label1 = Label.get_or_create(self.org, self.user, "green label")

        action = AddLabelAction([label1, "@step.contact"])

        action_json = action.as_json()
        action = AddLabelAction.from_json(self.org, action_json)

        # no message yet; such Add Label action on entry Actionset. No error should be raised
        self.execute_action(action, run, None)

        self.assertFalse(label1.get_messages())
        self.assertEqual(label1.get_visible_count(), 0)

        self.execute_action(action, run, msg)

        # only label one was added to the message and no new label created
        self.assertEqual(set(label1.get_messages()), {msg})
        self.assertEqual(label1.get_visible_count(), 1)
        self.assertEqual(Label.label_objects.all().count(), 1)

        # make sure the expression variable label exists too
        label1 = Label.label_objects.get(pk=label1.pk)
        label2 = Label.label_objects.create(org=self.org, name=self.contact.name, created_by=self.admin,
                                            modified_by=self.admin)

        self.execute_action(action, run, msg)

        # and message should have been labeled with both labels
        msg = Msg.objects.get(pk=msg.pk)
        self.assertEqual(set(msg.labels.all()), {label1, label2})
        self.assertEqual(set(label1.get_messages()), {msg})
        self.assertEqual(label1.get_visible_count(), 1)
        self.assertTrue(set(label2.get_messages()), {msg})
        self.assertEqual(label2.get_visible_count(), 1)

        # passing through twice doesn't change anything
        self.execute_action(action, run, msg)

        self.assertEqual(set(Msg.objects.get(pk=msg.pk).labels.all()), {label1, label2})
        self.assertEqual(Label.label_objects.get(pk=label1.pk).get_visible_count(), 1)
        self.assertEqual(Label.label_objects.get(pk=label2.pk).get_visible_count(), 1)

    @override_settings(SEND_WEBHOOKS=True)
    @patch('django.utils.timezone.now')
    @patch('requests.post')
    def test_webhook_action(self, mock_requests_post, mock_timezone_now):
        tz = pytz.timezone("Africa/Kigali")
        mock_requests_post.return_value = MockResponse(200, '{ "coupon": "NEXUS4" }')
        mock_timezone_now.return_value = tz.localize(datetime.datetime(2015, 10, 27, 16, 7, 30, 6))

        action = WebhookAction('http://example.com/callback.php',
                               webhook_headers=[{'name': 'Authorization', 'value': 'Token 12345'}])

        # check to and from JSON
        action_json = action.as_json()
        action = WebhookAction.from_json(self.org, action_json)

        self.assertEqual(action.webhook, 'http://example.com/callback.php')

        run = FlowRun.create(self.flow, self.contact.pk)

        # test with no incoming message
        self.execute_action(action, run, None)

        # check webhook was called with correct payload
        mock_requests_post.assert_called_once_with(
            'http://example.com/callback.php',
            headers={'Authorization': 'Token 12345', 'User-agent': 'RapidPro'},
            data={
                'run': run.pk,
                'phone': u'+250788382382',
                'contact': self.contact.uuid,
                'contact_name': self.contact.name,
                'urn': u'tel:+250788382382',
                'text': None,
                'attachments': [],
                'flow': self.flow.pk,
                'flow_uuid': self.flow.uuid,
                'flow_name': self.flow.name,
                'flow_base_language': self.flow.base_language,
                'relayer': -1,
                'step': 'None',
                'values': '[]',
                'time': '2015-10-27T14:07:30.000006Z',
                'steps': '[]',
                'channel': -1,
                'channel_uuid': None,
                'header': {'Authorization': 'Token 12345'}
            },
            timeout=10
        )
        mock_requests_post.reset_mock()

        # check that run @extra was updated
        self.assertEqual(json.loads(run.fields), {'coupon': "NEXUS4"})

        # test with an incoming message
        msg = self.create_msg(direction=INCOMING, contact=self.contact, text="Green is my favorite",
                              attachments=['image/jpeg:http://example.com/test.jpg'])
        self.execute_action(action, run, msg)

        # check webhook was called with correct payload
        mock_requests_post.assert_called_once_with(
            'http://example.com/callback.php',
            headers={'User-agent': 'RapidPro', 'Authorization': 'Token 12345'},
            data={
                'run': run.pk,
                'phone': u'+250788382382',
                'contact': self.contact.uuid,
                'contact_name': self.contact.name,
                'urn': u'tel:+250788382382',
                'text': "Green is my favorite",
                'attachments': ["http://example.com/test.jpg"],
                'flow': self.flow.pk,
                'flow_uuid': self.flow.uuid,
                'flow_name': self.flow.name,
                'flow_base_language': self.flow.base_language,
                'relayer': msg.channel.pk,
                'step': 'None',
                'values': '[]',
                'time': '2015-10-27T14:07:30.000006Z',
                'steps': '[]',
                'channel': msg.channel.pk,
                'channel_uuid': msg.channel.uuid,
                'header': {'Authorization': 'Token 12345'}
            },
            timeout=10
        )

        # check simulator warns of webhook URL errors
        action = WebhookAction('http://example.com/callback.php?@contact.xyz')
        test_contact = Contact.get_test_contact(self.user)
        test_run = FlowRun.create(self.flow, test_contact.pk)

        self.execute_action(action, test_run, None)

        event = WebHookEvent.objects.order_by('-pk').first()

        logs = list(ActionLog.objects.order_by('pk'))
        self.assertEqual(logs[0].level, ActionLog.LEVEL_WARN)
        self.assertEqual(logs[0].text, "URL appears to contain errors: Undefined variable: contact.xyz")
        self.assertEqual(logs[1].level, ActionLog.LEVEL_INFO)
        self.assertEqual(logs[1].text, "Triggered <a href='/webhooks/log/%d/' target='_log'>webhook event</a> - 200" % event.pk)


class FlowRunTest(TembaTest):

    def setUp(self):
        super(FlowRunTest, self).setUp()

        self.flow = self.create_flow()
        self.contact = self.create_contact("Ben Haggerty", "+250788123123")

    def test_field_normalization(self):
        fields = dict(field1="value1", field2="value2")
        (normalized, count) = FlowRun.normalize_fields(fields)
        self.assertEqual(normalized, fields)

        # spaces in field keys
        fields = {'value 1': 'value1', 'value-2': 'value2'}
        (normalized, count) = FlowRun.normalize_fields(fields)
        self.assertEqual(normalized, dict(value_1='value1', value_2='value2'))

        # field text too long
        fields['field2'] = "*" * 650
        (normalized, count) = FlowRun.normalize_fields(fields)
        self.assertEqual(len(normalized['field2']), 640)

        # field name too long
        fields['field' + ("*" * 350)] = "short value"
        (normalized, count) = FlowRun.normalize_fields(fields)
        self.assertTrue('field' + ("_" * 250) in normalized)

        # too many fields
        for i in range(259):
            fields['field%d' % i] = 'value %d' % i
        (normalized, count) = FlowRun.normalize_fields(fields)
        self.assertEqual(count, 256)
        self.assertEqual(len(normalized), 256)

        # can manually keep more values
        (normalized, count) = FlowRun.normalize_fields(fields, 500)
        self.assertEqual(count, 262)
        self.assertEqual(len(normalized), 262)

        fields = dict(numbers=["zero", "one", "two", "three"])
        (normalized, count) = FlowRun.normalize_fields(fields)
        self.assertEqual(count, 5)
        self.assertEqual(normalized, dict(numbers={'0': "zero", '1': "one", '2': "two", '3': "three"}))

        fields = dict(united_states=dict(wa="Washington", nv="Nevada"), states=50)
        (normalized, count) = FlowRun.normalize_fields(fields)
        self.assertEqual(count, 4)
        self.assertEqual(normalized, fields)

    def test_update_fields(self):
        run = FlowRun.create(self.flow, self.contact.pk)

        # set our fields from an empty state
        new_values = dict(Field1="value1", field_2="value2")
        run.update_fields(new_values)

        self.assertEqual(run.field_dict(), new_values)

        run.update_fields(dict(field2="new value2", field3="value3"))
        new_values['field2'] = "new value2"
        new_values['field3'] = "value3"

        self.assertEqual(run.field_dict(), new_values)

        run.update_fields(dict(field1=""))
        new_values['field1'] = ""

        self.assertEqual(run.field_dict(), new_values)

        # clear our fields
        run.fields = None
        run.save()

        # set to a list instead
        run.update_fields(["zero", "one", "two"])
        self.assertEqual(run.field_dict(), {"0": "zero", "1": "one", "2": "two"})

    def test_is_completed(self):
        self.flow.update(self.COLOR_FLOW_DEFINITION)
        self.flow.start([], [self.contact])

        self.assertFalse(FlowRun.objects.get(contact=self.contact).is_completed())

        incoming = self.create_msg(direction=INCOMING, contact=self.contact, text="orange")
        Flow.find_and_handle(incoming)

        self.assertTrue(FlowRun.objects.get(contact=self.contact).is_completed())

    def test_is_interrupted(self):
        self.channel.delete()
        # Create a USSD channel type to test USSDSession.INTERRUPTED status
        self.channel = Channel.create(self.org, self.user, 'RW', 'JNU', None, '+250788123123',
                                      role=Channel.ROLE_USSD)

        flow = self.get_flow('ussd_example')
        flow.start([], [self.contact])

        self.assertFalse(FlowRun.objects.get(contact=self.contact).is_interrupted())

        USSDSession.handle_incoming(channel=self.channel, urn=self.contact.get_urn().path, date=timezone.now(),
                                    external_id="12341231", status=USSDSession.INTERRUPTED)

        self.assertTrue(FlowRun.objects.get(contact=self.contact).is_interrupted())


class FlowLabelTest(FlowFileTest):

    def test_label_model(self):
        # test a the creation of a unique label when we have a long word(more than 32 caracters)
        response = FlowLabel.create_unique("alongwordcomposedofmorethanthirtytwoletters",
                                           self.org,
                                           parent=None)
        self.assertEqual(response.name, "alongwordcomposedofmorethanthirt")

        # try to create another label which starts with the same 32 caracteres
        # the one we already have
        label = FlowLabel.create_unique("alongwordcomposedofmorethanthirtytwocaracteres",
                                        self.org, parent=None)

        self.assertEqual(label.name, "alongwordcomposedofmorethanthi 2")
        self.assertEqual(str(label), "alongwordcomposedofmorethanthi 2")
        label = FlowLabel.create_unique("child", self.org, parent=label)
        self.assertEqual(str(label), "alongwordcomposedofmorethanthi 2 > child")

        FlowLabel.create_unique("dog", self.org)
        FlowLabel.create_unique("dog", self.org)
        dog3 = FlowLabel.create_unique("dog", self.org)
        self.assertEqual("dog 3", dog3.name)

        dog4 = FlowLabel.create_unique("dog ", self.org)
        self.assertEqual("dog 4", dog4.name)

        # view the parent label, should see the child
        self.login(self.admin)
        favorites = self.get_flow('favorites')
        label.toggle_label([favorites], True)
        response = self.client.get(reverse('flows.flow_filter', args=[label.pk]))
        self.assertTrue(response.context['object_list'])
        # our child label
        self.assertContains(response, "child")

        # and the edit gear link
        self.assertContains(response, "Edit")

        favorites.is_active = False
        favorites.save()

        response = self.client.get(reverse('flows.flow_filter', args=[label.pk]))
        self.assertFalse(response.context['object_list'])

    def test_toggle_label(self):
        label = FlowLabel.create_unique('toggle me', self.org)
        flow = self.get_flow('favorites')

        changed = label.toggle_label([flow], True)
        self.assertEqual(1, len(changed))
        self.assertEqual(label.pk, flow.labels.all().first().pk)

        changed = label.toggle_label([flow], False)
        self.assertEqual(1, len(changed))
        self.assertIsNone(flow.labels.all().first())

    def test_create(self):
        create_url = reverse('flows.flowlabel_create')

        post_data = dict(name="label_one")

        self.login(self.admin)
        response = self.client.post(create_url, post_data, follow=True)
        self.assertEqual(FlowLabel.objects.all().count(), 1)
        self.assertEqual(FlowLabel.objects.all()[0].parent, None)

        label_one = FlowLabel.objects.all()[0]
        post_data = dict(name="sub_label", parent=label_one.pk)
        response = self.client.post(create_url, post_data, follow=True)

        self.assertEqual(FlowLabel.objects.all().count(), 2)
        self.assertEqual(FlowLabel.objects.filter(parent=None).count(), 1)

        post_data = dict(name="sub_label ", parent=label_one.pk)
        response = self.client.post(create_url, post_data, follow=True)
        self.assertTrue('form' in response.context)
        self.assertTrue(response.context['form'].errors)
        self.assertEqual('Name already used', response.context['form'].errors['name'][0])

        self.assertEqual(FlowLabel.objects.all().count(), 2)
        self.assertEqual(FlowLabel.objects.filter(parent=None).count(), 1)

        post_data = dict(name="label from modal")
        response = self.client.post("%s?format=modal" % create_url, post_data, follow=True)
        self.assertEqual(FlowLabel.objects.all().count(), 3)

    def test_delete(self):
        label_one = FlowLabel.create_unique("label1", self.org)

        delete_url = reverse('flows.flowlabel_delete', args=[label_one.pk])

        self.other_user = self.create_user("ironman")

        self.login(self.other_user)
        response = self.client.get(delete_url)
        self.assertEqual(response.status_code, 302)

        self.login(self.admin)
        response = self.client.get(delete_url)
        self.assertEqual(response.status_code, 200)

    def test_update(self):
        label_one = FlowLabel.create_unique("label1", self.org)
        update_url = reverse('flows.flowlabel_update', args=[label_one.pk])

        # not logged in, no dice
        response = self.client.get(update_url)
        self.assertLoginRedirect(response)

        # login
        self.login(self.admin)
        response = self.client.get(update_url)

        # change our name
        data = response.context['form'].initial
        data['name'] = "Label One"
        data['parent'] = ''
        self.client.post(update_url, data)

        label_one.refresh_from_db()
        self.assertEqual(label_one.name, "Label One")


class WebhookTest(TembaTest):

    def setUp(self):
        super(WebhookTest, self).setUp()
        settings.SEND_WEBHOOKS = True

    def tearDown(self):
        super(WebhookTest, self).tearDown()
        settings.SEND_WEBHOOKS = False

    def test_webhook_subflow_extra(self):
        # import out flow that triggers another flow
        contact1 = self.create_contact("Marshawn", "+14255551212")
        substitutions = dict(contact_id=contact1.id)
        flow = self.get_flow('triggered', substitutions)

        flow.start(groups=[], contacts=[contact1], restart_participants=True)

        # first message from our trigger flow action
        msg = Msg.objects.all().order_by('-created_on')[0]
        self.assertEqual('Honey, I triggered the flow! (I came from a webhook)', msg.text)

        # second message from our start flow action
        msg = Msg.objects.all().order_by('-created_on')[1]
        self.assertEqual('Honey, I triggered the flow! (I came from a webhook)', msg.text)

    def test_webhook(self):
        self.flow = self.create_flow(definition=self.COLOR_FLOW_DEFINITION)
        self.contact = self.create_contact("Ben Haggerty", '+250788383383')

        run = FlowRun.create(self.flow, self.contact.pk)

        split_uuid = str(uuid4())
        valid_uuid = str(uuid4())

        # webhook ruleset comes first
        webhook = RuleSet.objects.create(flow=self.flow, uuid=str(uuid4()), x=0, y=0, ruleset_type=RuleSet.TYPE_WEBHOOK)
        config = {RuleSet.CONFIG_WEBHOOK: "http://ordercheck.com/check_order.php?phone=@step.contact.tel_e164",
                  RuleSet.CONFIG_WEBHOOK_ACTION: "GET",
                  RuleSet.CONFIG_WEBHOOK_HEADERS: [{"name": "Authorization", "value": "Token 12345"}]}
        webhook.config = json.dumps(config)
        webhook.set_rules_dict([Rule(str(uuid4()), dict(base="All Responses"), split_uuid, 'R', TrueTest()).as_json()])
        webhook.save()

        # and a ruleset to split off the results
        rules = RuleSet.objects.create(flow=self.flow, uuid=split_uuid, x=0, y=200, ruleset_type=RuleSet.TYPE_EXPRESSION)
        rules.set_rules_dict([Rule(valid_uuid, dict(base="Valid"), "7d40faea-723b-473d-8999-59fb7d3c3ca2", 'A', ContainsTest(dict(base="valid"))).as_json(),
                              Rule(str(uuid4()), dict(base="Invalid"), "c12f37e2-8e6c-4c81-ba6d-941bb3caf93f", 'A', ContainsTest(dict(base="invalid"))).as_json()])
        rules.save()

        webhook_step = FlowStep.objects.create(run=run, contact=run.contact, step_type=FlowStep.TYPE_RULE_SET,
                                               step_uuid=webhook.uuid, arrived_on=timezone.now())
        incoming = self.create_msg(direction=INCOMING, contact=self.contact, text="1001")

        (match, value) = rules.find_matching_rule(webhook_step, run, incoming)
        self.assertIsNone(match)
        self.assertIsNone(value)

        rules.operand = "@extra.text @extra.blank"
        rules.save()

        with patch('requests.get') as get:
            with patch('requests.post') as post:
                get.return_value = MockResponse(200, '{ "text": "Get", "blank": "" }')
                post.return_value = MockResponse(200, '{ "text": "Post", "blank": "" }')

                # first do a GET
                webhook.find_matching_rule(webhook_step, run, incoming)
                self.assertEqual(dict(text="Get", blank=""), run.field_dict())

                # assert our phone number got encoded
                self.assertEqual("http://ordercheck.com/check_order.php?phone=%2B250788383383", get.call_args[0][0])

                # now do a POST
                config = webhook.config_json()
                config[RuleSet.CONFIG_WEBHOOK_ACTION] = 'POST'
                webhook.config = json.dumps(config)
                webhook.save()
                webhook.find_matching_rule(webhook_step, run, incoming)
                self.assertEqual(dict(text="Post", blank=""), run.field_dict())

                self.assertEqual("http://ordercheck.com/check_order.php?phone=%2B250788383383", post.call_args[0][0])

        # remove @extra.blank from our text
        rules.operand = "@extra.text"
        rules.save()

        # clear our run's field dict
        run.fields = json.dumps(dict())
        run.save()

        rule_step = FlowStep.objects.create(run=run, contact=run.contact, step_type=FlowStep.TYPE_RULE_SET,
                                            step_uuid=rules.uuid, arrived_on=timezone.now())

        with patch('requests.post') as mock:
            mock.return_value = MockResponse(200, '{ "text": "Valid" }')

            (match, value) = webhook.find_matching_rule(webhook_step, run, incoming)
            (match, value) = rules.find_matching_rule(rule_step, run, incoming)

            self.assertEqual(valid_uuid, match.uuid)
            self.assertEqual("Valid", value)
            self.assertEqual(dict(text="Valid"), run.field_dict())

        with patch('requests.post') as mock:
            mock.return_value = MockResponse(200, '{ "text": "Valid", "order_number": "PX1001" }')

            (match, value) = webhook.find_matching_rule(webhook_step, run, incoming)
            (match, value) = rules.find_matching_rule(rule_step, run, incoming)
            self.assertEqual(valid_uuid, match.uuid)
            self.assertEqual("Valid", value)
            self.assertEqual(dict(text="Valid", order_number="PX1001"), run.field_dict())

            message_context = self.flow.build_expressions_context(self.contact, incoming)
            self.assertEqual(dict(text="Valid", order_number="PX1001"), message_context['extra'])

        with patch('requests.post') as mock:
            mock.return_value = MockResponse(200, '{ "text": "Valid", "order_number": "PX1002" }')

            webhook.find_matching_rule(webhook_step, run, incoming)
            (match, value) = rules.find_matching_rule(rule_step, run, incoming)
            self.assertEqual(valid_uuid, match.uuid)
            self.assertEqual("Valid", value)
            self.assertEqual(dict(text="Valid", order_number="PX1002"), run.field_dict())

            message_context = self.flow.build_expressions_context(self.contact, incoming)
            self.assertEqual(dict(text="Valid", order_number="PX1002"), message_context['extra'])

        with patch('requests.post') as mock:
            mock.return_value = MockResponse(200, '["zero", "one", "two"]')
            rule_step.run.fields = None
            rule_step.run.save()

            webhook.find_matching_rule(webhook_step, run, incoming)
            (match, value) = rules.find_matching_rule(rule_step, run, incoming)
            self.assertIsNone(match)
            self.assertIsNone(value)
            self.assertEqual("1001", incoming.text)

            message_context = self.flow.build_expressions_context(self.contact, incoming)
            self.assertEqual(message_context['extra'], {'0': 'zero', '1': 'one', '2': 'two'})

        with patch('requests.post') as mock:
            mock.return_value = MockResponse(200, json.dumps(range(300)))
            rule_step.run.fields = None
            rule_step.run.save()

            webhook.find_matching_rule(webhook_step, run, incoming)
            (match, value) = rules.find_matching_rule(rule_step, run, incoming)
            self.assertIsNone(match)
            self.assertIsNone(value)
            self.assertEqual("1001", incoming.text)

            message_context = self.flow.build_expressions_context(self.contact, incoming)
            extra = message_context['extra']

            # should only keep first 256 values
            self.assertEqual(256, len(extra))
            self.assertFalse('256' in extra)

        with patch('requests.post') as mock:
            mock.return_value = MockResponse(200, "asdfasdfasdf")
            rule_step.run.fields = None
            rule_step.run.save()

            webhook.find_matching_rule(webhook_step, run, incoming)
            (match, value) = rules.find_matching_rule(rule_step, run, incoming)
            self.assertIsNone(match)
            self.assertIsNone(value)
            self.assertEqual("1001", incoming.text)

            message_context = self.flow.build_expressions_context(self.contact, incoming)
            self.assertEqual({}, message_context['extra'])

        with patch('requests.post') as mock:
            mock.return_value = MockResponse(200, "12345")
            rule_step.run.fields = None
            rule_step.run.save()

            webhook.find_matching_rule(webhook_step, run, incoming)
            (match, value) = rules.find_matching_rule(rule_step, run, incoming)
            self.assertIsNone(match)
            self.assertIsNone(value)
            self.assertEqual("1001", incoming.text)

            message_context = self.flow.build_expressions_context(self.contact, incoming)
            self.assertEqual({}, message_context['extra'])

        with patch('requests.post') as mock:
            mock.return_value = MockResponse(500, "Server Error")
            rule_step.run.fields = None
            rule_step.run.save()

            webhook.find_matching_rule(webhook_step, run, incoming)
            (match, value) = rules.find_matching_rule(rule_step, run, incoming)
            self.assertIsNone(match)
            self.assertIsNone(value)
            self.assertEqual("1001", incoming.text)

        with patch('requests.post') as mock:
            mock.return_value = MockResponse(400, '{ "text": "Valid", "error": "400", "message": "Missing field in request" }')
            rule_step.run.fields = None
            rule_step.run.save()

            (match, value) = webhook.find_matching_rule(webhook_step, run, incoming)
            (match, value) = rules.find_matching_rule(rule_step, run, incoming)
            self.assertEqual(valid_uuid, match.uuid)
            self.assertEqual("Valid", value)
            self.assertEqual(dict(text="Valid", error="400", message="Missing field in request"), run.field_dict())

            message_context = self.flow.build_expressions_context(self.contact, incoming)
            self.assertEqual(dict(text="Valid", error="400", message="Missing field in request"), message_context['extra'])

    def test_resthook(self):
        self.contact = self.create_contact("Macklemore", "+12067799294")
        webhook_flow = self.get_flow('resthooks')

        # we don't have the resthook registered yet, so this won't trigger any calls
        with patch('requests.post') as mock_post:
            webhook_flow.start([], [self.contact])
            self.assertEqual(mock_post.call_count, 0)

            # should have two messages of failures
            self.assertEqual("That was a success.", Msg.objects.filter(contact=self.contact).last().text)
            self.assertEqual("The second succeeded.", Msg.objects.filter(contact=self.contact).first().text)

            # but we should have created a webhook event regardless
            self.assertTrue(WebHookEvent.objects.filter(resthook__slug='new-registration'))

        # ok, let's go add a listener for that event (should have been created automatically)
        resthook = Resthook.objects.get(org=self.org, slug='new-registration')
        resthook.subscribers.create(target_url='https://foo.bar/', created_by=self.admin, modified_by=self.admin)
        resthook.subscribers.create(target_url='https://bar.foo/', created_by=self.admin, modified_by=self.admin)

        # clear out our messages
        Msg.objects.filter(contact=self.contact).delete()

        # start over, have our first webhook fail, check that routing still works with failure
        with patch('requests.post') as mock_post:
            mock_post.side_effect = [MockResponse(200, '{ "code": "ABABUUDDLRS" }'), MockResponse(400, "Failure"),
                                     MockResponse(410, 'Unsubscribe'), MockResponse(400, "Failure")]

            webhook_flow.start([], [self.contact], restart_participants=True)

            # should have called all our subscribers
            self.assertEqual(mock_post.call_args_list[0][0][0], 'https://foo.bar/')
            self.assertEqual(mock_post.call_args_list[1][0][0], 'https://bar.foo/')
            self.assertEqual(mock_post.call_args_list[2][0][0], 'https://foo.bar/')
            self.assertEqual(mock_post.call_args_list[3][0][0], 'https://bar.foo/')

            # first should be a success because we had at least one success
            self.assertEqual("That was a success.", Msg.objects.filter(contact=self.contact).last().text)

            # second, both failed so should be a failure
            self.assertEqual("The second failed.", Msg.objects.filter(contact=self.contact).first().text)

            # we should also have unsubscribed from one of our endpoints
            self.assertTrue(resthook.subscribers.filter(is_active=False, target_url='https://foo.bar/'))
            self.assertTrue(resthook.subscribers.filter(is_active=True, target_url='https://bar.foo/'))


class SimulationTest(FlowFileTest):

    def test_simulation(self):
        flow = self.get_flow('pick_a_number')

        # remove our channels
        self.org.channels.all().delete()

        simulate_url = reverse('flows.flow_simulate', args=[flow.pk])
        self.admin.first_name = "Ben"
        self.admin.last_name = "Haggerty"
        self.admin.save()

        post_data = dict()
        post_data['has_refresh'] = True

        self.login(self.admin)
        response = self.client.post(simulate_url, json.dumps(post_data), content_type="application/json")
        json_dict = response.json()

        self.assertEqual(len(json_dict.keys()), 6)
        self.assertEqual(len(json_dict['messages']), 2)
        self.assertEqual('Ben Haggerty has entered the &quot;Pick a Number&quot; flow', json_dict['messages'][0]['text'])
        self.assertEqual("Pick a number between 1-10.", json_dict['messages'][1]['text'])

        post_data['new_message'] = "3"
        post_data['has_refresh'] = False

        response = self.client.post(simulate_url, json.dumps(post_data), content_type="application/json")
        self.assertEqual(200, response.status_code)
        json_dict = response.json()

        self.assertEqual(len(json_dict['messages']), 6)
        self.assertEqual("3", json_dict['messages'][2]['text'])
        self.assertEqual("Saved &#39;3&#39; as @flow.number", json_dict['messages'][3]['text'])
        self.assertEqual("You picked 3!", json_dict['messages'][4]['text'])
        self.assertEqual('Ben Haggerty has exited this flow', json_dict['messages'][5]['text'])

    @patch('temba.ussd.models.USSDSession.handle_incoming')
    def test_ussd_simulation(self, handle_incoming):
        self.channel.delete()
        self.channel = Channel.create(self.org, self.user, 'RW', 'JNU', None, '+250788123123',
                                      role=Channel.ROLE_USSD + Channel.DEFAULT_ROLE)
        flow = self.get_flow('ussd_example')

        simulate_url = reverse('flows.flow_simulate', args=[flow.pk])

        post_data = dict(has_refresh=True, new_message="derp")

        self.login(self.admin)
        response = self.client.post(simulate_url, json.dumps(post_data), content_type="application/json")

        self.assertEqual(response.status_code, 200)

        # session should have started now
        self.assertTrue(handle_incoming.called)
        self.assertEqual(handle_incoming.call_count, 1)

        self.assertIsNone(handle_incoming.call_args[1]['status'])

        self.channel.delete()
        response = self.client.post(simulate_url, json.dumps(post_data), content_type="application/json")
        self.assertEqual(response.status_code, 200)

    @patch('temba.ussd.models.USSDSession.handle_incoming')
    def test_ussd_simulation_interrupt(self, handle_incoming):
        self.channel.delete()
        self.channel = Channel.create(self.org, self.user, 'RW', 'JNU', None, '+250788123123',
                                      role=Channel.ROLE_USSD + Channel.DEFAULT_ROLE)
        flow = self.get_flow('ussd_example')

        simulate_url = reverse('flows.flow_simulate', args=[flow.pk])

        post_data = dict(has_refresh=True, new_message="__interrupt__")

        self.login(self.admin)
        response = self.client.post(simulate_url, json.dumps(post_data), content_type="application/json")

        self.assertEqual(response.status_code, 200)

        # session should have started now
        self.assertTrue(handle_incoming.called)
        self.assertEqual(handle_incoming.call_count, 1)

        self.assertEqual(handle_incoming.call_args[1]['status'], USSDSession.INTERRUPTED)

    def test_ussd_simulation_connection_end(self):
        self.ussd_channel = Channel.create(
            self.org, self.user, 'RW', 'JNU', None, '*123#',
            schemes=['tel'], uuid='00000000-0000-0000-0000-000000002222',
            role=Channel.ROLE_USSD)

        flow = self.get_flow('ussd_session_end')

        simulate_url = reverse('flows.flow_simulate', args=[flow.pk])

        post_data = dict(has_refresh=True, new_message="4")

        self.login(self.admin)
        response = self.client.post(simulate_url, json.dumps(post_data), content_type="application/json")

        self.assertEqual(response.status_code, 200)

        connection = USSDSession.objects.get()
        self.assertEqual(connection.status, USSDSession.COMPLETED)

    def test_ussd_simulation_without_channel_doesnt_run(self):
        Channel.objects.all().delete()

        flow = self.get_flow('ussd_session_end')

        simulate_url = reverse('flows.flow_simulate', args=[flow.pk])

        post_data = dict(has_refresh=True, new_message="4")

        self.login(self.admin)
        response = self.client.post(simulate_url, json.dumps(post_data), content_type="application/json")
        self.assertEqual(response.status_code, 400)
        self.assertEqual(response.json()['status'], 'error')

        self.assertEqual(flow.runs.count(), 0)


class FlowsTest(FlowFileTest):

    def test_validate_flow_definition(self):

        with self.assertRaises(ValueError):
            self.get_flow('not_fully_localized')

        # base_language of null, but spec version 8
        with self.assertRaises(ValueError):
            self.get_flow('no_base_language_v8')

        # base_language of 'eng' but non localized actions
        with self.assertRaises(ValueError):
            self.get_flow('non_localized_with_language')

        with self.assertRaises(ValueError):
            self.get_flow('non_localized_ruleset')

    def test_sms_forms(self):
        flow = self.get_flow('sms_form')

        def assert_response(message, response):
            self.assertEqual(response, self.send_message(flow, message, restart_participants=True))

        # invalid age
        assert_response("101 M Seattle", "Sorry, 101 doesn't look like a valid age, please try again.")

        # invalid gender
        assert_response("36 elephant Seattle", "Sorry, elephant doesn't look like a valid gender. Try again.")

        # invalid location
        assert_response("36 M Saturn", "I don't know the location Saturn. Please try again.")

        # some missing fields
        assert_response("36", "Sorry,  doesn't look like a valid gender. Try again.")
        assert_response("36 M", "I don't know the location . Please try again.")
        assert_response("36 M pequeño", "I don't know the location pequeño. Please try again.")

        # valid entry
        assert_response("36 M Seattle", "Thanks for your submission. We have that as:\n\n36 / M / Seattle")

        # valid entry with extra spaces
        assert_response("36   M  Seattle", "Thanks for your submission. We have that as:\n\n36 / M / Seattle")

        for delimiter in ['+', '.']:
            # now let's switch to pluses and make sure they do the right thing
            for ruleset in flow.rule_sets.filter(ruleset_type='form_field'):
                config = ruleset.config_json()
                config['field_delimiter'] = delimiter
                ruleset.set_config(config)
                ruleset.save()

            ctx = dict(delim=delimiter)

            assert_response("101%(delim)sM%(delim)sSeattle" % ctx, "Sorry, 101 doesn't look like a valid age, please try again.")
            assert_response("36%(delim)selephant%(delim)sSeattle" % ctx, "Sorry, elephant doesn't look like a valid gender. Try again.")
            assert_response("36%(delim)sM%(delim)sSaturn" % ctx, "I don't know the location Saturn. Please try again.")
            assert_response("36%(delim)sM%(delim)sSeattle" % ctx, "Thanks for your submission. We have that as:\n\n36 / M / Seattle")
            assert_response("15%(delim)sM%(delim)spequeño" % ctx, "I don't know the location pequeño. Please try again.")

    def test_write_protection(self):
        flow = self.get_flow('favorites')
        flow_json = flow.as_json()

        # saving should work
        response = flow.update(flow_json, self.admin)
        self.assertEqual(response.get('status'), 'success')

        # but if we save from in the past after our save it should fail
        response = flow.update(flow_json, self.admin)
        self.assertEqual(response.get('status'), 'unsaved')

    def test_flow_results(self):
        favorites = self.get_flow('favorites')
        FlowCRUDL.RunTable.paginate_by = 1

        pete = self.create_contact('Pete', '+12065553027')
        self.send_message(favorites, 'blue', contact=pete)

        jimmy = self.create_contact('Jimmy', '+12065553026')
        self.send_message(favorites, 'red', contact=jimmy)
        self.send_message(favorites, 'turbo', contact=jimmy)

        kobe = Contact.get_test_contact(self.admin)
        self.send_message(favorites, 'green', contact=kobe)
        self.send_message(favorites, 'skol', contact=kobe)

        self.login(self.admin)
        response = self.client.get(reverse('flows.flow_results', args=[favorites.pk]))

        # the rulesets should be present as column headers
        self.assertContains(response, 'Beer')
        self.assertContains(response, 'Color')
        self.assertContains(response, 'Name')

        # test a search on our runs
        response = self.client.get('%s?q=pete' % reverse('flows.flow_run_table', args=[favorites.pk]))
        self.assertEqual(len(response.context['runs']), 1)
        self.assertContains(response, 'Pete')
        self.assertNotContains(response, 'Jimmy')

        response = self.client.get('%s?q=555-3026' % reverse('flows.flow_run_table', args=[favorites.pk]))
        self.assertEqual(len(response.context['runs']), 1)
        self.assertContains(response, 'Jimmy')
        self.assertNotContains(response, 'Pete')

        # fetch our intercooler rows for the run table
        response = self.client.get(reverse('flows.flow_run_table', args=[favorites.pk]))
        self.assertEqual(len(response.context['runs']), 1)
        self.assertEqual(200, response.status_code)
        self.assertContains(response, 'Jimmy')
        self.assertContains(response, 'red')
        self.assertContains(response, 'Red')
        self.assertContains(response, 'turbo')
        self.assertContains(response, 'Turbo King')
        self.assertNotContains(response, 'skol')

        next_link = re.search('ic-append-from=\"(.*)\" ic-trigger-on', response.content).group(1)
        response = self.client.get(next_link)
        self.assertEqual(200, response.status_code)

        # one more row to add
        self.assertEqual(1, len(response.context['runs']))
        self.assertNotContains(response, "ic-append-from")

        FlowCRUDL.ActivityChart.HISTOGRAM_MIN = 0
        FlowCRUDL.ActivityChart.PERIOD_MIN = 0

        # and some charts
        response = self.client.get(reverse('flows.flow_activity_chart', args=[favorites.pk]))

        # we have two active runs
        self.assertContains(response, "{ name: 'Active', y: 2 }")
        self.assertContains(response, "3 Responses")

        # now send another message
        self.send_message(favorites, 'primus', contact=pete)
        self.send_message(favorites, 'Pete', contact=pete)

        # now only one active, one completed, and 5 total responses
        response = self.client.get(reverse('flows.flow_activity_chart', args=[favorites.pk]))
        self.assertContains(response, "name: 'Active', y: 1")
        self.assertContains(response, "name: 'Completed', y: 1")
        self.assertContains(response, "5 Responses")

        # they all happened on the same day
        response = self.client.get(reverse('flows.flow_activity_chart', args=[favorites.pk]))
        points = response.context['histogram']
        self.assertEqual(1, len(points))

        # put one of our counts way in the past so we get a different histogram scale
        count = FlowPathCount.objects.filter(flow=favorites).order_by('id')[1]
        count.period = count.period - timedelta(days=25)
        count.save()
        response = self.client.get(reverse('flows.flow_activity_chart', args=[favorites.pk]))
        points = response.context['histogram']
        self.assertTrue(timedelta(days=24) < (points[1]['bucket'] - points[0]['bucket']))

        # pick another scale
        count.period = count.period - timedelta(days=600)
        count.save()
        response = self.client.get(reverse('flows.flow_activity_chart', args=[favorites.pk]))

        # this should give us a more compressed histogram
        points = response.context['histogram']
        self.assertTrue(timedelta(days=620) < (points[1]['bucket'] - points[0]['bucket']))

        self.assertEqual(24, len(response.context['hod']))
        self.assertEqual(7, len(response.context['dow']))

        # delete a run
        FlowCRUDL.RunTable.paginate_by = 100
        response = self.client.get(reverse('flows.flow_run_table', args=[favorites.pk]))
        self.assertEqual(len(response.context['runs']), 2)

        rulesets = favorites.rule_sets.all().order_by('-y')
        results0 = Value.get_value_summary(ruleset=rulesets[0])[0]
        results1 = Value.get_value_summary(ruleset=rulesets[1])[0]
        results2 = Value.get_value_summary(ruleset=rulesets[2])[0]

        self.assertEqual(results0['set'], 1)
        self.assertEqual(results0['unset'], 1)
        self.assertEqual(len(results0['categories']), 1)
        self.assertEqual(results0['categories'], [{'count': 1, 'label': u'pete'}])

        self.assertEqual(results1['set'], 2)
        self.assertEqual(results1['unset'], 0)
        self.assertEqual(len(results1['categories']), 4)
        self.assertEqual(results1['categories'], [{'count': 0, 'label': u'Mutzig'}, {'count': 1, 'label': u'Primus'},
                                                  {'count': 1, 'label': u'Turbo King'}, {'count': 0, 'label': u'Skol'}])

        self.assertEqual(results2['set'], 2)
        self.assertEqual(results2['unset'], 0)
        self.assertEqual(len(results2['categories']), 4)
        self.assertEqual(results2['categories'], [{'count': 1, 'label': u'Red'}, {'count': 0, 'label': u'Green'},
                                                  {'count': 1, 'label': u'Blue'}, {'count': 0, 'label': u'Cyan'}])

        self.client.post(reverse('flows.flowrun_delete', args=[response.context['runs'][0].id]))
        response = self.client.get(reverse('flows.flow_run_table', args=[favorites.pk]))
        self.assertEqual(len(response.context['runs']), 1)

        results0 = Value.get_value_summary(ruleset=rulesets[0])[0]
        results1 = Value.get_value_summary(ruleset=rulesets[1])[0]
        results2 = Value.get_value_summary(ruleset=rulesets[2])[0]

        self.assertEqual(results0['set'], 0)
        self.assertEqual(results0['unset'], 1)
        self.assertEqual(len(results0['categories']), 0)
        self.assertEqual(results0['categories'], [])

        self.assertEqual(results1['set'], 1)
        self.assertEqual(results1['unset'], 0)
        self.assertEqual(len(results1['categories']), 4)
        self.assertEqual(results1['categories'], [{'count': 0, 'label': u'Mutzig'}, {'count': 0, 'label': u'Primus'},
                                                  {'count': 1, 'label': u'Turbo King'}, {'count': 0, 'label': u'Skol'}])

        self.assertEqual(results2['set'], 1)
        self.assertEqual(results2['unset'], 0)
        self.assertEqual(len(results2['categories']), 4)
        self.assertEqual(results2['categories'], [{'count': 1, 'label': u'Red'}, {'count': 0, 'label': u'Green'},
                                                  {'count': 0, 'label': u'Blue'}, {'count': 0, 'label': u'Cyan'}])

    def test_send_all_replies(self):
        flow = self.get_flow('send_all')

        contact = self.create_contact('Stephen', '+12078778899', twitter='stephen')
        flow.start(groups=[], contacts=[contact], restart_participants=True)

        replies = Msg.objects.filter(contact=contact, direction='O')
        self.assertEqual(replies.count(), 1)
        self.assertIsNone(replies.filter(contact_urn__path='stephen').first())
        self.assertIsNotNone(replies.filter(contact_urn__path='+12078778899').first())

        Broadcast.objects.all().delete()
        Msg.objects.all().delete()

        # create twitter channel
        Channel.create(self.org, self.user, None, 'TT')

        flow.start(groups=[], contacts=[contact], restart_participants=True)

        replies = Msg.objects.filter(contact=contact, direction='O')
        self.assertEqual(replies.count(), 2)
        self.assertIsNotNone(replies.filter(contact_urn__path='stephen').first())
        self.assertIsNotNone(replies.filter(contact_urn__path='+12078778899').first())

        Broadcast.objects.all().delete()
        Msg.objects.all().delete()

        # For offline survey runs with send to all URN
        survey_url = reverse('api.v1.steps')
        definition = flow.as_json()
        node_uuid = definition['action_sets'][0]['uuid']

        flow.update(definition)

        self.login(self.surveyor)
        data = dict(flow=flow.uuid,
                    revision=2,
                    contact=contact.uuid,
                    submitted_by=self.admin.username,
                    started='2015-08-25T11:09:29.088Z',
                    steps=[
                        dict(node=node_uuid,
                             arrived_on='2015-08-25T11:09:30.088Z',
                             actions=[
                                 dict(type="reply", msg="What is your favorite color?", send_all=True)
                             ])
                    ],
                    completed=False)

        with patch.object(timezone, 'now', return_value=datetime.datetime(2015, 9, 15, 0, 0, 0, 0, pytz.UTC)):
            self.client.post(survey_url + ".json", json.dumps(data), content_type="application/json",
                             HTTP_X_FORWARDED_HTTPS='https')

        out_msgs = Msg.objects.filter(direction='O').order_by('pk')
        self.assertEqual(len(out_msgs), 2)
        self.assertIsNotNone(out_msgs.filter(contact_urn__path='stephen').first())
        self.assertIsNotNone(out_msgs.filter(contact_urn__path='+12078778899').first())

        Broadcast.objects.all().delete()
        Msg.objects.all().delete()

        flow = self.get_flow('two_to_all')
        flow.start(groups=[], contacts=[contact], restart_participants=True)

        replies = Msg.objects.filter(contact=contact, direction='O')
        self.assertEqual(replies.count(), 4)
        self.assertEqual(replies.filter(contact_urn__path='stephen').count(), 2)
        self.assertEqual(replies.filter(contact_urn__path='+12078778899').count(), 2)

    def test_get_columns_order(self):
        flow = self.get_flow('columns_order')

        export_columns = flow.get_columns()
        self.assertEqual(export_columns[0], RuleSet.objects.filter(flow=flow, label='Beer').first())
        self.assertEqual(export_columns[1], RuleSet.objects.filter(flow=flow, label='Name').first())
        self.assertEqual(export_columns[2], RuleSet.objects.filter(flow=flow, label='Color').first())

    def test_recent_messages(self):
        flow = self.get_flow('favorites')

        self.login(self.admin)
        recent_messages_url = reverse('flows.flow_recent_messages', args=[flow.pk])

        actionset = ActionSet.objects.filter(flow=flow, y=0).first()
        first_action_set_uuid = actionset.uuid
        first_action_set_destination = actionset.destination

        ruleset = RuleSet.objects.filter(flow=flow, label='Color').first()
        first_ruleset_uuid = ruleset.uuid

        other_rule = ruleset.get_rules()[-1]
        other_rule_destination = other_rule.destination
        other_rule_uuid = other_rule.uuid

        blue_rule = ruleset.get_rules()[-4]
        blue_rule_uuid = blue_rule.uuid
        blue_rule_destination = blue_rule.destination

        navy_rule = ruleset.get_rules()[-3]
        navy_rule_uuid = navy_rule.uuid

        # URL params for different flow path segments
        entry_params = "?step=%s&destination=%s&rule=" % (first_action_set_uuid, first_action_set_destination)
        other_params = "?step=%s&destination=%s&rule=%s" % (first_ruleset_uuid, other_rule_destination, other_rule_uuid)
        blue_params = "?step=%s&destination=%s&rule=%s,%s" % (first_ruleset_uuid, blue_rule_destination, blue_rule_uuid, navy_rule_uuid)
        invalid_params = "?step=%s&destination=%s&rule=" % (first_ruleset_uuid, first_action_set_destination)

        def assert_recent(resp, msgs):
            self.assertEqual([r['text'] for r in resp.json()], msgs)

        # no params returns no results
        assert_recent(self.client.get(recent_messages_url), [])

        self.send_message(flow, 'chartreuse')

        response = self.client.get(recent_messages_url + entry_params)
        assert_recent(response, ["What is your favorite color?"])

        # one incoming message on the other segment
        response = self.client.get(recent_messages_url + other_params)
        assert_recent(response, ["chartreuse"])

        # nothing yet on the blue segment
        response = self.client.get(recent_messages_url + blue_params)
        assert_recent(response, [])

        # invalid segment
        response = self.client.get(recent_messages_url + invalid_params)
        assert_recent(response, [])

        self.send_message(flow, 'mauve')
        msg1 = Msg.objects.filter(text='chartreuse').first()
        msg2 = Msg.objects.filter(text='mauve').first()

        response = self.client.get(recent_messages_url + entry_params)
        assert_recent(response, ["What is your favorite color?"])

        response = self.client.get(recent_messages_url + other_params)
        self.assertEqual(response.json(), [
            {'text': "mauve", 'sent': datetime_to_str(msg2.created_on, tz=self.org.timezone)},
            {'text': "chartreuse", 'sent': datetime_to_str(msg1.created_on, tz=self.org.timezone)}
        ])

        response = self.client.get(recent_messages_url + blue_params)
        assert_recent(response, [])

        self.send_message(flow, 'blue')

        response = self.client.get(recent_messages_url + entry_params)
        assert_recent(response, ["What is your favorite color?"])

        response = self.client.get(recent_messages_url + other_params)
        assert_recent(response, ["mauve", "chartreuse"])

        response = self.client.get(recent_messages_url + blue_params)
        assert_recent(response, ["blue"])

    def test_completion(self):

        flow = self.get_flow('favorites')
        self.login(self.admin)

        response = self.client.get('%s?flow=%d' % (reverse('flows.flow_completion'), flow.pk))
        response = response.json()

        def assert_in_response(response, data_key, key):
            found = False
            for item in response[data_key]:
                if key == item['name']:
                    found = True
            self.assertTrue(found, 'Key %s not found in %s' % (key, response))

        assert_in_response(response, 'message_completions', 'contact')
        assert_in_response(response, 'message_completions', 'contact.first_name')
        assert_in_response(response, 'message_completions', 'contact.tel')
        assert_in_response(response, 'message_completions', 'contact.mailto')

        assert_in_response(response, 'message_completions', 'parent.contact.uuid')
        assert_in_response(response, 'message_completions', 'child.contact.uuid')

        assert_in_response(response, 'message_completions', 'flow.color')
        assert_in_response(response, 'message_completions', 'flow.color.category')
        assert_in_response(response, 'message_completions', 'flow.color.text')
        assert_in_response(response, 'message_completions', 'flow.color.time')

        assert_in_response(response, 'function_completions', 'SUM')
        assert_in_response(response, 'function_completions', 'ABS')
        assert_in_response(response, 'function_completions', 'YEAR')

        # a Twitter channel
        Channel.create(self.org, self.user, None, 'TT')

        response = self.client.get('%s?flow=%d' % (reverse('flows.flow_completion'), flow.pk))
        response = response.json()

        assert_in_response(response, 'message_completions', 'contact.twitter')

    def test_bulk_exit(self):
        flow = self.get_flow('favorites')
        color = RuleSet.objects.get(label='Color', flow=flow)
        contacts = [self.create_contact("Run Contact %d" % i, "+25078838338%d" % i) for i in range(6)]

        # add our contacts to the flow
        for contact in contacts:
            self.send_message(flow, 'chartreuse', contact=contact)

        # should have six active flowruns
        (active, visited) = flow.get_activity()
        self.assertEqual(FlowRun.objects.filter(is_active=True).count(), 6)
        self.assertEqual(FlowRun.objects.filter(is_active=False).count(), 0)
        self.assertEqual(active[color.uuid], 6)

        self.assertEqual(FlowRunCount.get_totals(flow), {'A': 6, 'C': 0, 'E': 0, 'I': 0})

        # expire them all
        FlowRun.bulk_exit(FlowRun.objects.filter(is_active=True), FlowRun.EXIT_TYPE_EXPIRED)

        # should all be expired
        (active, visited) = flow.get_activity()
        self.assertEqual(FlowRun.objects.filter(is_active=True).count(), 0)
        self.assertEqual(FlowRun.objects.filter(is_active=False, exit_type='E').exclude(exited_on=None).count(), 6)
        self.assertEqual(len(active), 0)

        # assert our flowrun counts
        self.assertEqual(FlowRunCount.get_totals(flow), {'A': 0, 'C': 0, 'E': 6, 'I': 0})

        # start all contacts in the flow again
        for contact in contacts:
            self.send_message(flow, 'chartreuse', contact=contact, restart_participants=True)

        self.assertEqual(6, FlowRun.objects.filter(is_active=True).count())
        self.assertEqual(FlowRunCount.get_totals(flow), {'A': 6, 'C': 0, 'E': 6, 'I': 0})

        # stop them all
        FlowRun.bulk_exit(FlowRun.objects.filter(is_active=True), FlowRun.EXIT_TYPE_INTERRUPTED)

        self.assertEqual(FlowRun.objects.filter(is_active=False, exit_type='I').exclude(exited_on=None).count(), 6)
        self.assertEqual(FlowRunCount.get_totals(flow), {'A': 0, 'C': 0, 'E': 6, 'I': 6})

        # squash our counts
        squash_flowruncounts()
        self.assertEqual(FlowRunCount.get_totals(flow), {'A': 0, 'C': 0, 'E': 6, 'I': 6})

    def test_squash_run_counts(self):
        flow = self.get_flow('favorites')
        flow2 = self.get_flow('pick_a_number')

        FlowRunCount.objects.create(flow=flow, count=2, exit_type=None)
        FlowRunCount.objects.create(flow=flow, count=1, exit_type=None)
        FlowRunCount.objects.create(flow=flow, count=3, exit_type='E')
        FlowRunCount.objects.create(flow=flow2, count=10, exit_type='I')
        FlowRunCount.objects.create(flow=flow2, count=-1, exit_type='I')

        squash_flowruncounts()
        self.assertEqual(FlowRunCount.objects.all().count(), 3)
        self.assertEqual(FlowRunCount.get_totals(flow2), {'A': 0, 'C': 0, 'E': 0, 'I': 9})
        self.assertEqual(FlowRunCount.get_totals(flow), {'A': 3, 'C': 0, 'E': 3, 'I': 0})

        max_id = FlowRunCount.objects.all().order_by('-id').first().id

        # no-op this time
        squash_flowruncounts()
        self.assertEqual(max_id, FlowRunCount.objects.all().order_by('-id').first().id)

    def test_activity(self):
        flow = self.get_flow('favorites')
        color_question = ActionSet.objects.get(y=0, flow=flow)
        other_action = ActionSet.objects.get(y=8, flow=flow)
        beer_question = ActionSet.objects.get(y=237, flow=flow)
        beer = RuleSet.objects.get(label='Beer', flow=flow)
        color = RuleSet.objects.get(label='Color', flow=flow)

        rules = color.get_rules()
        color_other_uuid = rules[-1].uuid
        color_cyan_uuid = rules[-2].uuid
        color_blue_uuid = rules[-4].uuid

        other_rule_to_msg = '%s:%s' % (color_other_uuid, other_action.uuid)
        msg_to_color_step = '%s:%s' % (other_action.uuid, color.uuid)
        cyan_to_nothing = '%s:None' % (color_cyan_uuid)
        blue_to_beer = '%s:%s' % (color_blue_uuid, beer_question.uuid)

        # we don't know this shade of green, it should route us to the beginning again
        self.send_message(flow, 'chartreuse')
        (active, visited) = flow.get_activity()

        self.assertEqual(1, len(active))
        self.assertEqual(1, active[color.uuid])
        self.assertEqual(1, visited[other_rule_to_msg])
        self.assertEqual(1, visited[msg_to_color_step])
        self.assertEqual(flow.get_run_stats(),
                         {'total': 1, 'active': 1, 'completed': 0, 'expired': 0, 'interrupted': 0, 'completion': 0})

        # another unknown color, that'll route us right back again
        # the active stats will look the same, but there should be one more journey on the path
        self.send_message(flow, 'mauve')
        (active, visited) = flow.get_activity()
        self.assertEqual(1, len(active))
        self.assertEqual(1, active[color.uuid])
        self.assertEqual(2, visited[other_rule_to_msg])
        self.assertEqual(2, visited[msg_to_color_step])

        # this time a color we know takes us elsewhere, activity will move
        # to another node, but still just one entry
        self.send_message(flow, 'blue')
        (active, visited) = flow.get_activity()
        self.assertEqual(1, len(active))
        self.assertEqual(1, active[beer.uuid])

        # check recent messages
        recent = FlowPathRecentMessage.get_recent([color_question.uuid], [color.uuid])
        self.assertEqual([m.text for m in recent], ["What is your favorite color?"])

        recent = FlowPathRecentMessage.get_recent([color_other_uuid], [other_action.uuid])
        self.assertEqual([m.text for m in recent], ["mauve", "chartreuse"])

        recent = FlowPathRecentMessage.get_recent([other_action.uuid], [color.uuid])
        self.assertEqual([m.text for m in recent], ["I don't know that color. Try again.", "I don't know that color. Try again."])

        recent = FlowPathRecentMessage.get_recent([color_blue_uuid], [beer_question.uuid])
        self.assertEqual([m.text for m in recent], ["blue"])

        # a new participant, showing distinct active counts and incremented path
        ryan = self.create_contact('Ryan Lewis', '+12065550725')
        self.send_message(flow, 'burnt sienna', contact=ryan)
        (active, visited) = flow.get_activity()
        self.assertEqual(2, len(active))
        self.assertEqual(1, active[color.uuid])
        self.assertEqual(1, active[beer.uuid])
        self.assertEqual(3, visited[other_rule_to_msg])
        self.assertEqual(3, visited[msg_to_color_step])
        self.assertEqual(flow.get_run_stats(),
                         {'total': 2, 'active': 2, 'completed': 0, 'expired': 0, 'interrupted': 0, 'completion': 0})

        # now let's have them land in the same place
        self.send_message(flow, 'blue', contact=ryan)
        (active, visited) = flow.get_activity()
        self.assertEqual(1, len(active))
        self.assertEqual(2, active[beer.uuid])

        # now move our first contact forward to the end, both out of the flow now
        self.send_message(flow, 'Turbo King')
        self.send_message(flow, 'Ben Haggerty')
        (active, visited) = flow.get_activity()
        self.assertEqual(1, len(active))

        # half of our flows are now complete
        self.assertEqual(flow.get_run_stats(),
                         {'total': 2, 'active': 1, 'completed': 1, 'expired': 0, 'interrupted': 0, 'completion': 50})

        # we are going to expire, but we want runs across two different flows
        # to make sure that our optimization for expiration is working properly
        cga_flow = self.get_flow('color_gender_age')
        self.assertEqual("What is your gender?", self.send_message(cga_flow, "Red"))
        self.assertEqual(1, len(cga_flow.get_activity()[0]))

        # expire the first contact's runs
        FlowRun.bulk_exit(FlowRun.objects.filter(contact=self.contact), FlowRun.EXIT_TYPE_EXPIRED)

        # no active runs for our contact
        self.assertEqual(0, FlowRun.objects.filter(contact=self.contact, is_active=True).count())

        # both of our flows should have reduced active contacts
        self.assertEqual(0, len(cga_flow.get_activity()[0]))

        # now we should only have one node with active runs, but the paths stay
        # the same since those are historical
        (active, visited) = flow.get_activity()
        self.assertEqual(1, len(active))
        self.assertEqual(3, visited[other_rule_to_msg])

        # no completed runs but one expired run
        self.assertEqual(flow.get_run_stats(),
                         {'total': 2, 'active': 1, 'completed': 0, 'expired': 1, 'interrupted': 0, 'completion': 0})

        # check that we have the right number of steps and runs
        self.assertEqual(17, FlowStep.objects.filter(run__flow=flow).count())
        self.assertEqual(2, FlowRun.objects.filter(flow=flow).count())

        # now let's delete our contact, we'll still have one active node, but
        # our visit path counts will go down by two since he went there twice
        self.contact.release(self.user)
        (active, visited) = flow.get_activity()
        self.assertEqual(1, len(active))
        self.assertEqual(1, visited[msg_to_color_step])
        self.assertEqual(1, visited[other_rule_to_msg])

        # he was also accounting for our completion rate, back to nothing
        self.assertEqual(flow.get_run_stats(),
                         {'total': 1, 'active': 1, 'completed': 0, 'expired': 0, 'interrupted': 0, 'completion': 0})

        # advance ryan to the end to make sure our percentage accounts for one less contact
        self.send_message(flow, 'Turbo King', contact=ryan)
        self.send_message(flow, 'Ryan Lewis', contact=ryan)
        (active, visited) = flow.get_activity()
        self.assertEqual(0, len(active))
        self.assertEqual(flow.get_run_stats(),
                         {'total': 1, 'active': 0, 'completed': 1, 'expired': 0, 'interrupted': 0, 'completion': 100})

        # messages to/from deleted contacts shouldn't appear in the recent messages
        recent = FlowPathRecentMessage.get_recent([color_other_uuid], [other_action.uuid])
        self.assertEqual([m.text for m in recent], ["burnt sienna"])

        # test contacts should not affect the counts
        hammer = Contact.get_test_contact(self.admin)

        # please hammer, don't hurt em
        self.send_message(flow, 'Rose', contact=hammer)
        self.send_message(flow, 'Violet', contact=hammer)
        self.send_message(flow, 'Blue', contact=hammer)
        self.send_message(flow, 'Turbo King', contact=hammer)
        self.send_message(flow, 'MC Hammer', contact=hammer)

        # our flow stats should be unchanged
        (active, visited) = flow.get_activity()
        self.assertEqual(0, len(active))
        self.assertEqual(1, visited[msg_to_color_step])
        self.assertEqual(1, visited[other_rule_to_msg])
        self.assertEqual(flow.get_run_stats(),
                         {'total': 1, 'active': 0, 'completed': 1, 'expired': 0, 'interrupted': 0, 'completion': 100})

        # and no recent message entries for this test contact
        recent = FlowPathRecentMessage.get_recent([color_other_uuid], [other_action.uuid])
        self.assertEqual([m.text for m in recent], ["burnt sienna"])

        # try the same thing after squashing
        squash_flowpathcounts()
        visited = flow.get_activity()[1]
        self.assertEqual(1, visited[msg_to_color_step])
        self.assertEqual(1, visited[other_rule_to_msg])

        # but hammer should have created some simulation activity
        (active, visited) = flow.get_activity(simulation=True)
        self.assertEqual(0, len(active))
        self.assertEqual(2, visited[msg_to_color_step])
        self.assertEqual(2, visited[other_rule_to_msg])

        # delete our last contact to make sure activity is gone without first expiring, zeros abound
        ryan.release(self.admin)
        (active, visited) = flow.get_activity()
        self.assertEqual(0, len(active))
        self.assertEqual(0, visited[msg_to_color_step])
        self.assertEqual(0, visited[other_rule_to_msg])

        self.assertEqual(flow.get_run_stats(),
                         {'total': 0, 'active': 0, 'completed': 0, 'expired': 0, 'interrupted': 0, 'completion': 0})

        # runs and steps all gone too
        self.assertEqual(0, FlowStep.objects.filter(run__flow=flow, contact__is_test=False).count())
        self.assertEqual(0, FlowRun.objects.filter(flow=flow, contact__is_test=False).count())

        # test that expirations remove activity when triggered from the cron in the same way
        tupac = self.create_contact('Tupac Shakur', '+12065550725')
        self.send_message(flow, 'azul', contact=tupac)
        (active, visited) = flow.get_activity()
        self.assertEqual(1, len(active))
        self.assertEqual(1, active[color.uuid])
        self.assertEqual(1, visited[other_rule_to_msg])
        self.assertEqual(1, visited[msg_to_color_step])
        self.assertEqual(flow.get_run_stats(),
                         {'total': 1, 'active': 1, 'completed': 0, 'expired': 0, 'interrupted': 0, 'completion': 0})

        # set the run to be ready for expiration
        run = tupac.runs.first()
        run.expires_on = timezone.now() - timedelta(days=1)
        run.save()

        # now trigger the checking task and make sure it is removed from our activity
        from .tasks import check_flows_task
        check_flows_task()
        (active, visited) = flow.get_activity()
        self.assertEqual(0, len(active))
        self.assertEqual(flow.get_run_stats(),
                         {'total': 1, 'active': 0, 'completed': 0, 'expired': 1, 'interrupted': 0, 'completion': 0})

        # choose a rule that is not wired up (end of flow)
        jimmy = self.create_contact('Jimmy Graham', '+12065558888')
        self.send_message(flow, 'cyan', contact=jimmy, assert_reply=False)

        tyler = self.create_contact('Tyler Lockett', '+12065559999')
        self.send_message(flow, 'cyan', contact=tyler, assert_reply=False)

        # we should have 2 counts of the cyan rule to nothing
        self.assertEqual(2, flow.get_segment_counts(simulation=False, include_incomplete=True)[cyan_to_nothing])
        self.assertEqual(2, FlowPathCount.objects.filter(from_uuid=color_cyan_uuid).count())

        # squash our counts and make sure they are still the same
        squash_flowpathcounts()
        self.assertEqual(2, flow.get_segment_counts(simulation=False, include_incomplete=True)[cyan_to_nothing])

        # but now we have a single count
        self.assertEqual(1, FlowPathCount.objects.filter(from_uuid=color_cyan_uuid).count())

        counts = len(flow.get_segment_counts(False))

        # check that flow interruption counts properly
        rawls = self.create_contact('Thomas Rawls', '+12065557777')
        self.send_message(flow, 'blue', contact=rawls)

        # but he's got other things on his mind
        random_word = self.get_flow('random_word')
        self.send_message(random_word, 'blerg', contact=rawls)

        # here's our count for our response path
        self.assertEqual(1, flow.get_segment_counts(False)[blue_to_beer])

        # let's also create a flow run that gets expired
        pete = self.create_contact('Pete', '+12065554444')
        self.send_message(flow, 'blue', contact=pete)
        run = FlowRun.objects.filter(contact=pete).first()
        run.expire()

        # but there should be no additional records due to the interruption or expiration
        # ie, there are no counts added with respect to the next question
        self.assertEqual(counts, len(flow.get_segment_counts(False)))

        # ensure no negative counts
        for k, v in flow.get_segment_counts(False).items():
            self.assertTrue(v >= 0)

    def test_prune_recentmessages(self):
        flow = self.get_flow('favorites')

        other_action = ActionSet.objects.get(y=8, flow=flow)
        color_ruleset = RuleSet.objects.get(label='Color', flow=flow)
        other_rule = color_ruleset.get_rules()[-1]

        # send 12 invalid color responses (must be from different contacts to avoid loop detection at 10 messages)
        bob = self.create_contact("Bob", number="+260964151234")
        for m in range(12):
            contact = self.contact if m % 2 == 0 else bob
            self.send_message(flow, '%d' % (m + 1), contact=contact)

        # all 12 messages are stored for the other segment
        other_recent = FlowPathRecentMessage.objects.filter(from_uuid=other_rule.uuid, to_uuid=other_action.uuid)
        self.assertEqual(len(other_recent), 12)

        # and these are returned with most-recent first
        other_recent = FlowPathRecentMessage.get_recent([other_rule.uuid], [other_action.uuid], limit=None)
        self.assertEqual([m.text for m in other_recent], ["12", "11", "10", "9", "8", "7", "6", "5", "4", "3", "2", "1"])

        # even when limit is applied
        other_recent = FlowPathRecentMessage.get_recent([other_rule.uuid], [other_action.uuid], limit=5)
        self.assertEqual([m.text for m in other_recent], ["12", "11", "10", "9", "8"])

        prune_recentmessages()

        # now only 5 newest are stored
        other_recent = FlowPathRecentMessage.objects.filter(from_uuid=other_rule.uuid, to_uuid=other_action.uuid)
        self.assertEqual(len(other_recent), 5)

        other_recent = FlowPathRecentMessage.get_recent([other_rule.uuid], [other_action.uuid])
        self.assertEqual([m.text for m in other_recent], ["12", "11", "10", "9", "8"])

        # send another message and prune again
        self.send_message(flow, "13", contact=bob)
        prune_recentmessages()

        other_recent = FlowPathRecentMessage.get_recent([other_rule.uuid], [other_action.uuid])
        self.assertEqual([m.text for m in other_recent], ["13", "12", "11", "10", "9"])

    def test_destination_type(self):
        flow = self.get_flow('pick_a_number')

        # our start points to a ruleset
        start = ActionSet.objects.get(flow=flow, y=0)

        # assert our destination
        self.assertEqual(FlowStep.TYPE_RULE_SET, start.destination_type)

        # and that ruleset points to an actionset
        ruleset = RuleSet.objects.get(uuid=start.destination)
        rule = ruleset.get_rules()[0]
        self.assertEqual(FlowStep.TYPE_ACTION_SET, rule.destination_type)

        # point our rule to a ruleset
        passive = RuleSet.objects.get(flow=flow, label='passive')
        self.update_destination(flow, rule.uuid, passive.uuid)
        ruleset = RuleSet.objects.get(uuid=start.destination)
        self.assertEqual(FlowStep.TYPE_RULE_SET, ruleset.get_rules()[0].destination_type)

    def test_orphaned_action_to_action(self):
        """
        Orphaned at an action, then routed to an action
        """

        # run a flow that ends on an action
        flow = self.get_flow('pick_a_number')
        self.assertEqual("You picked 3!", self.send_message(flow, "3"))

        pick_a_number = ActionSet.objects.get(flow=flow, y=0)
        you_picked = ActionSet.objects.get(flow=flow, y=228)

        # send a message, no flow should handle us since we are done
        incoming = self.create_msg(direction=INCOMING, contact=self.contact, text="Unhandled")
        handled = Flow.find_and_handle(incoming)[0]
        self.assertFalse(handled)

        # now wire up our finished action to the start of our flow
        flow = self.update_destination(flow, you_picked.uuid, pick_a_number.uuid)
        self.send_message(flow, "next message please", assert_reply=False, assert_handle=False)

    def test_orphaned_action_to_input_rule(self):
        """
        Orphaned at an action, then routed to a rule that evaluates on input
        """
        flow = self.get_flow('pick_a_number')

        self.assertEqual("You picked 6!", self.send_message(flow, "6"))

        you_picked = ActionSet.objects.get(flow=flow, y=228)
        number = RuleSet.objects.get(flow=flow, label='number')

        flow = self.update_destination(flow, you_picked.uuid, number.uuid)
        self.send_message(flow, "9", assert_reply=False, assert_handle=False)

    def test_orphaned_action_to_passive_rule(self):
        """
        Orphaned at an action, then routed to a rule that doesn't require input which leads
        to a rule that evaluates on input
        """
        flow = self.get_flow('pick_a_number')

        you_picked = ActionSet.objects.get(flow=flow, y=228)
        passive_ruleset = RuleSet.objects.get(flow=flow, label='passive')
        self.assertEqual("You picked 6!", self.send_message(flow, "6"))

        flow = self.update_destination(flow, you_picked.uuid, passive_ruleset.uuid)
        self.send_message(flow, "9", assert_reply=False, assert_handle=False)

    def test_deleted_ruleset(self):
        flow = self.get_flow('favorites')
        self.send_message(flow, "RED", restart_participants=True)

        # one active run
        self.assertEqual(1, FlowRun.objects.filter(contact=self.contact, is_active=True).count())

        # at this point we are waiting for the response to the second question about beer, let's delete it
        RuleSet.objects.get(flow=flow, label='Beer').delete()

        # we still have one active run, though we are somewhat in limbo
        self.assertEqual(1, FlowRun.objects.filter(contact=self.contact, is_active=True).count())

        # sending a new message in shouldn't get a reply, and our run should be terminated
        responses = self.send_message(flow, "abandoned", assert_reply=False, assert_handle=True)
        self.assertIsNone(responses)
        self.assertEqual(0, FlowRun.objects.filter(contact=self.contact, is_active=True).count())

    def test_server_runtime_cycle(self):
        flow = self.get_flow('loop_detection')
        first_actionset = ActionSet.objects.get(flow=flow, y=0)
        group_ruleset = RuleSet.objects.get(flow=flow, label='Group Split A')
        group_one_rule = group_ruleset.get_rules()[0]
        name_ruleset = RuleSet.objects.get(flow=flow, label='Name Split')
        rowan_rule = name_ruleset.get_rules()[0]

        # rule turning back on ourselves
        with self.assertRaises(FlowException):
            self.update_destination(flow, group_one_rule.uuid, group_ruleset.uuid)

        # non-blocking rule to non-blocking rule and back
        with self.assertRaises(FlowException):
            self.update_destination(flow, rowan_rule.uuid, group_ruleset.uuid)

        # our non-blocking rule to an action and back to us again
        with self.assertRaises(FlowException):
            self.update_destination(flow, group_one_rule.uuid, first_actionset.uuid)

        # add our contact to Group A
        group_a = ContactGroup.user_groups.create(org=self.org, name="Group A",
                                                  created_by=self.admin, modified_by=self.admin)
        group_a.contacts.add(self.contact)

        # rule turning back on ourselves
        self.update_destination_no_check(flow, group_ruleset.uuid, group_ruleset.uuid, rule=group_one_rule.uuid)
        self.send_message(flow, "1", assert_reply=False, assert_handle=False)

        # should have an interrupted run
        self.assertEqual(1, FlowRun.objects.filter(contact=self.contact, exit_type=FlowRun.EXIT_TYPE_INTERRUPTED).count())

        flow.runs.all().delete()
        flow.delete()

        # non-blocking rule to non-blocking rule and back
        flow = self.get_flow('loop_detection')

        # need to get these again as we just reimported and UUIDs have changed
        group_ruleset = RuleSet.objects.get(flow=flow, label='Group Split A')
        name_ruleset = RuleSet.objects.get(flow=flow, label='Name Split')
        rowan_rule = name_ruleset.get_rules()[0]

        # update our name to rowan so we match the name rule
        self.contact.name = "Rowan"
        self.contact.save()

        # but remove ourselves from the group so we enter the loop
        group_a.contacts.remove(self.contact)

        self.update_destination_no_check(flow, name_ruleset.uuid, group_ruleset.uuid, rule=rowan_rule.uuid)
        self.send_message(flow, "2", assert_reply=False, assert_handle=False)

        # should have an interrupted run
        self.assertEqual(1, FlowRun.objects.filter(contact=self.contact, exit_type=FlowRun.EXIT_TYPE_INTERRUPTED).count())

    def test_decimal_substitution(self):
        flow = self.get_flow('pick_a_number')
        self.assertEqual("You picked 3!", self.send_message(flow, "3"))

    def test_rules_first(self):
        flow = self.get_flow('rules_first')
        self.assertEqual(Flow.RULES_ENTRY, flow.entry_type)
        self.assertEqual("You've got to be kitten me", self.send_message(flow, "cats"))

    def test_numeric_rule_allows_variables(self):
        flow = self.get_flow('numeric_rule_allows_variables')

        zinedine = self.create_contact('Zinedine', '+123456')
        zinedine.set_field(self.user, 'age', 25)

        self.assertEqual('Good count', self.send_message(flow, "35", contact=zinedine))

    def test_non_blocking_rule_first(self):

        flow = self.get_flow('non_blocking_rule_first')

        eminem = self.create_contact('Eminem', '+12345')
        flow.start(groups=[], contacts=[eminem])
        msg = Msg.objects.filter(direction='O', contact=eminem).first()
        self.assertEqual('Hi there Eminem', msg.text)

        # put a webhook on the rule first and make sure it executes
        ruleset = RuleSet.objects.get(uuid=flow.entry_uuid)
        ruleset.webhook_url = 'http://localhost'
        ruleset.save()

        tupac = self.create_contact('Tupac', '+15432')
        flow.start(groups=[], contacts=[tupac])
        msg = Msg.objects.filter(direction='O', contact=tupac).first()
        self.assertEqual('Hi there Tupac', msg.text)

    def test_webhook_rule_first(self):

        flow = self.get_flow('webhook_rule_first')
        tupac = self.create_contact('Tupac', '+15432')
        flow.start(groups=[], contacts=[tupac])

        # a message should have been sent
        msg = Msg.objects.filter(direction='O', contact=tupac).first()
        self.assertEqual('Testing this out', msg.text)

    def test_group_dependencies(self):
        self.get_flow('dependencies')
        flow = Flow.objects.filter(name='Dependencies').first()

        group_names = ['Dog Facts', 'Cat Facts', 'Fish Facts', 'Monkey Facts']
        for name in group_names:
            self.assertIsNotNone(flow.group_dependencies.filter(name=name).first(), 'Missing group %s' % name)

        # trim off our first action which is remove from Dog Facts
        update_json = flow.as_json()
        update_json['action_sets'][0]['actions'] = update_json['action_sets'][0]['actions'][1:]
        flow.update(update_json)

        # dog facts should be removed
        self.assertIsNone(flow.group_dependencies.filter(name='Dog Facts').first())

        # but others should still be there
        for name in group_names[1:]:
            self.assertIsNotNone(flow.group_dependencies.filter(name=name).first())

    def test_flow_dependencies(self):

        self.get_flow('dependencies')
        flow = Flow.objects.filter(name='Dependencies').first()

        # we should depend on our child flow
        self.assertIsNotNone(flow.flow_dependencies.filter(name='Child Flow').first())

        # remove our start flow action
        update_json = flow.as_json()
        actionsets = update_json['action_sets']
        actionsets[-1]['actions'] = actionsets[-1]['actions'][0:-1]
        update_json['action_sets'] = actionsets
        flow.update(update_json)

        # now we no longer depend on it
        self.assertIsNone(flow.flow_dependencies.filter(name='Child Flow').first())

    def test_group_uuid_mapping(self):
        flow = self.get_flow('group_split')

        # make sure the groups in our rules exist as expected
        ruleset = RuleSet.objects.filter(label="Member").first()
        rules = ruleset.get_rules_dict()
        group_count = 0
        for rule in rules:
            if rule['test']['type'] == 'in_group':
                group = ContactGroup.user_groups.filter(uuid=rule['test']['test']['uuid']).first()
                self.assertIsNotNone(group)
                group_count += 1
        self.assertEqual(2, group_count)

        self.get_flow('dependencies')
        flow = Flow.objects.filter(name='Dependencies').first()
        group_count = 0
        for actionset in flow.action_sets.all():
            actions = json.loads(actionset.actions)
            for action in actions:
                if action['type'] in ('add_group', 'del_group'):
                    for group in action['groups']:
                        if isinstance(group, dict):
                            group_count += 1
                            self.assertIsNotNone(ContactGroup.user_groups.filter(uuid=group['uuid']).first())

        # make sure we found both our group actions
        self.assertEqual(2, group_count)

    def test_group_split(self):
        flow = self.get_flow('group_split')

        rulesets = RuleSet.objects.filter(flow=flow)
        group_count = 0
        for ruleset in rulesets:
            rules = ruleset.get_rules_dict()
            for rule in rules:
                if rule['test']['type'] == 'in_group':
                    group = ContactGroup.user_groups.filter(uuid=rule['test']['test']['uuid']).first()
                    self.assertIsNotNone(group)
                    group_count += 1
        self.assertEqual(2, group_count)

        flow.start_msg_flow([self.contact.id])

        # not in any group
        self.assertEqual(0, ContactGroup.user_groups.filter(contacts__in=[self.contact]).count())

        # add us to Group A
        self.send('add group a')

        self.assertEqual('Awaiting command.', Msg.objects.filter(direction='O').order_by('-created_on').first().text)
        groups = ContactGroup.user_groups.filter(contacts__in=[self.contact])
        self.assertEqual(1, groups.count())
        self.assertEqual('Group A', groups.first().name)

        # now split us on group membership
        self.send('split')
        self.assertEqual('You are in Group A', Msg.objects.filter(direction='O').order_by('-created_on')[1].text)

        # now add us to group b and remove from group a
        self.send("remove group a")
        self.send("add group b")
        self.send('split')
        self.assertEqual('You are in Group B', Msg.objects.filter(direction='O').order_by('-created_on')[1].text)

    def test_media_first_action(self):
        flow = self.get_flow('media_first_action')

        runs = flow.start_msg_flow([self.contact.id])
        self.assertEqual(1, len(runs))
        self.assertEqual(1, self.contact.msgs.all().count())
        self.assertEqual('Hey', self.contact.msgs.all()[0].text)
        self.assertEqual(["image/jpeg:https://%s/%s" % (settings.AWS_BUCKET_DOMAIN, "attachments/2/53/steps/87d34837-491c-4541-98a1-fa75b52ebccc.jpg")],
                         self.contact.msgs.all()[0].attachments)

    def test_substitution(self):
        flow = self.get_flow('substitution')
        self.contact.name = "Ben Haggerty"
        self.contact.save()

        runs = flow.start_msg_flow([self.contact.id])
        self.assertEqual(1, len(runs))
        self.assertEqual(1, self.contact.msgs.all().count())
        self.assertEqual('Hi Ben Haggerty, what is your phone number?', self.contact.msgs.all()[0].text)

        self.assertEqual("Thanks, you typed +250788123123", self.send_message(flow, "0788123123"))
        sms = Msg.objects.get(org=flow.org, contact__urns__path="+250788123123")
<<<<<<< HEAD
        self.assertEquals("Hi from Ben Haggerty! Your phone is (206) 555-2020.", sms.text)
=======
        self.assertEqual("Hi from Ben Haggerty! Your phone is 0788 123 123.", sms.text)
>>>>>>> 5a179c41

    def test_group_send(self):
        # create an inactive group with the same name, to test that this doesn't blow up our import
        group = ContactGroup.get_or_create(self.org, self.admin, "Survey Audience")
        group.is_active = False
        group.save()

        # and create another as well
        ContactGroup.get_or_create(self.org, self.admin, "Survey Audience")

        # this could blow up due to illegal lookup for more than one contact group
        self.get_flow('group_send_flow')

    def test_new_contact(self):
        mother_flow = self.get_flow('mama_mother_registration')
        registration_flow = self.get_flow('mama_registration', dict(NEW_MOTHER_FLOW_ID=mother_flow.pk))

        self.assertEqual("Enter the expected delivery date.", self.send_message(registration_flow, "Judy Pottier"))
        self.assertEqual("Great, thanks for registering the new mother", self.send_message(registration_flow, "31.1.2015"))

        mother = Contact.objects.get(org=self.org, name="Judy Pottier")
        self.assertTrue(mother.get_field_raw('edd').startswith('31-01-2015'))
        self.assertEqual(mother.get_field_raw('chw_phone'), self.contact.get_urn(TEL_SCHEME).path)
        self.assertEqual(mother.get_field_raw('chw_name'), self.contact.name)

    def test_group_rule_first(self):
        rule_flow = self.get_flow('group_rule_first')

        # start our contact down it
        rule_flow.start([], [self.contact], restart_participants=True)

        # contact should get a message that they didn't match either group
        self.assertLastResponse("You are something else.")

        # add them to the father's group
        self.create_group("Fathers", [self.contact])

        rule_flow.start([], [self.contact], restart_participants=True)
        self.assertLastResponse("You are a father.")

    def test_mother_registration(self):
        mother_flow = self.get_flow('new_mother')
        registration_flow = self.get_flow('mother_registration', dict(NEW_MOTHER_FLOW_ID=mother_flow.pk))
        self.assertEqual(mother_flow.runs.count(), 0)

        self.assertEqual("What is her expected delivery date?", self.send_message(registration_flow, "Judy Pottier"))
        self.assertEqual("What is her phone number?", self.send_message(registration_flow, "31.1.2014"))
        self.assertEqual("Great, you've registered the new mother!", self.send_message(registration_flow, "0788 383 383"))

        # we start both the new mother by @flow.phone and the current contact by its uuid @contact.uuid
        self.assertEqual(mother_flow.runs.count(), 2)

        mother = Contact.from_urn(self.org, "tel:+250788383383")
        self.assertEqual("Judy Pottier", mother.name)
        self.assertTrue(mother.get_field_raw('expected_delivery_date').startswith('31-01-2014'))
        self.assertEqual("+12065552020", mother.get_field_raw('chw'))
        self.assertTrue(mother.user_groups.filter(name="Expecting Mothers"))

        pain_flow = self.get_flow('pain_flow')
        self.assertEqual("Your CHW will be in contact soon!", self.send_message(pain_flow, "yes", contact=mother))

        chw = self.contact
        sms = Msg.objects.filter(contact=chw).order_by('-created_on')[0]
        self.assertEqual("Please follow up with Judy Pottier, she has reported she is in pain.", sms.text)

    def test_flow_delete(self):
        from temba.campaigns.models import Campaign, CampaignEvent
        flow = self.get_flow('favorites')

        # create a campaign that contains this flow
        friends = self.create_group("Friends", [])
        poll_date = ContactField.get_or_create(self.org, self.admin, 'poll_date', "Poll Date")

        campaign = Campaign.create(self.org, self.admin, Campaign.get_unique_name(self.org, "Favorite Poll"), friends)
        event1 = CampaignEvent.create_flow_event(self.org, self.admin, campaign, poll_date,
                                                 offset=0, unit='D', flow=flow, delivery_hour='13')

        # create a trigger that contains this flow
        trigger = Trigger.objects.create(org=self.org, keyword='poll', flow=flow, trigger_type=Trigger.TYPE_KEYWORD,
                                         created_by=self.admin, modified_by=self.admin)

        # run the flow
        self.assertEqual("Good choice, I like Red too! What is your favorite beer?", self.send_message(flow, "RED"))

        # try to remove the flow, not logged in, no dice
        response = self.client.post(reverse('flows.flow_delete', args=[flow.pk]))
        self.assertLoginRedirect(response)

        # login as admin
        self.login(self.admin)
        response = self.client.post(reverse('flows.flow_delete', args=[flow.pk]))
        self.assertEqual(200, response.status_code)

        # flow should no longer be active
        flow.refresh_from_db()
        self.assertFalse(flow.is_active)

        # should still have a run though
        self.assertEqual(flow.runs.count(), 1)

        # but they should all be inactive
        self.assertEqual(flow.runs.filter(is_active=True).count(), 0)

        # just no steps or values
        self.assertEqual(Value.objects.all().count(), 0)
        self.assertEqual(FlowStep.objects.all().count(), 0)

        # our campaign event should no longer be active
        event1.refresh_from_db()
        self.assertFalse(event1.is_active)

        # nor should our trigger
        trigger.refresh_from_db()
        self.assertFalse(trigger.is_active)

    def test_flow_delete_with_dependencies(self):
        self.login(self.admin)

        self.get_flow('dependencies')
        self.get_flow('dependencies_voice')
        parent = Flow.objects.filter(name='Dependencies').first()
        child = Flow.objects.filter(name='Child Flow').first()
        voice = Flow.objects.filter(name='Voice Dependencies').first()

        contact_fields = (
            {'key': 'contact_age', 'label': 'Contact Age'},

            # fields based on parent and child references
            {'key': 'top'},
            {'key': 'bottom'},

            # replies
            {'key': 'chw'},

            # url attachemnts
            {'key': 'attachment'},

            # dynamic groups
            {'key': 'cat_breed', 'label': 'Cat Breed'},
            {'key': 'organization'},

            # sending messages
            {'key': 'recipient'},
            {'key': 'message'},

            # sending emails
            {'key': 'email_message', 'label': 'Email Message'},
            {'key': 'subject'},

            # trigger someone else
            {'key': 'other_phone', 'label': 'Other Phone'},

            # rules and localizations
            {'key': 'rule'},
            {'key': 'french_rule', 'label': 'French Rule'},
            {'key': 'french_age', 'label': 'French Age'},
            {'key': 'french_fries', 'label': 'French Fries'},

            # updating contacts
            {'key': 'favorite_cat', 'label': 'Favorite Cat'},
            {'key': 'next_cat_fact', 'label': 'Next Cat Fact'},
            {'key': 'last_cat_fact', 'label': 'Last Cat Fact'},

            # webhook urls
            {'key': 'webhook'},

            # expression splits
            {'key': 'expression_split', 'label': 'Expression Split'},

            # voice says
            {'key': 'play_message', 'label': 'Play Message', 'flow': voice},
            {'key': 'voice_rule', 'label': 'Voice Rule', 'flow': voice},

            # voice plays (recordings)
            {'key': 'voice_recording', 'label': 'Voice Recording', 'flow': voice}
        )

        for field_spec in contact_fields:
            key = field_spec.get('key')
            label = field_spec.get('label', key.capitalize())
            flow = field_spec.get('flow', parent)

            # make sure our field exists after import
            field = ContactField.objects.filter(key=key, label=label).first()
            self.assertIsNotNone(field, "Couldn't find field %s (%s)" % (key, label))

            # and our flow is dependent on us
            self.assertIsNotNone(flow.field_dependencies.filter(key__in=[key]).first(), "Flow is missing dependency on %s (%s)" % (key, label))

        # deleting should fail since the 'Dependencies' flow depends on us
        self.client.post(reverse('flows.flow_delete', args=[child.id]))
        self.assertIsNotNone(Flow.objects.filter(id=child.id, is_active=True).first())

        # remove our child dependency
        parent = Flow.objects.filter(name='Dependencies').first()
        parent.flow_dependencies.remove(child)

        # now the child can be deleted
        self.client.post(reverse('flows.flow_delete', args=[child.id]))
        self.assertIsNotNone(Flow.objects.filter(id=child.id, is_active=False).first())

    def test_start_flow_action(self):
        self.import_file('flow_starts')
        parent = Flow.objects.get(name='Parent Flow')
        child = Flow.objects.get(name='Child Flow')

        contacts = []
        for i in range(10):
            contacts.append(self.create_contact("Fred", '+25078812312%d' % i))

        # start the flow for our contacts
        start = FlowStart.objects.create(flow=parent, created_by=self.admin, modified_by=self.admin)
        for contact in contacts:
            start.contacts.add(contact)
        start.start()

        # all our contacts should have a name of Greg now (set in the child flow)
        for contact in contacts:
            self.assertTrue(FlowRun.objects.filter(flow=parent, contact=contact))
            self.assertTrue(FlowRun.objects.filter(flow=child, contact=contact))
            self.assertEqual("Greg", Contact.objects.get(pk=contact.pk).name)

        # 10 child flow runs should be active waiting for input
        self.assertEqual(FlowRun.objects.filter(flow=child, is_active=True).count(), 10)

        # send some input to complete the child flows
        for contact in contacts:
            msg = self.create_msg(contact=contact, direction='I', text="OK", channel=self.channel)
            msg.handle()

        # all of the runs should now be completed
        self.assertEqual(FlowRun.objects.filter(is_active=False, exit_type=FlowRun.EXIT_TYPE_COMPLETED).count(), 20)

    def test_cross_language_import(self):
        spanish = Language.create(self.org, self.admin, "Spanish", 'spa')
        Language.create(self.org, self.admin, "English", 'eng')

        # import our localized flow into an org with no languages
        self.import_file('multi_language_flow')
        flow = Flow.objects.get(name='Multi Language Flow')

        # even tho we don't have a language, our flow has enough info to function
        self.assertEqual('eng', flow.base_language)

        # now try executing this flow on our org, should use the flow base language
        self.assertEqual('Hello friend! What is your favorite color?',
                         self.send_message(flow, 'start flow', restart_participants=True, initiate_flow=True))

        replies = self.send_message(flow, 'blue')
        self.assertEqual('Thank you! I like blue.', replies[0])
        self.assertEqual('This message was not translated.', replies[1])

        # now add a primary language to our org
        self.org.primary_language = spanish
        self.org.save()

        flow = Flow.objects.get(pk=flow.pk)

        # with our org in spanish, we should get the spanish version
        self.assertEqual('\xa1Hola amigo! \xbfCu\xe1l es tu color favorito?',
                         self.send_message(flow, 'start flow', restart_participants=True, initiate_flow=True))

        self.org.primary_language = None
        self.org.save()
        flow = Flow.objects.get(pk=flow.pk)

        # no longer spanish on our org
        self.assertEqual('Hello friend! What is your favorite color?',
                         self.send_message(flow, 'start flow', restart_participants=True, initiate_flow=True))

        # back to spanish
        self.org.primary_language = spanish
        self.org.save()
        flow = Flow.objects.get(pk=flow.pk)

        # but set our contact's language explicitly should keep us at english
        self.contact.language = 'eng'
        self.contact.save()
        self.assertEqual('Hello friend! What is your favorite color?',
                         self.send_message(flow, 'start flow', restart_participants=True, initiate_flow=True))

    def test_different_expiration(self):
        flow = self.get_flow('favorites')
        self.send_message(flow, "RED", restart_participants=True)

        # get the latest run
        first_run = flow.runs.all()[0]
        first_expires = first_run.expires_on

        time.sleep(1)

        # start it again
        self.send_message(flow, "RED", restart_participants=True)

        # previous run should no longer be active
        first_run = FlowRun.objects.get(pk=first_run.pk)
        self.assertFalse(first_run.is_active)

        # expires on shouldn't have changed on it though
        self.assertEqual(first_expires, first_run.expires_on)

        # new run should have a different expires on
        new_run = flow.runs.all().order_by('-expires_on').first()
        self.assertTrue(new_run.expires_on > first_expires)

    def test_flow_expiration_updates(self):
        flow = self.get_flow('favorites')
        self.assertEqual("Good choice, I like Red too! What is your favorite beer?", self.send_message(flow, "RED"))

        # get our current expiration
        run = flow.runs.get()
        self.assertEqual(flow.org, run.org)

        starting_expiration = run.expires_on
        starting_modified = run.modified_on

        time.sleep(1)

        # now fire another messages
        self.assertEqual("Mmmmm... delicious Turbo King. If only they made red Turbo King! Lastly, what is your name?",
                         self.send_message(flow, "turbo"))

        # our new expiration should be later
        run.refresh_from_db()
        self.assertTrue(run.expires_on > starting_expiration)
        self.assertTrue(run.modified_on > starting_modified)

    def test_initial_expiration(self):
        flow = self.get_flow('favorites')
        flow.start(groups=[], contacts=[self.contact])

        run = FlowRun.objects.get()
        self.assertTrue(run.expires_on)

    def test_flow_expiration(self):
        flow = self.get_flow('favorites')
        self.assertEqual("Good choice, I like Red too! What is your favorite beer?", self.send_message(flow, "RED"))
        self.assertEqual("Mmmmm... delicious Turbo King. If only they made red Turbo King! Lastly, what is your name?", self.send_message(flow, "turbo"))
        self.assertEqual(1, flow.runs.count())

        # pretend our step happened 10 minutes ago
        step = FlowStep.objects.filter(run=flow.runs.all()[0], left_on=None)[0]
        step.arrived_on = timezone.now() - timedelta(minutes=10)
        step.save()

        # now let's expire them out of the flow prematurely
        flow.expires_after_minutes = 5
        flow.save()

        # this normally gets run on FlowCRUDL.Update
        update_run_expirations_task(flow.id)

        # check that our run is expired
        run = flow.runs.all()[0]
        self.assertFalse(run.is_active)

        # we will be starting a new run now, since the other expired
        self.assertEqual("I don't know that color. Try again.",
                         self.send_message(flow, "Michael Jordan", restart_participants=True))
        self.assertEqual(2, flow.runs.count())

        previous_expiration = run.expires_on
        run.update_expiration(None)
        self.assertTrue(run.expires_on > previous_expiration)

    def test_parsing(self):
        # test a preprocess url
        flow = self.get_flow('preprocess')
        self.assertEqual('http://preprocessor.com/endpoint.php', flow.rule_sets.all().order_by('y')[0].config_json()[RuleSet.CONFIG_WEBHOOK])

    def test_flow_loops(self):
        # this tests two flows that start each other
        flow1 = self.create_flow()
        flow2 = self.create_flow()

        # create an action on flow1 to start flow2
        flow1.update(dict(action_sets=[dict(uuid=str(uuid4()), x=1, y=1,
                                            actions=[dict(type='flow', flow=dict(uuid=flow2.uuid))])]))
        flow2.update(dict(action_sets=[dict(uuid=str(uuid4()), x=1, y=1,
                                            actions=[dict(type='flow', flow=dict(uuid=flow1.uuid))])]))

        # start the flow, shouldn't get into a loop, but both should get started
        flow1.start([], [self.contact])

        self.assertTrue(FlowRun.objects.get(flow=flow1, contact=self.contact))
        self.assertTrue(FlowRun.objects.get(flow=flow2, contact=self.contact))

    def test_ruleset_loops(self):
        self.import_file('ruleset_loop')

        flow1 = Flow.objects.all()[1]
        flow2 = Flow.objects.all()[0]

        # start the flow, should not get into a loop
        flow1.start([], [self.contact])

        self.assertTrue(FlowRun.objects.get(flow=flow1, contact=self.contact))
        self.assertTrue(FlowRun.objects.get(flow=flow2, contact=self.contact))

    def test_parent_child(self):
        from temba.campaigns.models import Campaign, CampaignEvent, EventFire

        favorites = self.get_flow('favorites')

        # do a dry run once so that the groups and fields get created
        group = self.create_group("Campaign", [])
        field = ContactField.get_or_create(self.org, self.admin, "campaign_date", "Campaign Date")

        # tests that a contact is properly updated when a child flow is called
        child = self.get_flow('child')
        parent = self.get_flow('parent', substitutions=dict(CHILD_ID=child.id))

        # create a campaign with a single event
        campaign = Campaign.create(self.org, self.admin, "Test Campaign", group)
        CampaignEvent.create_flow_event(self.org, self.admin, campaign, relative_to=field,
                                        offset=10, unit='W', flow=favorites)

        self.assertEqual("Added to campaign.", self.send_message(parent, "start", initiate_flow=True))

        # should have one event scheduled for this contact
        self.assertTrue(EventFire.objects.filter(contact=self.contact))

    def test_priority(self):
        self.get_flow('priorities')
        joe = self.create_contact("joe", "112233")

        parent = Flow.objects.get(name='Priority Parent')
        parent.start([], [self.contact, joe])

        self.assertEqual(8, Msg.objects.filter(direction='O').count())
        self.assertEqual(2, Broadcast.objects.all().count())

        # all messages so far are low prioirty as well because of no inbound
        self.assertEqual(8, Msg.objects.filter(direction='O', high_priority=False).count())

        # send a message in to become high priority
        self.send("make me high priority por favor")

        # each flow sends one message to cleanup
        self.assertEqual(11, Msg.objects.filter(direction='O').count())
        self.assertEqual(3, Msg.objects.filter(high_priority=True).count())

        # we've completed three flows, but joe is still at it
        self.assertEqual(5, FlowRun.objects.all().count())
        self.assertEqual(3, FlowRun.objects.filter(contact=self.contact, exit_type=FlowRun.EXIT_TYPE_COMPLETED).count())
        self.assertEqual(2, FlowRun.objects.filter(contact=joe, exit_type=None).count())

    def test_priority_single_contact(self):
        # try running with a single contact, we dont create broadcasts for a single
        # contact, but the messages should still be low prioirty
        self.get_flow('priorities')
        parent = Flow.objects.get(name='Priority Parent')
        parent.start([], [self.contact], restart_participants=True)

        self.assertEqual(4, Msg.objects.count())
        self.assertEqual(0, Broadcast.objects.count())
        self.assertEqual(4, Msg.objects.filter(high_priority=False).count())

    def test_priority_keyword_trigger(self):
        self.get_flow('priorities')

        # now lets kick a flow off with a message trigger
        self.send("priority")

        # now we should have two runs
        self.assertEqual(2, FlowRun.objects.count())

        # since the contact started us, all our messages should be high priority
        self.assertEqual(0, Msg.objects.filter(high_priority=False).count())
        self.assertEqual(4, Msg.objects.filter(direction='O', high_priority=True).count())

    def test_subflow(self):
        """
        Tests that a subflow can be called and the flow is handed back to the parent
        """
        self.get_flow('subflow')
        parent = Flow.objects.get(org=self.org, name='Parent Flow')
        parent.start(groups=[], contacts=[self.contact, self.create_contact("joe", "001122")], restart_participants=True)

        msg = Msg.objects.filter(contact=self.contact).first()
        self.assertEqual("This is a parent flow. What would you like to do?", msg.text)
        self.assertFalse(msg.high_priority)

        # this should launch the child flow
        self.send_message(parent, "color", assert_reply=False)
        msg = Msg.objects.filter(contact=self.contact).order_by('-created_on').first()

        subflow_ruleset = RuleSet.objects.filter(flow=parent, ruleset_type='subflow').first()

        # should have one step on the subflow ruleset
        self.assertEqual(1, FlowStep.objects.filter(step_uuid=subflow_ruleset.uuid).count())
        self.assertEqual("What color do you like?", msg.text)
        self.assertTrue(msg.high_priority)

        # we should now have two active flows
        self.assertEqual(2, FlowRun.objects.filter(contact=self.contact, is_active=True).count())

        # complete the child flow
        self.send('Red')

        # should still only have one step on our subflow ruleset
        self.assertEqual(1, FlowStep.objects.filter(step_uuid=subflow_ruleset.uuid).count())

        # now we are back to a single active flow, the parent
        self.assertEqual(1, FlowRun.objects.filter(contact=self.contact, is_active=True).count())
        active_run = FlowRun.objects.filter(contact=self.contact, is_active=True).first()
        self.assertEqual(parent.name, active_run.flow.name)

        # we should have a new outbound message from the the parent flow
        msg = Msg.objects.filter(contact=self.contact, direction='O').order_by('-created_on').first()
        self.assertEqual("Complete: You picked Red.", msg.text)

        # should only have one response msg
        self.assertEqual(1, Msg.objects.filter(text='Complete: You picked Red.', contact=self.contact, direction='O').count())

    def test_subflow_interrupted(self):
        self.get_flow('subflow')
        parent = Flow.objects.get(org=self.org, name='Parent Flow')

        parent.start(groups=[], contacts=[self.contact], restart_participants=True)
        self.send_message(parent, "color", assert_reply=False)

        # we should now have two active flows
        runs = FlowRun.objects.filter(contact=self.contact, is_active=True).order_by('-created_on')
        self.assertEqual(2, runs.count())

        # now interrupt the child flow
        run = FlowRun.objects.filter(contact=self.contact, is_active=True).order_by('-created_on').first()
        FlowRun.bulk_exit(FlowRun.objects.filter(id=run.id), FlowRun.EXIT_TYPE_INTERRUPTED)

        # all flows should have finished
        self.assertEqual(0, FlowRun.objects.filter(contact=self.contact, is_active=True).count())

        # and the parent should not have resumed, so our last message was from our subflow
        msg = Msg.objects.all().order_by('-created_on').first()
        self.assertEqual('What color do you like?', msg.text)

    def test_subflow_expired(self):
        self.get_flow('subflow')
        parent = Flow.objects.get(org=self.org, name='Parent Flow')

        parent.start(groups=[], contacts=[self.contact], restart_participants=True)
        self.send_message(parent, "color", assert_reply=False)

        # we should now have two active flows
        runs = FlowRun.objects.filter(contact=self.contact, is_active=True).order_by('-created_on')
        self.assertEqual(2, runs.count())

        # make sure the parent run expires later than the child
        child_run = runs[0]
        parent_run = runs[1]
        self.assertTrue(parent_run.expires_on > child_run.expires_on)

        # now expire out of the child flow
        run = FlowRun.objects.filter(contact=self.contact, is_active=True).order_by('-created_on').first()
        FlowRun.bulk_exit(FlowRun.objects.filter(id=run.id), FlowRun.EXIT_TYPE_EXPIRED)

        # all flows should have finished
        self.assertEqual(0, FlowRun.objects.filter(contact=self.contact, is_active=True).count())

        # and should follow the expiration route
        msg = Msg.objects.all().order_by('-created_on').first()
        self.assertEqual("You expired out of the subflow", msg.text)

    def test_subflow_updates(self):

        self.get_flow('subflow')
        parent = Flow.objects.get(org=self.org, name='Parent Flow')

        parent.start(groups=[], contacts=[self.contact], restart_participants=True)
        self.send_message(parent, "color", assert_reply=False)

        # we should now have two active flows
        self.assertEqual(2, FlowRun.objects.filter(contact=self.contact, is_active=True).count())

        run = FlowRun.objects.filter(flow=parent).first()
        starting_expiration = run.expires_on
        starting_modified = run.modified_on

        time.sleep(1)

        # send a message that will keep us in the child flow
        self.send('no match')

        # our new expiration should be later
        run.refresh_from_db()
        self.assertTrue(run.expires_on > starting_expiration)
        self.assertTrue(run.modified_on > starting_modified)

    def test_subflow_no_interaction(self):
        self.get_flow('subflow_no_pause')
        parent = Flow.objects.get(org=self.org, name='Flow A')
        parent.start(groups=[], contacts=[self.contact], restart_participants=True)

        # check we got our three messages, the third populated by the child, but sent form the parent
        msgs = Msg.objects.order_by('created_on')
        self.assertEqual(5, msgs.count())
        self.assertEqual(msgs[0].text, "Message 1")
        self.assertEqual(msgs[1].text, "Message 2/4")
        self.assertEqual(msgs[2].text, "Message 3 (FLOW B)")
        self.assertEqual(msgs[3].text, "Message 2/4")
        self.assertEqual(msgs[4].text, "Message 5 (FLOW B)")

    def test_subflow_resumes(self):
        self.get_flow('subflow_resumes')

        self.send("radio")

        # upon starting, we see our starting message, then our language subflow question
        msgs = Msg.objects.order_by('created_on')
        self.assertEqual(3, msgs.count())
        self.assertEqual('radio', msgs[0].text)
        self.assertEqual('Welcome message.', msgs[1].text)
        self.assertEqual('What language? English or French?', msgs[2].text)

        runs = FlowRun.objects.filter(is_active=True).order_by('created_on')
        self.assertEqual(2, runs.count())
        self.assertEqual('Radio Show Poll', runs[0].flow.name)
        self.assertEqual('Ask Language', runs[1].flow.name)

        # choose english as our language
        self.send('english')

        # we bounce back to the parent flow, and then into the gender flow
        msgs = Msg.objects.order_by('created_on')
        self.assertEqual(5, msgs.count())
        self.assertEqual('english', msgs[3].text)
        self.assertEqual('Are you Male or Female?', msgs[4].text)

        # still two runs, except a different subflow is active now
        runs = FlowRun.objects.filter(is_active=True).order_by('created_on')
        self.assertEqual(2, runs.count())
        self.assertEqual('Radio Show Poll', runs[0].flow.name)
        self.assertEqual('Ask Gender', runs[1].flow.name)

        # choose our gender
        self.send('male')

        # back in the parent flow, asking our first parent question
        msgs = Msg.objects.order_by('created_on')
        self.assertEqual(7, msgs.count())
        self.assertEqual('male', msgs[5].text)
        self.assertEqual('Have you heard of show X? Yes or No?', msgs[6].text)

        # now only one run should be active, our parent
        runs = FlowRun.objects.filter(is_active=True).order_by('created_on')
        self.assertEqual(1, runs.count())
        self.assertEqual('Radio Show Poll', runs[0].flow.name)

        # let's start over, we should pass right through language and gender
        self.send("radio")

        msgs = Msg.objects.order_by('created_on')
        self.assertEqual(10, msgs.count())
        self.assertEqual('radio', msgs[7].text)
        self.assertEqual('Welcome message.', msgs[8].text)
        self.assertEqual('Have you heard of show X? Yes or No?', msgs[9].text)

    def test_trigger_flow_complete(self):
        contact2 = self.create_contact(name='Jason Tatum', number='+250788123123')

        self.get_flow('trigger_flow_complete', dict(contact2_uuid=contact2.uuid))

        parent = Flow.objects.get(org=self.org, name='Flow A')

        parent.start(groups=[], contacts=[self.contact], restart_participants=True)

        self.assertEqual(1, FlowRun.objects.filter(contact=self.contact).count())
        self.assertEqual(1, FlowRun.objects.filter(contact=contact2).count())

        run1 = FlowRun.objects.filter(contact=self.contact).first()
        run2 = FlowRun.objects.filter(contact=contact2).first()

        self.assertEqual(run1.exit_type, FlowRun.EXIT_TYPE_COMPLETED)
        self.assertFalse(run1.is_active)

        self.assertEqual(run2.parent.id, run1.id)

    def test_translations_rule_first(self):

        # import a rule first flow that already has language dicts
        # this rule first does not depend on @step.value for the first rule, so
        # it can be evaluated right away
        flow = self.get_flow('group_membership')

        # create the language for our org
        language = Language.create(self.org, flow.created_by, "English", 'eng')
        self.org.primary_language = language
        self.org.save()

        # start our flow without a message (simulating it being fired by a trigger or the simulator)
        # this will evaluate requires_step() to make sure it handles localized flows
        runs = flow.start_msg_flow([self.contact.id])
        self.assertEqual(1, len(runs))
        self.assertEqual(1, self.contact.msgs.all().count())
        self.assertEqual('You are not in the enrolled group.', self.contact.msgs.all()[0].text)

        enrolled_group = ContactGroup.create_static(self.org, self.user, "Enrolled")
        enrolled_group.update_contacts(self.user, [self.contact], True)

        runs_started = flow.start_msg_flow([self.contact.id])
        self.assertEqual(1, len(runs_started))
        self.assertEqual(2, self.contact.msgs.all().count())
        self.assertEqual('You are in the enrolled group.', self.contact.msgs.all().order_by('-pk')[0].text)

    def test_translations(self):

        favorites = self.get_flow('favorites')

        # create a new language on the org
        language = Language.create(self.org, favorites.created_by, "English", 'eng')

        # set it as our primary language
        self.org.primary_language = language
        self.org.save()

        # everything should work as normal with our flow
        self.assertEqual("What is your favorite color?", self.send_message(favorites, "favorites", initiate_flow=True))
        json_dict = favorites.as_json()
        reply = json_dict['action_sets'][0]['actions'][0]

        # we should be a normal unicode response
        self.assertTrue(isinstance(reply['msg'], dict))
        self.assertTrue(isinstance(reply['msg']['base'], six.text_type))

        # now our replies are language dicts
        json_dict = favorites.as_json()
        reply = json_dict['action_sets'][1]['actions'][0]
        self.assertEqual('Good choice, I like @flow.color.category too! What is your favorite beer?', reply['msg']['base'])

        # now interact with the flow and make sure we get an appropriate response
        FlowRun.objects.all().delete()

        self.assertEqual("What is your favorite color?", self.send_message(favorites, "favorites", initiate_flow=True))
        self.assertEqual("Good choice, I like Red too! What is your favorite beer?", self.send_message(favorites, "RED"))

        # now let's add a second language
        Language.create(self.org, favorites.created_by, "Klingon", 'kli')

        # update our initial message
        initial_message = json_dict['action_sets'][0]['actions'][0]
        initial_message['msg']['kli'] = 'Kikshtik derklop?'
        json_dict['action_sets'][0]['actions'][0] = initial_message

        # and the first response
        reply['msg']['kli'] = 'Katishklick Shnik @flow.color.category Errrrrrrrklop'
        json_dict['action_sets'][1]['actions'][0] = reply

        # save the changes
        self.assertEqual('success', favorites.update(json_dict, self.admin)['status'])

        # should get org primary language (english) since our contact has no preferred language
        FlowRun.objects.all().delete()
        self.assertEqual("What is your favorite color?", self.send_message(favorites, "favorite", initiate_flow=True))
        self.assertEqual("Good choice, I like Red too! What is your favorite beer?", self.send_message(favorites, "RED"))

        # now set our contact's preferred language to klingon
        FlowRun.objects.all().delete()
        self.contact.language = 'kli'
        self.contact.save()

        self.assertEqual("Kikshtik derklop?", self.send_message(favorites, "favorite", initiate_flow=True))
        self.assertEqual("Katishklick Shnik Red Errrrrrrrklop", self.send_message(favorites, "RED"))

        # we support localized rules and categories as well
        json_dict = favorites.as_json()
        rule = json_dict['rule_sets'][0]['rules'][0]
        self.assertTrue(isinstance(rule['test']['test'], dict))
        rule['test']['test']['kli'] = 'klerk'
        rule['category']['kli'] = 'Klerkistikloperopikshtop'
        json_dict['rule_sets'][0]['rules'][0] = rule
        self.assertEqual('success', favorites.update(json_dict, self.admin)['status'])

        FlowRun.objects.all().delete()
        self.assertEqual("Katishklick Shnik Klerkistikloperopikshtop Errrrrrrrklop", self.send_message(favorites, "klerk"))

        # test the send action as well
        json_dict = favorites.as_json()
        action = json_dict['action_sets'][1]['actions'][0]
        action['type'] = 'send'
        action['contacts'] = [dict(uuid=self.contact.uuid)]
        action['groups'] = []
        action['variables'] = []
        json_dict['action_sets'][1]['actions'][0] = action
        self.assertEqual('success', favorites.update(json_dict, self.admin)['status'])

        FlowRun.objects.all().delete()
        self.send_message(favorites, "klerk", assert_reply=False)
        sms = Msg.objects.filter(contact=self.contact).order_by('-pk')[0]
        self.assertEqual("Katishklick Shnik Klerkistikloperopikshtop Errrrrrrrklop", sms.text)

        # test dirty json
        json_dict = favorites.as_json()

        # boolean values in our language dict shouldn't blow up
        json_dict['action_sets'][0]['actions'][0]['msg']['updated'] = True
        json_dict['action_sets'][0]['actions'][0]['msg']['kli'] = 'Bleck'

        # boolean values in our rule dict shouldn't blow up
        rule = json_dict['rule_sets'][0]['rules'][0]
        rule['category']['updated'] = True

        response = favorites.update(json_dict)
        self.assertEqual('success', response['status'])

        favorites = Flow.objects.get(pk=favorites.pk)
        json_dict = favorites.as_json()
        action = self.assertEqual('Bleck', json_dict['action_sets'][0]['actions'][0]['msg']['kli'])

        # test that simulation takes language into account
        self.login(self.admin)
        simulate_url = reverse('flows.flow_simulate', args=[favorites.pk])
        response = json.loads(self.client.post(simulate_url, json.dumps(dict(has_refresh=True)), content_type="application/json").content)
        self.assertEqual('What is your favorite color?', response['messages'][1]['text'])

        # now lets toggle the UI to Klingon and try the same thing
        simulate_url = "%s?lang=kli" % reverse('flows.flow_simulate', args=[favorites.pk])
        response = json.loads(self.client.post(simulate_url, json.dumps(dict(has_refresh=True)), content_type="application/json").content)
        self.assertEqual('Bleck', response['messages'][1]['text'])

    def test_interrupted_state(self):
        self.channel.delete()
        # Create a USSD channel type to test USSDSession.INTERRUPTED status
        self.channel = Channel.create(self.org, self.user, 'RW', 'JNU', None, '+250788123123',
                                      role=Channel.ROLE_USSD)

        flow = self.get_flow('ussd_interrupt_example')

        # start the flow, check if we are interrupted yet
        flow.start([], [self.contact])
        self.assertFalse(FlowRun.objects.get(contact=self.contact).is_interrupted())

        USSDSession.handle_incoming(channel=self.channel, urn=self.contact.get_urn().path, date=timezone.now(),
                                    external_id="12341231", status=USSDSession.INTERRUPTED)

        # as the example flow has an interrupt state connected to a valid destination,
        # the flow will go on and reach the destination
        self.assertFalse(FlowRun.objects.get(contact=self.contact).is_interrupted())

        # the contact should have been added to the "Interrupted" group as flow step describes
        contact = flow.get_results()[0]['contact']
        interrupted_group = ContactGroup.user_groups.get(name='Interrupted')
        self.assertTrue(interrupted_group.contacts.filter(id=contact.id).exists())

    def test_empty_interrupt_state(self):
        self.channel.delete()
        # Create a USSD channel type to test USSDSession.INTERRUPTED status
        self.channel = Channel.create(self.org, self.user, 'RW', 'JNU', None, '+250788123123',
                                      role=Channel.ROLE_USSD)

        flow = self.get_flow('ussd_interrupt_example')

        # disconnect action from interrupt state
        ruleset = flow.rule_sets.first()
        rules = ruleset.get_rules()
        interrupt_rule = filter(lambda rule: isinstance(rule.test, InterruptTest), rules)[0]
        interrupt_rule.destination = None
        interrupt_rule.destination_type = None
        ruleset.set_rules(rules)
        ruleset.save()

        # start the flow, check if we are interrupted yet
        flow.start([], [self.contact])

        self.assertFalse(FlowRun.objects.get(contact=self.contact).is_interrupted())

        USSDSession.handle_incoming(channel=self.channel, urn=self.contact.get_urn().path, date=timezone.now(),
                                    external_id="12341231", status=USSDSession.INTERRUPTED)

        # the interrupt state is empty, it should interrupt the flow
        self.assertTrue(FlowRun.objects.get(contact=self.contact).is_interrupted())

        # double check that the disconnected action wasn't run
        contact = flow.get_results()[0]['contact']
        interrupted_group = ContactGroup.user_groups.get(name='Interrupted')
        self.assertFalse(interrupted_group.contacts.filter(id=contact.id).exists())

    def test_airtime_flow(self):
        flow = self.get_flow('airtime')

        contact_urn = self.contact.get_urn(TEL_SCHEME)

        airtime_event = AirtimeTransfer.objects.create(org=self.org, status=AirtimeTransfer.SUCCESS, amount=10, contact=self.contact,
                                                       recipient=contact_urn.path, created_by=self.admin, modified_by=self.admin)

        with patch('temba.flows.models.AirtimeTransfer.trigger_airtime_event') as mock_trigger_event:
            mock_trigger_event.return_value = airtime_event

            runs = flow.start_msg_flow([self.contact.id])
            self.assertEqual(1, len(runs))
            self.assertEqual(1, self.contact.msgs.all().count())
            self.assertEqual('Message complete', self.contact.msgs.all()[0].text)

            airtime_event.status = AirtimeTransfer.FAILED
            airtime_event.save()

            mock_trigger_event.return_value = airtime_event

            runs = flow.start_msg_flow([self.contact.id])
            self.assertEqual(1, len(runs))
            self.assertEqual(2, self.contact.msgs.all().count())
            self.assertEqual('Message failed', self.contact.msgs.all()[0].text)

    @patch('temba.airtime.models.AirtimeTransfer.post_transferto_api_response')
    def test_airtime_trigger_event(self, mock_post_transferto):
        mock_post_transferto.side_effect = [MockResponse(200, "error_code=0\r\ncurrency=USD\r\n"),
                                            MockResponse(200, "error_code=0\r\nerror_txt=\r\ncountry=United States\r\n"
                                                              "product_list=0.25,0.5,1,1.5\r\n"
                                                              "local_info_value_list=5,10,20,30\r\n"),
                                            MockResponse(200, "error_code=0\r\nerror_txt=\r\nreserved_id=234\r\n"),
                                            MockResponse(200, "error_code=0\r\nerror_txt=\r\n")]

        self.org.connect_transferto('mylogin', 'api_token', self.admin)
        self.org.refresh_transferto_account_currency()

        flow = self.get_flow('airtime')
        runs = flow.start_msg_flow([self.contact.id])
        self.assertEqual(1, len(runs))
        self.assertEqual(1, self.contact.msgs.all().count())
        self.assertEqual('Message complete', self.contact.msgs.all()[0].text)

        self.assertEqual(1, AirtimeTransfer.objects.all().count())
        airtime = AirtimeTransfer.objects.all().first()
        self.assertEqual(airtime.status, AirtimeTransfer.SUCCESS)
        self.assertEqual(airtime.contact, self.contact)
        self.assertEqual(airtime.message, "Airtime Transferred Successfully")
        self.assertEqual(mock_post_transferto.call_count, 4)
        mock_post_transferto.reset_mock()

        mock_post_transferto.side_effect = [MockResponse(200, "error_code=0\r\nerror_txt=\r\ncountry=Rwanda\r\n"
                                                              "product_list=0.25,0.5,1,1.5\r\n"
                                                              "local_info_value_list=5,10,20,30\r\n"),
                                            MockResponse(200, "error_code=0\r\nerror_txt=\r\nreserved_id=234\r\n"),
                                            MockResponse(200, "error_code=0\r\nerror_txt=\r\n")]

        runs = flow.start_msg_flow([self.contact.id])
        self.assertEqual(1, len(runs))
        self.assertEqual(2, self.contact.msgs.all().count())
        self.assertEqual('Message failed', self.contact.msgs.all()[0].text)

        self.assertEqual(2, AirtimeTransfer.objects.all().count())
        airtime = AirtimeTransfer.objects.all().last()
        self.assertEqual(airtime.status, AirtimeTransfer.FAILED)
        self.assertEqual(airtime.message, "Error transferring airtime: Failed by invalid amount "
                                          "configuration or missing amount configuration for Rwanda")

        self.assertEqual(mock_post_transferto.call_count, 1)
        mock_post_transferto.reset_mock()

        mock_post_transferto.side_effect = [MockResponse(200, "error_code=0\r\nerror_txt=\r\ncountry=United States\r\n"
                                                              "product_list=0.25,0.5,1,1.5\r\n"
                                                              "local_info_value_list=5,10,20,30\r\n"),
                                            MockResponse(200, "error_code=0\r\nerror_txt=\r\nreserved_id=234\r\n"),
                                            MockResponse(200, "error_code=0\r\nerror_txt=\r\n")]

        test_contact = Contact.get_test_contact(self.admin)

        runs = flow.start_msg_flow([test_contact.id])
        self.assertEqual(1, len(runs))

        # no saved airtime event in DB
        self.assertEqual(2, AirtimeTransfer.objects.all().count())
        self.assertEqual(mock_post_transferto.call_count, 0)

        contact2 = self.create_contact(name='Bismack Biyombo', number='+250788123123', twitter='biyombo')
        self.assertEqual(contact2.get_urn().path, 'biyombo')

        runs = flow.start_msg_flow([contact2.id])
        self.assertEqual(1, len(runs))
        self.assertEqual(1, contact2.msgs.all().count())
        self.assertEqual('Message complete', contact2.msgs.all()[0].text)

        self.assertEqual(3, AirtimeTransfer.objects.all().count())
        airtime = AirtimeTransfer.objects.all().last()
        self.assertEqual(airtime.status, AirtimeTransfer.SUCCESS)
        self.assertEqual(airtime.recipient, '+250788123123')
        self.assertNotEqual(airtime.recipient, 'biyombo')
        self.assertEqual(mock_post_transferto.call_count, 3)
        mock_post_transferto.reset_mock()

        self.org.remove_transferto_account(self.admin)

        mock_post_transferto.side_effect = [MockResponse(200, "error_code=0\r\nerror_txt=\r\ncountry=United States\r\n"
                                                              "product_list=0.25,0.5,1,1.5\r\n"
                                                              "local_info_value_list=5,10,20,30\r\n"),
                                            MockResponse(200, "error_code=0\r\nerror_txt=\r\nreserved_id=234\r\n"),
                                            MockResponse(200, "error_code=0\r\nerror_txt=\r\n")]

        runs = flow.start_msg_flow([self.contact.id])
        self.assertEqual(1, len(runs))
        self.assertEqual(3, self.contact.msgs.all().count())
        self.assertEqual('Message failed', self.contact.msgs.all()[0].text)

        self.assertEqual(4, AirtimeTransfer.objects.all().count())
        airtime = AirtimeTransfer.objects.all().last()
        self.assertEqual(airtime.status, AirtimeTransfer.FAILED)
        self.assertEqual(airtime.contact, self.contact)
        self.assertEqual(airtime.message, "Error transferring airtime: No transferTo Account connected to "
                                          "this organization")

        # we never call TransferTo API if no accoutnis connected
        self.assertEqual(mock_post_transferto.call_count, 0)
        mock_post_transferto.reset_mock()


class FlowMigrationTest(FlowFileTest):

    def migrate_flow(self, flow, to_version=None):

        if not to_version:
            to_version = CURRENT_EXPORT_VERSION

        flow_json = flow.as_json()
        if flow.version_number <= 6:
            revision = flow.revisions.all().order_by('-revision').first()
            flow_json = dict(definition=flow_json, flow_type=flow.flow_type,
                             expires=flow.expires_after_minutes, id=flow.pk,
                             revision=revision.revision if revision else 1)

        flow_json = FlowRevision.migrate_definition(flow_json, flow, flow.version_number, to_version=to_version)
        if 'definition' in flow_json:
            flow_json = flow_json['definition']

        flow.update(flow_json)
        return Flow.objects.get(pk=flow.pk)

    def test_migrate_with_flow_user(self):
        flow = Flow.create_instance(dict(name='Favorites', org=self.org,
                                         created_by=self.admin, modified_by=self.admin,
                                         saved_by=self.admin, version_number=7))

        flow_json = self.get_flow_json('favorites')
        FlowRevision.create_instance(dict(flow=flow, definition=json.dumps(flow_json),
                                          spec_version=7, revision=1,
                                          created_by=self.admin, modified_by=self.admin))

        old_json = flow.as_json()

        saved_on = flow.saved_on
        modified_on = flow.modified_on
        flow.ensure_current_version()
        flow.refresh_from_db()

        # system migration should not affect our saved_on even tho we are modified
        self.assertNotEqual(modified_on, flow.modified_on)
        self.assertEqual(saved_on, flow.saved_on)

        # but should still create a revision using the flow user
        self.assertEqual(1, flow.revisions.filter(created_by=get_flow_user(self.org)).count())

        # should see the system user on our revision json
        self.login(self.admin)
        response = self.client.get(reverse('flows.flow_revisions', args=[flow.pk]))
        self.assertContains(response, 'System Update')
        self.assertEqual(2, len(response.json()))

        # attempt to save with old json, no bueno
        failed = flow.update(old_json, user=self.admin)
        self.assertEqual('unsaved', failed.get('status'))
        self.assertEqual('System Update', failed.get('saved_by'))

        # now refresh and save a new version
        flow.update(flow.as_json(), user=self.admin)
        self.assertEqual(3, flow.revisions.all().count())
        self.assertEqual(1, flow.revisions.filter(created_by=get_flow_user(self.org)).count())

    def test_migrate_malformed_single_message_flow(self):

        flow = Flow.create_instance(dict(name='Single Message Flow', org=self.org,
                                         created_by=self.admin, modified_by=self.admin,
                                         saved_by=self.admin, version_number=3))

        flow_json = self.get_flow_json('malformed_single_message')['definition']

        FlowRevision.create_instance(dict(flow=flow, definition=json.dumps(flow_json),
                                          spec_version=3, revision=1,
                                          created_by=self.admin, modified_by=self.admin))

        flow.ensure_current_version()
        flow_json = flow.as_json()

        self.assertEqual(len(flow_json['action_sets']), 1)
        self.assertEqual(len(flow_json['rule_sets']), 0)
        self.assertEqual(flow_json['version'], CURRENT_EXPORT_VERSION)
        self.assertEqual(flow_json['metadata']['revision'], 2)

    def test_migration_string_group(self):
        flow = Flow.create_instance(dict(name='String group', org=self.org,
                                         created_by=self.admin, modified_by=self.admin,
                                         saved_by=self.admin, version_number=3))

        flow_json = self.get_flow_json('string_group')['definition']

        FlowRevision.create_instance(dict(flow=flow, definition=json.dumps(flow_json),
                                          spec_version=3, revision=1,
                                          created_by=self.admin, modified_by=self.admin))

        flow.ensure_current_version()
        flow_json = flow.as_json()

        self.assertEqual(len(flow_json['action_sets']), 1)
        self.assertEqual("The Funky Bunch", flow_json['action_sets'][0]['actions'][0]['groups'][0]['name'])
        self.assertTrue("The Funky Bunch", flow_json['action_sets'][0]['actions'][0]['groups'][0]['uuid'])
        self.assertEqual("@contact.name", flow_json['action_sets'][0]['actions'][0]['groups'][1])

    def test_ensure_current_version(self):
        flow_json = self.get_flow_json('call_me_maybe')['definition']
        flow = Flow.create_instance(dict(name='Call Me Maybe', org=self.org,
                                         created_by=self.admin, modified_by=self.admin,
                                         saved_by=self.admin, version_number=3))

        FlowRevision.create_instance(dict(flow=flow, definition=json.dumps(flow_json),
                                          spec_version=3, revision=1,
                                          created_by=self.admin, modified_by=self.admin))

        # now make sure we are on the latest version
        flow.ensure_current_version()

        # and that the format looks correct
        flow_json = flow.as_json()
        self.assertEqual(flow_json['metadata']['name'], 'Call Me Maybe')
        self.assertEqual(flow_json['metadata']['revision'], 2)
        self.assertEqual(flow_json['metadata']['expires'], 720)
        self.assertEqual(flow_json['base_language'], 'base')
        self.assertEqual(5, len(flow_json['action_sets']))
        self.assertEqual(1, len(flow_json['rule_sets']))

    @override_settings(SEND_WEBHOOKS=True)
    def test_migrate_to_10(self):
        # this is really just testing our rewriting of webhook rulesets
        webhook_flow = self.get_flow('dual_webhook')

        self.assertNotEqual(webhook_flow.modified_on, webhook_flow.saved_on)

        # get our definition out
        flow_def = webhook_flow.as_json()

        # make sure our rulesets no longer have 'webhook' or 'webhook_action'
        for ruleset in flow_def['rule_sets']:
            self.assertFalse('webhook' in ruleset)
            self.assertFalse('webhook_action' in ruleset)

        webhook_flow.start([], [self.contact])

        self.assertMockedRequests([{'method': 'POST', 'url': "http://localhost:49999/echo?content=%7B%20%22code%22%3A%20%22ABABUUDDLRS%22%20%7D"}])

        # assert the code we received was right
        msg = Msg.objects.filter(direction='O', contact=self.contact).first()
        self.assertEqual(msg.text, "Great, your code is ABABUUDDLRS. Enter your name")

        self.send_message(webhook_flow, "Ryan Lewis", assert_reply=False)
        self.assertMockedRequests([{'method': 'GET', 'url': "http://localhost:49999/echo?content=Success"}])

        # startover have our first webhook fail, check that routing still works with failure
        error_url = self.mockedServerURL("Error", 400)
        flow_def['rule_sets'][0]['config']['webhook'] = error_url
        webhook_flow.update(flow_def)

        webhook_flow.start([], [self.contact], restart_participants=True)
        self.assertMockedRequests([{'method': 'POST', 'url': error_url}])

        # assert the code we received was right
        msg = Msg.objects.filter(direction='O', contact=self.contact).first()
        self.assertEqual("Great, your code is @extra.code. Enter your name", msg.text)

    def test_migrate_to_9(self):

        # our group and flow to move to uuids
        group = self.create_group("Phans", [])
        previous_flow = self.create_flow()
        start_flow = self.create_flow()
        label = Label.get_or_create(self.org, self.admin, 'My label')

        substitutions = dict(group_id=group.pk,
                             contact_id=self.contact.pk,
                             start_flow_id=start_flow.pk,
                             previous_flow_id=previous_flow.pk,
                             label_id=label.pk)

        exported_json = json.loads(self.get_import_json('migrate_to_9', substitutions))
        exported_json = migrate_export_to_version_9(exported_json, self.org, True)

        # our campaign events shouldn't have ids
        campaign = exported_json['campaigns'][0]
        event = campaign['events'][0]

        # campaigns should have uuids
        self.assertIn('uuid', campaign)
        self.assertNotIn('id', campaign)

        # our event flow should be a uuid
        self.assertIn('flow', event)
        self.assertIn('uuid', event['flow'])
        self.assertNotIn('id', event['flow'])

        # our relative field should not have an id
        self.assertNotIn('id', event['relative_to'])

        # evaluate that the flow json is migrated properly
        flow_json = exported_json['flows'][0]

        # check that contacts migrated properly
        send_action = flow_json['action_sets'][0]['actions'][1]
        self.assertEqual(1, len(send_action['contacts']))
        self.assertEqual(1, len(send_action['groups']))

        for contact in send_action['contacts']:
            self.assertIn('uuid', contact)
            self.assertNotIn('id', contact)

        for group in send_action['groups']:
            self.assertIn('uuid', group)
            self.assertNotIn('id', contact)

        label_action = flow_json['action_sets'][0]['actions'][2]
        for label in label_action.get('labels'):
            self.assertNotIn('id', label)
            self.assertIn('uuid', label)

        action_set = flow_json['action_sets'][1]
        actions = action_set['actions']

        for action in actions[0:2]:
            self.assertIn(action['type'], ('del_group', 'add_group'))
            self.assertIn('uuid', action['groups'][0])
            self.assertNotIn('id', action['groups'][0])

        for action in actions[2:4]:
            self.assertIn(action['type'], ('trigger-flow', 'flow'))
            self.assertIn('flow', action)
            self.assertIn('uuid', action['flow'])
            self.assertIn('name', action['flow'])
            self.assertNotIn('id', action)
            self.assertNotIn('name', action)

        # we also switch flow ids to uuids in the metadata
        self.assertIn('uuid', flow_json['metadata'])
        self.assertNotIn('id', flow_json['metadata'])

        # import the same thing again, should have the same uuids
        new_exported_json = json.loads(self.get_import_json('migrate_to_9', substitutions))
        new_exported_json = migrate_export_to_version_9(new_exported_json, self.org, True)
        self.assertEqual(flow_json['metadata']['uuid'], new_exported_json['flows'][0]['metadata']['uuid'])

        # but when done as a different site, it should be unique
        new_exported_json = json.loads(self.get_import_json('migrate_to_9', substitutions))
        new_exported_json = migrate_export_to_version_9(new_exported_json, self.org, False)
        self.assertNotEqual(flow_json['metadata']['uuid'], new_exported_json['flows'][0]['metadata']['uuid'])

        flow = Flow.objects.create(name='test flow', created_by=self.admin, modified_by=self.admin, org=self.org, saved_by=self.admin)
        flow.update(exported_json)

        # can also just import a single flow
        exported_json = json.loads(self.get_import_json('migrate_to_9', substitutions))
        flow_json = migrate_to_version_9(exported_json['flows'][0], flow)
        self.assertIn('uuid', flow_json['metadata'])
        self.assertNotIn('id', flow_json['metadata'])

        # try it with missing metadata
        flow_json = json.loads(self.get_import_json('migrate_to_9', substitutions))['flows'][0]
        del flow_json['metadata']
        flow_json = migrate_to_version_9(flow_json, flow)
        self.assertEqual(1, flow_json['metadata']['revision'])
        self.assertEqual('test flow', flow_json['metadata']['name'])
        self.assertEqual(720, flow_json['metadata']['expires'])
        self.assertTrue('uuid' in flow_json['metadata'])
        self.assertTrue('saved_on' in flow_json['metadata'])

        # check that our replacements work
        self.assertEqual('@(CONCAT(parent.divided, parent.sky))', flow_json['action_sets'][0]['actions'][3]['value'])
        self.assertEqual('@parent.contact.name', flow_json['action_sets'][0]['actions'][4]['value'])

    def test_migrate_to_8(self):
        # file uses old style expressions
        flow_json = self.get_flow_json('old_expressions')

        # migrate to the version right before us first
        flow_json = migrate_to_version_7(flow_json)
        flow_json = migrate_to_version_8(flow_json)

        self.assertEqual(flow_json['action_sets'][0]['actions'][0]['msg']['eng'], "Hi @(UPPER(contact.name)). Today is @(date.now)")
        self.assertEqual(flow_json['action_sets'][1]['actions'][0]['groups'][0], "@flow.response_1.category")
        self.assertEqual(flow_json['action_sets'][1]['actions'][1]['msg']['eng'], "Was @(PROPER(LOWER(contact.name))).")
        self.assertEqual(flow_json['action_sets'][1]['actions'][1]['variables'][0]['id'], "@flow.response_1.category")
        self.assertEqual(flow_json['rule_sets'][0]['webhook'], "http://example.com/query.php?contact=@(UPPER(contact.name))")
        self.assertEqual(flow_json['rule_sets'][0]['operand'], "@(step.value)")
        self.assertEqual(flow_json['rule_sets'][1]['operand'], "@(step.value + 3)")

    def test_migrate_to_7(self):
        flow_json = self.get_flow_json('call_me_maybe')

        # migrate to the version right before us first
        flow_json = migrate_to_version_5(flow_json)
        flow_json = migrate_to_version_6(flow_json)

        self.assertIsNotNone(flow_json.get('definition'))
        self.assertEqual('Call me maybe', flow_json.get('name'))
        self.assertEqual(100, flow_json.get('id'))
        self.assertEqual('V', flow_json.get('flow_type'))

        flow_json = migrate_to_version_7(flow_json)
        self.assertIsNone(flow_json.get('definition', None))
        self.assertIsNotNone(flow_json.get('metadata', None))

        metadata = flow_json.get('metadata')
        self.assertEqual('Call me maybe', metadata['name'])
        self.assertEqual(100, metadata['id'])
        self.assertEqual('V', flow_json.get('flow_type'))

    def test_migrate_to_6(self):

        # file format is old non-localized format
        voice_json = self.get_flow_json('call_me_maybe')
        definition = voice_json.get('definition')

        # no language set
        self.assertIsNone(definition.get('base_language', None))
        self.assertEqual('Yes', definition['rule_sets'][0]['rules'][0]['category'])
        self.assertEqual('Press one, two, or three. Thanks.', definition['action_sets'][0]['actions'][0]['msg'])

        # add a recording to make sure that gets migrated properly too
        definition['action_sets'][0]['actions'][0]['recording'] = '/recording.mp3'

        voice_json = migrate_to_version_5(voice_json)
        voice_json = migrate_to_version_6(voice_json)
        definition = voice_json.get('definition')

        # now we should have a language
        self.assertEqual('base', definition.get('base_language', None))
        self.assertEqual('Yes', definition['rule_sets'][0]['rules'][0]['category']['base'])
        self.assertEqual('Press one, two, or three. Thanks.', definition['action_sets'][0]['actions'][0]['msg']['base'])
        self.assertEqual('/recording.mp3', definition['action_sets'][0]['actions'][0]['recording']['base'])

        # now try one that doesn't have a recording set
        voice_json = self.get_flow_json('call_me_maybe')
        definition = voice_json.get('definition')
        del definition['action_sets'][0]['actions'][0]['recording']
        voice_json = migrate_to_version_5(voice_json)
        voice_json = migrate_to_version_6(voice_json)
        definition = voice_json.get('definition')
        self.assertTrue('recording' not in definition['action_sets'][0]['actions'][0])

    def test_migrate_to_5_language(self):

        flow_json = self.get_flow_json('multi_language_flow')
        ruleset = flow_json['definition']['rule_sets'][0]
        ruleset['operand'] = '@step.value|lower_case'

        # now migrate us forward
        flow_json = migrate_to_version_5(flow_json)

        wait_ruleset = None
        rules = None
        for ruleset in flow_json.get('definition').get('rule_sets'):
            if ruleset['ruleset_type'] == 'wait_message':
                rules = ruleset['rules']
                wait_ruleset = ruleset
                break

        self.assertIsNotNone(wait_ruleset)
        self.assertIsNotNone(rules)

        self.assertEqual(1, len(rules))
        self.assertEqual('All Responses', rules[0]['category']['eng'])
        self.assertEqual('Otro', rules[0]['category']['spa'])

    @override_settings(SEND_WEBHOOKS=True)
    def test_migrate_to_5(self):
        flow = self.get_flow('favorites')

        # start the flow for our contact
        flow.start(groups=[], contacts=[self.contact])

        # we should be sitting at the ruleset waiting for a message
        step = FlowStep.objects.get(run__flow=flow, step_type='R')
        ruleset = RuleSet.objects.get(uuid=step.step_uuid)
        self.assertEqual('wait_message', ruleset.ruleset_type)

        # fake a version 4 flow
        RuleSet.objects.filter(flow=flow).update(response_type='C', ruleset_type=None)
        flow.version_number = 4
        flow.save()

        # pretend our current ruleset was stopped at a webhook with a passive rule
        ruleset = RuleSet.objects.get(flow=flow, uuid=step.step_uuid)
        ruleset.webhook_url = 'http://localhost:49999/echo?content=%7B%20%22status%22%3A%20%22valid%22%20%7D'
        ruleset.webhook_action = 'POST'
        ruleset.operand = '@extra.value'
        ruleset.save()

        # make beer use @step.value with a filter to test node creation
        beer_ruleset = RuleSet.objects.get(flow=flow, label='Beer')
        beer_ruleset.operand = '@step.value|lower_case'
        beer_ruleset.save()

        # now migrate our flow
        flow = self.migrate_flow(flow)

        # we should be sitting at a wait node
        ruleset = RuleSet.objects.get(uuid=step.step_uuid)
        self.assertEqual('wait_message', ruleset.ruleset_type)
        self.assertEqual('@step.value', ruleset.operand)

        # we should be pointing to a newly created webhook rule
        webhook = RuleSet.objects.get(flow=flow, uuid=ruleset.get_rules()[0].destination)
        self.assertEqual('webhook', webhook.ruleset_type)
        self.assertEqual('http://localhost:49999/echo?content=%7B%20%22status%22%3A%20%22valid%22%20%7D', webhook.config_json()[RuleSet.CONFIG_WEBHOOK])
        self.assertEqual('POST', webhook.config_json()[RuleSet.CONFIG_WEBHOOK_ACTION])
        self.assertEqual('@step.value', webhook.operand)
        self.assertEqual('Color Webhook', webhook.label)

        # which should in turn point to a new expression split on @extra.value
        expression = RuleSet.objects.get(flow=flow, uuid=webhook.get_rules()[0].destination)
        self.assertEqual('expression', expression.ruleset_type)
        self.assertEqual('@extra.value', expression.operand)

        # takes us to the next question
        beer_question = ActionSet.objects.get(flow=flow, uuid=expression.get_rules()[0].destination)

        # which should pause for the response
        wait_beer = RuleSet.objects.get(flow=flow, uuid=beer_question.destination)
        self.assertEqual('wait_message', wait_beer.ruleset_type)
        self.assertEqual('@step.value', wait_beer.operand)
        self.assertEqual(1, len(wait_beer.get_rules()))
        self.assertEqual('All Responses', wait_beer.get_rules()[0].category[flow.base_language])

        # and then split on the expression for various beer choices
        beer_expression = RuleSet.objects.get(flow=flow, uuid=wait_beer.get_rules()[0].destination)
        self.assertEqual('expression', beer_expression.ruleset_type)
        self.assertEqual('@(LOWER(step.value))', beer_expression.operand)
        self.assertEqual(5, len(beer_expression.get_rules()))

        # set our expression to operate on the last inbound message
        expression.operand = '@step.value'
        expression.save()

        # now move our straggler forward with a message, should get a reply

        first_response = ActionSet.objects.get(flow=flow, x=131)
        actions = first_response.get_actions_dict()
        actions[0]['msg'][flow.base_language] = 'I like @flow.color.category too! What is your favorite beer? @flow.color_webhook'
        first_response.set_actions_dict(actions)
        first_response.save()

        reply = self.send_message(flow, 'red')
        self.assertEqual('I like Red too! What is your favorite beer? { "status": "valid" }', reply)

        reply = self.send_message(flow, 'Turbo King')
        self.assertEqual('Mmmmm... delicious Turbo King. If only they made red Turbo King! Lastly, what is your name?', reply)

    def test_migrate_sample_flows(self):
        self.org.create_sample_flows('https://app.rapidpro.io')
        self.assertEqual(3, self.org.flows.filter(name__icontains='Sample Flow').count())

        # make sure it is localized
        poll = self.org.flows.filter(name='Sample Flow - Simple Poll').first()
        self.assertTrue('base' in poll.action_sets.all().order_by('y').first().get_actions()[0].msg)
        self.assertEqual('base', poll.base_language)

        # check replacement
        order_checker = self.org.flows.filter(name='Sample Flow - Order Status Checker').first()
        ruleset = order_checker.rule_sets.filter(y=298).first()
        self.assertEqual('https://app.rapidpro.io/demo/status/', ruleset.config_json()[RuleSet.CONFIG_WEBHOOK])

        # our test user doesn't use an email address, check for Administrator for the email
        actionset = order_checker.action_sets.filter(y=991).first()
        self.assertEqual('Administrator', actionset.get_actions()[1].emails[0])


class DuplicateValueTest(FlowFileTest):

    def test_duplicate_value_test(self):
        flow = self.get_flow('favorites')
        self.assertEqual("I don't know that color. Try again.", self.send_message(flow, "carpet"))

        # get the run for our contact
        run = FlowRun.objects.get(contact=self.contact, flow=flow)

        # we should have one value for this run, "Other"
        value = Value.objects.get(run=run)
        self.assertEqual("Other", value.category)

        # retry with "red" as an aswer
        self.assertEqual("Good choice, I like Red too! What is your favorite beer?", self.send_message(flow, "red"))

        # we should now still have only one value, but the category should be Red now
        value = Value.objects.get(run=run)
        self.assertEqual("Red", value.category)


class ChannelSplitTest(FlowFileTest):

    def setUp(self):
        super(ChannelSplitTest, self).setUp()

        # update our channel to have a 206 address
        self.channel.address = '+12065551212'
        self.channel.save()

    def test_initial_channel_split(self):
        flow = self.get_flow('channel_split')

        # start our contact down the flow
        flow.start([], [self.contact])

        # check the message sent to them
        msg = self.contact.msgs.last()
        self.assertEqual("Your channel is +12065551212", msg.text)

        # check the split
        msg = self.contact.msgs.first()
        self.assertEqual("206 Channel", msg.text)

    def test_no_urn_channel_split(self):
        flow = self.get_flow('channel_split')

        # ok, remove the URN on our contact
        self.contact.urns.all().update(contact=None)

        # run the flow again
        flow.start([], [self.contact])

        # shouldn't have any messages sent, as they have no URN
        self.assertFalse(self.contact.msgs.all())

        # should have completed the flow though
        run = FlowRun.objects.get(contact=self.contact)
        self.assertFalse(run.is_active)

    def test_no_urn_channel_split_first(self):
        flow = self.get_flow('channel_split_rule_first')

        # start our contact down the flow
        flow.start([], [self.contact])

        # check that the split was successful
        msg = self.contact.msgs.first()
        self.assertEqual("206 Channel", msg.text)


class WebhookLoopTest(FlowFileTest):

    @override_settings(SEND_WEBHOOKS=True)
    def test_webhook_loop(self):
        flow = self.get_flow('webhook_loop')

        self.assertEqual("first message", self.send_message(flow, "first", initiate_flow=True))

        flow_def = flow.as_json()
        flow_def['action_sets'][0]['actions'][0]['webhook'] = self.mockedServerURL('{ "text": "second message" }')
        flow.update(flow_def)

        self.assertEqual("second message", self.send_message(flow, "second"))


class MissedCallChannelTest(FlowFileTest):

    def test_missed_call_channel(self):
        flow = self.get_flow('call_channel_split')

        # trigger a missed call on our channel
        call = ChannelEvent.create(self.channel, 'tel:+250788111222', ChannelEvent.TYPE_CALL_IN_MISSED,
                                   timezone.now(), 0)

        # we aren't in the group, so no run should be started
        run = FlowRun.objects.filter(flow=flow).first()
        self.assertIsNone(run)

        # but if we add our contact to the group..
        group = ContactGroup.user_groups.filter(name='Trigger Group').first()
        group.update_contacts(self.admin, [self.create_contact(number='+250788111222')], True)

        # now create another missed call which should fire our trigger
        call = ChannelEvent.create(self.channel, 'tel:+250788111222', ChannelEvent.TYPE_CALL_IN_MISSED,
                                   timezone.now(), 0)

        # should have triggered our flow
        FlowRun.objects.get(flow=flow)

        # should have sent a message to the user
        msg = Msg.objects.get(contact=call.contact, channel=self.channel)
        self.assertEqual(msg.text, "Matched +250785551212")

        # try the same thing with a contact trigger (same as missed calls via twilio)
        Trigger.catch_triggers(msg.contact, Trigger.TYPE_MISSED_CALL, msg.channel)

        self.assertEqual(2, Msg.objects.filter(contact=call.contact, channel=self.channel).count())
        last = Msg.objects.filter(contact=call.contact, channel=self.channel).order_by('-pk').first()
        self.assertEqual(last.text, "Matched +250785551212")


class GhostActionNodeTest(FlowFileTest):

    def test_ghost_action_node_test(self):
        # load our flows
        self.get_flow('parent_child_flow')
        flow = Flow.objects.get(name="Parent Flow")

        # start the flow
        flow.start([], [self.contact])

        # at this point, our contact has to active flow runs:
        # one for our parent flow at an action set (the start flow action), one in our child flow at the send message action

        # let's remove the actionset we are stuck at
        ActionSet.objects.filter(flow=flow).delete()

        # create a new message and get it handled
        msg = self.create_msg(contact=self.contact, direction='I', text="yes")
        Flow.find_and_handle(msg)

        # we should have gotten a response from our child flow
        self.assertEqual("I like butter too.",
                         Msg.objects.filter(direction=OUTGOING).order_by('-created_on').first().text)


class TriggerStartTest(FlowFileTest):

    def test_trigger_start(self):
        """
        Test case for a flow starting with a split on a contact field, sending an action, THEN waiting for a message.
        Having this flow start from a trigger should NOT advance the contact past the first wait.
        """
        flow = self.get_flow('trigger_start')

        # create our message that will start our flow
        incoming = self.create_msg(direction=INCOMING, contact=self.contact, text="trigger")

        self.assertTrue(Trigger.find_and_handle(incoming))

        # flow should have started
        self.assertTrue(FlowRun.objects.filter(flow=flow, contact=self.contact))

        # but we shouldn't have our name be trigger
        contact = Contact.objects.get(pk=self.contact.pk)
        self.assertNotEqual(contact.name, "trigger")

        self.assertLastResponse("Thanks for participating, what is your name?")

        # if we send another message, that should set our name
        incoming = self.create_msg(direction=INCOMING, contact=self.contact, text="Rudolph")
        self.assertTrue(Flow.find_and_handle(incoming)[0])

        contact = Contact.objects.get(pk=self.contact.pk)
        self.assertEqual(contact.name, "Rudolph")

        self.assertLastResponse("Great to meet you Rudolph")

    def test_trigger_capture(self):
        """
        Test case for a flow starting with a wait. Having this flow start with a trigger should advance the flow
        past that wait and process the rest of the flow (until the next wait)
        """
        flow = self.get_flow('trigger_capture')

        # create our incoming message that will start our flow
        incoming = self.create_msg(direction=INCOMING, contact=self.contact, text="trigger2 Rudolph")

        self.assertTrue(Trigger.find_and_handle(incoming))

        # flow should have started
        self.assertTrue(FlowRun.objects.filter(flow=flow, contact=self.contact))

        # and our name should be set to Nic
        contact = Contact.objects.get(pk=self.contact.pk)
        self.assertEqual(contact.name, "Rudolph")

        self.assertLastResponse("Hi Rudolph, how old are you?")


class FlowBatchTest(FlowFileTest):

    def setUp(self):
        super(FlowBatchTest, self).setUp()
        from temba.flows import models as flow_models
        self.orig_batch_size = flow_models.START_FLOW_BATCH_SIZE
        flow_models.START_FLOW_BATCH_SIZE = 10

    def tearDown(self):
        super(FlowBatchTest, self).tearDown()
        from temba.flows import models as flow_models
        flow_models.START_FLOW_BATCH_SIZE = self.orig_batch_size

    def test_flow_batch_start(self):
        """
        Tests starting a flow for a group of contacts
        """
        flow = self.get_flow('two_in_row')

        # create 10 contacts
        contacts = []
        for i in range(11):
            contacts.append(self.create_contact("Contact %d" % i, "2507883833%02d" % i))

        # stop our last contact
        stopped = contacts[10]
        stopped.stop(self.admin)

        # start our flow, this will take two batches
        flow.start([], contacts)

        # ensure 11 flow runs were created
        self.assertEqual(11, FlowRun.objects.all().count())

        # ensure 20 outgoing messages were created (2 for each successful run)
        self.assertEqual(20, Msg.objects.all().exclude(contact=stopped).count())

        # but only one broadcast
        self.assertEqual(1, Broadcast.objects.all().count())
        broadcast = Broadcast.objects.get()

        # ensure that our flowsteps all have the broadcast set on them
        for step in FlowStep.objects.filter(step_type=FlowStep.TYPE_ACTION_SET).exclude(run__contact=stopped):
            self.assertEqual(broadcast, step.broadcasts.all().get())

        # make sure that adding a msg more than once doesn't blow up
        step.add_message(step.messages.all()[0])
        self.assertEqual(step.messages.all().count(), 2)
        self.assertEqual(step.broadcasts.all().count(), 1)

        # our stopped contact should have only received one msg before blowing up
        self.assertEqual(1, Msg.objects.filter(contact=stopped, status=FAILED).count())
        self.assertEqual(1, FlowRun.objects.filter(contact=stopped, exit_type=FlowRun.EXIT_TYPE_INTERRUPTED).count())


class TwoInRowTest(FlowFileTest):

    def test_two_in_row(self):
        flow = self.get_flow('two_in_row')
        flow.start([], [self.contact])

        # assert contact received both messages
        msgs = self.contact.msgs.all()
        self.assertEqual(msgs.count(), 2)


class SendActionTest(FlowFileTest):

    def test_send(self):
        contact1 = self.create_contact("Mark", "+14255551212")
        contact2 = self.create_contact("Gregg", "+12065551212")

        substitutions = dict(contact1_id=contact1.id, contact2_id=contact2.id)
        exported_json = json.loads(self.get_import_json('bad_send_action', substitutions))

        # create a flow object, we just need this to test our flow revision
        flow = Flow.objects.create(org=self.org, name="Import Flow", created_by=self.admin, modified_by=self.admin, saved_by=self.admin)
        revision = FlowRevision.objects.create(flow=flow, definition=json.dumps(exported_json), spec_version=8, revision=1,
                                               created_by=self.admin, modified_by=self.admin)

        migrated = revision.get_definition_json()

        # assert our contacts have valid uuids now
        self.assertEqual(migrated['action_sets'][0]['actions'][0]['contacts'][0]['uuid'], contact1.uuid)
        self.assertEqual(migrated['action_sets'][0]['actions'][0]['contacts'][1]['uuid'], contact2.uuid)


class ExitTest(FlowFileTest):

    def test_exit_via_start(self):
        # start contact in one flow
        first_flow = self.get_flow('substitution')
        first_flow.start([], [self.contact])

        # should have one active flow run
        first_run = FlowRun.objects.get(is_active=True, flow=first_flow, contact=self.contact)

        # start in second via manual start
        second_flow = self.get_flow('favorites')
        second_flow.start([], [self.contact])

        second_run = FlowRun.objects.get(is_active=True)
        first_run.refresh_from_db()
        self.assertFalse(first_run.is_active)
        self.assertEqual(first_run.exit_type, FlowRun.EXIT_TYPE_INTERRUPTED)

        self.assertTrue(second_run.is_active)

    def test_exit_via_trigger(self):
        # start contact in one flow
        first_flow = self.get_flow('substitution')
        first_flow.start([], [self.contact])

        # should have one active flow run
        first_run = FlowRun.objects.get(is_active=True, flow=first_flow, contact=self.contact)

        # start in second via a keyword trigger
        second_flow = self.get_flow('favorites')

        Trigger.objects.create(org=self.org, keyword='favorites', flow=second_flow,
                               trigger_type=Trigger.TYPE_KEYWORD,
                               created_by=self.admin, modified_by=self.admin)

        # start it via the keyword
        msg = self.create_msg(contact=self.contact, direction=INCOMING, text="favorites")
        msg.handle()

        second_run = FlowRun.objects.get(is_active=True)
        first_run.refresh_from_db()
        self.assertFalse(first_run.is_active)
        self.assertEqual(first_run.exit_type, FlowRun.EXIT_TYPE_INTERRUPTED)

        self.assertTrue(second_run.is_active)

    def test_exit_via_campaign(self):
        from temba.campaigns.models import Campaign, CampaignEvent, EventFire

        # start contact in one flow
        first_flow = self.get_flow('substitution')
        first_flow.start([], [self.contact])

        # should have one active flow run
        first_run = FlowRun.objects.get(is_active=True, flow=first_flow, contact=self.contact)

        # start in second via a campaign event
        second_flow = self.get_flow('favorites')
        self.farmers = self.create_group("Farmers", [self.contact])

        campaign = Campaign.create(self.org, self.admin, Campaign.get_unique_name(self.org, "Reminders"), self.farmers)
        planting_date = ContactField.get_or_create(self.org, self.admin, 'planting_date', "Planting Date")
        event = CampaignEvent.create_flow_event(self.org, self.admin, campaign, planting_date,
                                                offset=1, unit='W', flow=second_flow, delivery_hour='13')

        self.contact.set_field(self.user, 'planting_date', "05-10-2020 12:30:10")

        # update our campaign events
        EventFire.update_campaign_events(campaign)
        event = EventFire.objects.get()

        # fire it, this will start our second flow
        event.fire()

        second_run = FlowRun.objects.get(is_active=True)
        first_run.refresh_from_db()
        self.assertFalse(first_run.is_active)
        self.assertEqual(first_run.exit_type, FlowRun.EXIT_TYPE_INTERRUPTED)

        self.assertTrue(second_run.is_active)


class OrderingTest(FlowFileTest):

    def setUp(self):
        super(OrderingTest, self).setUp()

        self.contact2 = self.create_contact('Ryan Lewis', '+12065552121')

        self.channel.delete()
        self.channel = Channel.create(self.org, self.user, 'KE', 'EX', None, '+250788123123', schemes=['tel'],
                                      config=dict(send_url='https://google.com'))

    def tearDown(self):
        super(OrderingTest, self).tearDown()

    def test_two_in_row(self):
        flow = self.get_flow('ordering')
        from temba.channels.tasks import send_msg_task

        # start our flow with a contact
        with patch('temba.channels.tasks.send_msg_task', wraps=send_msg_task) as mock_send_msg:
            flow.start([], [self.contact])

            # check the ordering of when the msgs were sent
            msgs = Msg.objects.filter(status=WIRED).order_by('sent_on')

            # the four messages should have been sent in order
            self.assertEqual(msgs[0].text, "Msg1")
            self.assertEqual(msgs[1].text, "Msg2")
            self.assertTrue(msgs[1].sent_on - msgs[0].sent_on > timedelta(seconds=.750))
            self.assertEqual(msgs[2].text, "Msg3")
            self.assertTrue(msgs[2].sent_on - msgs[1].sent_on > timedelta(seconds=.750))
            self.assertEqual(msgs[3].text, "Msg4")
            self.assertTrue(msgs[3].sent_on - msgs[2].sent_on > timedelta(seconds=.750))

            # send_msg_task should have only been called once
            self.assertEqual(mock_send_msg.call_count, 1)

        # reply, should get another 4 messages
        with patch('temba.channels.tasks.send_msg_task', wraps=send_msg_task) as mock_send_msg:
            msg = self.create_msg(contact=self.contact, direction=INCOMING, text="onwards!")
            Flow.find_and_handle(msg)

            msgs = Msg.objects.filter(direction=OUTGOING, status=WIRED).order_by('sent_on')[4:]
            self.assertEqual(msgs[0].text, "Ack1")
            self.assertEqual(msgs[1].text, "Ack2")
            self.assertTrue(msgs[1].sent_on - msgs[0].sent_on > timedelta(seconds=.750))
            self.assertEqual(msgs[2].text, "Ack3")
            self.assertTrue(msgs[2].sent_on - msgs[1].sent_on > timedelta(seconds=.750))
            self.assertEqual(msgs[3].text, "Ack4")
            self.assertTrue(msgs[3].sent_on - msgs[2].sent_on > timedelta(seconds=.750))

            # again, only one send_msg
            self.assertEqual(mock_send_msg.call_count, 1)

        Msg.objects.all().delete()

        # try with multiple contacts
        with patch('temba.channels.tasks.send_msg_task', wraps=send_msg_task) as mock_send_msg:
            flow.start([], [self.contact, self.contact2], restart_participants=True)

            # we should have two batches of messages, for for each contact
            msgs = Msg.objects.filter(status=WIRED).order_by('sent_on')

            self.assertEqual(msgs[0].contact, self.contact)
            self.assertEqual(msgs[0].text, "Msg1")
            self.assertEqual(msgs[1].text, "Msg2")
            self.assertTrue(msgs[1].sent_on - msgs[0].sent_on > timedelta(seconds=.750))
            self.assertEqual(msgs[2].text, "Msg3")
            self.assertTrue(msgs[2].sent_on - msgs[1].sent_on > timedelta(seconds=.750))
            self.assertEqual(msgs[3].text, "Msg4")
            self.assertTrue(msgs[3].sent_on - msgs[2].sent_on > timedelta(seconds=.750))

            self.assertEqual(msgs[4].contact, self.contact2)
            self.assertEqual(msgs[4].text, "Msg1")
            self.assertTrue(msgs[4].sent_on - msgs[3].sent_on < timedelta(seconds=.500))
            self.assertEqual(msgs[5].text, "Msg2")
            self.assertTrue(msgs[5].sent_on - msgs[4].sent_on > timedelta(seconds=.750))
            self.assertEqual(msgs[6].text, "Msg3")
            self.assertTrue(msgs[6].sent_on - msgs[5].sent_on > timedelta(seconds=.750))
            self.assertEqual(msgs[7].text, "Msg4")
            self.assertTrue(msgs[7].sent_on - msgs[6].sent_on > timedelta(seconds=.750))

            # two batches of messages, one batch for each contact
            self.assertEqual(mock_send_msg.call_count, 2)


class TimeoutTest(FlowFileTest):

    def test_disappearing_timeout(self):
        from temba.flows.tasks import check_flow_timeouts_task
        flow = self.get_flow('timeout')

        # start the flow
        flow.start([], [self.contact])

        # check our timeout is set
        run = FlowRun.objects.get()
        self.assertTrue(run.is_active)

        start_step = run.steps.order_by('-id').first()

        # mark our last message as sent
        last_msg = run.get_last_msg(OUTGOING)
        last_msg.sent_on = timezone.now() - timedelta(minutes=5)
        last_msg.save()

        time.sleep(1)

        # ok, change our timeout to the past
        timeout = timezone.now()
        FlowRun.objects.all().update(timeout_on=timeout)

        # remove our timeout rule
        flow_json = flow.as_json()
        del flow_json['rule_sets'][0]['rules'][-1]
        flow.update(flow_json)

        # process our timeouts
        check_flow_timeouts_task()

        # our timeout_on should have been cleared and we should be at the same node
        run.refresh_from_db()
        self.assertIsNone(run.timeout_on)
        current_step = run.steps.order_by('-id').first()
        self.assertEqual(current_step.step_uuid, start_step.step_uuid)

        # check that we can't be double queued by manually moving our timeout back
        with patch('temba.utils.queues.push_task') as mock_push:
            FlowRun.objects.all().update(timeout_on=timeout)
            check_flow_timeouts_task()

            self.assertEqual(0, mock_push.call_count)

    def test_timeout_race(self):
        # start one flow
        flow1 = self.get_flow('timeout')
        flow1.start([], [self.contact])
        run1 = FlowRun.objects.get(flow=flow1, contact=self.contact)

        # start another flow
        flow2 = self.get_flow('multi_timeout')
        flow2.start([], [self.contact])

        # reactivate our first run (not usually possible to have both active)
        run1.is_active = True
        run1.save()

        # remove our timeout rule on our second flow
        flow_json = flow2.as_json()
        del flow_json['rule_sets'][0]['rules'][-1]
        flow2.update(flow_json)

        # mark our last message as sent
        last_msg = run1.get_last_msg(OUTGOING)
        last_msg.sent_on = timezone.now() - timedelta(minutes=5)
        last_msg.save()

        time.sleep(.5)

        # ok, change our timeout to the past
        timeout = timezone.now()
        run1.timeout_on = timezone.now()
        run1.save(update_fields=['timeout_on'])

        # process our timeout
        run1.resume_after_timeout(timeout)

        # should have cleared the timeout, run2 is the active one now
        run1.refresh_from_db()
        self.assertIsNone(run1.timeout_on)

    def test_timeout_loop(self):
        from temba.flows.tasks import check_flow_timeouts_task
        from temba.msgs.tasks import process_run_timeout
        flow = self.get_flow('timeout_loop')

        # start the flow
        flow.start([], [self.contact])

        # mark our last message as sent
        run = FlowRun.objects.all().first()
        last_msg = run.get_last_msg(OUTGOING)
        last_msg.sent_on = timezone.now() - timedelta(minutes=2)
        last_msg.save()

        timeout = timezone.now()
        expiration = run.expires_on

        FlowRun.objects.all().update(timeout_on=timeout)
        check_flow_timeouts_task()

        # should have a new outgoing message
        last_msg = run.get_last_msg(OUTGOING)
        self.assertTrue(last_msg.text.find("No seriously, what's your name?") >= 0)

        # fire the task manually, shouldn't change anything (this tests double firing)
        process_run_timeout(run.id, timeout)

        # expiration should still be the same
        run.refresh_from_db()
        self.assertEqual(run.expires_on, expiration)

        new_last_msg = run.get_last_msg(OUTGOING)
        self.assertEqual(new_last_msg, last_msg)

        # ok, now respond
        msg = self.create_msg(contact=self.contact, direction='I', text="Wilson")
        Flow.find_and_handle(msg)

        # should have completed our flow
        run.refresh_from_db()
        self.assertFalse(run.is_active)

        last_msg = run.get_last_msg(OUTGOING)
        self.assertEqual(last_msg.text, "Cool, got it..")

    def test_multi_timeout(self):
        from temba.flows.tasks import check_flow_timeouts_task
        flow = self.get_flow('multi_timeout')

        # start the flow
        flow.start([], [self.contact])

        # create a new message and get it handled
        msg = self.create_msg(contact=self.contact, direction='I', text="Wilson")
        Flow.find_and_handle(msg)

        time.sleep(1)
        FlowRun.objects.all().update(timeout_on=timezone.now())
        check_flow_timeouts_task()

        run = FlowRun.objects.get()

        # nothing should have changed as we haven't yet sent our msg
        self.assertTrue(run.is_active)
        time.sleep(1)

        # ok, mark our message as sent, but only two minutes ago
        last_msg = run.get_last_msg(OUTGOING)
        last_msg.sent_on = timezone.now() - timedelta(minutes=2)
        last_msg.save()
        FlowRun.objects.all().update(timeout_on=timezone.now())
        check_flow_timeouts_task()

        # still nothing should have changed, not enough time has passed, but our timeout should be in the future now
        run.refresh_from_db()
        self.assertTrue(run.is_active)
        self.assertTrue(run.timeout_on > timezone.now() + timedelta(minutes=2))

        # ok, finally mark our message sent a while ago
        last_msg.sent_on = timezone.now() - timedelta(minutes=10)
        last_msg.save()

        time.sleep(1)
        FlowRun.objects.all().update(timeout_on=timezone.now())
        check_flow_timeouts_task()
        run.refresh_from_db()

        # run should be complete now
        self.assertFalse(run.is_active)
        self.assertEqual(run.exit_type, FlowRun.EXIT_TYPE_COMPLETED)

        # and we should have sent our message
        self.assertEqual("Thanks, Wilson",
                         Msg.objects.filter(direction=OUTGOING).order_by('-created_on').first().text)

    def test_timeout(self):
        from temba.flows.tasks import check_flow_timeouts_task
        flow = self.get_flow('timeout')

        # start the flow
        flow.start([], [self.contact])

        # create a new message and get it handled
        msg = self.create_msg(contact=self.contact, direction='I', text="Wilson")
        Flow.find_and_handle(msg)

        # we should have sent a response
        self.assertEqual("Great. Good to meet you Wilson",
                         Msg.objects.filter(direction=OUTGOING).order_by('-created_on').first().text)

        # assert we have exited our flow
        run = FlowRun.objects.get()
        self.assertFalse(run.is_active)
        self.assertEqual(run.exit_type, FlowRun.EXIT_TYPE_COMPLETED)

        # ok, now let's try with a timeout
        FlowRun.objects.all().delete()
        Msg.objects.all().delete()

        # start the flow
        flow.start([], [self.contact])

        # check our timeout is set
        run = FlowRun.objects.get()
        self.assertTrue(run.is_active)
        self.assertTrue(timezone.now() - timedelta(minutes=1) < run.timeout_on > timezone.now() + timedelta(minutes=4))

        # mark our last message as sent
        last_msg = run.get_last_msg(OUTGOING)
        last_msg.sent_on = timezone.now() - timedelta(minutes=5)
        last_msg.save()

        time.sleep(.5)

        # run our timeout check task
        check_flow_timeouts_task()

        # nothing occured as we haven't timed out yet
        run.refresh_from_db()
        self.assertTrue(run.is_active)
        self.assertTrue(timezone.now() - timedelta(minutes=1) < run.timeout_on > timezone.now() + timedelta(minutes=4))

        time.sleep(1)

        # ok, change our timeout to the past
        FlowRun.objects.all().update(timeout_on=timezone.now())

        # check our timeouts again
        check_flow_timeouts_task()
        run.refresh_from_db()

        # run should be complete now
        self.assertFalse(run.is_active)
        self.assertEqual(run.exit_type, FlowRun.EXIT_TYPE_COMPLETED)

        # and we should have sent our message
        self.assertEqual("Don't worry about it , we'll catch up next week.",
                         Msg.objects.filter(direction=OUTGOING).order_by('-created_on').first().text)


class MigrationUtilsTest(TembaTest):

    def test_map_actions(self):
        # minimalist flow def with just actions and entry
        flow_def = dict(entry='1234', action_sets=[dict(uuid='1234', y=0, actions=[dict(type='reply', msg=None)])], rule_sets=[dict(y=10, uuid='5678')])
        removed = map_actions(flow_def, lambda x: None)

        # no more action sets and entry is remapped
        self.assertFalse(removed['action_sets'])
        self.assertEqual('5678', removed['entry'])

        # add two action sets, we should remap entry to be the first
        flow_def['action_sets'] = [dict(uuid='1234', y=0, actions=[dict(type='reply', msg=None)]), dict(uuid='2345', y=5, actions=[dict(type='reply', msg="foo")])]
        removed = map_actions(flow_def, lambda x: None if x['msg'] is None else x)

        self.assertEqual(len(removed['action_sets']), 1)
        self.assertEqual(removed['action_sets'][0]['uuid'], '2345')
        self.assertEqual(removed['entry'], '2345')

        # remove a single action
        flow_def['action_sets'] = [dict(uuid='1234', y=0, actions=[dict(type='reply', msg=None), dict(type='reply', msg="foo")])]
        removed = map_actions(flow_def, lambda x: None if x['msg'] is None else x)

        self.assertEqual(len(removed['action_sets']), 1)
        self.assertEqual(len(removed['action_sets'][0]['actions']), 1)
        self.assertEqual(removed['entry'], '1234')

        # no entry
        flow_def = dict(entry='1234', action_sets=[dict(uuid='1234', y=0, actions=[dict(type='reply', msg=None)])], rule_sets=[])
        removed = map_actions(flow_def, lambda x: None if x['msg'] is None else x)

        self.assertEqual(len(removed['action_sets']), 0)
        self.assertEqual(removed['entry'], None)


class TriggerFlowTest(FlowFileTest):

    def test_trigger_then_loop(self):
        # start our parent flow
        flow = self.get_flow('parent_child_loop')
        flow.start([], [self.contact])

        # trigger our second flow to start
        msg = self.create_msg(contact=self.contact, direction='I', text="add 12067797878")
        Flow.find_and_handle(msg)

        child_run = FlowRun.objects.get(contact__urns__path="+12067797878")
        msg = self.create_msg(contact=child_run.contact, direction='I', text="Christine")
        Flow.find_and_handle(msg)
        child_run.refresh_from_db()
        self.assertEqual('C', child_run.exit_type)

        # main contact should still be in the flow
        run = FlowRun.objects.get(flow=flow, contact=self.contact)
        self.assertTrue(run.is_active)
        self.assertIsNone(run.exit_type)

        # and can do it again
        msg = self.create_msg(contact=self.contact, direction='I', text="add 12067798080")
        Flow.find_and_handle(msg)

        FlowRun.objects.get(contact__urns__path="+12067798080")
        run.refresh_from_db()
        self.assertTrue(run.is_active)


class StackedExitsTest(FlowFileTest):

    def setUp(self):
        super(StackedExitsTest, self).setUp()

        self.channel.delete()
        self.channel = Channel.create(self.org, self.user, 'KE', 'EX', None, '+250788123123', schemes=['tel'],
                                      config=dict(send_url='https://google.com'))

    def test_stacked_exits(self):
        self.get_flow('stacked_exits')
        flow = Flow.objects.get(name="Stacked")

        flow.start([], [self.contact])

        msgs = Msg.objects.filter(contact=self.contact).order_by('sent_on')
        self.assertEqual(3, msgs.count())
        self.assertEqual("Start!", msgs[0].text)
        self.assertEqual("Leaf!", msgs[1].text)
        self.assertEqual("End!", msgs[2].text)

        runs = FlowRun.objects.filter(contact=self.contact, exit_type=FlowRun.EXIT_TYPE_COMPLETED).order_by('exited_on')
        self.assertEqual(3, runs.count())
        self.assertEqual("Stacker Leaf", runs[0].flow.name)
        self.assertEqual("Stacker", runs[1].flow.name)
        self.assertEqual("Stacked", runs[2].flow.name)

    def test_stacked_webhook_exits(self):
        self.get_flow('stacked_webhook_exits')
        flow = Flow.objects.get(name="Stacked")

        flow.start([], [self.contact])

        msgs = Msg.objects.filter(contact=self.contact).order_by('sent_on')
        self.assertEqual(4, msgs.count())
        self.assertEqual("Start!", msgs[0].text)
        self.assertEqual("Leaf!", msgs[1].text)
        self.assertEqual("Middle!", msgs[2].text)
        self.assertEqual("End!", msgs[3].text)

        runs = FlowRun.objects.filter(contact=self.contact, exit_type=FlowRun.EXIT_TYPE_COMPLETED).order_by('exited_on')
        self.assertEqual(3, runs.count())
        self.assertEqual("Stacker Leaf", runs[0].flow.name)
        self.assertEqual("Stacker", runs[1].flow.name)
        self.assertEqual("Stacked", runs[2].flow.name)

    def test_response_exits(self):
        self.get_flow('stacked_response_exits')
        flow = Flow.objects.get(name="Stacked")

        flow.start([], [self.contact])

        msgs = Msg.objects.filter(contact=self.contact).order_by('sent_on')
        self.assertEqual(2, msgs.count())
        self.assertEqual("Start!", msgs[0].text)
        self.assertEqual("Send something!", msgs[1].text)

        # nobody completed yet
        self.assertEqual(0, FlowRun.objects.filter(contact=self.contact, exit_type=FlowRun.EXIT_TYPE_COMPLETED).count())

        # ok, send a response, should unwind all our flows
        msg = self.create_msg(contact=self.contact, direction='I', text="something")
        Msg.process_message(msg)

        msgs = Msg.objects.filter(contact=self.contact, direction='O').order_by('sent_on')
        self.assertEqual(3, msgs.count())
        self.assertEqual("Start!", msgs[0].text)
        self.assertEqual("Send something!", msgs[1].text)
        self.assertEqual("End!", msgs[2].text)

        runs = FlowRun.objects.filter(contact=self.contact, exit_type=FlowRun.EXIT_TYPE_COMPLETED).order_by('exited_on')
        self.assertEqual(3, runs.count())
        self.assertEqual("Stacker Leaf", runs[0].flow.name)
        self.assertEqual("Stacker", runs[1].flow.name)
        self.assertEqual("Stacked", runs[2].flow.name)


class ParentChildOrderingTest(FlowFileTest):

    def setUp(self):
        super(ParentChildOrderingTest, self).setUp()
        self.channel.delete()
        self.channel = Channel.create(self.org, self.user, 'KE', 'EX', None, '+250788123123', schemes=['tel'],
                                      config=dict(send_url='https://google.com'))

    def test_parent_child_ordering(self):
        from temba.channels.tasks import send_msg_task
        self.get_flow('parent_child_ordering')
        flow = Flow.objects.get(name="Parent Flow")

        with patch('temba.channels.tasks.send_msg_task', wraps=send_msg_task) as mock_send_msg:
            flow.start([], [self.contact])

            # get the msgs for our contact
            msgs = Msg.objects.filter(contact=self.contact).order_by('sent_on')
            self.assertEqual(msgs[0].text, "Parent 1")
            self.assertEqual(msgs[1].text, "Child Msg")

            self.assertEqual(mock_send_msg.call_count, 1)


class AndroidChildStatus(FlowFileTest):
    def setUp(self):
        super(AndroidChildStatus, self).setUp()
        self.channel.delete()
        self.channel = Channel.create(self.org, self.user, 'RW', 'A', None, '+250788123123', schemes=['tel'])

    def test_split_first(self):
        self.get_flow('split_first_child_msg')

        incoming = self.create_msg(direction=INCOMING, contact=self.contact, text="split")
        self.assertTrue(Trigger.find_and_handle(incoming))

        # get the msgs for our contact
        msgs = Msg.objects.filter(contact=self.contact, status=PENDING, direction=OUTGOING).order_by('created_on')
        self.assertEqual(msgs[0].text, "Child Msg 1")

        # respond
        msg = self.create_msg(contact=self.contact, direction='I', text="Response")
        Flow.find_and_handle(msg)

        msgs = Msg.objects.filter(contact=self.contact, status=PENDING, direction=OUTGOING).order_by('created_on')
        self.assertEqual(msgs[0].text, "Child Msg 1")
        self.assertEqual(msgs[1].text, "Child Msg 2")


class FlowChannelSelectionTest(FlowFileTest):

    def setUp(self):
        super(FlowChannelSelectionTest, self).setUp()
        self.channel.delete()
        self.sms_channel = Channel.create(
            self.org, self.user, 'RW', 'JN', None, '+250788123123',
            schemes=['tel'], uuid='00000000-0000-0000-0000-000000001111',
            role=Channel.DEFAULT_ROLE)
        self.ussd_channel = Channel.create(
            self.org, self.user, 'RW', 'JNU', None, '*123#',
            schemes=['tel'], uuid='00000000-0000-0000-0000-000000002222',
            role=Channel.ROLE_USSD)

    def test_sms_channel_selection(self):
        contact_urn = self.contact.get_urn(TEL_SCHEME)
        channel = self.contact.org.get_send_channel(contact_urn=contact_urn)
        self.assertEqual(channel, self.sms_channel)

    def test_ussd_channel_selection(self):
        contact_urn = self.contact.get_urn(TEL_SCHEME)
        channel = self.contact.org.get_ussd_channel(contact_urn=contact_urn)
        self.assertEqual(channel, self.ussd_channel)


class FlowTriggerTest(TembaTest):

    def test_group_trigger(self):
        flow = self.get_flow('favorites')

        contact = self.create_contact("Joe", "+250788373373")
        group = self.create_group("Contact Group", [contact])

        # create a trigger, first just for the contact
        contact_trigger = Trigger.objects.create(org=self.org, flow=flow, trigger_type=Trigger.TYPE_SCHEDULE,
                                                 created_by=self.admin, modified_by=self.admin)
        contact_trigger.contacts.add(contact)

        # fire it manually
        contact_trigger.fire()

        # contact should be added to flow
        self.assertEqual(1, FlowRun.objects.filter(flow=flow, contact=contact).count())

        # but no flow starts were created
        self.assertEqual(0, FlowStart.objects.all().count())

        # now create a trigger for the group
        group_trigger = Trigger.objects.create(org=self.org, flow=flow, trigger_type=Trigger.TYPE_SCHEDULE,
                                               created_by=self.admin, modified_by=self.admin)
        group_trigger.groups.add(group)

        group_trigger.fire()

        # contact should be added to flow again
        self.assertEqual(2, FlowRun.objects.filter(flow=flow, contact=contact).count())

        # and we should have a flow start
        start = FlowStart.objects.get()
        self.assertEqual(0, start.contacts.all().count())
        self.assertEqual(1, start.groups.filter(id=group.id).count())

        # clear our the group on our group trigger
        group_trigger.groups.clear()

        # refire
        group_trigger.fire()

        # nothing should have changed
<<<<<<< HEAD
        self.assertEquals(2, FlowRun.objects.filter(flow=flow, contact=contact).count())
        self.assertEquals(1, FlowStart.objects.all().count())


class TypeTest(TembaTest):

    def test_value_types(self):
        self.get_flow('type_flow')
        self.assertEqual(Value.TYPE_TEXT, RuleSet.objects.get(label="Text").value_type)
        self.assertEqual(Value.TYPE_DECIMAL, RuleSet.objects.get(label="Number").value_type)
        self.assertEqual(Value.TYPE_DATETIME, RuleSet.objects.get(label="Date").value_type)
        self.assertEqual(Value.TYPE_STATE, RuleSet.objects.get(label="State").value_type)
        self.assertEqual(Value.TYPE_DISTRICT, RuleSet.objects.get(label="District").value_type)
        self.assertEqual(Value.TYPE_WARD, RuleSet.objects.get(label="Ward").value_type)
=======
        self.assertEqual(2, FlowRun.objects.filter(flow=flow, contact=contact).count())
        self.assertEqual(1, FlowStart.objects.all().count())
>>>>>>> 5a179c41
<|MERGE_RESOLUTION|>--- conflicted
+++ resolved
@@ -5558,11 +5558,7 @@
 
         self.assertEqual("Thanks, you typed +250788123123", self.send_message(flow, "0788123123"))
         sms = Msg.objects.get(org=flow.org, contact__urns__path="+250788123123")
-<<<<<<< HEAD
-        self.assertEquals("Hi from Ben Haggerty! Your phone is (206) 555-2020.", sms.text)
-=======
-        self.assertEqual("Hi from Ben Haggerty! Your phone is 0788 123 123.", sms.text)
->>>>>>> 5a179c41
+        self.assertEqual("Hi from Ben Haggerty! Your phone is (206) 555-2020.", sms.text)
 
     def test_group_send(self):
         # create an inactive group with the same name, to test that this doesn't blow up our import
@@ -7205,7 +7201,6 @@
         # if we send another message, that should set our name
         incoming = self.create_msg(direction=INCOMING, contact=self.contact, text="Rudolph")
         self.assertTrue(Flow.find_and_handle(incoming)[0])
-
         contact = Contact.objects.get(pk=self.contact.pk)
         self.assertEqual(contact.name, "Rudolph")
 
@@ -7995,9 +7990,8 @@
         group_trigger.fire()
 
         # nothing should have changed
-<<<<<<< HEAD
-        self.assertEquals(2, FlowRun.objects.filter(flow=flow, contact=contact).count())
-        self.assertEquals(1, FlowStart.objects.all().count())
+        self.assertEqual(2, FlowRun.objects.filter(flow=flow, contact=contact).count())
+        self.assertEqual(1, FlowStart.objects.all().count())
 
 
 class TypeTest(TembaTest):
@@ -8009,8 +8003,4 @@
         self.assertEqual(Value.TYPE_DATETIME, RuleSet.objects.get(label="Date").value_type)
         self.assertEqual(Value.TYPE_STATE, RuleSet.objects.get(label="State").value_type)
         self.assertEqual(Value.TYPE_DISTRICT, RuleSet.objects.get(label="District").value_type)
-        self.assertEqual(Value.TYPE_WARD, RuleSet.objects.get(label="Ward").value_type)
-=======
-        self.assertEqual(2, FlowRun.objects.filter(flow=flow, contact=contact).count())
-        self.assertEqual(1, FlowStart.objects.all().count())
->>>>>>> 5a179c41
+        self.assertEqual(Value.TYPE_WARD, RuleSet.objects.get(label="Ward").value_type)