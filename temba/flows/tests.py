# -*- coding: utf-8 -*-
from __future__ import absolute_import, print_function, unicode_literals

import copy
import datetime
import json
import os
import pytz
import re
import six
import time
from uuid import uuid4
from datetime import timedelta
from decimal import Decimal

from mock import patch
from openpyxl import load_workbook

from django.conf import settings
from django.core.urlresolvers import reverse
from django.test.utils import override_settings
from django.utils import timezone

from temba.airtime.models import AirtimeTransfer
from temba.api.models import WebHookEvent, Resthook
from temba.channels.models import Channel, ChannelEvent
from temba.contacts.models import Contact, ContactGroup, ContactField, ContactURN, URN, TEL_SCHEME
from temba.ivr.models import IVRCall
from temba.ussd.models import USSDSession
from temba.locations.models import AdminBoundary, BoundaryAlias
from temba.msgs.models import Broadcast, Label, Msg, INCOMING, PENDING, WIRED, OUTGOING, FAILED
from temba.orgs.models import Language, get_current_export_version
from temba.tests import TembaTest, MockResponse, FlowFileTest
from temba.triggers.models import Trigger
from temba.utils import datetime_to_str
from temba.utils.profiler import QueryTracker
from temba.values.models import Value

from .flow_migrations import (
    migrate_to_version_5, migrate_to_version_6, migrate_to_version_7, migrate_to_version_8, migrate_to_version_9,
    migrate_export_to_version_9, migrate_to_version_10_2, migrate_to_version_10_4, migrate_to_version_11_1,
    migrate_to_version_11_2, map_actions
)
from .models import (
    Flow, FlowStep, FlowRun, FlowLabel, FlowStart, FlowRevision, FlowException, ExportFlowResultsTask, ActionSet,
    RuleSet, Action, Rule, FlowRunCount, FlowPathCount, InterruptTest, get_flow_user, FlowCategoryCount,
    FlowPathRecentMessage, Test, TrueTest, FalseTest, AndTest, OrTest, PhoneTest, NumberTest, EqTest, LtTest, LteTest,
    GtTest, GteTest, BetweenTest, ContainsOnlyPhraseTest, ContainsPhraseTest, DateEqualTest, DateAfterTest,
    DateBeforeTest, DateTest, StartsWithTest, ContainsTest, ContainsAnyTest, RegexTest, NotEmptyTest, HasStateTest,
    HasDistrictTest, HasWardTest, HasEmailTest, SendAction, AddLabelAction, AddToGroupAction, ReplyAction,
    SaveToContactAction, SetLanguageAction, SetChannelAction, EmailAction, StartFlowAction, TriggerFlowAction,
    DeleteFromGroupAction, WebhookAction, ActionLog, VariableContactAction, UssdAction,
    FlowUserConflictException, FlowVersionConflictException, FlowInvalidCycleException
)

from .views import FlowCRUDL
from .tasks import update_run_expirations_task, prune_recentmessages, squash_flowruncounts, squash_flowpathcounts


class FlowTest(TembaTest):

    def setUp(self):
        super(FlowTest, self).setUp()

        self.contact = self.create_contact('Eric', '+250788382382')
        self.contact2 = self.create_contact('Nic', '+250788383383')
        self.contact3 = self.create_contact('Norbert', '+250788123456')
        self.contact4 = self.create_contact('Teeh', '+250788123457', language='por')

        self.flow = self.get_flow('color')

        self.other_group = self.create_group("Other", [])

    def export_flow_results(self, flow, responded_only=False, include_msgs=True, include_runs=True, contact_fields=None, extra_urns=()):
        """
        Exports results for the given flow and returns the generated workbook
        """
        self.login(self.admin)

        form = {
            'flows': [flow.id],
            'responded_only': responded_only,
            'include_messages': include_msgs,
            'include_runs': include_runs,
            'extra_urns': extra_urns
        }
        if contact_fields:
            form['contact_fields'] = [c.id for c in contact_fields]

        response = self.client.post(reverse('flows.flow_export_results'), form)
        self.assertEqual(response.status_code, 302)

        task = ExportFlowResultsTask.objects.order_by('-id').first()
        self.assertIsNotNone(task)

        filename = "%s/test_orgs/%d/results_exports/%s.xlsx" % (settings.MEDIA_ROOT, self.org.pk, task.uuid)
        return load_workbook(filename=os.path.join(settings.MEDIA_ROOT, filename))

    def test_get_flow_user(self):
        user = get_flow_user(self.org)
        self.assertEqual(user.pk, get_flow_user(self.org).pk)

    def test_get_unique_name(self):
        flow1 = Flow.create(self.org, self.admin, Flow.get_unique_name(self.org, "Sheep Poll"), base_language='base')
        self.assertEqual(flow1.name, "Sheep Poll")

        flow2 = Flow.create(self.org, self.admin, Flow.get_unique_name(self.org, "Sheep Poll"), base_language='base')
        self.assertEqual(flow2.name, "Sheep Poll 2")

        flow3 = Flow.create(self.org, self.admin, Flow.get_unique_name(self.org, "Sheep Poll"), base_language='base')
        self.assertEqual(flow3.name, "Sheep Poll 3")

        self.create_secondary_org()
        self.assertEqual(Flow.get_unique_name(self.org2, "Sheep Poll"), "Sheep Poll")  # different org

    def test_archive_interrupt_runs(self):
        self.flow.start([], [self.contact, self.contact2])
        self.assertEqual(self.flow.runs.filter(exit_type=None).count(), 2)

        self.flow.archive()

        self.assertEqual(self.flow.runs.filter(exit_type=None).count(), 0)
        self.assertEqual(self.flow.runs.filter(exit_type=FlowRun.EXIT_TYPE_INTERRUPTED).count(), 2)

    @patch('temba.flows.views.uuid4')
    def test_upload_media_action(self, mock_uuid):
        upload_media_action_url = reverse('flows.flow_upload_media_action', args=[self.flow.pk])

        def assert_media_upload(filename, action_uuid, expected_path):
            with open(filename, 'rb') as data:
                post_data = dict(file=data, action=None, actionset='some-uuid',
                                 HTTP_X_FORWARDED_HTTPS='https')
                response = self.client.post(upload_media_action_url, post_data)

                self.assertEqual(response.status_code, 200)
                path = response.json().get('path', None)
                self.assertEqual(path, expected_path)

        self.login(self.admin)

        mock_uuid.side_effect = ['11111-111-11', '22222-222-22']

        assert_media_upload('%s/test_media/steve.marten.jpg' % settings.MEDIA_ROOT, 'action-uuid-1',
                            "attachments/%d/%d/steps/%s%s" % (self.flow.org.pk, self.flow.pk, '11111-111-11', '.jpg'))

        assert_media_upload('%s/test_media/snow.mp4' % settings.MEDIA_ROOT, 'action-uuid-2',
                            "attachments/%d/%d/steps/%s%s" % (self.flow.org.pk, self.flow.pk, '22222-222-22', '.mp4'))

    def test_revision_history(self):
        # we should initially have one revision
        revision = self.flow.revisions.get()
        self.assertEqual(revision.revision, 1)
        self.assertEqual(revision.created_by, self.flow.created_by)

        flow_json = self.flow.as_json()

        # create a new update
        self.flow.update(flow_json, user=self.admin)
        revisions = self.flow.revisions.all().order_by('created_on')

        # now we should have two revisions
        self.assertEqual(2, revisions.count())
        self.assertEqual(1, revisions[0].revision)
        self.assertEqual(2, revisions[1].revision)

        self.assertEqual(get_current_export_version(), revisions[0].spec_version)
        self.assertEqual(get_current_export_version(), revisions[0].as_json()['version'])
        self.assertEqual('base', revisions[0].get_definition_json()['base_language'])

        # now make one revision invalid
        revision = revisions[1]
        definition = revision.get_definition_json()
        del definition['base_language']
        revision.definition = json.dumps(definition)
        revision.save()

        # should be back to one valid flow
        self.login(self.admin)
        response = self.client.get(reverse('flows.flow_revisions', args=[self.flow.pk]))
        self.assertEqual(1, len(response.json()))

        # fetch that revision
        revision_id = response.json()[0]['id']
        response = self.client.get('%s?definition=%s' % (reverse('flows.flow_revisions', args=[self.flow.pk]),
                                                         revision_id))

        # make sure we can read the definition
        definition = response.json()
        self.assertEqual('base', definition['base_language'])

        # make the last revision even more invalid (missing ruleset)
        revision = revisions[0]
        definition = revision.get_definition_json()
        del definition['rule_sets']
        revision.definition = json.dumps(definition)
        revision.save()

        # no valid revisions (but we didn't throw!)
        response = self.client.get(reverse('flows.flow_revisions', args=[self.flow.pk]))
        self.assertEqual(0, len(response.json()))

    def test_get_localized_text(self):

        text_translations = dict(eng="Hello", spa="Hola", fra="Salut")

        # use default when flow, contact and org don't have language set
        self.assertEqual(self.flow.get_localized_text(text_translations, self.contact, "Hi"), "Hi")

        # flow language used regardless of whether it's an org language
        self.flow.base_language = 'eng'
        self.flow.save(update_fields=['base_language'])
        self.flow.org.set_languages(self.admin, ['eng'], 'eng')
        self.assertEqual(self.flow.get_localized_text(text_translations, self.contact, "Hi"), "Hello")

        # flow language now valid org language
        self.flow.org.set_languages(self.admin, ['eng', 'spa'], 'eng')
        self.assertEqual(self.flow.get_localized_text(text_translations, self.contact, "Hi"), "Hello")

        # org primary language overrides flow language
        self.flow.org.set_languages(self.admin, ['eng', 'spa'], 'spa')
        self.assertEqual(self.flow.get_localized_text(text_translations, self.contact, "Hi"), "Hola")

        # contact language doesn't override if it's not an org language
        self.contact.language = 'fra'

        self.contact.save(update_fields=('language',))
        self.assertEqual(self.flow.get_localized_text(text_translations, self.contact, "Hi"), "Hola")

        # does override if it is
        self.flow.org.set_languages(self.admin, ['eng', 'spa', 'fra'], 'fra')
        self.assertEqual(self.flow.get_localized_text(text_translations, self.contact, "Hi"), "Salut")

    def test_flow_lists(self):
        self.login(self.admin)

        # add another flow
        flow2 = self.get_flow('no_ruleset_flow')

        # and archive it right off the bat
        flow2.is_archived = True
        flow2.save()

        flow3 = Flow.create(self.org, self.admin, "Flow 3", base_language='base')

        # see our trigger on the list page
        response = self.client.get(reverse('flows.flow_list'))
        self.assertContains(response, self.flow.name)
        self.assertContains(response, flow3.name)
        self.assertEqual(2, response.context['folders'][0]['count'])
        self.assertEqual(1, response.context['folders'][1]['count'])

        # archive it
        post_data = dict(action='archive', objects=self.flow.pk)
        self.client.post(reverse('flows.flow_list'), post_data)
        response = self.client.get(reverse('flows.flow_list'))
        self.assertNotContains(response, self.flow.name)
        self.assertContains(response, flow3.name)
        self.assertEqual(1, response.context['folders'][0]['count'])
        self.assertEqual(2, response.context['folders'][1]['count'])

        response = self.client.get(reverse('flows.flow_archived'), post_data)
        self.assertContains(response, self.flow.name)

        # flow2 should appear before flow since it was created later
        self.assertTrue(flow2, response.context['object_list'][0])
        self.assertTrue(self.flow, response.context['object_list'][1])

        # unarchive it
        post_data = dict(action='restore', objects=self.flow.pk)
        self.client.post(reverse('flows.flow_archived'), post_data)
        response = self.client.get(reverse('flows.flow_archived'), post_data)
        self.assertNotContains(response, self.flow.name)
        response = self.client.get(reverse('flows.flow_list'), post_data)
        self.assertContains(response, self.flow.name)
        self.assertContains(response, flow3.name)
        self.assertEqual(2, response.context['folders'][0]['count'])
        self.assertEqual(1, response.context['folders'][1]['count'])

        # voice flows should be included in the count
        Flow.objects.filter(pk=self.flow.pk).update(flow_type=Flow.VOICE)

        response = self.client.get(reverse('flows.flow_list'))
        self.assertContains(response, self.flow.name)
        self.assertEqual(2, response.context['folders'][0]['count'])
        self.assertEqual(1, response.context['folders'][1]['count'])

        # single message flow (flom campaign) should not be included in counts and not even on this list
        Flow.objects.filter(pk=self.flow.pk).update(flow_type=Flow.MESSAGE)

        response = self.client.get(reverse('flows.flow_list'))

        self.assertNotContains(response, self.flow.name)
        self.assertEqual(1, response.context['folders'][0]['count'])
        self.assertEqual(1, response.context['folders'][1]['count'])

        # single message flow should not be even in the archived list
        Flow.objects.filter(pk=self.flow.pk).update(flow_type=Flow.MESSAGE, is_archived=True)

        response = self.client.get(reverse('flows.flow_archived'))
        self.assertNotContains(response, self.flow.name)
        self.assertEqual(1, response.context['folders'][0]['count'])
        self.assertEqual(1, response.context['folders'][1]['count'])  # only flow2

    def test_campaign_filter(self):
        self.login(self.admin)
        self.get_flow('the_clinic')

        # should have a list of four flows for our appointment schedule
        response = self.client.get(reverse('flows.flow_list'))
        self.assertContains(response, 'Appointment Schedule (4)')

        from temba.campaigns.models import Campaign
        campaign = Campaign.objects.filter(name='Appointment Schedule').first()
        self.assertIsNotNone(campaign)

        # check that our four flows in the campaign are there
        response = self.client.get(reverse('flows.flow_campaign', args=[campaign.id]))
        self.assertContains(response, 'Confirm Appointment')
        self.assertContains(response, 'Start Notifications')
        self.assertContains(response, 'Stop Notifications')
        self.assertContains(response, 'Appointment Followup')

    def test_flow_archive_with_campaign(self):
        self.login(self.admin)
        self.get_flow('the_clinic')

        from temba.campaigns.models import Campaign
        campaign = Campaign.objects.filter(name='Appointment Schedule').first()
        self.assertIsNotNone(campaign)
        flow = Flow.objects.filter(name="Confirm Appointment").first()
        self.assertIsNotNone(flow)

        # do not archive if the campaign is active
        changed = Flow.apply_action_archive(self.admin, Flow.objects.filter(pk=flow.pk))
        self.assertFalse(changed)

        flow.refresh_from_db()
        self.assertFalse(flow.is_archived)

        campaign.is_archived = True
        campaign.save()

        # can archive if the campaign is archived
        changed = Flow.apply_action_archive(self.admin, Flow.objects.filter(pk=flow.pk))
        self.assertTrue(changed)
        self.assertEqual(changed, [flow.pk])

        flow.refresh_from_db()
        self.assertTrue(flow.is_archived)

    def test_flows_select2(self):
        self.login(self.admin)

        msg = Flow.create(self.org, self.admin, Flow.get_unique_name(self.org, "Message Flow"), base_language='base', flow_type=Flow.FLOW)
        survey = Flow.create(self.org, self.admin, Flow.get_unique_name(self.org, "Surveyor Flow"), base_language='base', flow_type=Flow.SURVEY)
        ivr = Flow.create(self.org, self.admin, Flow.get_unique_name(self.org, "IVR Flow"), base_language='base', flow_type=Flow.VOICE)

        # all flow types
        response = self.client.get('%s?_format=select2' % reverse('flows.flow_list'))
        self.assertContains(response, ivr.name)
        self.assertContains(response, survey.name)
        self.assertContains(response, msg.name)

        # only surveyor flows
        response = self.client.get('%s?_format=select2&flow_type=S' % reverse('flows.flow_list'))
        self.assertContains(response, survey.name)
        self.assertNotContains(response, ivr.name)
        self.assertNotContains(response, msg.name)

        # only voice flows
        response = self.client.get('%s?_format=select2&flow_type=V' % reverse('flows.flow_list'))
        self.assertContains(response, ivr.name)
        self.assertNotContains(response, survey.name)
        self.assertNotContains(response, msg.name)

        # only text flows
        response = self.client.get('%s?_format=select2&flow_type=F' % reverse('flows.flow_list'))
        self.assertContains(response, msg.name)
        self.assertNotContains(response, survey.name)
        self.assertNotContains(response, ivr.name)

        # two at a time
        response = self.client.get('%s?_format=select2&flow_type=V&flow_type=F' % reverse('flows.flow_list'))
        self.assertContains(response, ivr.name)
        self.assertContains(response, msg.name)
        self.assertNotContains(response, survey.name)

    def test_flow_editor(self):
        self.login(self.admin)
        response = self.client.get(reverse('flows.flow_editor', args=[self.flow.uuid]))
        self.assertTrue(response.context['mutable'])
        self.assertFalse(response.context['has_airtime_service'])
        self.assertFalse(response.context['is_starting'])
        self.assertFalse(response.context['has_ussd_channel'])

        # superusers can't edit flows
        self.login(self.superuser)
        response = self.client.get(reverse('flows.flow_editor', args=[self.flow.uuid]))
        self.assertFalse(response.context['mutable'])

    def test_states(self):
        # set our flow
        color_prompt = ActionSet.objects.get(x=1, y=1)
        color_ruleset = RuleSet.objects.get(label="color")
        orange_rule = color_ruleset.get_rules()[0]
        color_reply = ActionSet.objects.get(x=2, y=2)

        # how many people in the flow?
        self.assertEqual(self.flow.get_run_stats(),
                         {'total': 0, 'active': 0, 'completed': 0, 'expired': 0, 'interrupted': 0, 'completion': 0})

        # start the flow
        self.flow.start([], [self.contact, self.contact2])

        # test our stats again
        self.assertEqual(self.flow.get_run_stats(),
                         {'total': 2, 'active': 2, 'completed': 0, 'expired': 0, 'interrupted': 0, 'completion': 0})

        # should have created a single broadcast
        broadcast = Broadcast.objects.get()
        self.assertEqual(
            broadcast.text, {'base': "What is your favorite color?", 'fra': "Quelle est votre couleur préférée?"}
        )
        self.assertEqual(set(broadcast.contacts.all()), {self.contact, self.contact2})
        self.assertEqual(broadcast.base_language, 'base')

        # each contact should have received a single message
        contact1_msg = broadcast.msgs.get(contact=self.contact)
        self.assertEqual(contact1_msg.text, "What is your favorite color?")
        self.assertEqual(contact1_msg.status, PENDING)
        self.assertFalse(contact1_msg.high_priority)

        # should have a flow run for each contact
        contact1_run = FlowRun.objects.get(contact=self.contact)
        contact2_run = FlowRun.objects.get(contact=self.contact2)

        self.assertEqual(contact1_run.flow, self.flow)
        self.assertEqual(contact1_run.contact, self.contact)
        self.assertFalse(contact1_run.responded)
        self.assertFalse(contact2_run.responded)

        # check the path for contact 1
        contact1_path = contact1_run.get_path()
        self.assertEqual(len(contact1_path), 2)
        self.assertEqual(contact1_path[0]['node_uuid'], color_prompt.uuid)
        self.assertIsNotNone(contact1_path[0]['arrived_on'])
        self.assertEqual(contact1_path[0]['exit_uuid'], color_prompt.exit_uuid)
        self.assertEqual(contact1_path[1]['node_uuid'], color_ruleset.uuid)
        self.assertIsNotNone(contact1_path[1]['arrived_on'])
        self.assertNotIn('exit_uuid', contact1_path[1])

        # test our message context
        context = self.flow.build_expressions_context(self.contact, None)
        self.assertEqual(context['flow']['__default__'], "")
        self.assertIn('contact', context)

        # check flow activity endpoint response
        self.login(self.admin)

        test_contact = Contact.get_test_contact(self.admin)

        activity = json.loads(self.client.get(reverse('flows.flow_activity', args=[self.flow.pk])).content)
        self.assertEqual(2, activity['visited'][color_prompt.exit_uuid + ":" + color_ruleset.uuid])
        self.assertEqual(2, activity['activity'][color_ruleset.uuid])
        self.assertFalse(activity['is_starting'])

        # check activity with IVR test call
        IVRCall.create_incoming(self.channel, test_contact, test_contact.get_urn(), self.admin, 'CallSid')
        activity = json.loads(self.client.get(reverse('flows.flow_activity', args=[self.flow.pk])).content)
        self.assertEqual(2, activity['visited'][color_prompt.exit_uuid + ":" + color_ruleset.uuid])
        self.assertEqual(2, activity['activity'][color_ruleset.uuid])

        # set the flow as inactive, shouldn't react to replies
        self.flow.is_archived = True
        self.flow.save()

        # create and send a reply
        incoming = self.create_msg(direction=INCOMING, contact=self.contact, text="Orange")
        self.assertFalse(Flow.find_and_handle(incoming)[0])

        # no reply, our flow isn't active
        self.assertFalse(Msg.objects.filter(response_to=incoming))

        contact1_run.refresh_from_db()
        self.assertEqual(len(contact1_run.get_messages()), 1)
        self.assertEqual(len(contact1_run.get_path()), 2)

        # ok, make our flow active again
        self.flow.is_archived = False
        self.flow.save()

        # simulate a response from contact #1
        incoming = self.create_msg(direction=INCOMING, contact=self.contact, text="orange")
        self.assertTrue(Flow.find_and_handle(incoming)[0])

        # our message should have gotten a reply
        reply = Msg.objects.get(response_to=incoming)
        self.assertEqual(reply.contact, self.contact)
        self.assertEqual(reply.text, "I love orange too! You said: orange which is category: "
                                     "Orange You are: 0788 382 382 SMS: orange Flow: color: orange")
        self.assertEqual(reply.msg_type, 'F')
        self.assertTrue(reply.high_priority)  # should be high priority as this is a reply

        contact1_run.refresh_from_db()
        contact1_run_msgs = contact1_run.get_messages()

        self.assertTrue(contact1_run.responded)
        self.assertEqual(len(contact1_run_msgs), 3)
        self.assertIn(incoming, contact1_run_msgs)
        self.assertIn(reply, contact1_run_msgs)

        # check our completion percentages
        self.assertEqual(self.flow.get_run_stats(),
                         {'total': 2, 'active': 1, 'completed': 1, 'expired': 0, 'interrupted': 0, 'completion': 50})

        # at this point there are no more steps to take in the flow, so we shouldn't match anymore
        extra = self.create_msg(direction=INCOMING, contact=self.contact, text="Hello ther")
        self.assertFalse(Flow.find_and_handle(extra)[0])

        contact1_path = contact1_run.get_path()
        self.assertEqual(len(contact1_path), 3)
        self.assertEqual(contact1_path[0]['node_uuid'], color_prompt.uuid)
        self.assertEqual(contact1_path[0]['exit_uuid'], color_prompt.exit_uuid)
        self.assertEqual(contact1_path[1]['node_uuid'], color_ruleset.uuid)
        self.assertEqual(contact1_path[1]['exit_uuid'], orange_rule.uuid)
        self.assertEqual(contact1_path[2]['node_uuid'], color_reply.uuid)
        self.assertNotIn('exit_uuid', contact1_path[2])

        # we should also have a result for this RuleSet
        results = contact1_run.get_results()
        self.assertEqual(len(results), 1)
        self.assertEqual(results['color']['node_uuid'], color_ruleset.uuid)
        self.assertEqual(results['color']['name'], "color")
        self.assertEqual(results['color']['category'], "Orange")
        self.assertEqual(results['color']['value'], "orange")
        self.assertEqual(results['color']['input'], "orange")
        self.assertIsNotNone(results['color']['created_on'])

        # check what our message context looks like now
        context = self.flow.build_expressions_context(self.contact, incoming)
        self.assertTrue(context['flow'])
        self.assertEqual("color: orange", context['flow']['__default__'])
        self.assertEqual("orange", six.text_type(context['flow']['color']['__default__']))
        self.assertEqual("orange", six.text_type(context['flow']['color']['value']))
        self.assertEqual("Orange", context['flow']['color']['category'])
        self.assertEqual("orange", context['flow']['color']['text'])
        self.assertIsNotNone(context['flow']['color']['time'])

        self.assertEqual(self.channel.get_address_display(e164=True), context['channel']['tel_e164'])
        self.assertEqual(self.channel.get_address_display(), context['channel']['tel'])
        self.assertEqual(self.channel.get_name(), context['channel']['name'])
        self.assertEqual(self.channel.get_address_display(), context['channel']['__default__'])

        # change our value instead be decimal
        results = contact1_run.get_results()
        results['color']['value'] = '10'
        contact1_run.results = json.dumps(results)
        contact1_run.save(update_fields=('results',))

        # check our message context again
        context = self.flow.build_expressions_context(self.contact, incoming)
        self.assertEqual('10', context['flow']['color']['value'])
        self.assertEqual('Orange', context['flow']['color']['category'])

        # this is drawn from the message which didn't change
        self.assertEqual('orange', context['flow']['color']['text'])

    def test_anon_export_results(self):
        self.org.is_anon = True
        self.org.save()

        (run1,) = self.flow.start([], [self.contact])

        msg = self.create_msg(direction=INCOMING, contact=self.contact, text="orange")
        Flow.find_and_handle(msg)

        run1.refresh_from_db()

        workbook = self.export_flow_results(self.flow)
        sheet_runs, sheet_contacts, sheet_msgs = workbook.worksheets
        self.assertExcelRow(sheet_runs, 0, ["Contact UUID", "ID", "Name", "Groups", "Started", "Exited",
                                            "color (Category) - Color Flow",
                                            "color (Value) - Color Flow",
                                            "color (Text) - Color Flow"])

        self.assertExcelRow(sheet_runs, 1, [self.contact.uuid, six.text_type(self.contact.id), "Eric", "",
                                            run1.created_on, run1.exited_on,
                                            "Orange", "orange", "orange"], self.org.timezone)

        self.assertExcelRow(sheet_contacts, 0, ["Contact UUID", "ID", "Name", "Groups",
                                                "color (Category) - Color Flow",
                                                "color (Value) - Color Flow",
                                                "color (Text) - Color Flow"])

        self.assertExcelRow(sheet_contacts, 1, [self.contact.uuid, six.text_type(self.contact.id), "Eric", "",
                                                "Orange", "orange", "orange"], self.org.timezone)

        self.assertExcelRow(sheet_msgs, 0, ["Contact UUID", "ID", "Name", "Date", "Direction", "Message", "Channel"])
        self.assertExcelRow(sheet_msgs, 2, [self.contact.uuid, six.text_type(self.contact.id), "Eric",
                                            msg.created_on, "IN",
                                            "orange", "Test Channel"], self.org.timezone)

    def test_export_results_broadcast_only_flow(self):
        self.login(self.admin)

        flow = self.get_flow('two_in_row')
        contact1_run1, contact2_run1, contact3_run1 = flow.start([], [self.contact, self.contact2, self.contact3])
        contact1_run2, contact2_run2 = flow.start([], [self.contact, self.contact2], restart_participants=True)

        for run in (contact1_run1, contact2_run1, contact3_run1, contact1_run2, contact2_run2):
            run.refresh_from_db()

        with self.assertNumQueries(47):
            workbook = self.export_flow_results(flow)

        tz = self.org.timezone

        sheet_runs, sheet_contacts, sheet_msgs = workbook.worksheets

        # check runs sheet...
        self.assertEqual(len(list(sheet_runs.rows)), 6)  # header + 5 runs
        self.assertEqual(len(list(sheet_runs.columns)), 6)

        self.assertExcelRow(sheet_runs, 0, ["Contact UUID", "URN", "Name", "Groups", "Started", "Exited"])

        self.assertExcelRow(sheet_runs, 1, [contact1_run1.contact.uuid, "+250788382382", "Eric", "bootstrap 3",
                                            contact1_run1.created_on, contact1_run1.exited_on], tz)
        self.assertExcelRow(sheet_runs, 2, [contact1_run2.contact.uuid, "+250788382382", "Eric", "bootstrap 3",
                                            contact1_run2.created_on, contact1_run2.exited_on], tz)
        self.assertExcelRow(sheet_runs, 3, [contact2_run1.contact.uuid, "+250788383383", "Nic", "bootstrap 3",
                                            contact2_run1.created_on, contact2_run1.exited_on], tz)
        self.assertExcelRow(sheet_runs, 4, [contact2_run2.contact.uuid, "+250788383383", "Nic", "bootstrap 3",
                                            contact2_run2.created_on, contact2_run2.exited_on], tz)

        # check contacts sheet...
        self.assertEqual(len(list(sheet_contacts.rows)), 4)  # header + 3 contacts
        self.assertEqual(len(list(sheet_contacts.columns)), 4)

        self.assertExcelRow(sheet_contacts, 0, ["Contact UUID", "URN", "Name", "Groups"])
        self.assertExcelRow(sheet_contacts, 1, [contact1_run1.contact.uuid, "+250788382382", "Eric", "bootstrap 3"], tz)
        self.assertExcelRow(sheet_contacts, 2, [contact2_run1.contact.uuid, "+250788383383", "Nic", "bootstrap 3"], tz)
        self.assertExcelRow(sheet_contacts, 3, [contact3_run1.contact.uuid, "+250788123456", "Norbert", "bootstrap 3"], tz)

        # check messages sheet...
        self.assertEqual(len(list(sheet_msgs.rows)), 11)  # header + 10 messages
        self.assertEqual(len(list(sheet_msgs.columns)), 7)

        self.assertExcelRow(sheet_msgs, 0, ["Contact UUID", "URN", "Name", "Date", "Direction", "Message", "Channel"])

        c1_run1_msg1 = Msg.objects.get(steps__run=contact1_run1, text="This is the first message.")
        c1_run1_msg2 = Msg.objects.get(steps__run=contact1_run1, text="This is the second message.")

        c2_run1_msg1 = Msg.objects.get(steps__run=contact2_run1, text="This is the first message.")
        c2_run1_msg2 = Msg.objects.get(steps__run=contact2_run1, text="This is the second message.")

        c3_run1_msg1 = Msg.objects.get(steps__run=contact3_run1, text="This is the first message.")
        c3_run1_msg2 = Msg.objects.get(steps__run=contact3_run1, text="This is the second message.")

        c1_run2_msg1 = Msg.objects.get(steps__run=contact1_run2, text="This is the first message.")
        c1_run2_msg2 = Msg.objects.get(steps__run=contact1_run2, text="This is the second message.")

        c2_run2_msg1 = Msg.objects.get(steps__run=contact2_run2, text="This is the first message.")
        c2_run2_msg2 = Msg.objects.get(steps__run=contact2_run2, text="This is the second message.")

        self.assertExcelRow(sheet_msgs, 1, [c1_run1_msg1.contact.uuid, "+250788382382", "Eric",
                                            c1_run1_msg1.created_on, "OUT",
                                            "This is the first message.", "Test Channel"], tz)

        self.assertExcelRow(sheet_msgs, 2, [c1_run1_msg2.contact.uuid, "+250788382382", "Eric",
                                            c1_run1_msg2.created_on, "OUT",
                                            "This is the second message.", "Test Channel"], tz)

        self.assertExcelRow(sheet_msgs, 3, [c1_run2_msg1.contact.uuid, "+250788382382", "Eric",
                                            c1_run2_msg1.created_on, "OUT",
                                            "This is the first message.", "Test Channel"], tz)

        self.assertExcelRow(sheet_msgs, 4, [c1_run2_msg2.contact.uuid, "+250788382382", "Eric",
                                            c1_run2_msg2.created_on, "OUT",
                                            "This is the second message.", "Test Channel"], tz)

        self.assertExcelRow(sheet_msgs, 5, [c2_run1_msg1.contact.uuid, "+250788383383", "Nic",
                                            c2_run1_msg1.created_on, "OUT",
                                            "This is the first message.", "Test Channel"], tz)

        self.assertExcelRow(sheet_msgs, 6, [c2_run1_msg2.contact.uuid, "+250788383383", "Nic",
                                            c2_run1_msg2.created_on, "OUT",
                                            "This is the second message.", "Test Channel"], tz)

        self.assertExcelRow(sheet_msgs, 7, [c2_run2_msg1.contact.uuid, "+250788383383", "Nic",
                                            c2_run2_msg1.created_on, "OUT",
                                            "This is the first message.", "Test Channel"], tz)

        self.assertExcelRow(sheet_msgs, 8, [c2_run2_msg2.contact.uuid, "+250788383383", "Nic",
                                            c2_run2_msg2.created_on, "OUT",
                                            "This is the second message.", "Test Channel"], tz)

        self.assertExcelRow(sheet_msgs, 9, [c3_run1_msg1.contact.uuid, "+250788123456", "Norbert",
                                            c3_run1_msg1.created_on, "OUT",
                                            "This is the first message.", "Test Channel"], tz)

        self.assertExcelRow(sheet_msgs, 10, [c3_run1_msg2.contact.uuid, "+250788123456", "Norbert",
                                             c3_run1_msg2.created_on, "OUT",
                                             "This is the second message.", "Test Channel"], tz)

        # test without msgs or runs or unresponded
        with self.assertNumQueries(34):
            workbook = self.export_flow_results(flow, include_msgs=False, include_runs=False, responded_only=True)

        tz = self.org.timezone
        sheet_contacts = workbook.worksheets[0]

        self.assertEqual(len(list(sheet_contacts.rows)), 1)  # header; no resposes to a broadcast only flow
        self.assertEqual(len(list(sheet_contacts.columns)), 4)

        self.assertExcelRow(sheet_contacts, 0, ["Contact UUID", "URN", "Name", "Groups"])

    def test_export_results(self):
        # setup flow and start both contacts
        self.contact.update_urns(self.admin, ['tel:+250788382382', 'twitter:erictweets'])

        self.create_group('Devs', [self.contact])

        # contact name with an illegal character
        self.contact3.name = "Nor\02bert"
        self.contact3.save()

        contact1_run1, contact2_run1, contact3_run1 = self.flow.start([], [self.contact, self.contact2, self.contact3])

        # simulate two runs each for two contacts...
        contact1_in1 = self.create_msg(direction=INCOMING, contact=self.contact, text="light beige")
        Flow.find_and_handle(contact1_in1)

        contact1_in2 = self.create_msg(direction=INCOMING, contact=self.contact, text="orange")
        Flow.find_and_handle(contact1_in2)

        contact2_in1 = self.create_msg(direction=INCOMING, contact=self.contact2, text="green")
        Flow.find_and_handle(contact2_in1)

        contact1_run2, contact2_run2 = self.flow.start([], [self.contact, self.contact2], restart_participants=True)

        contact1_in3 = self.create_msg(direction=INCOMING, contact=self.contact, text=" blue ")
        Flow.find_and_handle(contact1_in3)

        # check can't export anonymously
        exported = self.client.get(reverse('flows.flow_export_results') + "?ids=%d" % self.flow.pk)
        self.assertEqual(302, exported.status_code)

        self.login(self.admin)

        # create a dummy export task so that we won't be able to export
        blocking_export = ExportFlowResultsTask.objects.create(org=self.org, created_by=self.admin, modified_by=self.admin)
        response = self.client.post(reverse('flows.flow_export_results'), dict(flows=[self.flow.pk]), follow=True)
        self.assertContains(response, "already an export in progress")

        # ok, mark that one as finished and try again
        blocking_export.update_status(ExportFlowResultsTask.STATUS_COMPLETE)

        for run in (contact1_run1, contact2_run1, contact3_run1, contact1_run2, contact2_run2):
            run.refresh_from_db()

        with self.assertNumQueries(46):
            workbook = self.export_flow_results(self.flow)

        tz = self.org.timezone

        sheet_runs, sheet_contacts, sheet_msgs = workbook.worksheets

        # check runs sheet...
        self.assertEqual(len(list(sheet_runs.rows)), 6)  # header + 5 runs
        self.assertEqual(len(list(sheet_runs.columns)), 9)

        self.assertExcelRow(sheet_runs, 0, ["Contact UUID", "URN", "Name", "Groups", "Started", "Exited",
                                            "color (Category) - Color Flow",
                                            "color (Value) - Color Flow",
                                            "color (Text) - Color Flow"])

        self.assertExcelRow(sheet_runs, 1, [contact1_run1.contact.uuid, "+250788382382", "Eric", "Devs",
                                            contact1_run1.created_on, contact1_run1.exited_on,
                                            "Orange", "orange", "orange"], tz)

        self.assertExcelRow(sheet_runs, 2, [contact1_run2.contact.uuid, "+250788382382", "Eric", "Devs",
                                            contact1_run2.created_on, contact1_run2.exited_on,
                                            "Blue", "blue", " blue "], tz)

        self.assertExcelRow(sheet_runs, 3, [contact2_run1.contact.uuid, "+250788383383", "Nic", "",
                                            contact2_run1.created_on, contact2_run1.exited_on,
                                            "Other", "green", "green"], tz)

        self.assertExcelRow(sheet_runs, 4, [contact2_run2.contact.uuid, "+250788383383", "Nic", "",
                                            contact2_run2.created_on, "",
                                            "", "", ""], tz)

        # check contacts sheet...
        self.assertEqual(len(list(sheet_contacts.rows)), 4)  # header + 3 contacts
        self.assertEqual(len(list(sheet_contacts.columns)), 7)

        self.assertExcelRow(sheet_contacts, 0, ["Contact UUID", "URN", "Name", "Groups",
                                                "color (Category) - Color Flow",
                                                "color (Value) - Color Flow",
                                                "color (Text) - Color Flow"])

        self.assertExcelRow(sheet_contacts, 1, [contact1_run1.contact.uuid, "+250788382382", "Eric", "Devs",
                                                "Blue", "blue", " blue "], tz)

        self.assertExcelRow(sheet_contacts, 2, [contact2_run1.contact.uuid, "+250788383383", "Nic", "",
                                                "Other", "green", "green"], tz)

        self.assertExcelRow(sheet_contacts, 3, [contact3_run1.contact.uuid, "+250788123456", "Norbert", "",
                                                "", "", ""], tz)

        # check messages sheet...
        self.assertEqual(len(list(sheet_msgs.rows)), 14)  # header + 13 messages
        self.assertEqual(len(list(sheet_msgs.columns)), 7)

        self.assertExcelRow(sheet_msgs, 0, ["Contact UUID", "URN", "Name", "Date", "Direction", "Message", "Channel"])

        contact1_out1 = Msg.objects.get(steps__run=contact1_run1, text="What is your favorite color?")
        contact1_out2 = Msg.objects.get(steps__run=contact1_run1, text="That is a funny color. Try again.")
        contact1_out3 = Msg.objects.get(steps__run=contact1_run1, text__startswith="I love orange too")

        self.assertExcelRow(sheet_msgs, 1, [contact1_out1.contact.uuid, "+250788382382", "Eric",
                                            contact1_out1.created_on, "OUT",
                                            "What is your favorite color?", "Test Channel"], tz)
        self.assertExcelRow(sheet_msgs, 2, [contact1_in1.contact.uuid, "+250788382382", "Eric", contact1_in1.created_on,
                                            "IN", "light beige", "Test Channel"], tz)
        self.assertExcelRow(sheet_msgs, 3, [contact1_out2.contact.uuid, "+250788382382", "Eric",
                                            contact1_out2.created_on, "OUT",
                                            "That is a funny color. Try again.", "Test Channel"], tz)
        self.assertExcelRow(sheet_msgs, 4, [contact1_in2.contact.uuid, "+250788382382", "Eric", contact1_in2.created_on,
                                            "IN", "orange", "Test Channel"], tz)
        self.assertExcelRow(sheet_msgs, 5, [contact1_out3.contact.uuid, "+250788382382", "Eric",
                                            contact1_out3.created_on, "OUT",
                                            "I love orange too! You said: orange which is category: Orange You are: "
                                            "0788 382 382 SMS: orange Flow: color: orange",
                                            "Test Channel"], tz)

        # test without msgs or runs or unresponded
        with self.assertNumQueries(44):
            workbook = self.export_flow_results(self.flow, include_msgs=False, include_runs=False, responded_only=True)

        tz = self.org.timezone
        sheet_contacts = workbook.worksheets[0]

        self.assertEqual(len(list(sheet_contacts.rows)), 3)  # header + 2 contacts
        self.assertEqual(len(list(sheet_contacts.columns)), 7)

        self.assertExcelRow(sheet_contacts, 0, ["Contact UUID", "URN", "Name", "Groups",
                                                "color (Category) - Color Flow",
                                                "color (Value) - Color Flow",
                                                "color (Text) - Color Flow"])

        self.assertExcelRow(sheet_contacts, 1, [contact1_run1.contact.uuid, "+250788382382", "Eric", "Devs",
                                                "Blue", "blue", " blue "], tz)

        self.assertExcelRow(sheet_contacts, 2, [contact2_run1.contact.uuid, "+250788383383", "Nic", "",
                                                "Other", "green", "green"], tz)

        # test export with a contact field
        age = ContactField.get_or_create(self.org, self.admin, 'age', "Age")
        self.contact.set_field(self.admin, 'age', 36)

        # insert a duplicate age field, this can happen due to races
        Value.objects.create(org=self.org, contact=self.contact, contact_field=age, string_value='36', decimal_value='36')

        with self.assertNumQueries(47):
            workbook = self.export_flow_results(self.flow, include_msgs=False, include_runs=True, responded_only=True,
                                                contact_fields=[age], extra_urns=['twitter', 'line'])

        # try setting the field again
        self.contact.set_field(self.admin, 'age', 36)

        # only one present now
        self.assertEqual(Value.objects.filter(contact=self.contact, contact_field=age).count(), 1)

        tz = self.org.timezone
        sheet_runs, sheet_contacts = workbook.worksheets

        self.assertEqual(len(list(sheet_contacts.rows)), 3)  # header + 2 contacts
        self.assertEqual(len(list(sheet_contacts.columns)), 10)

        self.assertExcelRow(sheet_contacts, 0, ["Contact UUID", "URN", "Twitter", "Line", "Name", "Groups", "Age",
                                                "color (Category) - Color Flow",
                                                "color (Value) - Color Flow",
                                                "color (Text) - Color Flow"])

        self.assertExcelRow(sheet_contacts, 1, [contact1_run1.contact.uuid, "+250788382382", "erictweets", "", "Eric",
                                                "Devs", "36", "Blue",
                                                "blue", " blue "], tz)

        self.assertExcelRow(sheet_contacts, 2, [contact2_run1.contact.uuid, "+250788383383", "", "", "Nic",
                                                "", "", "Other", "green", "green"], tz)

        # check runs sheet...
        self.assertEqual(len(list(sheet_runs.rows)), 4)  # header + 3 runs
        self.assertEqual(len(list(sheet_runs.columns)), 12)

        self.assertExcelRow(sheet_runs, 0, ["Contact UUID", "URN", "Twitter", "Line", "Name", "Groups", "Age",
                                            "Started", "Exited",
                                            "color (Category) - Color Flow",
                                            "color (Value) - Color Flow",
                                            "color (Text) - Color Flow"])

        self.assertExcelRow(sheet_runs, 1, [contact1_run1.contact.uuid, "+250788382382", "erictweets", "", "Eric", "Devs", "36",
                                            contact1_run1.created_on, contact1_run1.exited_on,
                                            "Orange", "orange", "orange"], tz)

        # test that we don't exceed the limit on rows per sheet
        with patch('temba.flows.models.ExportFlowResultsTask.MAX_EXCEL_ROWS', 4):
            workbook = self.export_flow_results(self.flow)
            expected_sheets = [("Runs", 4), ("Runs (2)", 3), ("Contacts", 4), ("Messages", 4),
                               ("Messages (2)", 4), ("Messages (3)", 4), ("Messages (4)", 4), ("Messages (5)", 2)]

            for s, sheet in enumerate(workbook.worksheets):
                self.assertEqual((sheet.title, len(list(sheet.rows))), expected_sheets[s])

    def test_export_results_list_messages_once(self):
        contact1_run1 = self.flow.start([], [self.contact])[0]

        contact1_in1 = self.create_msg(direction=INCOMING, contact=self.contact, text="Red")
        Flow.find_and_handle(contact1_in1)

        contact1_run1_rs = FlowStep.objects.filter(run=contact1_run1, step_type='R')
        contact1_out1 = Msg.objects.get(steps__run=contact1_run1, text="What is your favorite color?")
        contact1_out2 = Msg.objects.get(steps__run=contact1_run1, text="That is a funny color. Try again.")

        # consider msg is also on the second step too to test it is not exported in two rows
        contact1_run1_rs.last().messages.add(contact1_in1)

        tz = self.org.timezone
        workbook = self.export_flow_results(self.flow)

        sheet_runs, sheet_contacts, sheet_msgs = workbook.worksheets

        self.assertEqual(len(list(sheet_msgs.rows)), 4)  # header + 2 msgs

        self.assertExcelRow(sheet_msgs, 0, ["Contact UUID", "URN", "Name", "Date", "Direction", "Message", "Channel"])

        self.assertExcelRow(sheet_msgs, 1, [contact1_out1.contact.uuid, "+250788382382", "Eric",
                                            contact1_out1.created_on, "OUT",
                                            "What is your favorite color?", "Test Channel"], tz)

        self.assertExcelRow(sheet_msgs, 2, [contact1_run1.contact.uuid, "+250788382382", "Eric",
                                            contact1_in1.created_on, 'IN', "Red", "Test Channel"], tz)

        self.assertExcelRow(sheet_msgs, 3, [contact1_out2.contact.uuid, "+250788382382", "Eric",
                                            contact1_out2.created_on, "OUT",
                                            "That is a funny color. Try again.", "Test Channel"], tz)

    def test_export_results_remove_control_characters(self):
        contact1_run1 = self.flow.start([], [self.contact])[0]

        contact1_in1 = self.create_msg(direction=INCOMING, contact=self.contact, text="ngert\x07in.")
        Flow.find_and_handle(contact1_in1)

        contact1_run1.refresh_from_db()

        workbook = self.export_flow_results(self.flow)

        tz = self.org.timezone

        sheet_runs, sheet_contacts, sheet_msgs = workbook.worksheets

        # check runs sheet...
        self.assertEqual(len(list(sheet_runs.rows)), 2)  # header + 1 runs
        self.assertEqual(len(list(sheet_runs.columns)), 9)

        self.assertExcelRow(sheet_runs, 0, ["Contact UUID", "URN", "Name", "Groups", "Started", "Exited",
                                            "color (Category) - Color Flow",
                                            "color (Value) - Color Flow",
                                            "color (Text) - Color Flow"])

        self.assertExcelRow(sheet_runs, 1, [contact1_run1.contact.uuid, "+250788382382", "Eric", "",
                                            contact1_run1.created_on, "",
                                            "Other", "ngertin.", "ngertin."], tz)

    def test_export_results_with_surveyor_msgs(self):
        self.flow.flow_type = Flow.SURVEY
        self.flow.save()
        run = self.flow.start([], [self.contact])[0]

        # no urn or channel
        in1 = Msg.create_incoming(None, None, "blue", org=self.org, contact=self.contact)

        workbook = self.export_flow_results(self.flow)
        tz = self.org.timezone

        sheet_runs, sheet_contacts, sheet_msgs = workbook.worksheets

        run.refresh_from_db()

        # no submitter for our run
        self.assertExcelRow(sheet_runs, 1, ["", run.contact.uuid, "+250788382382", "Eric", "",
                                            run.created_on, run.exited_on,
                                            "Blue", "blue", "blue"], tz)

        out1 = Msg.objects.get(steps__run=run, text="What is your favorite color?")

        self.assertExcelRow(sheet_msgs, 1, [run.contact.uuid, "+250788382382", "Eric", out1.created_on, "OUT",
                                            "What is your favorite color?", "Test Channel"], tz)

        # no channel or phone
        self.assertExcelRow(sheet_msgs, 2, [run.contact.uuid, "", "Eric", in1.created_on, "IN", "blue", ""], tz)

        # now try setting a submitted by on our run
        run.submitted_by = self.admin
        run.save(update_fields=('submitted_by',))

        workbook = self.export_flow_results(self.flow)
        tz = self.org.timezone

        sheet_runs, sheet_contacts, sheet_msgs = workbook.worksheets

        # now the Administrator should show up
        self.assertExcelRow(sheet_runs, 1, ["Administrator", run.contact.uuid, "+250788382382", "Eric", "",
                                            run.created_on, run.exited_on,
                                            "Blue", "blue", "blue"], tz)

    def test_export_results_with_no_responses(self):
        self.assertEqual(self.flow.get_run_stats()['total'], 0)

        workbook = self.export_flow_results(self.flow)

        self.assertEqual(len(workbook.worksheets), 2)

        # every sheet has only the head row
        self.assertEqual(len(list(workbook.worksheets[0].rows)), 1)
        self.assertEqual(len(list(workbook.worksheets[0].columns)), 9)
        self.assertEqual(len(list(workbook.worksheets[1].rows)), 1)
        self.assertEqual(len(list(workbook.worksheets[1].columns)), 7)

    def test_copy(self):
        # pick a really long name so we have to concatenate
        self.flow.name = "Color Flow is a long name to use for something like this"
        self.flow.expires_after_minutes = 60
        self.flow.save()

        # make sure our metadata got saved
        metadata = json.loads(self.flow.metadata)
        self.assertEqual("Ryan Lewis", metadata['author'])

        # now create a copy
        copy = Flow.copy(self.flow, self.admin)

        metadata = json.loads(copy.metadata)
        self.assertEqual("Ryan Lewis", metadata['author'])

        # expiration should be copied too
        self.assertEqual(60, copy.expires_after_minutes)

        # should have a different id
        self.assertNotEqual(self.flow.pk, copy.pk)

        # Name should start with "Copy of"
        self.assertEqual("Copy of Color Flow is a long name to use for something like thi", copy.name)

        # metadata should come out in the json
        copy_json = copy.as_json()
        self.assertEqual(dict(author="Ryan Lewis",
                              name='Copy of Color Flow is a long name to use for something like thi',
                              revision=1,
                              expires=60,
                              uuid=copy.uuid,
                              saved_on=datetime_to_str(copy.saved_on)),
                         copy_json['metadata'])

        # should have the same number of actionsets and rulesets
        self.assertEqual(copy.action_sets.all().count(), self.flow.action_sets.all().count())
        self.assertEqual(copy.rule_sets.all().count(), self.flow.rule_sets.all().count())

    @override_settings(SEND_WEBHOOKS=True)
    def test_optimization_reply_action(self):
        self.flow.version_number = '10.4'
        self.flow.save(update_fields=('version_number',))

        json_flow = FlowRevision.migrate_definition({
            "base_language": "base",
            "version": self.flow.version_number,
            "entry": "02a2f789-1545-466b-978a-4cebcc9ab89a",
            "rule_sets": [],
            "action_sets": [{"y": 0, "x": 100,
                             "destination": None, "uuid": "02a2f789-1545-466b-978a-4cebcc9ab89a",
                             "actions": [
                                 {"type": "api", "webhook": "http://localhost:49999/coupon",
                                  "webhook_header": [{"name": "Authorization", "value": "Token 12345"}]},
                                 {"msg": {"base": "text to get @extra.coupon"}, "type": "reply"}]}],
            "metadata": {"notes": []}}, self.flow)

        self.flow.update(json_flow)

        self.mockRequest('POST', '/coupon', '{"coupon": "NEXUS4"}')
        self.flow.start([], [self.contact])

        self.assertTrue(self.flow.get_steps())
        self.assertTrue(Msg.objects.all())
        msg = Msg.objects.all()[0]
        self.assertFalse("@extra.coupon" in msg.text)
        self.assertEqual(msg.text, "text to get NEXUS4")
        self.assertEqual(PENDING, msg.status)

        # check all our mocked requests were made
        self.assertAllRequestsMade()

    def test_parsing(self):
        # our flow should have the appropriate RuleSet and ActionSet objects
        self.assertEqual(4, ActionSet.objects.all().count())

        entry = ActionSet.objects.get(x=1, y=1)
        actions = entry.get_actions()
        self.assertEqual(len(actions), 1)
        self.assertIsInstance(actions[0], ReplyAction)
        self.assertEqual(actions[0].msg, dict(base="What is your favorite color?", fra="Quelle est votre couleur préférée?"))
        self.assertEqual(entry.uuid, self.flow.entry_uuid)

        orange = ActionSet.objects.get(x=2, y=2)
        actions = orange.get_actions()
        self.assertEqual(1, len(actions))
        self.assertEqual(ReplyAction(actions[0].uuid, dict(base='I love orange too! You said: @step.value which is category: @flow.color.category You are: @step.contact.tel SMS: @step Flow: @flow')).as_json(), actions[0].as_json())

        self.assertEqual(1, RuleSet.objects.all().count())
        ruleset = RuleSet.objects.get(label="color")
        self.assertEqual(entry.destination, ruleset.uuid)
        rules = ruleset.get_rules()
        self.assertEqual(4, len(rules))

        # check ordering
        self.assertEqual(rules[0].category['base'], "Orange")
        self.assertEqual(rules[1].category['base'], "Blue")
        self.assertEqual(rules[2].category['base'], "Other")

        # check routing
        self.assertEqual(ContainsTest(test=dict(base="orange")).as_json(), rules[0].test.as_json())
        self.assertEqual(ContainsTest(test=dict(base="blue")).as_json(), rules[1].test.as_json())
        self.assertEqual(TrueTest().as_json(), rules[2].test.as_json())

        # and categories
        self.assertEqual("Orange", rules[0].category['base'])
        self.assertEqual("Blue", rules[1].category['base'])

        # back out as json
        json_dict = self.flow.as_json()

        self.assertEqual(json_dict['version'], get_current_export_version())
        self.assertEqual(json_dict['flow_type'], self.flow.flow_type)
        self.assertEqual(json_dict['metadata'], {
            'name': self.flow.name,
            'author': "Ryan Lewis",
            'saved_on': datetime_to_str(self.flow.saved_on),
            'revision': 1,
            'expires': self.flow.expires_after_minutes,
            'uuid': self.flow.uuid
        })

        # remove one of our actions and rules
        del json_dict['action_sets'][3]
        del json_dict['rule_sets'][0]['rules'][2]

        # update
        self.flow.update(json_dict)

        self.assertEqual(3, ActionSet.objects.all().count())

        entry = ActionSet.objects.get(x=1, y=1)
        actions = entry.get_actions()
        self.assertEqual(len(actions), 1)
        self.assertIsInstance(actions[0], ReplyAction)
        self.assertEqual(actions[0].msg, dict(base="What is your favorite color?", fra="Quelle est votre couleur préférée?"))
        self.assertEqual(entry.uuid, self.flow.entry_uuid)

        orange = ActionSet.objects.get(x=2, y=2)
        actions = orange.get_actions()
        self.assertEqual(1, len(actions))
        self.assertEqual(ReplyAction(actions[0].uuid, dict(base='I love orange too! You said: @step.value which is category: @flow.color.category You are: @step.contact.tel SMS: @step Flow: @flow')).as_json(), actions[0].as_json())

        self.assertEqual(1, RuleSet.objects.all().count())
        ruleset = RuleSet.objects.get(label="color")
        self.assertEqual(entry.destination, ruleset.uuid)
        rules = ruleset.get_rules()
        self.assertEqual(3, len(rules))

        # check ordering
        self.assertEqual(rules[0].category['base'], "Orange")
        self.assertEqual(rules[1].category['base'], "Blue")

        # check routing
        self.assertEqual(ContainsTest(test=dict(base="orange")).as_json(), rules[0].test.as_json())
        self.assertEqual(ContainsTest(test=dict(base="blue")).as_json(), rules[1].test.as_json())

        # updating with a label name that is too long should truncate it
        json_dict['rule_sets'][0]['label'] = 'W' * 75
        json_dict['rule_sets'][0]['operand'] = 'W' * 135
        self.flow.update(json_dict)

        # now check they are truncated to the max lengths
        ruleset = RuleSet.objects.get()
        self.assertEqual(64, len(ruleset.label))
        self.assertEqual(128, len(ruleset.operand))

    def test_expanding(self):
        # add actions for adding to a group and messaging a contact, we'll test how these expand
        action_set = ActionSet.objects.get(x=4, y=4)

        actions = [AddToGroupAction(str(uuid4()), [self.other_group]).as_json(),
                   SendAction(str(uuid4()), "Outgoing Message", [self.other_group], [self.contact], []).as_json()]

        action_set.set_actions_dict(actions)
        action_set.save()

        # check expanding our groups
        json_dict = self.flow.as_json(expand_contacts=True)
        json_as_string = json.dumps(json_dict)

        # our json should contain the names of our contact and groups
        self.assertTrue(json_as_string.find('Eric') > 0)
        self.assertTrue(json_as_string.find('Other') > 0)

        # now delete our group
        self.other_group.delete()

        flow_json = self.flow.as_json(expand_contacts=True)
        add_group = flow_json['action_sets'][3]['actions'][0]
        send = flow_json['action_sets'][3]['actions'][1]

        # should still see a reference to our group even (recreated)
        self.assertEqual(1, len(add_group['groups']))
        self.assertEqual(1, len(send['groups']))

    def assertTest(self, expected_test, expected_value, test, extra=None):
        runs = FlowRun.objects.filter(contact=self.contact)
        if runs:
            run = runs[0]
        else:
            run = FlowRun.create(self.flow, self.contact)

        # clear any extra on this run
        run.fields = ""

        context = run.flow.build_expressions_context(run.contact, None)
        if extra:
            context['extra'] = extra

        result = test.evaluate(run, self.sms, context, self.sms.text)
        if expected_test:
            self.assertTrue(result[0])
        else:
            self.assertFalse(result[0])
        self.assertEqual(expected_value, result[1])

        # return our run for later inspection
        return run

    def assertDateTest(self, expected_test, expected_value, test):
        run = FlowRun.objects.filter(contact=self.contact).first()
        tz = run.flow.org.timezone
        context = run.flow.build_expressions_context(run.contact, None)

        # turn to JSON and back
        test_json = test.as_json()
        test = test.__class__.from_json(run.org, test_json)

        tuple = test.evaluate(run, self.sms, context, self.sms.text)
        if expected_test:
            self.assertTrue(tuple[0])
        else:
            self.assertFalse(tuple[0])
        if expected_test and expected_value:
            # convert our expected date time the right timezone
            expected_tz = expected_value.astimezone(tz)
            self.assertTrue(abs((expected_tz - tuple[1]).total_seconds()) < 60, "%s does not match expected %s" % (tuple[1], expected_tz))

    def test_location_tests(self):
        sms = self.create_msg(contact=self.contact, text="")
        self.sms = sms

        # test State lookups
        state_test = HasStateTest()
        state_test = HasStateTest.from_json(self.org, state_test.as_json())

        sms.text = "Kigali City"
        self.assertTest(True, AdminBoundary.objects.get(name="Kigali City"), state_test)

        sms.text = "Seattle"
        self.assertTest(False, None, state_test)

        # now District lookups
        district_test = HasDistrictTest("Kigali City")
        district_test = HasDistrictTest.from_json(self.org, district_test.as_json())

        sms.text = "Nyarugenge"
        self.assertTest(True, AdminBoundary.objects.get(name="Nyarugenge"), district_test)

        sms.text = "I am from Nyarugenge"
        self.assertTest(True, AdminBoundary.objects.get(name="Nyarugenge"), district_test)

        sms.text = "Rwamagana"
        self.assertTest(False, None, district_test)

        # remove our org country, should no longer match things
        self.org.country = None
        self.org.save()

        sms.text = "Kigali City"
        self.assertTest(False, None, state_test)

        sms.text = "Nyarugenge"
        self.assertTest(False, None, district_test)

    def test_tests(self):
        sms = self.create_msg(contact=self.contact, text="GReen is my favorite!")
        self.sms = sms

        test = TrueTest()
        self.assertTest(True, sms.text, test)

        test = FalseTest()
        self.assertTest(False, None, test)

        test = ContainsTest(test=dict(base="Green"))
        self.assertTest(True, "GReen", test)

        test = ContainsTest(test=dict(base="Green green GREEN"))
        self.assertTest(True, "GReen", test)

        test = ContainsTest(test=dict(base="Green green GREEN"))
        self.assertTest(True, "GReen", test)

        sms.text = "Blue is my favorite"
        self.assertTest(False, None, test)

        sms.text = "Greenish is ok too"
        self.assertTest(False, None, test)

        # edit distance
        sms.text = "Greenn is ok though"
        self.assertTest(True, "Greenn", test)

        sms.text = "RESIST!!"
        test = ContainsOnlyPhraseTest(test=dict(base="resist"))
        self.assertTest(True, "RESIST", test)

        sms.text = "RESIST TODAY!!"
        self.assertTest(False, None, test)

        test = ContainsOnlyPhraseTest(test=dict(base="resist now"))
        test = ContainsOnlyPhraseTest.from_json(self.org, test.as_json())
        sms.text = " resist NOW "
        self.assertTest(True, "resist NOW", test)

        sms.text = " NOW resist"
        self.assertTest(False, None, test)

        sms.text = "this isn't an email@asdf"
        test = HasEmailTest()
        test = HasEmailTest.from_json(self.org, test.as_json())
        self.assertTest(False, None, test)

        sms.text = "this is an email email@foo.bar TODAY!!"
        self.assertTest(True, "email@foo.bar", test)

        test = ContainsPhraseTest(test=dict(base="resist now"))
        test = ContainsPhraseTest.from_json(self.org, test.as_json())
        sms.text = "we must resist! NOW "
        self.assertTest(True, "resist NOW", test)

        sms.text = "we must resist but perhaps not NOW "
        self.assertTest(False, None, test)

        sms.text = "  RESIST now "
        self.assertTest(True, "RESIST now", test)

        test = ContainsTest(test=dict(base="Green green %%$"))
        sms.text = "GReen is my favorite!, %%$"
        self.assertTest(True, "GReen", test)

        # variable substitution
        test = ContainsTest(test=dict(base="@extra.color"))
        sms.text = "my favorite color is GREEN today"
        self.assertTest(True, "GREEN", test, extra=dict(color="green"))

        test.test = dict(base="this THAT")
        sms.text = "this is good but won't match"
        self.assertTest(False, None, test)

        test.test = dict(base="this THAT")
        sms.text = "that and this is good and will match"
        self.assertTest(True, "that this", test)

        test.test = dict(base="this THAT")
        sms.text = "this and that is good and will match"
        self.assertTest(True, "this that", test)

        test.test = dict(base="this THAT")
        sms.text = "this and that and this other thing is good and will match"
        self.assertTest(True, "this that this", test)

        sms.text = "when we win we \U0001F64C @ "

        test = ContainsTest(test=dict(base="\U0001F64C"))
        self.assertTest(True, "\U0001F64C", test)

        sms.text = "I am \U0001F44D"
        test = ContainsAnyTest(test=dict(base=u"\U0001F64C \U0001F44D"))
        self.assertTest(True, "\U0001F44D", test)

        sms.text = "text"

        test = AndTest([TrueTest(), TrueTest()])
        self.assertTest(True, "text text", test)

        test = AndTest([TrueTest(), FalseTest()])
        self.assertTest(False, None, test)

        test = OrTest([TrueTest(), FalseTest()])
        self.assertTest(True, "text", test)

        test = OrTest([FalseTest(), FalseTest()])
        self.assertTest(False, None, test)

        test = ContainsAnyTest(test=dict(base="klab Kacyiru good"))
        sms.text = "kLab is awesome"
        self.assertTest(True, "kLab", test)

        sms.text = "telecom is located at Kacyiru"
        self.assertTest(True, "Kacyiru", test)

        sms.text = "good morning"
        self.assertTest(True, "good", test)

        sms.text = "kLab is good"
        self.assertTest(True, "kLab good", test)

        sms.text = "kigali city"
        self.assertTest(False, None, test)

        # have the same behaviour when we have commas even a trailing one
        test = ContainsAnyTest(test=dict(base="klab, kacyiru, good, "))
        sms.text = "kLab is awesome"
        self.assertTest(True, "kLab", test)

        sms.text = "telecom is located at Kacyiru"
        self.assertTest(True, "Kacyiru", test)

        sms.text = "good morning"
        self.assertTest(True, "good", test)

        sms.text = "kLab is good"
        self.assertTest(True, "kLab good", test)

        sms.text = "kigali city"
        self.assertTest(False, None, test)

        sms.text = "blue white, allo$%%"
        self.assertTest(False, None, test)

        test = ContainsAnyTest(test=dict(base="%%$, &&,"))
        sms.text = "blue white, allo$%%"
        self.assertTest(False, None, test)

        sms.text = "%%$"
        self.assertTest(False, None, test)

        test = LtTest(test="5")
        self.assertTest(False, None, test)

        test = LteTest(test="0")
        sms.text = "My answer is -4"
        self.assertTest(True, Decimal("-4"), test)

        sms.text = "My answer is 4"
        test = LtTest(test="4")
        self.assertTest(False, None, test)

        test = GtTest(test="4")
        self.assertTest(False, None, test)

        test = GtTest(test="3")
        self.assertTest(True, Decimal("4"), test)

        test = GteTest(test="4")
        self.assertTest(True, Decimal("4"), test)

        test = GteTest(test="9")
        self.assertTest(False, None, test)

        test = EqTest(test="4")
        self.assertTest(True, Decimal("4"), test)

        test = EqTest(test="5")
        self.assertTest(False, None, test)

        test = BetweenTest("5", "10")
        self.assertTest(False, None, test)

        test = BetweenTest("4", "10")
        self.assertTest(True, Decimal("4"), test)

        test = BetweenTest("0", "4")
        self.assertTest(True, Decimal("4"), test)

        test = BetweenTest("0", "3")
        self.assertTest(False, None, test)

        test = BetweenTest("@extra.min", "@extra.max")
        self.assertTest(True, Decimal('4'), test, extra=dict(min=2, max=5))

        test = BetweenTest("0", "@xxx")  # invalid expression
        self.assertTest(False, None, test)

        sms.text = "My answer is or"
        self.assertTest(False, None, test)

        sms.text = "My answer is 4"
        test = BetweenTest("1", "5")
        self.assertTest(True, Decimal("4"), test)

        sms.text = "My answer is 4rwf"
        self.assertTest(True, Decimal("4"), test)

        sms.text = "My answer is a4rwf"
        self.assertTest(False, None, test)

        test = BetweenTest("10", "50")
        sms.text = "My answer is lO"
        self.assertTest(True, Decimal("10"), test)

        test = BetweenTest("1000", "5000")
        sms.text = "My answer is 4,000rwf"
        self.assertTest(True, Decimal("4000"), test)

        rule = Rule('8bfc987a-796f-4de7-bce6-a10ed06f617b', None, None, None, test)
        self.assertEqual("1000-5000", rule.get_category_name(None))

        test = StartsWithTest(test=dict(base="Green"))
        sms.text = "  green beans"
        self.assertTest(True, "green", test)

        sms.text = "greenbeans"
        self.assertTest(True, "green", test)

        sms.text = "  beans Green"
        self.assertTest(False, None, test)

        test = NumberTest()
        self.assertTest(False, None, test)

        sms.text = "I have 7"
        self.assertTest(True, Decimal("7"), test)

        sms.text = "$250"
        self.assertTest(True, Decimal("250"), test)

        sms.text = "Where is my £5,656.56?"
        self.assertTest(True, Decimal("5656.56"), test)

        sms.text = "Very hot in here, temp at 38°c"
        self.assertTest(True, Decimal("38"), test)

        sms.text = "This is aw350me"
        self.assertTest(False, None, test)

        sms.text = "random typing 12333xg333"
        self.assertTest(False, None, test)

        sms.text = ",34"
        self.assertTest(True, Decimal("34"), test)

        # phone tests
        test = PhoneTest()
        sms.text = "My phone number is 0788 383 383"
        self.assertTest(True, "+250788383383", test)

        sms.text = "+250788123123"
        self.assertTest(True, "+250788123123", test)

        sms.text = "+12067799294"
        self.assertTest(True, "+12067799294", test)

        sms.text = "My phone is 0124515"
        self.assertTest(False, None, test)

        test = ContainsTest(test=dict(base="مورنۍ"))
        sms.text = "شاملیدل مورنۍ"
        self.assertTest(True, "مورنۍ", test)

        # test = "word to start" and notice "to start" is one word in arabic ataleast according to Google translate
        test = ContainsAnyTest(test=dict(base="كلمة لبدء"))
        # set text to "give a sample word in sentence"
        sms.text = "تعطي كلمة عينة في الجملة"
        self.assertTest(True, "كلمة", test)  # we get "word"

        # we should not match "this start is not allowed" we wanted "to start"
        test = ContainsAnyTest(test=dict(base="لا يسمح هذه البداية"))
        self.assertTest(False, None, test)

        test = RegexTest(dict(base="(?P<first_name>\w+) (\w+)"))
        sms.text = "Isaac Newton"
        run = self.assertTest(True, "Isaac Newton", test)
        extra = run.field_dict()
        self.assertEqual("Isaac Newton", extra['0'])
        self.assertEqual("Isaac", extra['1'])
        self.assertEqual("Newton", extra['2'])

        # find that arabic unicode is handled right
        sms.text = "مرحبا العالم"
        run = self.assertTest(True, "مرحبا العالم", test)
        extra = run.field_dict()
        self.assertEqual("مرحبا العالم", extra['0'])
        self.assertEqual("مرحبا", extra['1'])
        self.assertEqual("العالم", extra['2'])

        # no matching groups, should return whole string as match
        test = RegexTest(dict(base="\w+ \w+"))
        sms.text = "Isaac Newton"
        run = self.assertTest(True, "Isaac Newton", test)
        extra = run.field_dict()
        self.assertEqual("Isaac Newton", extra['0'])

        # no match, shouldn't return anything at all
        sms.text = "#$%^$#? !@#$"
        run = self.assertTest(False, None, test)
        extra = run.field_dict()
        self.assertFalse(extra)

        # no case sensitivity
        test = RegexTest(dict(base="kazoo"))
        sms.text = "This is my Kazoo"
        run = self.assertTest(True, "Kazoo", test)
        extra = run.field_dict()
        self.assertEqual("Kazoo", extra['0'])

        # change to have anchors
        test = RegexTest(dict(base="^kazoo$"))

        # no match, as at the end
        sms.text = "This is my Kazoo"
        run = self.assertTest(False, None, test)

        # this one will match
        sms.text = "Kazoo"
        run = self.assertTest(True, "Kazoo", test)
        extra = run.field_dict()
        self.assertEqual("Kazoo", extra['0'])

        # not empty
        sms.text = ""
        self.assertTest(False, None, NotEmptyTest())
        sms.text = None
        self.assertTest(False, None, NotEmptyTest())
        sms.text = " "
        self.assertTest(False, None, NotEmptyTest())
        sms.text = "it works "
        self.assertTest(True, "it works", NotEmptyTest())

        def perform_date_tests(sms, dayfirst):
            """
            Performs a set of date tests in either day-first or month-first mode
            """
            self.org.date_format = 'D' if dayfirst else 'M'
            self.org.save()

            # perform all date tests as if it were 2014-01-02 03:04:05.6 UTC - a date which when localized to DD-MM-YYYY
            # or MM-DD-YYYY is ambiguous
            with patch.object(timezone, 'now', return_value=datetime.datetime(2014, 1, 2, 3, 4, 5, 6, timezone.utc)):
                now = timezone.now()
                three_days_ago = now - timedelta(days=3)
                three_days_next = now + timedelta(days=3)
                five_days_next = now + timedelta(days=5)

                sms.text = "no date in this text"
                test = DateTest()
                self.assertDateTest(False, None, test)

                sms.text = "1980"
                self.assertDateTest(True, now.replace(year=1980), test)

                sms.text = "December 14, 1982"
                self.assertDateTest(True, now.replace(year=1982, month=12, day=14), test)

                if dayfirst:
                    sms.text = "sometime on %d/%d/%d" % (now.day, now.month, now.year)
                else:
                    sms.text = "sometime on %d/%d/%d" % (now.month, now.day, now.year)

                self.assertDateTest(True, now, test)

                # date before/equal/after tests using date arithmetic

                test = DateBeforeTest('@(date.today - 1)')
                self.assertDateTest(False, None, test)

                sms.text = "this is for three days ago %d/%d/%d" % (three_days_ago.day, three_days_ago.month, three_days_ago.year)
                self.assertDateTest(True, three_days_ago, test)

                sms.text = "in the next three days %d/%d/%d" % (three_days_next.day, three_days_next.month, three_days_next.year)
                self.assertDateTest(False, None, test)

                test = DateEqualTest('@(date.today - 3)')
                self.assertDateTest(False, None, test)

                sms.text = "this is for three days ago %d/%d/%d" % (three_days_ago.day, three_days_ago.month, three_days_ago.year)
                self.assertDateTest(True, three_days_ago, test)

                test = DateAfterTest('@(date.today + 3)')
                self.assertDateTest(False, None, test)

                if dayfirst:
                    sms.text = "this is for three days ago %d/%d/%d" % (five_days_next.day, five_days_next.month, five_days_next.year)
                else:
                    sms.text = "this is for three days ago %d/%d/%d" % (five_days_next.month, five_days_next.day, five_days_next.year)
                self.assertDateTest(True, five_days_next, test)

        # check date tests in both date modes
        perform_date_tests(sms, True)
        perform_date_tests(sms, False)

    def test_length(self):
        org = self.org

        js = [dict(category="Normal Length", uuid=uuid4(), destination=uuid4(), test=dict(type='true')),
              dict(category="Way too long, will get clipped at 36 characters", uuid=uuid4(), destination=uuid4(), test=dict(type='true'))]

        rules = Rule.from_json_array(org, js)

        self.assertEqual("Normal Length", rules[0].category)
        self.assertEqual(36, len(rules[1].category))

    def test_factories(self):
        org = self.org

        js = dict(type='true')
        self.assertEqual(TrueTest, Test.from_json(org, js).__class__)
        self.assertEqual(js, TrueTest().as_json())

        js = dict(type='false')
        self.assertEqual(FalseTest, Test.from_json(org, js).__class__)
        self.assertEqual(js, FalseTest().as_json())

        js = dict(type='and', tests=[dict(type='true')])
        self.assertEqual(AndTest, Test.from_json(org, js).__class__)
        self.assertEqual(js, AndTest([TrueTest()]).as_json())

        js = dict(type='or', tests=[dict(type='true')])
        self.assertEqual(OrTest, Test.from_json(org, js).__class__)
        self.assertEqual(js, OrTest([TrueTest()]).as_json())

        js = dict(type='contains', test="green")
        self.assertEqual(ContainsTest, Test.from_json(org, js).__class__)
        self.assertEqual(js, ContainsTest("green").as_json())

        js = dict(type='lt', test="5")
        self.assertEqual(LtTest, Test.from_json(org, js).__class__)
        self.assertEqual(js, LtTest("5").as_json())

        js = dict(type='gt', test="5")
        self.assertEqual(GtTest, Test.from_json(org, js).__class__)
        self.assertEqual(js, GtTest("5").as_json())

        js = dict(type='gte', test="5")
        self.assertEqual(GteTest, Test.from_json(org, js).__class__)
        self.assertEqual(js, GteTest("5").as_json())

        js = dict(type='eq', test="5")
        self.assertEqual(EqTest, Test.from_json(org, js).__class__)
        self.assertEqual(js, EqTest("5").as_json())

        js = dict(type='between', min="5", max="10")
        self.assertEqual(BetweenTest, Test.from_json(org, js).__class__)
        self.assertEqual(js, BetweenTest("5", "10").as_json())

        self.assertEqual(ReplyAction, Action.from_json(org, dict(type='reply', msg=dict(base="hello world"))).__class__)
        self.assertEqual(SendAction, Action.from_json(org, dict(type='send', msg=dict(base="hello world"), contacts=[], groups=[], variables=[])).__class__)

    def test_decimal_values(self):
        color_ruleset = RuleSet.objects.get(label="color")

        # update our rule to include decimal parsing
        color_ruleset.set_rules_dict([
            Rule(
                "1c75fd71-027b-40e8-a819-151a0f8140e6",
                {self.flow.base_language: "< 10"},
                "7d40faea-723b-473d-8999-59fb7d3c3ca2",
                'A',
                LtTest(10)
            ).as_json(),
            Rule(
                "40cc7c36-b7c8-4f05-ae82-25275607e5aa",
                {self.flow.base_language: "> 10"},
                "c12f37e2-8e6c-4c81-ba6d-941bb3caf93f",
                'A',
                GteTest(10)
            ).as_json()
        ])

        color_ruleset.save()

        # start the flow
        self.flow.start([], [self.contact])
        sms = self.create_msg(direction=INCOMING, contact=self.contact, text="My answer is 15")
        self.assertTrue(Flow.find_and_handle(sms)[0])

        # get our run and assert our value is saved (as a string)
        run = FlowRun.objects.get(flow=self.flow, contact=self.contact)
        results = run.get_results()
        self.assertEqual(results['color']['value'], "15")
        self.assertEqual(results['color']['node_uuid'], color_ruleset.uuid)
        self.assertEqual(results['color']['category'], "> 10")
        self.assertEqual(results['color']['name'], "color")
        self.assertIsNotNone(results['color']['created_on'])

        # and that the category counts have been updated
        self.assertIsNotNone(FlowCategoryCount.objects.filter(node_uuid=color_ruleset.uuid, category_name='> 10',
                                                              result_name='color', result_key='color', count=1).first())

    def test_location_entry_test(self):

        self.country = AdminBoundary.objects.create(osm_id='192787', name='Nigeria', level=0)
        kano = AdminBoundary.objects.create(osm_id='3710302', name='Kano', level=1, parent=self.country)
        lagos = AdminBoundary.objects.create(osm_id='3718182', name='Lagos', level=1, parent=self.country)
        ajingi = AdminBoundary.objects.create(osm_id='3710308', name='Ajingi', level=2, parent=kano)
        bichi = AdminBoundary.objects.create(osm_id='3710307', name='Bichi', level=2, parent=kano)
        apapa = AdminBoundary.objects.create(osm_id='3718187', name='Apapa', level=2, parent=lagos)
        bichiward = AdminBoundary.objects.create(osm_id='3710377', name='Bichi', level=3, parent=bichi)
        AdminBoundary.objects.create(osm_id='3710378', name='Ajingi', level=3, parent=ajingi)
        sms = self.create_msg(contact=self.contact, text="awesome text")
        self.sms = sms
        runs = FlowRun.objects.filter(contact=self.contact)
        if runs:
            run = runs[0]
        else:
            run = FlowRun.create(self.flow, self.contact)

        self.org.country = self.country
        run.flow.org = self.org
        context = run.flow.build_expressions_context(run.contact, None)

        # wrong admin level should return None if provided
        lga_tuple = HasDistrictTest('Kano').evaluate(run, sms, context, 'apapa')
        self.assertEqual(lga_tuple[1], None)

        lga_tuple = HasDistrictTest('Lagos').evaluate(run, sms, context, 'apapa')
        self.assertEqual(lga_tuple[1], apapa)

        # get lga with out higher admin level
        lga_tuple = HasDistrictTest().evaluate(run, sms, context, 'apapa')
        self.assertEqual(lga_tuple[1], apapa)

        # get ward with out higher admin levels
        ward_tuple = HasWardTest().evaluate(run, sms, context, 'bichi')
        self.assertEqual(ward_tuple[1], bichiward)

        # get with hierarchy proved
        ward_tuple = HasWardTest('Kano', 'Bichi').evaluate(run, sms, context, 'bichi')
        self.assertEqual(ward_tuple[1], bichiward)

        # wrong admin level should return None if provided
        ward_tuple = HasWardTest('Kano', 'Ajingi').evaluate(run, sms, context, 'bichi')
        js = dict(state='Kano', district='Ajingi', type='ward')
        self.assertEqual(HasWardTest('Kano', 'Ajingi').as_json(), js)
        self.assertEqual(ward_tuple[1], None)

        # get with hierarchy by aliases
        BoundaryAlias.objects.create(name='Pillars', boundary=kano, org=self.org,
                                     created_by=self.admin, modified_by=self.admin)
        ward_tuple = HasWardTest('Pillars', 'Bichi').evaluate(run, sms, context, 'bichi')
        self.assertEqual(ward_tuple[1], bichiward)

        # misconfigured flows should ignore the state and district if wards are unique by name
        ward_tuple = HasWardTest('Bichi', 'Kano').evaluate(run, sms, context, 'bichi')
        self.assertEqual(ward_tuple[1], bichiward)

        # misconfigured flows should not match if wards not unique
        AdminBoundary.objects.create(osm_id='3710379', name='Bichi', level=3, parent=apapa)
        ward_tuple = HasWardTest('Bichi', 'Kano').evaluate(run, sms, context, 'bichi')
        self.assertEqual(ward_tuple[1], None)

        self.assertEqual(HasWardTest, Test.from_json(self.org, js).__class__)

    def test_flow_keyword_create(self):
        self.login(self.admin)

        # try creating a flow with invalid keywords
        response = self.client.post(reverse('flows.flow_create'), {
            'name': "Flow #1",
            'keyword_triggers': "toooooooooooooolong,test",
            'flow_type': Flow.FLOW,
            'expires_after_minutes': 60 * 12
        })
        self.assertEqual(response.status_code, 200)
        self.assertFormError(response, 'form', 'keyword_triggers',
                             '"toooooooooooooolong" must be a single word, less than 16 characters, containing only '
                             'letter and numbers')

        # submit with valid keywords
        response = self.client.post(reverse('flows.flow_create'), {
            'name': "Flow #1",
            'keyword_triggers': "testing, test",
            'flow_type': Flow.FLOW,
            'expires_after_minutes': 60 * 12
        })
        self.assertEqual(response.status_code, 302)

        flow = Flow.objects.get(name='Flow #1')
        self.assertEqual(flow.triggers.all().count(), 2)
        self.assertEqual(set(flow.triggers.values_list('keyword', flat=True)), {'testing', 'test'})

        # try creating a survey flow with keywords (they'll be ignored)
        response = self.client.post(reverse('flows.flow_create'), {
            'name': "Survey Flow",
            'keyword_triggers': "notallowed",
            'flow_type': Flow.SURVEY,
            'expires_after_minutes': 60 * 12
        })
        self.assertEqual(response.status_code, 302)

        # should't be allowed to have a survey flow and keywords
        flow = Flow.objects.get(name='Survey Flow')
        self.assertEqual(flow.triggers.all().count(), 0)

    def test_flow_keyword_update(self):
        self.login(self.admin)
        flow = Flow.create(self.org, self.admin, "Flow")
        flow.flow_type = Flow.SURVEY
        flow.save()

        # keywords aren't an option for survey flows
        response = self.client.get(reverse('flows.flow_update', args=[flow.pk]))
        self.assertTrue('keyword_triggers' not in response.context['form'].fields)
        self.assertTrue('ignore_triggers' not in response.context['form'].fields)

        # send update with triggers and ignore flag anyways
        post_data = dict()
        post_data['name'] = "Flow With Keyword Triggers"
        post_data['keyword_triggers'] = "notallowed"
        post_data['ignore_keywords'] = True
        post_data['expires_after_minutes'] = 60 * 12
        response = self.client.post(reverse('flows.flow_update', args=[flow.pk]), post_data, follow=True)

        # still shouldn't have any triggers
        flow.refresh_from_db()
        self.assertFalse(flow.ignore_triggers)
        self.assertEqual(0, flow.triggers.all().count())

    def test_global_keywords_trigger_update(self):
        self.login(self.admin)
        flow = Flow.create(self.org, self.admin, "Flow")

        # update flow triggers
        response = self.client.post(reverse('flows.flow_update', args=[flow.id]), {
            'name': "Flow With Keyword Triggers",
            'keyword_triggers': "it,changes,everything",
            'expires_after_minutes': 60 * 12
        })
        self.assertEqual(response.status_code, 302)

        flow_with_keywords = Flow.objects.get(name="Flow With Keyword Triggers")
        self.assertEqual(flow_with_keywords.triggers.count(), 3)
        self.assertEqual(flow_with_keywords.triggers.filter(is_archived=False).count(), 3)
        self.assertEqual(flow_with_keywords.triggers.filter(is_archived=False).exclude(groups=None).count(), 0)

        # add triggers of other types
        Trigger.objects.create(created_by=self.admin, modified_by=self.admin, org=self.org,
                               trigger_type=Trigger.TYPE_FOLLOW, flow=flow_with_keywords, channel=self.channel)

        Trigger.objects.create(created_by=self.admin, modified_by=self.admin, org=self.org,
                               trigger_type=Trigger.TYPE_CATCH_ALL, flow=flow_with_keywords)

        Trigger.objects.create(created_by=self.admin, modified_by=self.admin, org=self.org,
                               trigger_type=Trigger.TYPE_MISSED_CALL, flow=flow_with_keywords)

        Trigger.objects.create(created_by=self.admin, modified_by=self.admin, org=self.org,
                               trigger_type=Trigger.TYPE_INBOUND_CALL, flow=flow_with_keywords)

        Trigger.objects.create(created_by=self.admin, modified_by=self.admin, org=self.org,
                               trigger_type=Trigger.TYPE_SCHEDULE, flow=flow_with_keywords)

        self.assertEqual(flow_with_keywords.triggers.filter(is_archived=False).count(), 8)

        # update flow triggers
        post_data = dict()
        post_data['name'] = "Flow With Keyword Triggers"
        post_data['keyword_triggers'] = "it,join"
        post_data['expires_after_minutes'] = 60 * 12
        response = self.client.post(reverse('flows.flow_update', args=[flow.pk]), post_data, follow=True)

        flow_with_keywords = Flow.objects.get(name=post_data['name'])
        self.assertEqual(200, response.status_code)
        self.assertEqual(response.request['PATH_INFO'], reverse('flows.flow_list'))
        self.assertTrue(flow_with_keywords in response.context['object_list'].all())
        self.assertEqual(flow_with_keywords.triggers.count(), 9)
        self.assertEqual(flow_with_keywords.triggers.filter(is_archived=True).count(), 2)
        self.assertEqual(flow_with_keywords.triggers.filter(is_archived=True,
                                                            trigger_type=Trigger.TYPE_KEYWORD).count(), 2)
        self.assertEqual(flow_with_keywords.triggers.filter(is_archived=False).count(), 7)
        self.assertEqual(flow_with_keywords.triggers.filter(is_archived=True,
                                                            trigger_type=Trigger.TYPE_KEYWORD).count(), 2)

        # only keyword triggers got archived, other are stil active
        self.assertTrue(flow_with_keywords.triggers.filter(is_archived=False, trigger_type=Trigger.TYPE_FOLLOW))
        self.assertTrue(flow_with_keywords.triggers.filter(is_archived=False, trigger_type=Trigger.TYPE_CATCH_ALL))
        self.assertTrue(flow_with_keywords.triggers.filter(is_archived=False, trigger_type=Trigger.TYPE_SCHEDULE))
        self.assertTrue(flow_with_keywords.triggers.filter(is_archived=False, trigger_type=Trigger.TYPE_MISSED_CALL))
        self.assertTrue(flow_with_keywords.triggers.filter(is_archived=False, trigger_type=Trigger.TYPE_INBOUND_CALL))

    def test_views(self):
        self.create_secondary_org()

        # create a flow for another org
        other_flow = Flow.create(self.org2, self.admin2, "Flow2", base_language='base')

        # no login, no list
        response = self.client.get(reverse('flows.flow_list'))
        self.assertRedirect(response, reverse('users.user_login'))

        user = self.admin
        user.first_name = "Test"
        user.last_name = "Contact"
        user.save()
        self.login(user)

        # list, should have only one flow (the one created in setUp)
        response = self.client.get(reverse('flows.flow_list'))
        self.assertEqual(1, len(response.context['object_list']))

        # inactive list shouldn't have any flows
        response = self.client.get(reverse('flows.flow_archived'))
        self.assertEqual(0, len(response.context['object_list']))

        # also shouldn't be able to view other flow
        response = self.client.get(reverse('flows.flow_editor', args=[other_flow.uuid]))
        self.assertEqual(302, response.status_code)

        # get our create page
        response = self.client.get(reverse('flows.flow_create'))
        self.assertTrue(response.context['has_flows'])
        self.assertIn('flow_type', response.context['form'].fields)

        # add call channel
        twilio = Channel.create(self.org, self.user, None, 'T', "Twilio", "0785553434", role="C",
                                secret="56789", gcm_id="456")

        response = self.client.get(reverse('flows.flow_create'))
        self.assertTrue(response.context['has_flows'])
        self.assertIn('flow_type', response.context['form'].fields)  # shown because of call channel

        twilio.delete()

        # create a new regular flow
        response = self.client.post(reverse('flows.flow_create'), dict(name='Flow', flow_type='F'), follow=True)
        flow1 = Flow.objects.get(org=self.org, name="Flow")
        # add a trigger on this flow
        Trigger.objects.create(org=self.org, keyword='unique', flow=flow1,
                               created_by=self.admin, modified_by=self.admin)
        self.assertEqual(response.status_code, 200)
        self.assertEqual(flow1.flow_type, 'F')
        self.assertEqual(flow1.expires_after_minutes, 10080)

        # create a new surveyor flow
        self.client.post(reverse('flows.flow_create'), dict(name='Surveyor Flow', flow_type='S'), follow=True)
        flow2 = Flow.objects.get(org=self.org, name="Surveyor Flow")
        self.assertEqual(flow2.flow_type, 'S')
        self.assertEqual(flow2.expires_after_minutes, 10080)

        # make sure we don't get a start flow button for Android Surveys
        response = self.client.get(reverse('flows.flow_editor', args=[flow2.uuid]))
        self.assertNotContains(response, "broadcast-rulesflow btn-primary")

        # create a new voice flow
        response = self.client.post(reverse('flows.flow_create'), dict(name='Voice Flow', flow_type='V'), follow=True)
        voice_flow = Flow.objects.get(org=self.org, name="Voice Flow")
        self.assertEqual(response.status_code, 200)
        self.assertEqual(voice_flow.flow_type, 'V')

        # default expiration for voice is shorter
        self.assertEqual(voice_flow.expires_after_minutes, 5)

        # test flows with triggers
        # create a new flow with one unformatted keyword
        post_data = dict()
        post_data['name'] = "Flow With Unformated Keyword Triggers"
        post_data['keyword_triggers'] = "this is,it"
        response = self.client.post(reverse('flows.flow_create'), post_data)
        self.assertFormError(response, 'form', 'keyword_triggers',
                             '"this is" must be a single word, less than 16 characters, containing only letter and numbers')

        # create a new flow with one existing keyword
        post_data = dict()
        post_data['name'] = "Flow With Existing Keyword Triggers"
        post_data['keyword_triggers'] = "this,is,unique"
        response = self.client.post(reverse('flows.flow_create'), post_data)
        self.assertFormError(response, 'form', 'keyword_triggers',
                             'The keyword "unique" is already used for another flow')

        # create another trigger so there are two in the way
        trigger = Trigger.objects.create(org=self.org, keyword='this', flow=flow1,
                                         created_by=self.admin, modified_by=self.admin)

        response = self.client.post(reverse('flows.flow_create'), post_data)
        self.assertFormError(response, 'form', 'keyword_triggers',
                             'The keywords "this, unique" are already used for another flow')
        trigger.delete()

        # create a new flow with keywords
        post_data = dict()
        post_data['name'] = "Flow With Good Keyword Triggers"
        post_data['keyword_triggers'] = "this,is,it"
        post_data['flow_type'] = 'F'
        post_data['expires_after_minutes'] = 30
        response = self.client.post(reverse('flows.flow_create'), post_data, follow=True)
        flow3 = Flow.objects.get(name=post_data['name'])

        self.assertEqual(200, response.status_code)
        self.assertEqual(response.request['PATH_INFO'], reverse('flows.flow_editor', args=[flow3.uuid]))
        self.assertEqual(response.context['object'].triggers.count(), 3)

        # update expiration for voice flow
        post_data = dict()
        response = self.client.get(reverse('flows.flow_update', args=[voice_flow.pk]), post_data, follow=True)

        choices = response.context['form'].fields['expires_after_minutes'].choices
        self.assertEqual(7, len(choices))
        self.assertEqual(1, choices[0][0])
        self.assertEqual(2, choices[1][0])
        self.assertEqual(3, choices[2][0])
        self.assertEqual(4, choices[3][0])
        self.assertEqual(5, choices[4][0])
        self.assertEqual(10, choices[5][0])
        self.assertEqual(15, choices[6][0])

        # try updating with an sms type expiration to make sure it's restricted for voice flows
        post_data['expires_after_minutes'] = 60 * 12
        post_data['name'] = 'Voice Flow'
        response = self.client.post(reverse('flows.flow_update', args=[voice_flow.pk]), post_data, follow=True)
        voice_flow.refresh_from_db()
        self.assertEqual(5, voice_flow.expires_after_minutes)

        # now do a valid value for voice
        post_data['expires_after_minutes'] = 3
        response = self.client.post(reverse('flows.flow_update', args=[voice_flow.pk]), post_data, follow=True)

        voice_flow.refresh_from_db()
        self.assertEqual(3, voice_flow.expires_after_minutes)

        # update flow triggers
        post_data = dict()
        post_data['name'] = "Flow With Keyword Triggers"
        post_data['keyword_triggers'] = "it,changes,everything"
        post_data['expires_after_minutes'] = 60 * 12
        response = self.client.post(reverse('flows.flow_update', args=[flow3.pk]), post_data, follow=True)
        flow3 = Flow.objects.get(name=post_data['name'])
        self.assertEqual(200, response.status_code)
        self.assertEqual(response.request['PATH_INFO'], reverse('flows.flow_list'))
        self.assertTrue(flow3 in response.context['object_list'].all())
        self.assertEqual(flow3.triggers.count(), 5)
        self.assertEqual(flow3.triggers.filter(is_archived=True).count(), 2)
        self.assertEqual(flow3.triggers.filter(is_archived=False).count(), 3)
        self.assertEqual(flow3.triggers.filter(is_archived=False).exclude(groups=None).count(), 0)

        # update flow with unformatted keyword
        post_data['keyword_triggers'] = "it,changes,every thing"
        response = self.client.post(reverse('flows.flow_update', args=[flow3.pk]), post_data)
        self.assertTrue(response.context['form'].errors)

        # update flow with unformated keyword
        post_data['keyword_triggers'] = "it,changes,everything,unique"
        response = self.client.post(reverse('flows.flow_update', args=[flow3.pk]), post_data)
        self.assertTrue(response.context['form'].errors)
        response = self.client.get(reverse('flows.flow_update', args=[flow3.pk]))
        self.assertEqual(response.context['form'].fields['keyword_triggers'].initial, "it,everything,changes")
        self.assertEqual(flow3.triggers.filter(is_archived=False).count(), 3)
        self.assertEqual(flow3.triggers.filter(is_archived=False).exclude(groups=None).count(), 0)
        trigger = Trigger.objects.get(keyword="everything", flow=flow3)
        group = self.create_group("first", [self.contact])
        trigger.groups.add(group)
        self.assertEqual(flow3.triggers.filter(is_archived=False).count(), 3)
        self.assertEqual(flow3.triggers.filter(is_archived=False).exclude(groups=None).count(), 1)
        self.assertEqual(flow3.triggers.filter(is_archived=False).exclude(groups=None)[0].keyword, "everything")
        response = self.client.get(reverse('flows.flow_update', args=[flow3.pk]))
        self.assertEqual(response.context['form'].fields['keyword_triggers'].initial, "it,changes")
        self.assertNotContains(response, "contact_creation")
        self.assertEqual(flow3.triggers.filter(is_archived=False).count(), 3)
        self.assertEqual(flow3.triggers.filter(is_archived=False).exclude(groups=None).count(), 1)
        self.assertEqual(flow3.triggers.filter(is_archived=False).exclude(groups=None)[0].keyword, "everything")

        # make us a survey flow
        flow3.flow_type = Flow.SURVEY
        flow3.save()

        # we should get the contact creation option
        response = self.client.get(reverse('flows.flow_update', args=[flow3.pk]))
        self.assertContains(response, 'contact_creation')

        # set contact creation to be per login
        del post_data['keyword_triggers']
        post_data['contact_creation'] = Flow.CONTACT_PER_LOGIN
        response = self.client.post(reverse('flows.flow_update', args=[flow3.pk]), post_data)
        flow3.refresh_from_db()
        self.assertEqual(Flow.CONTACT_PER_LOGIN, flow3.get_metadata_json().get('contact_creation'))

        # can see results for a flow
        response = self.client.get(reverse('flows.flow_results', args=[self.flow.uuid]))
        self.assertEqual(200, response.status_code)

        # check flow listing
        response = self.client.get(reverse('flows.flow_list'))
        self.assertEqual(list(response.context['object_list']), [flow3, voice_flow, flow2, flow1, self.flow])  # by saved_on

        # start a contact in a flow
        self.flow.start([], [self.contact])

        # test getting the json
        response = self.client.get(reverse('flows.flow_json', args=[self.flow.id]))
        self.assertIn('channels', response.json())
        self.assertIn('languages', response.json())
        self.assertIn('channel_countries', response.json())
        self.assertEqual(ActionSet.objects.all().count(), 28)

        json_dict = response.json()['flow']

        # test setting the json to a single actionset
        json_dict['action_sets'] = [dict(uuid=str(uuid4()), x=1, y=1, destination=None,
                                         actions=[dict(type='reply', msg=dict(base='This flow is more like a broadcast'))])]
        json_dict['rule_sets'] = []
        json_dict['entry'] = json_dict['action_sets'][0]['uuid']

        response = self.client.post(reverse('flows.flow_json', args=[self.flow.id]), json.dumps(json_dict), content_type="application/json")
        self.assertEqual(response.status_code, 200)
        self.assertEqual(ActionSet.objects.all().count(), 25)

        # check that the flow only has a single actionset
        ActionSet.objects.get(flow=self.flow)

        # can't save with an invalid uuid
        json_dict['metadata']['saved_on'] = datetime_to_str(timezone.now())
        json_dict['action_sets'][0]['destination'] = 'notthere'

        response = self.client.post(reverse('flows.flow_json', args=[self.flow.id]), json.dumps(json_dict), content_type="application/json")
        self.assertEqual(200, response.status_code)

        self.flow.refresh_from_db()
        flow_json = self.flow.as_json()
        self.assertIsNone(flow_json['action_sets'][0]['destination'])

        # flow should still be there though
        self.flow.refresh_from_db()

        # should still have the original one, nothing changed
        response = self.client.get(reverse('flows.flow_json', args=[self.flow.id]))
        self.assertEqual(200, response.status_code)
        json_dict = response.json()

        # can't save against the other org's flow
        response = self.client.post(reverse('flows.flow_json', args=[other_flow.id]), json.dumps(json_dict), content_type="application/json")
        self.assertEqual(302, response.status_code)

        # can't save with invalid json
        with self.assertRaises(ValueError):
            response = self.client.post(reverse('flows.flow_json', args=[self.flow.id]), "badjson", content_type="application/json")

        # test simulation
        simulate_url = reverse('flows.flow_simulate', args=[self.flow.id])

        test_contact = Contact.get_test_contact(self.admin)
        group = self.create_group("players", [test_contact])
        contact_field = ContactField.get_or_create(self.org, self.admin, 'custom', 'custom')
        contact_field_value = Value.objects.create(contact=test_contact, contact_field=contact_field, org=self.org,
                                                   string_value="hey")

        response = self.client.get(simulate_url)
        self.assertEqual(response.status_code, 302)

        post_data = {'has_refresh': True}

        response = self.client.post(simulate_url, json.dumps(post_data), content_type="application/json")
        json_dict = response.json()

        self.assertFalse(group in test_contact.all_groups.all())
        self.assertFalse(test_contact.values.all())

        self.assertEqual(len(json_dict.keys()), 5)
        self.assertEqual(len(json_dict['messages']), 3)
        self.assertEqual('Test Contact has entered the &quot;Color Flow&quot; flow', json_dict['messages'][0]['text'])
        self.assertEqual("This flow is more like a broadcast", json_dict['messages'][1]['text'])
        self.assertEqual("Test Contact has exited this flow", json_dict['messages'][2]['text'])

        group = self.create_group("fans", [test_contact])
        contact_field_value = Value.objects.create(contact=test_contact, contact_field=contact_field, org=self.org,
                                                   string_value="hey")

        post_data['new_message'] = "Ok, Thanks"
        post_data['has_refresh'] = False

        response = self.client.post(simulate_url, json.dumps(post_data), content_type="application/json")
        self.assertEqual(200, response.status_code)
        json_dict = response.json()

        self.assertTrue(group in test_contact.all_groups.all())
        self.assertTrue(test_contact.values.all())
        self.assertEqual(test_contact.values.get(string_value='hey'), contact_field_value)

        self.assertEqual(len(json_dict.keys()), 5)
        self.assertIn('status', json_dict.keys())
        self.assertIn('visited', json_dict.keys())
        self.assertIn('activity', json_dict.keys())
        self.assertIn('messages', json_dict.keys())
        self.assertIn('description', json_dict.keys())
        self.assertEqual(json_dict['status'], 'success')
        self.assertEqual(json_dict['description'], 'Message sent to Flow')

        post_data['has_refresh'] = True

        response = self.client.post(simulate_url, json.dumps(post_data), content_type="application/json")
        self.assertEqual(200, response.status_code)
        json_dict = response.json()

        self.assertEqual(len(json_dict.keys()), 5)
        self.assertIn('status', json_dict.keys())
        self.assertIn('visited', json_dict.keys())
        self.assertIn('activity', json_dict.keys())
        self.assertIn('messages', json_dict.keys())
        self.assertIn('description', json_dict.keys())
        self.assertEqual(json_dict['status'], 'success')
        self.assertEqual(json_dict['description'], 'Message sent to Flow')

        # test our copy view
        response = self.client.post(reverse('flows.flow_copy', args=[self.flow.id]))
        flow_copy = Flow.objects.get(org=self.org, name="Copy of %s" % self.flow.name)
        self.assertRedirect(response, reverse('flows.flow_editor', args=[flow_copy.uuid]))

        FlowLabel.objects.create(name="one", org=self.org, parent=None)
        FlowLabel.objects.create(name="two", org=self.org2, parent=None)

        # test update view
        response = self.client.post(reverse('flows.flow_update', args=[self.flow.id]))
        self.assertEqual(response.status_code, 200)
        self.assertEqual(len(response.context['form'].fields), 5)
        self.assertIn('name', response.context['form'].fields)
        self.assertIn('keyword_triggers', response.context['form'].fields)
        self.assertIn('ignore_triggers', response.context['form'].fields)

        # test broadcast view
        response = self.client.get(reverse('flows.flow_broadcast', args=[self.flow.id]))
        self.assertEqual(len(response.context['form'].fields), 4)
        self.assertIn('omnibox', response.context['form'].fields)
        self.assertIn('restart_participants', response.context['form'].fields)
        self.assertIn('include_active', response.context['form'].fields)

        post_data = dict()
        post_data['omnibox'] = "c-%s" % self.contact.uuid
        post_data['restart_participants'] = 'on'

        # nothing should happen, contacts are already active in the flow
        count = Broadcast.objects.all().count()
        self.client.post(reverse('flows.flow_broadcast', args=[self.flow.id]), post_data, follow=True)
        self.assertEqual(count, Broadcast.objects.all().count())

        FlowStart.objects.all().delete()

        # include people active in flows
        post_data['include_active'] = 'on'
        count = Msg.objects.all().count()
        self.client.post(reverse('flows.flow_broadcast', args=[self.flow.id]), post_data, follow=True)
        self.assertEqual(count + 1, Msg.objects.all().count())

        # we should have a flow start
        start = FlowStart.objects.get(flow=self.flow)

        # should be in a completed state
        self.assertEqual(FlowStart.STATUS_COMPLETE, start.status)
        self.assertEqual(1, start.contact_count)

        # do so again but don't restart the participants
        del post_data['restart_participants']

        self.client.post(reverse('flows.flow_broadcast', args=[self.flow.id]), post_data, follow=True)

        # should have a new flow start
        new_start = FlowStart.objects.filter(flow=self.flow).order_by('-created_on').first()
        self.assertNotEqual(start, new_start)
        self.assertEqual(FlowStart.STATUS_COMPLETE, new_start.status)
        self.assertEqual(0, new_start.contact_count)

        # mark that start as incomplete
        new_start.status = FlowStart.STATUS_STARTING
        new_start.save()

        # try to start again
        response = self.client.post(reverse('flows.flow_broadcast', args=[self.flow.id]), post_data, follow=True)

        # should have an error now
        self.assertTrue(response.context['form'].errors)

        # shouldn't have a new flow start as validation failed
        self.assertFalse(FlowStart.objects.filter(flow=self.flow).exclude(id__lte=new_start.id))

        # test ivr flow creation
        self.channel.role = 'SRCA'
        self.channel.save()

        post_data = dict(name="Message flow", expires_after_minutes=5, flow_type='F')
        response = self.client.post(reverse('flows.flow_create'), post_data, follow=True)
        msg_flow = Flow.objects.get(name=post_data['name'])

        self.assertEqual(200, response.status_code)
        self.assertEqual(response.request['PATH_INFO'], reverse('flows.flow_editor', args=[msg_flow.uuid]))
        self.assertEqual(msg_flow.flow_type, 'F')

        post_data = dict(name="Call flow", expires_after_minutes=5, flow_type='V')
        response = self.client.post(reverse('flows.flow_create'), post_data, follow=True)
        call_flow = Flow.objects.get(name=post_data['name'])

        self.assertEqual(200, response.status_code)
        self.assertEqual(response.request['PATH_INFO'], reverse('flows.flow_editor', args=[call_flow.uuid]))
        self.assertEqual(call_flow.flow_type, 'V')

        # test creating a  flow with base language
        # create the language for our org
        language = Language.create(self.org, self.flow.created_by, "English", 'eng')
        self.org.primary_language = language
        self.org.save()

        post_data = dict(name="Language Flow", expires_after_minutes=5, base_language=language.iso_code, flow_type='F')
        response = self.client.post(reverse('flows.flow_create'), post_data, follow=True)
        language_flow = Flow.objects.get(name=post_data['name'])

        self.assertEqual(200, response.status_code)
        self.assertEqual(response.request['PATH_INFO'], reverse('flows.flow_editor', args=[language_flow.uuid]))
        self.assertEqual(language_flow.base_language, language.iso_code)

    def test_views_viewers(self):
        # create a viewer
        self.viewer = self.create_user("Viewer")
        self.org.viewers.add(self.viewer)
        self.viewer.set_org(self.org)

        self.create_secondary_org()

        # create a flow for another org and a flow label
        flow2 = Flow.create(self.org2, self.admin2, "Flow2")
        flow_label = FlowLabel.objects.create(name="one", org=self.org, parent=None)

        flow_list_url = reverse('flows.flow_list')
        flow_archived_url = reverse('flows.flow_archived')
        flow_create_url = reverse('flows.flow_create')
        flowlabel_create_url = reverse('flows.flowlabel_create')

        # no login, no list
        response = self.client.get(flow_list_url)
        self.assertRedirect(response, reverse('users.user_login'))

        user = self.viewer
        user.first_name = "Test"
        user.last_name = "Contact"
        user.save()
        self.login(user)

        # list, should have only one flow (the one created in setUp)

        response = self.client.get(flow_list_url)
        self.assertEqual(1, len(response.context['object_list']))
        # no create links
        self.assertFalse(flow_create_url in response.content)
        self.assertFalse(flowlabel_create_url in response.content)
        # verify the action buttons we have
        self.assertFalse('object-btn-unlabel' in response.content)
        self.assertFalse('object-btn-restore' in response.content)
        self.assertFalse('object-btn-archive' in response.content)
        self.assertFalse('object-btn-label' in response.content)
        self.assertTrue('object-btn-export' in response.content)

        # can not label
        post_data = dict()
        post_data['action'] = 'label'
        post_data['objects'] = self.flow.pk
        post_data['label'] = flow_label.pk
        post_data['add'] = True

        response = self.client.post(flow_list_url, post_data, follow=True)
        self.assertEqual(1, response.context['object_list'].count())
        self.assertFalse(response.context['object_list'][0].labels.all())

        # can not archive
        post_data = dict()
        post_data['action'] = 'archive'
        post_data['objects'] = self.flow.pk
        response = self.client.post(flow_list_url, post_data, follow=True)
        self.assertEqual(1, response.context['object_list'].count())
        self.assertEqual(response.context['object_list'][0].pk, self.flow.pk)
        self.assertFalse(response.context['object_list'][0].is_archived)

        # inactive list shouldn't have any flows
        response = self.client.get(flow_archived_url)
        self.assertEqual(0, len(response.context['object_list']))

        response = self.client.get(reverse('flows.flow_editor', args=[self.flow.uuid]))
        self.assertEqual(200, response.status_code)
        self.assertFalse(response.context['mutable'])

        # we can fetch the json for the flow
        response = self.client.get(reverse('flows.flow_json', args=[self.flow.pk]))
        self.assertEqual(200, response.status_code)

        # but posting to it should redirect to a get
        response = self.client.post(reverse('flows.flow_json', args=[self.flow.pk]), post_data=response.content)
        self.assertEqual(302, response.status_code)

        self.flow.is_archived = True
        self.flow.save()

        response = self.client.get(flow_list_url)
        self.assertEqual(0, len(response.context['object_list']))

        # can not restore
        post_data = dict()
        post_data['action'] = 'archive'
        post_data['objects'] = self.flow.pk
        response = self.client.post(flow_archived_url, post_data, follow=True)
        self.assertEqual(1, response.context['object_list'].count())
        self.assertEqual(response.context['object_list'][0].pk, self.flow.pk)
        self.assertTrue(response.context['object_list'][0].is_archived)

        response = self.client.get(flow_archived_url)
        self.assertEqual(1, len(response.context['object_list']))

        # cannot create a flow
        response = self.client.get(flow_create_url)
        self.assertEqual(302, response.status_code)

        # cannot create a flowlabel
        response = self.client.get(flowlabel_create_url)
        self.assertEqual(302, response.status_code)

        # also shouldn't be able to view other flow
        response = self.client.get(reverse('flows.flow_editor', args=[flow2.uuid]))
        self.assertEqual(302, response.status_code)

    def test_flow_update_error(self):

        flow = self.get_flow('favorites')
        json_dict = flow.as_json()
        json_dict['action_sets'][0]['actions'].append(dict(type='add_label', labels=[dict(name='@badlabel')]))
        self.login(self.admin)
        response = self.client.post(reverse('flows.flow_json', args=[flow.pk]),
                                    json.dumps(json_dict),
                                    content_type="application/json")

        self.assertEqual(response.status_code, 400)
        self.assertEqual(response.json()['description'], 'Your flow could not be saved. Please refresh your browser.')

    def test_flow_start_with_start_msg(self):
<<<<<<< HEAD
        msg_in = self.create_msg(direction=INCOMING, contact=self.contact, text="I am coming")
        self.flow.start([], [self.contact], start_msg=msg_in)

        self.assertTrue(FlowRun.objects.filter(contact=self.contact))
        run = FlowRun.objects.filter(contact=self.contact).first()
=======
        msg = self.create_msg(direction=INCOMING, contact=self.contact, text="I am coming")
        run, = self.flow.start([], [self.contact], start_msg=msg)
>>>>>>> 1ffcc0cd

        out = Msg.objects.get(direction='O')

<<<<<<< HEAD
        msg_in.refresh_from_db()
        msg_out = Msg.objects.get(direction='O')

        # both msgs should be of type FLOW
        self.assertEqual(msg_in.msg_type, FLOW)
        self.assertEqual(msg_out.msg_type, FLOW)

        self.assertEqual({int(m) for m in run.message_ids}, {msg_in.id, msg_out.id})

        # no messages on the ruleset step
        self.assertFalse(ruleset_step.messages.all())

        # should have 2 messages on the actionset step
        self.assertEqual(actionset_step.messages.all().count(), 2)

        # one is the start msg
        self.assertTrue(actionset_step.messages.filter(pk=msg_in.pk))
=======
        run.refresh_from_db()
        run_msgs = run.get_messages().order_by('created_on')

        self.assertEqual(len(run.get_path()), 2)
        self.assertEqual(list(run_msgs), [msg, out])

        msg.refresh_from_db()
        self.assertEqual(msg.msg_type, 'F')
>>>>>>> 1ffcc0cd

    def test_quick_replies(self):
        flow = self.get_flow('quick_replies')
        run, = flow.start([], [self.contact4])

        run.refresh_from_db()
        self.assertEqual(len(run.get_path()), 2)

        # check flow sent a message with quick replies
        msg = Msg.objects.get(direction='O')
        self.assertEqual(msg.get_metadata(), {'quick_replies': ['Sim', 'No']})

    def test_multiple(self):
        run1, = self.flow.start([], [self.contact])

        # create a second flow and start our same contact
        self.flow2 = self.flow.copy(self.flow, self.flow.created_by)
        run2, = self.flow2.start([], [self.contact])

        run1.refresh_from_db()
        run2.refresh_from_db()

        # only the second run should be active
        self.assertFalse(run1.is_active)
        self.assertEqual(len(run1.get_path()), 2)

        self.assertTrue(run2.is_active)
        self.assertEqual(len(run2.get_path()), 2)

        # send in a message
        incoming = self.create_msg(direction=INCOMING, contact=self.contact, text="Orange", created_on=timezone.now())
        self.assertTrue(Flow.find_and_handle(incoming)[0])

        run1.refresh_from_db()
        run2.refresh_from_db()

        # only the second flow should get it
        self.assertEqual(len(run1.get_path()), 2)
        self.assertEqual(len(run2.get_path()), 3)

        # start the flow again for our contact
        run3, = self.flow.start([], [self.contact], restart_participants=True)

        run1.refresh_from_db()
        run3.refresh_from_db()

        # should have two flow runs for this contact and flow
        self.assertFalse(run1.is_active)
        self.assertTrue(run3.is_active)

        self.assertEqual(len(run1.get_path()), 2)
        self.assertEqual(len(run3.get_path()), 2)

        # send in a message, this should be handled by our first flow, which has a more recent run active
        incoming = self.create_msg(direction=INCOMING, contact=self.contact, text="blue")
        self.assertTrue(Flow.find_and_handle(incoming)[0])

        run1.refresh_from_db()
        run3.refresh_from_db()

        self.assertEqual(len(run1.get_path()), 2)
        self.assertEqual(len(run3.get_path()), 3)

        # if we exclude existing and try starting again, nothing happens
        self.flow.start([], [self.contact], restart_participants=False)

        # no new runs
        self.assertEqual(self.flow.runs.count(), 2)

        # check our run results
        results = self.flow.runs.order_by('-id').first().get_results()

        self.assertEqual(len(results), 1)
        self.assertEqual(results['color']['name'], 'color')
        self.assertEqual(results['color']['category'], 'Blue')
        self.assertEqual(results['color']['value'], 'blue')
        self.assertEqual(results['color']['input'], incoming.text)

    def test_ignore_keyword_triggers(self):
        self.flow.start([], [self.contact])

        # create a second flow
        self.flow2 = Flow.create(self.org, self.admin, "Kiva Flow")

        self.flow2 = self.flow.copy(self.flow, self.flow.created_by)

        # add a trigger on flow2
        Trigger.objects.create(org=self.org, keyword='kiva', flow=self.flow2,
                               created_by=self.admin, modified_by=self.admin)

        incoming = self.create_msg(direction=INCOMING, contact=self.contact, text="kiva")

        self.assertTrue(Trigger.find_and_handle(incoming))
        self.assertTrue(FlowRun.objects.filter(flow=self.flow2, contact=self.contact))

        self.flow.ignore_triggers = True
        self.flow.save()
        self.flow.start([], [self.contact], restart_participants=True)

        other_incoming = self.create_msg(direction=INCOMING, contact=self.contact, text="kiva")

        self.assertFalse(Trigger.find_and_handle(other_incoming))

        # complete the flow
        incoming = self.create_msg(direction=INCOMING, contact=self.contact, text="orange")
        self.assertTrue(Flow.find_and_handle(incoming)[0])

        # now we should trigger the other flow as we are at our terminal flow
        self.assertTrue(Trigger.find_and_handle(other_incoming))

    @patch('temba.flows.models.Flow.handle_ussd_ruleset_action',
           return_value=dict(handled=True, destination=None, step=None, msgs=[]))
    def test_ussd_ruleset_sends_message(self, handle_ussd_ruleset_action):
        definition = self.flow.as_json()

        # set flow to USSD and have a USSD ruleset
        definition['flow_type'] = 'U'
        definition['rule_sets'][0]['ruleset_type'] = "wait_menu"

        self.flow.update(definition)

        # start flow
        self.flow.start([], [self.contact])

        self.assertTrue(handle_ussd_ruleset_action.called)
        self.assertEqual(handle_ussd_ruleset_action.call_count, 1)

    @patch('temba.flows.models.Flow.handle_ussd_ruleset_action',
           return_value=dict(handled=True, destination=None, step=None, msgs=[]))
    def test_triggered_start_with_ussd(self, handle_ussd_ruleset_action):
        definition = self.flow.as_json()

        # set flow to USSD and have a USSD ruleset
        definition['flow_type'] = 'U'
        definition['rule_sets'][0]['ruleset_type'] = "wait_menu"

        self.flow.update(definition)

        # create a trigger
        Trigger.objects.create(org=self.org, keyword='derp', flow=self.flow,
                               created_by=self.admin, modified_by=self.admin)

        # create an incoming message
        incoming = self.create_msg(direction=INCOMING, contact=self.contact, text="derp")

        self.assertTrue(Trigger.find_and_handle(incoming))

        self.assertTrue(handle_ussd_ruleset_action.called)
        self.assertEqual(handle_ussd_ruleset_action.call_count, 1)


class ActionTest(TembaTest):

    def setUp(self):
        super(ActionTest, self).setUp()

        self.contact = self.create_contact('Eric', '+250788382382')
        self.contact2 = self.create_contact('Nic', '+250788383383')

        self.flow = self.get_flow('color')

        self.other_group = self.create_group("Other", [])

    def execute_action(self, action, run, msg, **kwargs):
        context = run.flow.build_expressions_context(run.contact, msg)
        return action.execute(run, context, None, msg, **kwargs)

    def test_reply_action(self):
        msg = self.create_msg(direction=INCOMING, contact=self.contact, text="Green is my favorite")
        run = FlowRun.create(self.flow, self.contact)

        with self.assertRaises(FlowException):
            ReplyAction.from_json(self.org, {'type': ReplyAction.TYPE})

        with self.assertRaises(FlowException):
            ReplyAction.from_json(self.org, {'type': ReplyAction.TYPE, ReplyAction.MESSAGE: dict()})

        with self.assertRaises(FlowException):
            ReplyAction.from_json(self.org, {'type': ReplyAction.TYPE, ReplyAction.MESSAGE: dict(base="")})

        action = ReplyAction(str(uuid4()), dict(base="We love green too!"))
        self.execute_action(action, run, msg)
        msg = Msg.objects.get(contact=self.contact, direction='O')
        self.assertEqual("We love green too!", msg.text)

        Broadcast.objects.all().delete()

        action_json = action.as_json()
        action = ReplyAction.from_json(self.org, action_json)
        self.assertEqual(dict(base="We love green too!"), action.msg)

        self.execute_action(action, run, msg)

        response = msg.responses.get()
        self.assertEqual("We love green too!", response.text)
        self.assertEqual(self.contact, response.contact)

    def test_send_all_action(self):
        contact = self.create_contact('Stephen', '+12078778899', twitter='stephen')
        msg = self.create_msg(direction=INCOMING, contact=contact, text="Green is my favorite")
        run = FlowRun.create(self.flow, self.contact)

        action = ReplyAction(str(uuid4()), dict(base="We love green too!"), None, send_all=True)
        action_replies = self.execute_action(action, run, msg)
        self.assertEqual(len(action_replies), 1)
        for action_reply in action_replies:
            self.assertIsInstance(action_reply, Msg)

        replies = Msg.objects.filter(contact=contact, direction='O')
        self.assertEqual(replies.count(), 1)
        self.assertIsNone(replies.filter(contact_urn__path='stephen').first())
        self.assertIsNotNone(replies.filter(contact_urn__path='+12078778899').first())

        Broadcast.objects.all().delete()
        Msg.objects.all().delete()

        msg = self.create_msg(direction=INCOMING, contact=contact, text="Green is my favorite")
        run = FlowRun.create(self.flow, self.contact)

        # create twitter channel
        Channel.create(self.org, self.user, None, 'TT')
        delattr(self.org, '__schemes__%s' % Channel.ROLE_SEND)

        action_json = action.as_json()
        action = ReplyAction.from_json(self.org, action_json)
        self.assertEqual(dict(base="We love green too!"), action.msg)
        self.assertTrue(action.send_all)

        action_replies = self.execute_action(action, run, msg)
        self.assertEqual(len(action_replies), 2)
        for action_reply in action_replies:
            self.assertIsInstance(action_reply, Msg)

        replies = Msg.objects.filter(contact=contact, direction='O')
        self.assertEqual(replies.count(), 2)
        self.assertIsNotNone(replies.filter(contact_urn__path='stephen').first())
        self.assertIsNotNone(replies.filter(contact_urn__path='+12078778899').first())

    def test_media_action(self):
        msg = self.create_msg(direction=INCOMING, contact=self.contact, text="Green is my favorite")
        run = FlowRun.create(self.flow, self.contact)

        action = ReplyAction(str(uuid4()), dict(base="We love green too!"), 'image/jpeg:path/to/media.jpg')
        self.execute_action(action, run, msg)
        reply_msg = Msg.objects.get(contact=self.contact, direction='O')
        self.assertEqual("We love green too!", reply_msg.text)
        self.assertEqual(reply_msg.attachments, ["image/jpeg:https://%s/%s" % (settings.AWS_BUCKET_DOMAIN, 'path/to/media.jpg')])

        Broadcast.objects.all().delete()
        Msg.objects.all().delete()
        msg = self.create_msg(direction=INCOMING, contact=self.contact, text="Green is my favorite")

        action_json = action.as_json()
        action = ReplyAction.from_json(self.org, action_json)
        self.assertEqual(dict(base="We love green too!"), action.msg)
        self.assertEqual('image/jpeg:path/to/media.jpg', action.media)

        self.execute_action(action, run, msg)

        response = msg.responses.get()
        self.assertEqual("We love green too!", response.text)
        self.assertEqual(response.attachments, ["image/jpeg:https://%s/%s" % (settings.AWS_BUCKET_DOMAIN, 'path/to/media.jpg')])
        self.assertEqual(self.contact, response.contact)

    def test_media_expression(self):
        msg = self.create_msg(direction=INCOMING, contact=self.contact, text="profile")
        run = FlowRun.create(self.flow, self.contact)

        action = ReplyAction(str(uuid4()), dict(base="Here is your profile pic."), 'image:/photos/contacts/@(contact.name).jpg')

        # export and import our json to make sure that works as well
        action_json = action.as_json()
        action = ReplyAction.from_json(self.org, action_json)

        # now execute it
        self.execute_action(action, run, msg)
        reply_msg = Msg.objects.get(contact=self.contact, direction='O')
        self.assertEqual("Here is your profile pic.", reply_msg.text)
        self.assertEqual(reply_msg.attachments, ["image:/photos/contacts/Eric.jpg"])

        response = msg.responses.get()
        self.assertEqual("Here is your profile pic.", response.text)
        self.assertEqual(self.contact, response.contact)

    def test_quick_replies_action(self):
        msg = self.create_msg(direction=INCOMING, contact=self.contact, text="Yes")
        run = FlowRun.create(self.flow, self.contact)

        payload = [dict(eng='Yes'), dict(eng='No')]

        action = ReplyAction(str(uuid4()), msg=dict(base="Are you fine?"), quick_replies=payload)
        action_json = action.as_json()
        action = ReplyAction.from_json(self.org, action_json)

        self.execute_action(action, run, msg)
        self.assertEqual(action.msg, dict(base="Are you fine?"))
        self.assertEqual(action.quick_replies, payload)

    def test_ussd_action(self):
        self.channel.delete()
        self.channel = Channel.create(self.org, self.user, 'RW', 'JNU', None, '+250788123123',
                                      role=Channel.ROLE_USSD)

        msg = self.create_msg(direction=INCOMING, contact=self.contact, text="Green is my favorite")
        run = FlowRun.create(self.flow, self.contact)

        menu_uuid = str(uuid4())

        ussd_ruleset = RuleSet.objects.create(flow=self.flow, uuid=str(uuid4()), x=0, y=0, ruleset_type=RuleSet.TYPE_WAIT_USSD_MENU)
        ussd_ruleset.set_rules_dict([Rule(str(uuid4()), dict(base="All Responses"), menu_uuid, 'R', TrueTest()).as_json()])
        ussd_ruleset.save()

        # without USSD config we only get an empty UssdAction
        action = UssdAction.from_ruleset(ussd_ruleset, run)
        execution = self.execute_action(action, run, msg)

        self.assertIsNone(action.msg)
        self.assertEqual(execution, [])

        # add menu rules
        ussd_ruleset.set_rules_dict([Rule(str(uuid4()), dict(base="All Responses"), menu_uuid, 'R', TrueTest()).as_json(),
                                    Rule(str(uuid4()), dict(base="Test1"), None, 'R', EqTest(test="1"), dict(base="Test1")).as_json(),
                                    Rule(str(uuid4()), dict(base="Test2"), None, 'R', EqTest(test="2"), dict(base="Test2")).as_json()])
        ussd_ruleset.save()

        # add ussd message
        config = {
            "ussd_message": {"base": "test"}
        }
        ussd_ruleset.config = json.dumps(config)
        action = UssdAction.from_ruleset(ussd_ruleset, run)
        execution = self.execute_action(action, run, msg)

        self.assertIsNotNone(action.msg)
        self.assertEqual(action.msg, {u'base': u'test\n1: Test1\n2: Test2\n'})
        self.assertIsInstance(execution[0], Msg)
        self.assertEqual(execution[0].text, u'test\n1: Test1\n2: Test2')

        Broadcast.objects.all().delete()

    def test_multilanguage_ussd_menu_partly_translated(self):
        self.channel.delete()
        self.channel = Channel.create(self.org, self.user, 'RW', 'JNU', None, '+250788123123',
                                      role=Channel.ROLE_USSD)

        msg = self.create_msg(direction=INCOMING, contact=self.contact, text="Green is my favorite")
        run = FlowRun.create(self.flow, self.contact)

        menu_uuid = str(uuid4())

        ussd_ruleset = RuleSet.objects.create(flow=self.flow, uuid=str(uuid4()), x=0, y=0, ruleset_type=RuleSet.TYPE_WAIT_USSD_MENU)
        ussd_ruleset.set_rules_dict([Rule(str(uuid4()), dict(base="All Responses"), menu_uuid, 'R', TrueTest()).as_json()])
        ussd_ruleset.save()

        english = Language.create(self.org, self.admin, "English", 'eng')
        Language.create(self.org, self.admin, "Hungarian", 'hun')
        Language.create(self.org, self.admin, "Russian", 'rus')
        self.flow.org.primary_language = english

        # add menu rules
        ussd_ruleset.set_rules_dict([Rule(str(uuid4()), dict(base="All Responses"), menu_uuid, 'R', TrueTest()).as_json(),
                                    Rule(str(uuid4()), dict(base="Test1"), None, 'R', EqTest(test="1"), dict(eng="labelENG", hun="labelHUN")).as_json(),
                                    Rule(str(uuid4()), dict(base="Test2"), None, 'R', EqTest(test="2"), dict(eng="label2ENG")).as_json()])
        ussd_ruleset.save()

        # add ussd message
        config = {
            "ussd_message": {"eng": "testENG", "hun": "testHUN"}
        }

        ussd_ruleset.config = json.dumps(config)
        action = UssdAction.from_ruleset(ussd_ruleset, run)
        execution = self.execute_action(action, run, msg)

        self.assertIsNotNone(action.msg)
        # we have three languages, although only 2 are (partly) translated
        self.assertEqual(len(action.msg.keys()), 3)
        self.assertEqual(action.msg.keys(), [u'rus', u'hun', u'eng'])

        # we don't have any translation for Russian, so it should be the same as eng
        self.assertEqual(action.msg['eng'], action.msg['rus'])

        # we have partly translated hungarian labels
        self.assertNotEqual(action.msg['eng'], action.msg['hun'])

        # the missing translation should be the same as the english label
        self.assertNotIn('labelENG', action.msg['hun'])
        self.assertIn('label2ENG', action.msg['hun'])

        self.assertEqual(action.msg['hun'], u'testHUN\n1: labelHUN\n2: label2ENG\n')

        # the msg sent out is in english
        self.assertIsInstance(execution[0], Msg)
        self.assertEqual(execution[0].text, u'testENG\n1: labelENG\n2: label2ENG')

        # now set contact's language to something we don't have in our org languages
        self.contact.language = 'fra'
        self.contact.save(update_fields=('language',))
        run = FlowRun.create(self.flow, self.contact)

        # resend the message to him
        execution = self.execute_action(action, run, msg)

        # he will still get the english (base language)
        self.assertIsInstance(execution[0], Msg)
        self.assertEqual(execution[0].text, u'testENG\n1: labelENG\n2: label2ENG')

        # now set contact's language to hungarian
        self.contact.language = 'hun'
        self.contact.save(update_fields=('language',))
        run = FlowRun.create(self.flow, self.contact)

        # resend the message to him
        execution = self.execute_action(action, run, msg)

        # he will get the partly translated hungarian version
        self.assertIsInstance(execution[0], Msg)
        self.assertEqual(execution[0].text, u'testHUN\n1: labelHUN\n2: label2ENG')

        Broadcast.objects.all().delete()

    def test_trigger_flow_action(self):
        flow = self.create_flow()
        run = FlowRun.create(self.flow, self.contact)

        # add a channel to make sure that country is ambiguous
        Channel.create(self.org, self.admin, 'US', 'EX', schemes=['tel'])
        delattr(self.org, '_country_code')
        self.org.country = None
        self.org.save()

        # set a contact field with another phone number
        self.contact.set_field(self.admin, "other_contact_tel", "+12065551212", "Other Contact Tel")

        action = TriggerFlowAction(str(uuid4()), flow, [], [self.contact], ["@contact.other_contact_tel"])
        self.execute_action(action, run, None)

        # should have created a new contact with the above variable
        self.assertIsNotNone(Contact.from_urn(self.org, "tel:+12065551212"))

        action_json = action.as_json()
        action = TriggerFlowAction.from_json(self.org, action_json)
        self.assertEqual(action.flow.pk, flow.pk)

        self.assertTrue(FlowRun.objects.filter(contact=self.contact, flow=flow))

        action = TriggerFlowAction(str(uuid4()), flow, [self.other_group], [], [])
        run = FlowRun.create(self.flow, self.contact)
        msgs = self.execute_action(action, run, None)

        self.assertFalse(msgs)

        self.other_group.update_contacts(self.user, [self.contact2], True)

        action = TriggerFlowAction(str(uuid4()), flow, [self.other_group], [self.contact], [])
        run = FlowRun.create(self.flow, self.contact)
        self.execute_action(action, run, None)

        self.assertTrue(FlowRun.objects.filter(contact=self.contact2, flow=flow))

        # delete the group
        self.other_group.is_active = False
        self.other_group.save()

        self.assertTrue(action.groups)
        self.assertTrue(self.other_group.pk in [g.pk for g in action.groups])
        # should create new group the next time the flow is read
        updated_action = TriggerFlowAction.from_json(self.org, action.as_json())
        self.assertTrue(updated_action.groups)
        self.assertFalse(self.other_group.pk in [g.pk for g in updated_action.groups])

    def test_send_action(self):
        # previously @step.contact was the run contact and @contact would become the recipient but that has been
        # changed so that both are the run contact
        msg_body = "Hi @contact.name (@contact.state). @step.contact (@step.contact.state) is in the flow"

        self.contact.set_field(self.user, 'state', "WA", label="State")
        self.contact2.set_field(self.user, 'state', "GA", label="State")
        run = FlowRun.create(self.flow, self.contact)

        action = SendAction(str(uuid4()), dict(base=msg_body), [], [self.contact2], [])
        self.execute_action(action, run, None)

        action_json = action.as_json()
        action = SendAction.from_json(self.org, action_json)
        self.assertEqual(action.msg['base'], msg_body)
        self.assertEqual(action.media, dict())

        broadcast = Broadcast.objects.get()
        self.assertEqual(broadcast.text, dict(base=msg_body))
        self.assertEqual(broadcast.base_language, 'base')
        self.assertEqual(broadcast.get_messages().count(), 1)
        msg = broadcast.get_messages().first()
        self.assertEqual(msg.contact, self.contact2)
        self.assertEqual(msg.text, "Hi Eric (WA). Eric (WA) is in the flow")

        # empty message should be a no-op
        action = SendAction(str(uuid4()), dict(base=""), [], [self.contact], [])
        self.execute_action(action, run, None)
        self.assertEqual(Broadcast.objects.all().count(), 1)

        # try with a test contact and a group
        test_contact = Contact.get_test_contact(self.user)
        test_contact.name = "Mr Test"
        test_contact.save()
        test_contact.set_field(self.user, 'state', "IN", label="State")

        self.other_group.update_contacts(self.user, [self.contact2], True)

        action = SendAction(str(uuid4()), dict(base=msg_body), [self.other_group], [test_contact], [])
        run = FlowRun.create(self.flow, test_contact)
        self.execute_action(action, run, None)

        # since we are test contact now, no new broadcasts
        self.assertEqual(Broadcast.objects.all().count(), 1)

        # but we should have logged instead
        logged = "Sending &#39;Hi Mr Test (IN). Mr Test (IN) is in the flow&#39; to 2 contacts"
        self.assertEqual(ActionLog.objects.all().first().text, logged)

        # delete the group
        self.other_group.is_active = False
        self.other_group.save()

        self.assertTrue(action.groups)
        self.assertTrue(self.other_group.pk in [g.pk for g in action.groups])
        # should create new group the next time the flow is read
        updated_action = SendAction.from_json(self.org, action.as_json())
        self.assertTrue(updated_action.groups)
        self.assertFalse(self.other_group.pk in [g.pk for g in updated_action.groups])

        # test send media to someone else
        run = FlowRun.create(self.flow, self.contact)
        msg_body = 'I am a media message message'

        action = SendAction(str(uuid4()), dict(base=msg_body), [], [self.contact2], [], dict(base='image/jpeg:attachments/picture.jpg'))
        self.execute_action(action, run, None)

        action_json = action.as_json()
        action = SendAction.from_json(self.org, action_json)
        self.assertEqual(action.msg['base'], msg_body)
        self.assertEqual(action.media['base'], 'image/jpeg:attachments/picture.jpg')

        self.assertEqual(Broadcast.objects.all().count(), 2)  # new broadcast with media

        broadcast = Broadcast.objects.order_by('-id').first()
        self.assertEqual(broadcast.media, dict(base='image/jpeg:attachments/picture.jpg'))
        self.assertEqual(broadcast.get_messages().count(), 1)
        msg = broadcast.get_messages().first()
        self.assertEqual(msg.contact, self.contact2)
        self.assertEqual(msg.text, msg_body)
        self.assertEqual(msg.attachments, ["image/jpeg:https://%s/%s" % (settings.AWS_BUCKET_DOMAIN, 'attachments/picture.jpg')])

        # also send if we have empty message but have an attachment
        action = SendAction(str(uuid4()), dict(base=""), [], [self.contact], [], dict(base='image/jpeg:attachments/picture.jpg'))
        self.execute_action(action, run, None)

        broadcast = Broadcast.objects.order_by('-id').first()
        self.assertEqual(broadcast.text, dict(base=""))
        self.assertEqual(broadcast.media, dict(base='image/jpeg:attachments/picture.jpg'))
        self.assertEqual(broadcast.base_language, 'base')

    def test_variable_contact_parsing(self):
        groups = dict(groups=[dict(id=-1)])
        groups = VariableContactAction.parse_groups(self.org, groups)
        self.assertTrue('Missing', groups[0].name)

    @override_settings(SEND_EMAILS=True)
    def test_email_action(self):
        msg = self.create_msg(direction=INCOMING, contact=self.contact, text="Green is my favorite")
        run = FlowRun.create(self.flow, self.contact)

        action = EmailAction(str(uuid4()), ["steve@apple.com"], "Subject", "Body")

        # check to and from JSON
        action_json = action.as_json()
        action = EmailAction.from_json(self.org, action_json)

        self.execute_action(action, run, msg)
        self.assertOutbox(0, 'no-reply@temba.io', 'Subject', 'Body', ['steve@apple.com'])

        try:
            EmailAction(str(uuid4()), [], "Subject", "Body")
            self.fail("Should have thrown due to empty recipient list")
        except FlowException:
            pass

        # check expression evaluation in action fields
        action = EmailAction(str(uuid4()), ["@contact.name", "xyz", "", '@(SUBSTITUTE(LOWER(contact), " ", "") & "@nyaruka.com")'],
                             "@contact.name added in subject",
                             "@contact.name uses phone @contact.tel")

        action_json = action.as_json()
        action = EmailAction.from_json(self.org, action_json)

        self.execute_action(action, run, msg)
        self.assertOutbox(1, 'no-reply@temba.io', 'Eric added in subject', 'Eric uses phone 0788 382 382', ['eric@nyaruka.com'])

        # check simulator reports invalid addresses
        test_contact = Contact.get_test_contact(self.user)
        test_run = FlowRun.create(self.flow, test_contact)

        self.execute_action(action, test_run, msg)

        logs = list(ActionLog.objects.order_by('pk'))
        self.assertEqual(logs[0].level, ActionLog.LEVEL_INFO)
        self.assertEqual(logs[0].text, "&quot;Test Contact uses phone (206) 555-0100&quot; would be sent to &quot;testcontact@nyaruka.com&quot;")
        self.assertEqual(logs[1].level, ActionLog.LEVEL_WARN)
        self.assertEqual(logs[1].text, 'Some email address appear to be invalid: &quot;Test Contact&quot;, &quot;xyz&quot;, &quot;&quot;')

        # check that all white space is replaced with single spaces in the subject
        test = EmailAction(str(uuid4()), ["steve@apple.com"], "Allo \n allo\tmessage", "Email notification for allo allo")
        self.execute_action(test, run, msg)

        self.assertOutbox(2, 'no-reply@temba.io', 'Allo allo message', 'Email notification for allo allo', ["steve@apple.com"])

        # now try with a custom from address
        branding = copy.deepcopy(settings.BRANDING)
        branding['rapidpro.io']['flow_email'] = 'no-reply@mybrand.com'
        with self.settings(BRANDING=branding):
            self.execute_action(action, run, msg)
            self.assertOutbox(3, 'no-reply@mybrand.com', 'Eric added in subject', 'Eric uses phone 0788 382 382', ['eric@nyaruka.com'])

        # same thing, but with a custom smtp server
        self.org.add_smtp_config('support@example.com', 'smtp.example.com', 'support@example.com', 'secret', '465', 'T', self.admin)
        action = EmailAction(str(uuid4()), ["steve@apple.com"], "Subject", "Body")
        self.execute_action(action, run, msg)
        self.assertOutbox(4, 'support@example.com', 'Subject', 'Body', ["steve@apple.com"])

    def test_save_to_contact_action(self):
        sms = self.create_msg(direction=INCOMING, contact=self.contact, text="batman")
        test = SaveToContactAction.from_json(self.org, dict(type='save', label="Superhero Name", value='@step'))
        run = FlowRun.create(self.flow, self.contact)

        field = ContactField.objects.get(org=self.org, key="superhero_name")
        self.assertEqual("Superhero Name", field.label)

        self.execute_action(test, run, sms)

        # user should now have a nickname field with a value of batman
        contact = Contact.objects.get(id=self.contact.pk)
        self.assertEqual("batman", contact.get_field_raw('superhero_name'))

        # test clearing our value
        test = SaveToContactAction.from_json(self.org, test.as_json())
        test.value = ""
        self.execute_action(test, run, sms)
        contact = Contact.objects.get(id=self.contact.pk)
        self.assertEqual(None, contact.get_field_raw('superhero_name'))

        # test setting our name
        test = SaveToContactAction.from_json(self.org, dict(type='save', label="Name", value='', field='name'))
        test.value = "Eric Newcomer"
        self.execute_action(test, run, sms)
        contact = Contact.objects.get(id=self.contact.pk)
        self.assertEqual("Eric Newcomer", contact.name)
        run.contact = contact

        # test setting just the first name
        test = SaveToContactAction.from_json(self.org, dict(type='save', label="First Name", value='', field='first_name'))
        test.value = "Jen"
        self.execute_action(test, run, sms)
        contact = Contact.objects.get(id=self.contact.pk)
        self.assertEqual("Jen Newcomer", contact.name)

        # throw exception for other reserved words except name and first_name
        for word in Contact.RESERVED_FIELDS:
            if word not in ['name', 'first_name', 'tel_e164'] + list(URN.VALID_SCHEMES):
                with self.assertRaises(Exception):
                    test = SaveToContactAction.from_json(self.org, dict(type='save', label=word, value='', field=word))
                    test.value = "Jen"
                    self.execute_action(test, run, sms)

        # we should strip whitespace
        run.contact = contact
        test = SaveToContactAction.from_json(self.org, dict(type='save', label="First Name", value='', field='first_name'))
        test.value = " Jackson "
        self.execute_action(test, run, sms)
        contact = Contact.objects.get(id=self.contact.pk)
        self.assertEqual("Jackson Newcomer", contact.name)

        # first name works with a single word
        run.contact = contact
        contact.name = "Percy"
        contact.save()

        test = SaveToContactAction.from_json(self.org, dict(type='save', label="First Name", value='', field='first_name'))
        test.value = " Cole"
        self.execute_action(test, run, sms)
        contact = Contact.objects.get(id=self.contact.pk)
        self.assertEqual("Cole", contact.name)

        # test saving something really long to another field
        test = SaveToContactAction.from_json(self.org, dict(type='save', label="Last Message", value='', field='last_message'))
        test.value = "This is a long message, longer than 160 characters, longer than 250 characters, all the way up "\
                     "to 500 some characters long because sometimes people save entire messages to their contact " \
                     "fields and we want to enable that for them so that they can do what they want with the platform."
        self.execute_action(test, run, sms)
        contact = Contact.objects.get(id=self.contact.pk)
        self.assertEqual(test.value, contact.get_field('last_message').string_value)

        # test saving a contact's phone number
        test = SaveToContactAction.from_json(self.org, dict(type='save', label='Phone Number', field='tel_e164', value='@step'))

        # make sure they have a twitter urn first
        contact.urns.add(ContactURN.create(self.org, None, 'twitter:enewcomer'))
        self.assertIsNotNone(contact.urns.filter(path='enewcomer').first())

        # add another phone number to make sure it doesn't get removed too
        contact.urns.add(ContactURN.create(self.org, None, 'tel:+18005551212'))
        self.assertEqual(3, contact.urns.all().count())

        # create an inbound message on our original phone number
        sms = self.create_msg(direction=INCOMING, contact=self.contact,
                              text="+12065551212", contact_urn=contact.urns.filter(path='+250788382382').first())

        # create another contact with that phone number, to test stealing
        robbed = self.create_contact("Robzor", "+12065551212")

        self.execute_action(test, run, sms)

        # updating Phone Number should not create a contact field
        self.assertIsNone(ContactField.objects.filter(org=self.org, key='tel_e164').first())

        # instead it should update the tel urn for our contact
        contact = Contact.objects.get(id=self.contact.pk)
        self.assertEqual(4, contact.urns.all().count())
        self.assertIsNotNone(contact.urns.filter(path='+12065551212').first())

        # we should still have our twitter scheme
        self.assertIsNotNone(contact.urns.filter(path='enewcomer').first())

        # and our other phone number
        self.assertIsNotNone(contact.urns.filter(path='+18005551212').first())

        # and our original number too
        self.assertIsNotNone(contact.urns.filter(path='+250788382382').first())

        # robzor shouldn't have a number anymore
        self.assertFalse(robbed.urns.all())

        # try the same with a simulator contact
        test_contact = Contact.get_test_contact(self.admin)
        test_contact_urn = test_contact.urns.all().first()
        run = FlowRun.create(self.flow, test_contact)
        self.execute_action(test, run, sms)

        ActionLog.objects.all().delete()
        action = SaveToContactAction.from_json(self.org, dict(type='save', label="mailto", value='foo@bar.com'))
        self.execute_action(action, run, None)
        self.assertEqual(ActionLog.objects.get().text, "Added foo@bar.com as @contact.mailto - skipped in simulator")

        # Invalid email
        ActionLog.objects.all().delete()
        action = SaveToContactAction.from_json(self.org, dict(type='save', label="mailto", value='foobar.com'))
        self.execute_action(action, run, None)
        self.assertEqual(ActionLog.objects.get().text, "Contact not updated, invalid connection for contact (mailto:foobar.com)")

        # URN should be unchanged on the simulator contact
        test_contact = Contact.objects.get(id=test_contact.id)
        self.assertEqual(test_contact_urn, test_contact.urns.all().first())

        self.assertFalse(ContactField.objects.filter(org=self.org, label='Ecole'))
        SaveToContactAction.from_json(self.org, dict(type='save', label="[_NEW_]Ecole", value='@step'))
        field = ContactField.objects.get(org=self.org, key="ecole")
        self.assertEqual("Ecole", field.label)

        # try saving some empty data into mailto
        ActionLog.objects.all().delete()
        action = SaveToContactAction.from_json(self.org, dict(type='save', label="mailto", value='@contact.mailto'))
        self.execute_action(action, run, None)
        self.assertEqual(ActionLog.objects.get().text, "Contact not updated, missing connection for contact")

    def test_set_language_action(self):
        action = SetLanguageAction(str(uuid4()), 'kli', 'Klingon')

        # check to and from JSON
        action_json = action.as_json()
        action = SetLanguageAction.from_json(self.org, action_json)

        self.assertEqual('kli', action.lang)
        self.assertEqual('Klingon', action.name)

        # execute our action and check we are Klingon now, eeektorp shnockahltip.
        run = FlowRun.create(self.flow, self.contact)
        self.execute_action(action, run, None)
        self.assertEqual('kli', Contact.objects.get(pk=self.contact.pk).language)

        # try setting the language to something thats not three characters
        action_json['lang'] = 'base'
        action_json['name'] = 'Default'
        action = SetLanguageAction.from_json(self.org, action_json)
        self.execute_action(action, run, None)

        # should clear the contacts language
        self.assertIsNone(Contact.objects.get(pk=self.contact.pk).language)

    def test_start_flow_action(self):
        self.flow.name = 'Parent'
        self.flow.save()

        self.flow.start([], [self.contact])

        sms = Msg.create_incoming(self.channel, "tel:+250788382382", "Blue is my favorite")

        run = FlowRun.objects.get()

        new_flow = Flow.create_single_message(self.org, self.user,
                                              {'base': "You chose @parent.color.category"}, base_language='base')
        action = StartFlowAction(str(uuid4()), new_flow)

        action_json = action.as_json()
        action = StartFlowAction.from_json(self.org, action_json)

        self.execute_action(action, run, sms, started_flows=[])

        # our contact should now be in the flow
        self.assertTrue(FlowRun.objects.filter(flow=new_flow, contact=self.contact))
        self.assertTrue(Msg.objects.filter(contact=self.contact, direction='O', text='You chose Blue'))

    def test_group_actions(self):
        msg = self.create_msg(direction=INCOMING, contact=self.contact, text="Green is my favorite")
        run = FlowRun.create(self.flow, self.contact)

        test_contact = Contact.get_test_contact(self.admin)
        test_msg = self.create_msg(direction=INCOMING, contact=self.contact, text="Blue")
        test_run = FlowRun.create(self.flow, test_contact)

        group = self.create_group("Flow Group", [])

        # check converting to and from json
        action = AddToGroupAction(str(uuid4()), [group, "@step.contact"])
        action_json = action.as_json()
        action = AddToGroupAction.from_json(self.org, action_json)

        self.execute_action(action, run, msg)

        # user should now be in the group
        self.assertEqual(set(group.contacts.all()), {self.contact})

        # we should never create a new group in the flow execution
        self.assertIsNone(ContactGroup.user_groups.filter(name=self.contact.name).first())

        # should match existing group for variables
        replace_group1 = ContactGroup.create_static(self.org, self.admin, self.contact.name)
        self.assertEqual(set(replace_group1.contacts.all()), set())

        # passing through twice doesn't change anything
        self.execute_action(action, run, msg)

        self.assertEqual(set(group.contacts.all()), {self.contact})
        self.assertEqual(self.contact.user_groups.all().count(), 2)

        # having the group name containing a space doesn't change anything
        self.contact.name += " "
        self.contact.save()
        run.contact = self.contact

        self.execute_action(action, run, msg)

        self.assertEqual(set(group.contacts.all()), {self.contact})
        self.assertEqual(set(replace_group1.contacts.all()), {self.contact})

        replace_group2 = ContactGroup.create_static(self.org, self.admin, test_contact.name)

        # with test contact, action logs are also created
        self.execute_action(action, test_run, test_msg)

        self.assertEqual(set(group.contacts.all()), {self.contact, test_contact})
        self.assertEqual(set(replace_group1.contacts.all()), {self.contact})
        self.assertEqual(set(replace_group2.contacts.all()), {test_contact})
        self.assertEqual(ActionLog.objects.filter(level='I').count(), 2)

        # now try remove action
        action = DeleteFromGroupAction(str(uuid4()), [group, "@step.contact"])
        action_json = action.as_json()
        action = DeleteFromGroupAction.from_json(self.org, action_json)

        self.execute_action(action, run, msg)

        # contact should be removed now
        self.assertEqual(set(group.contacts.all()), {test_contact})
        self.assertEqual(set(replace_group1.contacts.all()), set())

        # no change if we run again
        self.execute_action(action, run, msg)

        self.assertEqual(set(group.contacts.all()), {test_contact})
        self.assertEqual(set(replace_group1.contacts.all()), set())

        # with test contact, action logs are also created
        self.execute_action(action, test_run, test_msg)

        self.assertEqual(set(group.contacts.all()), set())
        self.assertEqual(set(replace_group2.contacts.all()), set())
        self.assertEqual(ActionLog.objects.filter(level='I').count(), 4)

        # try when group is inactive
        action = DeleteFromGroupAction(str(uuid4()), [group])
        group.is_active = False
        group.save()
        self.org.clear_cached_groups()

        self.assertIn(group, action.groups)

        # reading the action should create a new group
        updated_action = DeleteFromGroupAction.from_json(self.org, action.as_json())
        self.assertTrue(updated_action.groups)
        self.assertFalse(group.pk in [g.pk for g in updated_action.groups])

        # try adding a contact to a dynamic group
        self.create_field('isalive', "Is Alive")
        dynamic_group = self.create_group("Dynamic", query="isalive=YES")
        action = AddToGroupAction(str(uuid4()), [dynamic_group])

        self.execute_action(action, run, msg)

        # should do nothing
        self.assertEqual(dynamic_group.contacts.count(), 0)

        # tho if contact is a test contact, log as error
        self.execute_action(action, test_run, test_msg)

        self.assertEqual(dynamic_group.contacts.count(), 0)

        self.assertEqual(ActionLog.objects.filter(level='E').count(), 2)

        group1 = self.create_group("Flow Group 1", [])
        group2 = self.create_group("Flow Group 2", [])

        test = AddToGroupAction(str(uuid4()), [group1])
        action_json = test.as_json()
        test = AddToGroupAction.from_json(self.org, action_json)

        self.execute_action(test, run, test_msg)

        test = AddToGroupAction(str(uuid4()), [group2])
        action_json = test.as_json()
        test = AddToGroupAction.from_json(self.org, action_json)

        self.execute_action(test, run, test_msg)

        # user should be in both groups now
        self.assertTrue(group1.contacts.filter(id=self.contact.pk))
        self.assertEqual(1, group1.contacts.all().count())
        self.assertTrue(group2.contacts.filter(id=self.contact.pk))
        self.assertEqual(1, group2.contacts.all().count())

        test = DeleteFromGroupAction(str(uuid4()), [])
        action_json = test.as_json()
        test = DeleteFromGroupAction.from_json(self.org, action_json)

        self.execute_action(test, run, test_msg)

        # user should be gone from both groups now
        self.assertFalse(group1.contacts.filter(id=self.contact.pk))
        self.assertEqual(0, group1.contacts.all().count())
        self.assertFalse(group2.contacts.filter(id=self.contact.pk))
        self.assertEqual(0, group2.contacts.all().count())

    def test_set_channel_action(self):
        flow = self.flow
        run = FlowRun.create(flow, self.contact)

        tel1_channel = Channel.add_config_external_channel(self.org, self.admin, 'US', '+12061111111', 'KN', {})
        tel2_channel = Channel.add_config_external_channel(self.org, self.admin, 'US', '+12062222222', 'KN', {})

        fb_channel = Channel.create(self.org, self.user, None, 'FB', address="Page Id",
                                    config={'page_name': "Page Name", 'auth_token': "Page Token"})

        # create an incoming message on tel1, this should create an affinity to that channel
        Msg.create_incoming(tel1_channel, str(self.contact.urns.all().first()), "Incoming msg")
        urn = self.contact.urns.all().first()
        self.assertEqual(urn.channel, tel1_channel)

        action = SetChannelAction(str(uuid4()), tel2_channel)
        self.execute_action(action, run, None)

        # check the affinity on our urn again, should now be the second channel
        urn.refresh_from_db()
        self.assertEqual(urn.channel, tel2_channel)

        # try to set it to a channel that we don't have a URN for
        action = SetChannelAction(str(uuid4()), fb_channel)
        self.execute_action(action, run, None)

        # affinity is unchanged
        urn.refresh_from_db()
        self.assertEqual(urn.channel, tel2_channel)

        # add a FB urn for our contact
        fb_urn = ContactURN.get_or_create(self.org, self.contact, 'facebook:1001')

        # default URN should be FB now, as it has the highest priority
        contact, resolved_urn = Msg.resolve_recipient(self.org, self.admin, self.contact, None)
        self.assertEqual(resolved_urn, fb_urn)

        # but if we set our channel to tel, will override that
        run.contact.clear_urn_cache()
        action = SetChannelAction(str(uuid4()), tel1_channel)
        self.execute_action(action, run, None)

        contact.clear_urn_cache()
        contact, resolved_urn = Msg.resolve_recipient(self.org, self.admin, self.contact, None)
        self.assertEqual(resolved_urn, urn)
        self.assertEqual(resolved_urn.channel, tel1_channel)

        # test serializing
        action_json = action.as_json()
        action = SetChannelAction.from_json(self.org, action_json)
        self.assertEqual(tel1_channel, action.channel)

        # action shouldn't blow up without a channel
        action = SetChannelAction(str(uuid4()), None)
        self.execute_action(action, run, None)

        # incoming messages will still cause preference to switch
        Msg.create_incoming(tel2_channel, str(urn), "Incoming msg")
        urn.refresh_from_db()
        self.assertEqual(urn.channel, tel2_channel)

        # make sure that switch will work across schemes as well
        Msg.create_incoming(fb_channel, str(fb_urn), "Incoming FB message")
        self.contact.clear_urn_cache()
        contact, resolved_urn = Msg.resolve_recipient(self.org, self.admin, self.contact, None)
        self.assertEqual(resolved_urn, fb_urn)

    def test_add_label_action(self):
        flow = self.flow
        msg = self.create_msg(direction=INCOMING, contact=self.contact, text="Green is my favorite")
        run = FlowRun.create(flow, self.contact)

        label1 = Label.get_or_create(self.org, self.user, "green label")
        action = AddLabelAction(str(uuid4()), [label1, "@step.contact"])

        action_json = action.as_json()
        action = AddLabelAction.from_json(self.org, action_json)

        # no message yet; such Add Label action on entry Actionset. No error should be raised
        self.execute_action(action, run, None)

        self.assertFalse(label1.get_messages())
        self.assertEqual(label1.get_visible_count(), 0)

        self.execute_action(action, run, msg)

        # only label one was added to the message and no new label created
        self.assertEqual(set(label1.get_messages()), {msg})
        self.assertEqual(label1.get_visible_count(), 1)
        self.assertEqual(Label.label_objects.all().count(), 1)

        # make sure the expression variable label exists too
        label1 = Label.label_objects.get(pk=label1.pk)
        label2 = Label.label_objects.create(org=self.org, name=self.contact.name, created_by=self.admin,
                                            modified_by=self.admin)

        self.execute_action(action, run, msg)

        # and message should have been labeled with both labels
        msg = Msg.objects.get(pk=msg.pk)
        self.assertEqual(set(msg.labels.all()), {label1, label2})
        self.assertEqual(set(label1.get_messages()), {msg})
        self.assertEqual(label1.get_visible_count(), 1)
        self.assertTrue(set(label2.get_messages()), {msg})
        self.assertEqual(label2.get_visible_count(), 1)

        # passing through twice doesn't change anything
        self.execute_action(action, run, msg)

        self.assertEqual(set(Msg.objects.get(pk=msg.pk).labels.all()), {label1, label2})
        self.assertEqual(Label.label_objects.get(pk=label1.pk).get_visible_count(), 1)
        self.assertEqual(Label.label_objects.get(pk=label2.pk).get_visible_count(), 1)

    @override_settings(SEND_WEBHOOKS=True)
    @patch('django.utils.timezone.now')
    def test_webhook_action(self, mock_timezone_now):
        tz = pytz.timezone("Africa/Kigali")
        mock_timezone_now.return_value = tz.localize(datetime.datetime(2015, 10, 27, 16, 7, 30, 6))

        action = WebhookAction(str(uuid4()), 'http://localhost:49999/token',
                               webhook_headers=[{'name': 'Authorization', 'value': 'Token 12345'}])

        # check to and from JSON
        action_json = action.as_json()
        action = WebhookAction.from_json(self.org, action_json)
        run = FlowRun.create(self.flow, self.contact)

        mock_request = self.mockRequest('POST', '/token', '{"coupon":"NEXUS4"}', content_type='application/json')

        # test with no incoming message
        self.execute_action(action, run, None)

        self.assertMockedRequest(mock_request, data={
            'relayer': ['-1'],
            'flow_base_language': ['base'],
            'run': [str(run.id)],
            'urn': ['tel:+250788382382'],
            'flow': [str(self.flow.id)],
            'flow_uuid': [str(self.flow.uuid)],
            'phone': ['+250788382382'],
            'step': ['None'],
            'contact': [str(self.contact.uuid)],
            'values': ['[]'],
            'time': ['2015-10-27T14:07:30.000006Z'],
            'steps': ['[]'],
            'contact_name': ['Eric'],
            'flow_name': ['Color Flow'],
            'channel': ['-1']
        }, authorization='Token 12345', user_agent='RapidPro')

        # check that run @extra was updated
        self.assertEqual(json.loads(run.fields), {'coupon': "NEXUS4"})

        # test with an incoming message
        msg = self.create_msg(direction=INCOMING, contact=self.contact, text="Green is my favorite",
                              attachments=['image/jpeg:http://example.com/test.jpg'])

        mock_request = self.mockRequest('POST', '/token', '{"coupon":"NEXUS4"}', content_type='application_json')
        self.execute_action(action, run, msg)

        # check webhook was called with correct payload
        self.assertMockedRequest(mock_request, data={
            'channel_uuid': [str(msg.channel.uuid)],
            'flow_base_language': ['base'],
            'run': [str(run.id)],
            'attachments': ['http://example.com/test.jpg'],
            'text': ['Green is my favorite'],
            'urn': ['tel:+250788382382'],
            'flow': [str(self.flow.id)],
            'flow_uuid': [str(self.flow.uuid)],
            'phone': ['+250788382382'],
            'step': ['None'],
            'contact': [str(self.contact.uuid)],
            'values': ['[]'],
            'channel': [str(msg.channel.id)],
            'time': ['2015-10-27T14:07:30.000006Z'],
            'steps': ['[]'],
            'contact_name': ['Eric'],
            'flow_name': ['Color Flow'],
            'relayer': [str(msg.channel.id)]
        }, authorization='Token 12345', user_agent='RapidPro')

        # check simulator warns of webhook URL errors
        action = WebhookAction(str(uuid4()), 'http://localhost:49999/token?xyz=@contact.xyz')
        test_contact = Contact.get_test_contact(self.user)
        test_run = FlowRun.create(self.flow, test_contact)

        self.mockRequest('POST', '/token?xyz=@contact.xyz', '{"coupon":"NEXUS4"}', content_type='application_json')
        self.execute_action(action, test_run, None)

        event = WebHookEvent.objects.order_by('-pk').first()

        logs = list(ActionLog.objects.order_by('pk'))
        self.assertEqual(logs[0].level, ActionLog.LEVEL_WARN)
        self.assertEqual(logs[0].text, "URL appears to contain errors: Undefined variable: contact.xyz")
        self.assertEqual(logs[1].level, ActionLog.LEVEL_INFO)
        self.assertEqual(logs[1].text, "Triggered <a href='/webhooks/log/%d/' target='_log'>webhook event</a> - 200" % event.pk)

        # check all our mocked requests were made
        self.assertAllRequestsMade()


class FlowRunTest(TembaTest):

    def setUp(self):
        super(FlowRunTest, self).setUp()

        self.flow = self.get_flow('color')
        self.contact = self.create_contact("Ben Haggerty", "+250788123123")

    def test_field_normalization(self):
        fields = dict(field1="value1", field2="value2")
        (normalized, count) = FlowRun.normalize_fields(fields)
        self.assertEqual(normalized, fields)

        # spaces in field keys
        fields = {'value 1': 'value1', 'value-2': 'value2'}
        (normalized, count) = FlowRun.normalize_fields(fields)
        self.assertEqual(normalized, dict(value_1='value1', value_2='value2'))

        # field text too long
        fields['field2'] = "*" * 650
        (normalized, count) = FlowRun.normalize_fields(fields)
        self.assertEqual(len(normalized['field2']), 640)

        # field name too long
        fields['field' + ("*" * 350)] = "short value"
        (normalized, count) = FlowRun.normalize_fields(fields)
        self.assertTrue('field' + ("_" * 250) in normalized)

        # too many fields
        for i in range(259):
            fields['field%d' % i] = 'value %d' % i
        (normalized, count) = FlowRun.normalize_fields(fields)
        self.assertEqual(count, 256)
        self.assertEqual(len(normalized), 256)

        # can manually keep more values
        (normalized, count) = FlowRun.normalize_fields(fields, 500)
        self.assertEqual(count, 262)
        self.assertEqual(len(normalized), 262)

        fields = dict(numbers=["zero", "one", "two", "three"])
        (normalized, count) = FlowRun.normalize_fields(fields)
        self.assertEqual(count, 5)
        self.assertEqual(normalized, dict(numbers={'0': "zero", '1': "one", '2': "two", '3': "three"}))

        fields = dict(united_states=dict(wa="Washington", nv="Nevada"), states=50)
        (normalized, count) = FlowRun.normalize_fields(fields)
        self.assertEqual(count, 4)
        self.assertEqual(normalized, fields)

    def test_update_fields(self):
        run = FlowRun.create(self.flow, self.contact)

        # set our fields from an empty state
        new_values = dict(Field1="value1", field_2="value2")
        run.update_fields(new_values)

        self.assertEqual(run.field_dict(), new_values)

        run.update_fields(dict(field2="new value2", field3="value3"))
        new_values['field2'] = "new value2"
        new_values['field3'] = "value3"

        self.assertEqual(run.field_dict(), new_values)

        run.update_fields(dict(field1=""))
        new_values['field1'] = ""

        self.assertEqual(run.field_dict(), new_values)

        # clear our fields
        run.fields = None
        run.save(update_fields=('fields',))

        # set to a list instead
        run.update_fields(["zero", "one", "two"])
        self.assertEqual(run.field_dict(), {"0": "zero", "1": "one", "2": "two"})

    def test_is_completed(self):
        self.flow.start([], [self.contact])

        self.assertFalse(FlowRun.objects.get(contact=self.contact).is_completed())

        incoming = self.create_msg(direction=INCOMING, contact=self.contact, text="orange")
        Flow.find_and_handle(incoming)

        self.assertTrue(FlowRun.objects.get(contact=self.contact).is_completed())

    def test_is_interrupted(self):
        self.channel.delete()
        # Create a USSD channel type to test USSDSession.INTERRUPTED status
        self.channel = Channel.create(self.org, self.user, 'RW', 'JNU', None, '+250788123123',
                                      role=Channel.ROLE_USSD)

        flow = self.get_flow('ussd_example')
        flow.start([], [self.contact])

        self.assertFalse(FlowRun.objects.get(contact=self.contact).is_interrupted())

        USSDSession.handle_incoming(channel=self.channel, urn=self.contact.get_urn().path, date=timezone.now(),
                                    external_id="12341231", status=USSDSession.INTERRUPTED)

        self.assertTrue(FlowRun.objects.get(contact=self.contact).is_interrupted())


class FlowLabelTest(FlowFileTest):

    def test_label_model(self):
        # test a the creation of a unique label when we have a long word(more than 32 caracters)
        response = FlowLabel.create_unique("alongwordcomposedofmorethanthirtytwoletters",
                                           self.org,
                                           parent=None)
        self.assertEqual(response.name, "alongwordcomposedofmorethanthirt")

        # try to create another label which starts with the same 32 caracteres
        # the one we already have
        label = FlowLabel.create_unique("alongwordcomposedofmorethanthirtytwocaracteres",
                                        self.org, parent=None)

        self.assertEqual(label.name, "alongwordcomposedofmorethanthi 2")
        self.assertEqual(str(label), "alongwordcomposedofmorethanthi 2")
        label = FlowLabel.create_unique("child", self.org, parent=label)
        self.assertEqual(str(label), "alongwordcomposedofmorethanthi 2 > child")

        FlowLabel.create_unique("dog", self.org)
        FlowLabel.create_unique("dog", self.org)
        dog3 = FlowLabel.create_unique("dog", self.org)
        self.assertEqual("dog 3", dog3.name)

        dog4 = FlowLabel.create_unique("dog ", self.org)
        self.assertEqual("dog 4", dog4.name)

        # view the parent label, should see the child
        self.login(self.admin)
        favorites = self.get_flow('favorites')
        label.toggle_label([favorites], True)
        response = self.client.get(reverse('flows.flow_filter', args=[label.pk]))
        self.assertTrue(response.context['object_list'])
        # our child label
        self.assertContains(response, "child")

        # and the edit gear link
        self.assertContains(response, "Edit")

        favorites.is_active = False
        favorites.save()

        response = self.client.get(reverse('flows.flow_filter', args=[label.pk]))
        self.assertFalse(response.context['object_list'])

    def test_toggle_label(self):
        label = FlowLabel.create_unique('toggle me', self.org)
        flow = self.get_flow('favorites')

        changed = label.toggle_label([flow], True)
        self.assertEqual(1, len(changed))
        self.assertEqual(label.pk, flow.labels.all().first().pk)

        changed = label.toggle_label([flow], False)
        self.assertEqual(1, len(changed))
        self.assertIsNone(flow.labels.all().first())

    def test_create(self):
        create_url = reverse('flows.flowlabel_create')

        post_data = dict(name="label_one")

        self.login(self.admin)
        response = self.client.post(create_url, post_data, follow=True)
        self.assertEqual(FlowLabel.objects.all().count(), 1)
        self.assertEqual(FlowLabel.objects.all()[0].parent, None)

        label_one = FlowLabel.objects.all()[0]
        post_data = dict(name="sub_label", parent=label_one.pk)
        response = self.client.post(create_url, post_data, follow=True)

        self.assertEqual(FlowLabel.objects.all().count(), 2)
        self.assertEqual(FlowLabel.objects.filter(parent=None).count(), 1)

        post_data = dict(name="sub_label ", parent=label_one.pk)
        response = self.client.post(create_url, post_data, follow=True)
        self.assertTrue('form' in response.context)
        self.assertTrue(response.context['form'].errors)
        self.assertEqual('Name already used', response.context['form'].errors['name'][0])

        self.assertEqual(FlowLabel.objects.all().count(), 2)
        self.assertEqual(FlowLabel.objects.filter(parent=None).count(), 1)

        post_data = dict(name="label from modal")
        response = self.client.post("%s?format=modal" % create_url, post_data, follow=True)
        self.assertEqual(FlowLabel.objects.all().count(), 3)

    def test_delete(self):
        label_one = FlowLabel.create_unique("label1", self.org)

        delete_url = reverse('flows.flowlabel_delete', args=[label_one.pk])

        self.other_user = self.create_user("ironman")

        self.login(self.other_user)
        response = self.client.get(delete_url)
        self.assertEqual(response.status_code, 302)

        self.login(self.admin)
        response = self.client.get(delete_url)
        self.assertEqual(response.status_code, 200)

    def test_update(self):
        label_one = FlowLabel.create_unique("label1", self.org)
        update_url = reverse('flows.flowlabel_update', args=[label_one.pk])

        # not logged in, no dice
        response = self.client.get(update_url)
        self.assertLoginRedirect(response)

        # login
        self.login(self.admin)
        response = self.client.get(update_url)

        # change our name
        data = response.context['form'].initial
        data['name'] = "Label One"
        data['parent'] = ''
        self.client.post(update_url, data)

        label_one.refresh_from_db()
        self.assertEqual(label_one.name, "Label One")


class WebhookTest(TembaTest):

    @override_settings(SEND_WEBHOOKS=True)
    def test_webhook_subflow_extra(self):
        # import out flow that triggers another flow
        contact1 = self.create_contact("Marshawn", "+14255551212")
        substitutions = dict(contact_id=contact1.id)
        flow = self.get_flow('triggered', substitutions)

        self.mockRequest('GET', '/where', '{ "text": "(I came from a webhook)" }')
        flow.start(groups=[], contacts=[contact1], restart_participants=True)

        # first message from our trigger flow action
        msg = Msg.objects.all().order_by('-created_on')[0]
        self.assertEqual('Honey, I triggered the flow! (I came from a webhook)', msg.text)

        # second message from our start flow action
        msg = Msg.objects.all().order_by('-created_on')[1]
        self.assertEqual('Honey, I triggered the flow! (I came from a webhook)', msg.text)

        # check all our mocked requests were made
        self.assertAllRequestsMade()

    @override_settings(SEND_WEBHOOKS=True)
    def test_webhook(self):
        flow = self.get_flow('webhook')
        contact = self.create_contact("Ben Haggerty", '+250788383383')

        self.mockRequest('GET', '/check_order.php?phone=%2B250788383383', '{ "text": "Get", "blank": "" }')

        run1, = flow.start([], [contact])
        run1.refresh_from_db()
        self.assertEqual(run1.field_dict(), {'text': "Get", 'blank': ""})

        results = run1.get_results()
        self.assertEqual(len(results), 2)
        self.assertEqual(results['response_1']['name'], 'Response 1')
        self.assertEqual(results['response_1']['value'], '{ "text": "Get", "blank": "" }')
        self.assertEqual(results['response_1']['category'], 'Success')
        self.assertEqual(results['order_status']['name'], 'Order Status')
        self.assertEqual(results['order_status']['value'], 'Get ')
        self.assertEqual(results['order_status']['category'], 'Other')

        # change our webhook to a POST
        webhook = RuleSet.objects.get(flow=flow, label="Response 1")
        config = webhook.config_json()
        config[RuleSet.CONFIG_WEBHOOK_ACTION] = 'POST'
        webhook.config = json.dumps(config)
        webhook.save()

        self.mockRequest('POST', '/check_order.php?phone=%2B250788383383', '{ "text": "Post", "blank": "" }')

        run2, = flow.start([], [contact], restart_participants=True)
        run2.refresh_from_db()

        results = run2.get_results()
        self.assertEqual(len(results), 2)
        self.assertEqual(results['response_1']['name'], 'Response 1')
        self.assertEqual(results['response_1']['value'], '{ "text": "Post", "blank": "" }')
        self.assertEqual(results['response_1']['category'], 'Success')
        self.assertEqual(results['order_status']['name'], 'Order Status')
        self.assertEqual(results['order_status']['value'], 'Post ')
        self.assertEqual(results['order_status']['category'], 'Other')

        # check parsing of a JSON array response from a webhook
        self.mockRequest('POST', '/check_order.php?phone=%2B250788383383', '["zero", "one", "two"]')

        run3, = flow.start([], [contact], restart_participants=True)
        run3.refresh_from_db()
        self.assertEqual(run3.field_dict(), {'0': 'zero', '1': 'one', '2': 'two'})

        # which is also how it will appear in the expressions context
        message_context = flow.build_expressions_context(contact, None)
        self.assertEqual(message_context['extra'], {'0': 'zero', '1': 'one', '2': 'two'})

        # check that we limit JSON responses to 256 values
        self.mockRequest('POST', '/check_order.php?phone=%2B250788383383', json.dumps(['x'] * 300))

        run4, = flow.start([], [contact], restart_participants=True)
        run4.refresh_from_db()
        self.assertEqual(run4.field_dict(), {str(n): 'x' for n in range(256)})

        # check we handle a non-dict or list response
        self.mockRequest('POST', '/check_order.php?phone=%2B250788383383', "12345")

        run5, = flow.start([], [contact], restart_participants=True)
        run5.refresh_from_db()
        self.assertEqual(run5.field_dict(), {})

        # check we handle a non-JSON response
        self.mockRequest('POST', '/check_order.php?phone=%2B250788383383', "asdfasdfasdf")

        run6, = flow.start([], [contact], restart_participants=True)
        run6.refresh_from_db()
        self.assertEqual(run6.field_dict(), {})

        results = run6.get_results()
        self.assertEqual(len(results), 2)
        self.assertEqual(results['response_1']['name'], 'Response 1')
        self.assertEqual(results['response_1']['value'], 'asdfasdfasdf')
        self.assertEqual(results['response_1']['category'], 'Success')

        # check a webhook that responds with a 500 error
        self.mockRequest('POST', '/check_order.php?phone=%2B250788383383', "Server Error", status=500)

        run7, = flow.start([], [contact], restart_participants=True)
        run7.refresh_from_db()
        self.assertEqual(run7.field_dict(), {})

        results = run7.get_results()
        self.assertEqual(len(results), 1)
        self.assertEqual(results['response_1']['name'], 'Response 1')
        self.assertEqual(results['response_1']['value'], 'Server Error')
        self.assertEqual(results['response_1']['category'], 'Failure')

        # check a webhook that responds with a 400 error
        self.mockRequest('POST', '/check_order.php?phone=%2B250788383383', '{ "text": "Valid", "error": "400", "message": "Missing field in request" }', status=400)

        run8, = flow.start([], [contact], restart_participants=True)
        run8.refresh_from_db()
        self.assertEqual(run8.field_dict(), {'text': "Valid", 'error': "400", 'message': "Missing field in request"})

        results = run8.get_results()
        self.assertEqual(len(results), 1)
        self.assertEqual(results['response_1']['name'], 'Response 1')
        self.assertEqual(results['response_1']['value'], '{ "text": "Valid", "error": "400", "message": "Missing field in request" }')
        self.assertEqual(results['response_1']['category'], 'Failure')

        # check all our mocked requests were made
        self.assertAllRequestsMade()

    @override_settings(SEND_WEBHOOKS=True)
    def test_resthook(self):
        self.contact = self.create_contact("Macklemore", "+12067799294")
        webhook_flow = self.get_flow('resthooks')

        # we don't have the resthook registered yet, so this won't trigger any calls
        webhook_flow.start([], [self.contact])

        # should have two messages of failures
        msgs = list(self.contact.msgs.order_by('id'))
        self.assertEqual(msgs[0].text, "That was a success.")
        self.assertEqual(msgs[1].text, "The second succeeded.")

        # but we should have created a webhook event regardless
        self.assertTrue(WebHookEvent.objects.filter(resthook__slug='new-registration'))

        # ok, let's go add a listener for that event (should have been created automatically)
        resthook = Resthook.objects.get(org=self.org, slug='new-registration')
        resthook.subscribers.create(target_url='http://localhost:49999/foo', created_by=self.admin, modified_by=self.admin)
        resthook.subscribers.create(target_url='http://localhost:49999/bar', created_by=self.admin, modified_by=self.admin)

        # clear out our messages
        Msg.objects.filter(contact=self.contact).delete()

        self.mockRequest('POST', '/foo', '{ "code": "ABABUUDDLRS" }')
        self.mockRequest('POST', '/bar', "Failure", status=400)
        self.mockRequest('POST', '/foo', "Unsubscribe", status=410)
        self.mockRequest('POST', '/bar', "Failure", status=400)

        # start over, have our first webhook fail, check that routing still works with failure
        webhook_flow.start([], [self.contact], restart_participants=True)

        msgs = list(self.contact.msgs.order_by('id'))

        # first should be a success because we had at least one success
        self.assertEqual(msgs[0].text, "That was a success.")

        # second, both failed so should be a failure
        self.assertEqual(msgs[1].text, "The second failed.")

        # we should also have unsubscribed from one of our endpoints
        self.assertTrue(resthook.subscribers.filter(is_active=False, target_url='http://localhost:49999/foo'))
        self.assertTrue(resthook.subscribers.filter(is_active=True, target_url='http://localhost:49999/bar'))

        # check all our mocked requests were made
        self.assertAllRequestsMade()


class SimulationTest(FlowFileTest):

    def test_simulation(self):
        flow = self.get_flow('pick_a_number')

        # remove our channels
        self.org.channels.all().delete()

        simulate_url = reverse('flows.flow_simulate', args=[flow.pk])
        self.admin.first_name = "Ben"
        self.admin.last_name = "Haggerty"
        self.admin.save()

        post_data = dict()
        post_data['has_refresh'] = True

        self.login(self.admin)
        response = self.client.post(simulate_url, json.dumps(post_data), content_type="application/json")
        json_dict = response.json()

        self.assertEqual(len(json_dict.keys()), 6)
        self.assertEqual(len(json_dict['messages']), 2)
        self.assertEqual('Ben Haggerty has entered the &quot;Pick a Number&quot; flow', json_dict['messages'][0]['text'])
        self.assertEqual("Pick a number between 1-10.", json_dict['messages'][1]['text'])

        post_data['new_message'] = "3"
        post_data['has_refresh'] = False

        response = self.client.post(simulate_url, json.dumps(post_data), content_type="application/json")
        self.assertEqual(200, response.status_code)
        json_dict = response.json()

        self.assertEqual(len(json_dict['messages']), 6)
        self.assertEqual("3", json_dict['messages'][2]['text'])
        self.assertEqual("Saved &#39;3&#39; as @flow.number", json_dict['messages'][3]['text'])
        self.assertEqual("You picked 3!", json_dict['messages'][4]['text'])
        self.assertEqual('Ben Haggerty has exited this flow', json_dict['messages'][5]['text'])

    @patch('temba.ussd.models.USSDSession.handle_incoming')
    def test_ussd_simulation(self, handle_incoming):
        self.channel.delete()
        self.channel = Channel.create(self.org, self.user, 'RW', 'JNU', None, '+250788123123',
                                      role=Channel.ROLE_USSD + Channel.DEFAULT_ROLE)
        flow = self.get_flow('ussd_example')

        simulate_url = reverse('flows.flow_simulate', args=[flow.pk])

        post_data = dict(has_refresh=True, new_message="derp")

        self.login(self.admin)
        response = self.client.post(simulate_url, json.dumps(post_data), content_type="application/json")

        self.assertEqual(response.status_code, 200)

        # session should have started now
        self.assertTrue(handle_incoming.called)
        self.assertEqual(handle_incoming.call_count, 1)

        self.assertIsNone(handle_incoming.call_args[1]['status'])

        self.channel.delete()
        response = self.client.post(simulate_url, json.dumps(post_data), content_type="application/json")
        self.assertEqual(response.status_code, 200)

    @patch('temba.ussd.models.USSDSession.handle_incoming')
    def test_ussd_simulation_interrupt(self, handle_incoming):
        self.channel.delete()
        self.channel = Channel.create(self.org, self.user, 'RW', 'JNU', None, '+250788123123',
                                      role=Channel.ROLE_USSD + Channel.DEFAULT_ROLE)
        flow = self.get_flow('ussd_example')

        simulate_url = reverse('flows.flow_simulate', args=[flow.pk])

        post_data = dict(has_refresh=True, new_message="__interrupt__")

        self.login(self.admin)
        response = self.client.post(simulate_url, json.dumps(post_data), content_type="application/json")

        self.assertEqual(response.status_code, 200)

        # session should have started now
        self.assertTrue(handle_incoming.called)
        self.assertEqual(handle_incoming.call_count, 1)

        self.assertEqual(handle_incoming.call_args[1]['status'], USSDSession.INTERRUPTED)

    def test_ussd_simulation_connection_end(self):
        self.ussd_channel = Channel.create(
            self.org, self.user, 'RW', 'JNU', None, '*123#',
            schemes=['tel'], uuid='00000000-0000-0000-0000-000000002222',
            role=Channel.ROLE_USSD)

        flow = self.get_flow('ussd_session_end')

        simulate_url = reverse('flows.flow_simulate', args=[flow.pk])

        post_data = dict(has_refresh=True, new_message="4")

        self.login(self.admin)
        response = self.client.post(simulate_url, json.dumps(post_data), content_type="application/json")

        self.assertEqual(response.status_code, 200)

        connection = USSDSession.objects.get()
        self.assertEqual(connection.status, USSDSession.COMPLETED)

    def test_ussd_simulation_without_channel_doesnt_run(self):
        Channel.objects.all().delete()

        flow = self.get_flow('ussd_session_end')

        simulate_url = reverse('flows.flow_simulate', args=[flow.pk])

        post_data = dict(has_refresh=True, new_message="4")

        self.login(self.admin)
        response = self.client.post(simulate_url, json.dumps(post_data), content_type="application/json")
        self.assertEqual(response.status_code, 400)
        self.assertEqual(response.json()['status'], 'error')

        self.assertEqual(flow.runs.count(), 0)


class FlowsTest(FlowFileTest):

    def test_validate_flow_definition(self):

        with self.assertRaises(ValueError):
            FlowRevision.validate_flow_definition(self.get_flow_json('not_fully_localized'))

        # base_language of null, but spec version 8
        with self.assertRaises(ValueError):
            FlowRevision.validate_flow_definition(self.get_flow_json('no_base_language_v8'))

        # base_language of 'eng' but non localized actions
        with self.assertRaises(ValueError):
            FlowRevision.validate_flow_definition(self.get_flow_json('non_localized_with_language'))

        with self.assertRaises(ValueError):
            FlowRevision.validate_flow_definition(self.get_flow_json('non_localized_ruleset'))

    def test_sms_forms(self):
        flow = self.get_flow('sms_form')

        def assert_response(message, response):
            self.assertEqual(response, self.send_message(flow, message, restart_participants=True))

        # invalid age
        assert_response("101 M Seattle", "Sorry, 101 doesn't look like a valid age, please try again.")

        # invalid gender
        assert_response("36 elephant Seattle", "Sorry, elephant doesn't look like a valid gender. Try again.")

        # invalid location
        assert_response("36 M Saturn", "I don't know the location Saturn. Please try again.")

        # some missing fields
        assert_response("36", "Sorry,  doesn't look like a valid gender. Try again.")
        assert_response("36 M", "I don't know the location . Please try again.")
        assert_response("36 M pequeño", "I don't know the location pequeño. Please try again.")

        # valid entry
        assert_response("36 M Seattle", "Thanks for your submission. We have that as:\n\n36 / M / Seattle")

        # valid entry with extra spaces
        assert_response("36   M  Seattle", "Thanks for your submission. We have that as:\n\n36 / M / Seattle")

        for delimiter in ['+', '.']:
            # now let's switch to pluses and make sure they do the right thing
            for ruleset in flow.rule_sets.filter(ruleset_type='form_field'):
                config = ruleset.config_json()
                config['field_delimiter'] = delimiter
                ruleset.set_config(config)
                ruleset.save()

            ctx = dict(delim=delimiter)

            assert_response("101%(delim)sM%(delim)sSeattle" % ctx, "Sorry, 101 doesn't look like a valid age, please try again.")
            assert_response("36%(delim)selephant%(delim)sSeattle" % ctx, "Sorry, elephant doesn't look like a valid gender. Try again.")
            assert_response("36%(delim)sM%(delim)sSaturn" % ctx, "I don't know the location Saturn. Please try again.")
            assert_response("36%(delim)sM%(delim)sSeattle" % ctx, "Thanks for your submission. We have that as:\n\n36 / M / Seattle")
            assert_response("15%(delim)sM%(delim)spequeño" % ctx, "I don't know the location pequeño. Please try again.")

    def test_write_protection(self):
        flow = self.get_flow('favorites')
        flow_json = flow.as_json()

        self.login(self.admin)

        # saving should work
        flow.update(flow_json, self.admin)

        # but if we save from in the past after our save it should fail
        with self.assertRaises(FlowUserConflictException):
            flow.update(flow_json, self.admin)

        # check view sends converts exception to error response
        response = self.client.post(reverse('flows.flow_json', args=[flow.id]), data=json.dumps(flow_json),
                                    content_type='application/json')

        self.assertEqual(response.status_code, 400)
        self.assertEqual(response.json(), {
            'description': 'Administrator is currently editing this Flow. '
                           'Your changes will not be saved until you refresh your browser.',
            'status': 'failure'
        })

        # we should also fail if we try saving an old spec version from the editor
        flow.refresh_from_db()
        flow_json = flow.as_json()

        with patch('temba.flows.models.get_current_export_version') as mock_version:
            mock_version.return_value = '1.234'

            with self.assertRaises(FlowVersionConflictException):
                flow.update(flow_json, self.admin)

            # check view sends converts exception to error response
            response = self.client.post(reverse('flows.flow_json', args=[flow.id]), data=json.dumps(flow_json),
                                        content_type='application/json')

            self.assertEqual(response.status_code, 400)
            self.assertEqual(response.json(), {
                'description': 'Your flow has been upgraded to the latest version. '
                               'In order to continue editing, please refresh your browser.',
                'status': 'failure'
            })

        # create an invalid loop in the flow definition
        flow_json['action_sets'][0]['destination'] = flow_json['action_sets'][0]['uuid']

        with self.assertRaises(FlowInvalidCycleException):
            flow.update(flow_json, self.admin)

        # check view sends converts exception to error response
        response = self.client.post(reverse('flows.flow_json', args=[flow.id]), data=json.dumps(flow_json),
                                    content_type='application/json')

        self.assertEqual(response.status_code, 400)
        self.assertEqual(response.json(), {
            'description': 'Your flow contains an invalid loop. Please refresh your browser.',
            'status': 'failure'
        })

    def test_flow_category_counts(self):

        def assertCount(counts, result_key, category_name, truth):
            found = False
            for count in counts['counts']:
                if count['key'] == result_key:
                    categories = count['categories']
                    for category in categories:
                        if category['name'] == category_name:
                            found = True
                            self.assertEqual(category['count'], truth)
            self.assertTrue(found)

        favorites = self.get_flow('favorites')

        # add in some fake data
        for i in range(0, 10):
            contact = self.create_contact('Contact %d' % i, '+120655530%d' % i)
            self.send_message(favorites, 'blue', contact=contact)
            self.send_message(favorites, 'primus', contact=contact)
            self.send_message(favorites, 'russell', contact=contact)

        for i in range(0, 5):
            contact = self.create_contact('Contact %d' % i, '+120655531%d' % i)
            self.send_message(favorites, 'red', contact=contact)
            self.send_message(favorites, 'primus', contact=contact)
            self.send_message(favorites, 'earl', contact=contact)

        # test update flow values
        for i in range(0, 5):
            contact = self.create_contact('Contact %d' % i, '+120655532%d' % i)
            self.send_message(favorites, 'orange', contact=contact)
            self.send_message(favorites, 'green', contact=contact)
            self.send_message(favorites, 'skol', contact=contact)
            self.send_message(favorites, 'bobby', contact=contact)

        counts = favorites.get_category_counts()

        assertCount(counts, 'color', 'Blue', 10)
        assertCount(counts, 'color', 'Red', 5)
        assertCount(counts, 'beer', 'Primus', 15)

        # name shouldn't be included since it's open ended
        self.assertNotIn('"name": "Name"', json.dumps(counts))

        # five oranges went back and became greens
        assertCount(counts, 'color', 'Other', 0)
        assertCount(counts, 'color', 'Green', 5)

        # now remap the uuid for our color node
        flow_json = favorites.as_json()
        color_ruleset = (flow_json['rule_sets'][0])
        flow_json = json.loads(json.dumps(flow_json).replace(color_ruleset['uuid'], str(uuid4())))
        favorites.update(flow_json)

        # send a few more runs through our updated flow
        for i in range(0, 3):
            contact = self.create_contact('Contact %d' % i, '+120655533%d' % i)
            self.send_message(favorites, 'red', contact=contact)
            self.send_message(favorites, 'turbo', contact=contact)

        # should now have three more reds
        counts = favorites.get_category_counts()
        assertCount(counts, 'color', 'Red', 8)
        assertCount(counts, 'beer', 'Turbo King', 3)

        # but if we ignore the ones from our deleted color node, should only have the three new ones
        counts = favorites.get_category_counts(deleted_nodes=False)
        assertCount(counts, 'color', 'Red', 3)

        # now erase the color key entirely
        flow_json['rule_sets'] = flow_json['rule_sets'][1:]
        favorites.update(flow_json)

        # now the color counts have been removed, but beer is still there
        counts = favorites.get_category_counts()
        self.assertNotIn('color', counts)
        assertCount(counts, 'beer', 'Turbo King', 3)

        # make sure it still works after ze squashings
        self.assertEqual(76, FlowCategoryCount.objects.all().count())
        FlowCategoryCount.squash()
        self.assertEqual(9, FlowCategoryCount.objects.all().count())
        counts = favorites.get_category_counts()
        assertCount(counts, 'beer', 'Turbo King', 3)

        # test tostring
        six.text_type(FlowCategoryCount.objects.all().first())

        # and if we delete our runs, things zero out
        FlowRun.objects.all().delete()
        counts = favorites.get_category_counts()
        assertCount(counts, 'beer', 'Turbo King', 0)

    def test_flow_results(self):
        favorites = self.get_flow('favorites')

        with patch('temba.flows.views.FlowCRUDL.RunTable.paginate_by', 1):

            pete = self.create_contact('Pete', '+12065553027')
            self.send_message(favorites, 'blue', contact=pete)

            jimmy = self.create_contact('Jimmy', '+12065553026')
            self.send_message(favorites, 'red', contact=jimmy)
            self.send_message(favorites, 'turbo', contact=jimmy)

            kobe = Contact.get_test_contact(self.admin)
            self.send_message(favorites, 'green', contact=kobe)
            self.send_message(favorites, 'skol', contact=kobe)

            self.login(self.admin)
            response = self.client.get(reverse('flows.flow_results', args=[favorites.uuid]))

            # the rulesets should be present as column headers
            self.assertContains(response, 'Beer')
            self.assertContains(response, 'Color')
            self.assertContains(response, 'Name')

            # fetch counts endpoint, should have 2 color results (one is a test contact)
            response = self.client.get(reverse('flows.flow_category_counts', args=[favorites.uuid]))
            counts = json.loads(response.content)['counts']
            self.assertEqual("Color", counts[0]['name'])
            self.assertEqual(2, counts[0]['total'])

            # test a search on our runs
            response = self.client.get('%s?q=pete' % reverse('flows.flow_run_table', args=[favorites.pk]))
            self.assertEqual(len(response.context['runs']), 1)
            self.assertContains(response, 'Pete')
            self.assertNotContains(response, 'Jimmy')

            response = self.client.get('%s?q=555-3026' % reverse('flows.flow_run_table', args=[favorites.pk]))
            self.assertEqual(len(response.context['runs']), 1)
            self.assertContains(response, 'Jimmy')
            self.assertNotContains(response, 'Pete')

            # fetch our intercooler rows for the run table
            response = self.client.get(reverse('flows.flow_run_table', args=[favorites.pk]))
            self.assertEqual(len(response.context['runs']), 1)
            self.assertEqual(200, response.status_code)
            self.assertContains(response, 'Jimmy')
            self.assertContains(response, 'red')
            self.assertContains(response, 'Red')
            self.assertContains(response, 'turbo')
            self.assertContains(response, 'Turbo King')
            self.assertNotContains(response, 'skol')

            # one more row to add
            self.assertEqual(1, len(response.context['runs']))
            # self.assertNotContains(response, "ic-append-from")

            next_link = re.search('ic-append-from=\"(.*)\" ic-trigger-on', response.content).group(1)
            response = self.client.get(next_link)
            self.assertEqual(200, response.status_code)

            FlowCRUDL.ActivityChart.HISTOGRAM_MIN = 0
            FlowCRUDL.ActivityChart.PERIOD_MIN = 0

            # and some charts
            response = self.client.get(reverse('flows.flow_activity_chart', args=[favorites.pk]))

            # we have two active runs
            self.assertContains(response, "name: 'Active', y: 2")
            self.assertContains(response, "3 Responses")

            # now send another message
            self.send_message(favorites, 'primus', contact=pete)
            self.send_message(favorites, 'Pete', contact=pete)

            # now only one active, one completed, and 5 total responses
            response = self.client.get(reverse('flows.flow_activity_chart', args=[favorites.pk]))
            self.assertContains(response, "name: 'Active', y: 1")
            self.assertContains(response, "name: 'Completed', y: 1")
            self.assertContains(response, "5 Responses")

            # they all happened on the same day
            response = self.client.get(reverse('flows.flow_activity_chart', args=[favorites.pk]))
            points = response.context['histogram']
            self.assertEqual(1, len(points))

            # put one of our counts way in the past so we get a different histogram scale
            count = FlowPathCount.objects.filter(flow=favorites).order_by('id')[1]
            count.period = count.period - timedelta(days=25)
            count.save()
            response = self.client.get(reverse('flows.flow_activity_chart', args=[favorites.pk]))
            points = response.context['histogram']
            self.assertTrue(timedelta(days=24) < (points[1]['bucket'] - points[0]['bucket']))

            # pick another scale
            count.period = count.period - timedelta(days=600)
            count.save()
            response = self.client.get(reverse('flows.flow_activity_chart', args=[favorites.pk]))

            # this should give us a more compressed histogram
            points = response.context['histogram']
            self.assertTrue(timedelta(days=620) < (points[1]['bucket'] - points[0]['bucket']))

            self.assertEqual(24, len(response.context['hod']))
            self.assertEqual(7, len(response.context['dow']))

        # delete a run
        with patch('temba.flows.views.FlowCRUDL.RunTable.paginate_by', 100):
            response = self.client.get(reverse('flows.flow_run_table', args=[favorites.pk]))
            self.assertEqual(len(response.context['runs']), 2)

            self.client.post(reverse('flows.flowrun_delete', args=[response.context['runs'][0].id]))
            response = self.client.get(reverse('flows.flow_run_table', args=[favorites.pk]))
            self.assertEqual(len(response.context['runs']), 1)

        with patch('temba.flows.views.FlowCRUDL.RunTable.paginate_by', 1):

            # create one empty run
            FlowRun.objects.create(org=favorites.org, flow=favorites, contact=pete, responded=True)

            # fetch our intercooler rows for the run table
            response = self.client.get(reverse('flows.flow_run_table', args=[favorites.pk]))
            self.assertEqual(len(response.context['runs']), 1)
            self.assertEqual(200, response.status_code)

        # make sure we show results for flows with only expression splits
        RuleSet.objects.filter(flow=favorites).update(ruleset_type=RuleSet.TYPE_EXPRESSION)
        response = self.client.get(reverse('flows.flow_activity_chart', args=[favorites.pk]))

        self.assertEqual(24, len(response.context['hod']))
        self.assertEqual(7, len(response.context['dow']))

    def test_send_all_replies(self):
        flow = self.get_flow('send_all')

        contact = self.create_contact('Stephen', '+12078778899', twitter='stephen')
        flow.start(groups=[], contacts=[contact], restart_participants=True)

        replies = Msg.objects.filter(contact=contact, direction='O')
        self.assertEqual(replies.count(), 1)
        self.assertIsNone(replies.filter(contact_urn__path='stephen').first())
        self.assertIsNotNone(replies.filter(contact_urn__path='+12078778899').first())

        Broadcast.objects.all().delete()
        Msg.objects.all().delete()

        # create twitter channel
        Channel.create(self.org, self.user, None, 'TT')
        flow.org.clear_cached_schemes()

        flow.start(groups=[], contacts=[contact], restart_participants=True)

        replies = Msg.objects.filter(contact=contact, direction='O')
        self.assertEqual(replies.count(), 2)
        self.assertIsNotNone(replies.filter(contact_urn__path='stephen').first())
        self.assertIsNotNone(replies.filter(contact_urn__path='+12078778899').first())

        Broadcast.objects.all().delete()
        Msg.objects.all().delete()

        # For offline survey runs with send to all URN
        survey_url = reverse('api.v1.steps')
        definition = flow.as_json()
        node_uuid = definition['action_sets'][0]['uuid']

        flow.update(definition)

        self.login(self.surveyor)
        data = dict(flow=flow.uuid,
                    revision=2,
                    contact=contact.uuid,
                    submitted_by=self.admin.username,
                    started='2015-08-25T11:09:29.088Z',
                    steps=[
                        dict(node=node_uuid,
                             arrived_on='2015-08-25T11:09:30.088Z',
                             actions=[
                                 dict(type="reply", msg="What is your favorite color?", send_all=True)
                             ])
                    ],
                    completed=False)

        with patch.object(timezone, 'now', return_value=datetime.datetime(2015, 9, 15, 0, 0, 0, 0, pytz.UTC)):
            self.client.post(survey_url + ".json", json.dumps(data), content_type="application/json",
                             HTTP_X_FORWARDED_HTTPS='https')

        out_msgs = Msg.objects.filter(direction='O').order_by('pk')
        self.assertEqual(len(out_msgs), 2)
        self.assertIsNotNone(out_msgs.filter(contact_urn__path='stephen').first())
        self.assertIsNotNone(out_msgs.filter(contact_urn__path='+12078778899').first())

        Broadcast.objects.all().delete()
        Msg.objects.all().delete()

        flow = self.get_flow('two_to_all')
        flow.start(groups=[], contacts=[contact], restart_participants=True)

        replies = Msg.objects.filter(contact=contact, direction='O')
        self.assertEqual(replies.count(), 4)
        self.assertEqual(replies.filter(contact_urn__path='stephen').count(), 2)
        self.assertEqual(replies.filter(contact_urn__path='+12078778899').count(), 2)

    def test_recent_messages(self):
        flow = self.get_flow('favorites')

        self.login(self.admin)
        recent_messages_url = reverse('flows.flow_recent_messages', args=[flow.pk])

        color_prompt = ActionSet.objects.filter(flow=flow, y=0).first()
        color_ruleset = RuleSet.objects.filter(flow=flow, label='Color').first()
        blue_rule = color_ruleset.get_rules()[-4]
        navy_rule = color_ruleset.get_rules()[-3]
        other_rule = color_ruleset.get_rules()[-1]

        # URL params for different flow path segments
        entry_params = "?exits=%s,%s&to=%s" % (color_prompt.exit_uuid, color_prompt.uuid, color_ruleset.uuid)
        other_params = "?exits=%s&to=%s" % (other_rule.uuid, other_rule.destination)
        blue_params = "?exits=%s,%s&to=%s" % (blue_rule.uuid, navy_rule.uuid, blue_rule.destination)
        invalid_params = "?exits=%s&to=%s" % (color_ruleset.uuid, color_ruleset.uuid)

        def assert_recent(resp, msgs):
            self.assertEqual([r['text'] for r in resp.json()], msgs)

        # no params returns no results
        assert_recent(self.client.get(recent_messages_url), [])

        self.send_message(flow, 'chartreuse')

        response = self.client.get(recent_messages_url + entry_params)
        assert_recent(response, ["What is your favorite color?"])

        # one incoming message on the other segment
        response = self.client.get(recent_messages_url + other_params)
        assert_recent(response, ["chartreuse"])

        # nothing yet on the blue segment
        response = self.client.get(recent_messages_url + blue_params)
        assert_recent(response, [])

        # invalid segment
        response = self.client.get(recent_messages_url + invalid_params)
        assert_recent(response, [])

        self.send_message(flow, 'mauve')
        msg1 = Msg.objects.filter(text='chartreuse').first()
        msg2 = Msg.objects.filter(text='mauve').first()

        response = self.client.get(recent_messages_url + entry_params)
        assert_recent(response, ["What is your favorite color?"])

        response = self.client.get(recent_messages_url + other_params)
        self.assertEqual(response.json(), [
            {'text': "mauve", 'sent': datetime_to_str(msg2.created_on, tz=self.org.timezone)},
            {'text': "chartreuse", 'sent': datetime_to_str(msg1.created_on, tz=self.org.timezone)}
        ])

        response = self.client.get(recent_messages_url + blue_params)
        assert_recent(response, [])

        self.send_message(flow, 'blue')

        response = self.client.get(recent_messages_url + entry_params)
        assert_recent(response, ["What is your favorite color?"])

        response = self.client.get(recent_messages_url + other_params)
        assert_recent(response, ["mauve", "chartreuse"])

        response = self.client.get(recent_messages_url + blue_params)
        assert_recent(response, ["blue"])

    def test_completion(self):

        flow = self.get_flow('favorites')
        self.login(self.admin)

        response = self.client.get('%s?flow=%d' % (reverse('flows.flow_completion'), flow.pk))
        response = response.json()

        def assert_in_response(response, data_key, key):
            found = False
            for item in response[data_key]:
                if key == item['name']:
                    found = True
            self.assertTrue(found, 'Key %s not found in %s' % (key, response))

        assert_in_response(response, 'message_completions', 'contact')
        assert_in_response(response, 'message_completions', 'contact.first_name')
        assert_in_response(response, 'message_completions', 'contact.tel')
        assert_in_response(response, 'message_completions', 'contact.mailto')

        assert_in_response(response, 'message_completions', 'parent.contact.uuid')
        assert_in_response(response, 'message_completions', 'child.contact.uuid')

        assert_in_response(response, 'message_completions', 'flow.color')
        assert_in_response(response, 'message_completions', 'flow.color.category')
        assert_in_response(response, 'message_completions', 'flow.color.text')
        assert_in_response(response, 'message_completions', 'flow.color.time')

        assert_in_response(response, 'function_completions', 'SUM')
        assert_in_response(response, 'function_completions', 'ABS')
        assert_in_response(response, 'function_completions', 'YEAR')

        # a Twitter channel
        Channel.create(self.org, self.user, None, 'TT')

        response = self.client.get('%s?flow=%d' % (reverse('flows.flow_completion'), flow.pk))
        response = response.json()

        assert_in_response(response, 'message_completions', 'contact.twitter')

    def test_bulk_exit(self):
        flow = self.get_flow('favorites')
        color = RuleSet.objects.get(label='Color', flow=flow)
        contacts = [self.create_contact("Run Contact %d" % i, "+25078838338%d" % i) for i in range(6)]

        # add our contacts to the flow
        for contact in contacts:
            self.send_message(flow, 'chartreuse', contact=contact)

        # should have six active flowruns
        (active, visited) = flow.get_activity()
        self.assertEqual(FlowRun.objects.filter(is_active=True).count(), 6)
        self.assertEqual(FlowRun.objects.filter(is_active=False).count(), 0)
        self.assertEqual(active[color.uuid], 6)

        self.assertEqual(FlowRunCount.get_totals(flow), {'A': 6, 'C': 0, 'E': 0, 'I': 0})

        # expire them all
        FlowRun.bulk_exit(FlowRun.objects.filter(is_active=True), FlowRun.EXIT_TYPE_EXPIRED)

        # should all be expired
        (active, visited) = flow.get_activity()
        self.assertEqual(FlowRun.objects.filter(is_active=True).count(), 0)
        self.assertEqual(FlowRun.objects.filter(is_active=False, exit_type='E').exclude(exited_on=None).count(), 6)
        self.assertEqual(len(active), 0)

        # assert our flowrun counts
        self.assertEqual(FlowRunCount.get_totals(flow), {'A': 0, 'C': 0, 'E': 6, 'I': 0})

        # start all contacts in the flow again
        for contact in contacts:
            self.send_message(flow, 'chartreuse', contact=contact, restart_participants=True)

        self.assertEqual(6, FlowRun.objects.filter(is_active=True).count())
        self.assertEqual(FlowRunCount.get_totals(flow), {'A': 6, 'C': 0, 'E': 6, 'I': 0})

        # stop them all
        FlowRun.bulk_exit(FlowRun.objects.filter(is_active=True), FlowRun.EXIT_TYPE_INTERRUPTED)

        self.assertEqual(FlowRun.objects.filter(is_active=False, exit_type='I').exclude(exited_on=None).count(), 6)
        self.assertEqual(FlowRunCount.get_totals(flow), {'A': 0, 'C': 0, 'E': 6, 'I': 6})

        # squash our counts
        squash_flowruncounts()
        self.assertEqual(FlowRunCount.get_totals(flow), {'A': 0, 'C': 0, 'E': 6, 'I': 6})

    def test_squash_run_counts(self):
        flow = self.get_flow('favorites')
        flow2 = self.get_flow('pick_a_number')

        FlowRunCount.objects.create(flow=flow, count=2, exit_type=None)
        FlowRunCount.objects.create(flow=flow, count=1, exit_type=None)
        FlowRunCount.objects.create(flow=flow, count=3, exit_type='E')
        FlowRunCount.objects.create(flow=flow2, count=10, exit_type='I')
        FlowRunCount.objects.create(flow=flow2, count=-1, exit_type='I')

        squash_flowruncounts()
        self.assertEqual(FlowRunCount.objects.all().count(), 3)
        self.assertEqual(FlowRunCount.get_totals(flow2), {'A': 0, 'C': 0, 'E': 0, 'I': 9})
        self.assertEqual(FlowRunCount.get_totals(flow), {'A': 3, 'C': 0, 'E': 3, 'I': 0})

        max_id = FlowRunCount.objects.all().order_by('-id').first().id

        # no-op this time
        squash_flowruncounts()
        self.assertEqual(max_id, FlowRunCount.objects.all().order_by('-id').first().id)

    def test_activity(self):
        flow = self.get_flow('favorites')
        color_question = ActionSet.objects.get(y=0, flow=flow)
        other_action = ActionSet.objects.get(y=8, flow=flow)
        beer_question = ActionSet.objects.get(y=237, flow=flow)
        name_question = ActionSet.objects.get(y=535, flow=flow)
        end_prompt = ActionSet.objects.get(y=805, flow=flow)
        beer = RuleSet.objects.get(label='Beer', flow=flow)
        color = RuleSet.objects.get(label='Color', flow=flow)
        name = RuleSet.objects.get(label='Name', flow=flow)

        rules = color.get_rules()
        color_other_uuid = rules[-1].uuid
        color_blue_uuid = rules[-4].uuid

        # we don't know this shade of green, it should route us to the beginning again
        self.send_message(flow, 'chartreuse')
        (active, visited) = flow.get_activity()

        self.assertEqual(active, {color.uuid: 1})

        self.assertEqual(visited, {
            '%s:%s' % (color_question.exit_uuid, color.uuid): 1,
            '%s:%s' % (color_other_uuid, other_action.uuid): 1,
            '%s:%s' % (other_action.exit_uuid, color.uuid): 1,
        })
        self.assertEqual(flow.get_run_stats(),
                         {'total': 1, 'active': 1, 'completed': 0, 'expired': 0, 'interrupted': 0, 'completion': 0})

        # another unknown color, that'll route us right back again
        # the active stats will look the same, but there should be one more journey on the path
        self.send_message(flow, 'mauve')
        (active, visited) = flow.get_activity()

        self.assertEqual(active, {color.uuid: 1})
        self.assertEqual(visited, {
            '%s:%s' % (color_question.exit_uuid, color.uuid): 1,
            '%s:%s' % (color_other_uuid, other_action.uuid): 2,
            '%s:%s' % (other_action.exit_uuid, color.uuid): 2,
        })

        # this time a color we know takes us elsewhere, activity will move
        # to another node, but still just one entry
        self.send_message(flow, 'blue')
        (active, visited) = flow.get_activity()

        self.assertEqual(active, {beer.uuid: 1})
        self.assertEqual(visited, {
            '%s:%s' % (color_question.exit_uuid, color.uuid): 1,
            '%s:%s' % (color_other_uuid, other_action.uuid): 2,
            '%s:%s' % (other_action.exit_uuid, color.uuid): 2,
            '%s:%s' % (color_blue_uuid, beer_question.uuid): 1,
            '%s:%s' % (beer_question.exit_uuid, beer.uuid): 1,
        })

        # check recent messages
        recent = FlowPathRecentMessage.get_recent([color_question.exit_uuid], color.uuid)
        self.assertEqual([m.text for m in recent], ["What is your favorite color?"])

        recent = FlowPathRecentMessage.get_recent([color_other_uuid], other_action.uuid)
        self.assertEqual([m.text for m in recent], ["mauve", "chartreuse"])

        recent = FlowPathRecentMessage.get_recent([other_action.exit_uuid], color.uuid)
        self.assertEqual([m.text for m in recent], ["I don't know that color. Try again.", "I don't know that color. Try again."])

        recent = FlowPathRecentMessage.get_recent([color_blue_uuid], beer_question.uuid)
        self.assertEqual([m.text for m in recent], ["blue"])

        # a new participant, showing distinct active counts and incremented path
        ryan = self.create_contact('Ryan Lewis', '+12065550725')
        self.send_message(flow, 'burnt sienna', contact=ryan)
        (active, visited) = flow.get_activity()

        self.assertEqual(active, {color.uuid: 1, beer.uuid: 1})
        self.assertEqual(visited, {
            '%s:%s' % (color_question.exit_uuid, color.uuid): 2,
            '%s:%s' % (color_other_uuid, other_action.uuid): 3,
            '%s:%s' % (other_action.exit_uuid, color.uuid): 3,
            '%s:%s' % (color_blue_uuid, beer_question.uuid): 1,
            '%s:%s' % (beer_question.exit_uuid, beer.uuid): 1,
        })
        self.assertEqual(flow.get_run_stats(),
                         {'total': 2, 'active': 2, 'completed': 0, 'expired': 0, 'interrupted': 0, 'completion': 0})

        # now let's have them land in the same place
        self.send_message(flow, 'blue', contact=ryan)
        (active, visited) = flow.get_activity()
        self.assertEqual(active, {beer.uuid: 2})

        # now move our first contact forward to the end
        self.send_message(flow, 'Turbo King')
        self.send_message(flow, 'Ben Haggerty')
        (active, visited) = flow.get_activity()
        self.assertEqual(active, {beer.uuid: 1})

        # half of our flows are now complete
        self.assertEqual(flow.get_run_stats(),
                         {'total': 2, 'active': 1, 'completed': 1, 'expired': 0, 'interrupted': 0, 'completion': 50})

        # we are going to expire, but we want runs across two different flows
        # to make sure that our optimization for expiration is working properly
        cga_flow = self.get_flow('color_gender_age')
        self.assertEqual("What is your gender?", self.send_message(cga_flow, "Red"))
        self.assertEqual(1, len(cga_flow.get_activity()[0]))

        # expire the first contact's runs
        FlowRun.bulk_exit(FlowRun.objects.filter(contact=self.contact), FlowRun.EXIT_TYPE_EXPIRED)

        # no active runs for our contact
        self.assertEqual(0, FlowRun.objects.filter(contact=self.contact, is_active=True).count())

        # both of our flows should have reduced active contacts
        self.assertEqual(0, len(cga_flow.get_activity()[0]))

        # now we should only have one node with active runs, but the paths stay
        # the same since those are historical
        (active, visited) = flow.get_activity()
        self.assertEqual(active, {beer.uuid: 1})
        self.assertEqual(visited, {
            '%s:%s' % (color_question.exit_uuid, color.uuid): 2,
            '%s:%s' % (color_other_uuid, other_action.uuid): 3,
            '%s:%s' % (other_action.exit_uuid, color.uuid): 3,
            '%s:%s' % (color_blue_uuid, beer_question.uuid): 2,
            '%s:%s' % (beer_question.exit_uuid, beer.uuid): 2,
            '%s:%s' % (beer.get_rules()[2].uuid, name_question.uuid): 1,
            '%s:%s' % (name_question.exit_uuid, name.uuid): 1,
            '%s:%s' % (name.get_rules()[0].uuid, end_prompt.uuid): 1,
        })

        # no completed runs but one expired run
        self.assertEqual(flow.get_run_stats(),
                         {'total': 2, 'active': 1, 'completed': 0, 'expired': 1, 'interrupted': 0, 'completion': 0})

        # check that we have the right number of runs
        self.assertEqual(2, FlowRun.objects.filter(flow=flow).count())

        # now let's delete our contact, we'll still have one active node, but
        # our visit path counts will go down by two since he went there twice
        self.contact.release(self.user)
        (active, visited) = flow.get_activity()
        self.assertEqual(active, {beer.uuid: 1})
        self.assertEqual(visited, {
            '%s:%s' % (color_question.exit_uuid, color.uuid): 1,
            '%s:%s' % (color_other_uuid, other_action.uuid): 1,
            '%s:%s' % (other_action.exit_uuid, color.uuid): 1,
            '%s:%s' % (color_blue_uuid, beer_question.uuid): 1,
            '%s:%s' % (beer_question.exit_uuid, beer.uuid): 1,
            '%s:%s' % (beer.get_rules()[2].uuid, name_question.uuid): 0,
            '%s:%s' % (name_question.exit_uuid, name.uuid): 0,
            '%s:%s' % (name.get_rules()[0].uuid, end_prompt.uuid): 0,
        })

        # he was also accounting for our completion rate, back to nothing
        self.assertEqual(flow.get_run_stats(),
                         {'total': 1, 'active': 1, 'completed': 0, 'expired': 0, 'interrupted': 0, 'completion': 0})

        # advance ryan to the end to make sure our percentage accounts for one less contact
        self.send_message(flow, 'Turbo King', contact=ryan)
        self.send_message(flow, 'Ryan Lewis', contact=ryan)
        (active, visited) = flow.get_activity()
        self.assertEqual(active, {})
        self.assertEqual(visited, {
            '%s:%s' % (color_question.exit_uuid, color.uuid): 1,
            '%s:%s' % (color_other_uuid, other_action.uuid): 1,
            '%s:%s' % (other_action.exit_uuid, color.uuid): 1,
            '%s:%s' % (color_blue_uuid, beer_question.uuid): 1,
            '%s:%s' % (beer_question.exit_uuid, beer.uuid): 1,
            '%s:%s' % (beer.get_rules()[2].uuid, name_question.uuid): 1,
            '%s:%s' % (name_question.exit_uuid, name.uuid): 1,
            '%s:%s' % (name.get_rules()[0].uuid, end_prompt.uuid): 1,
        })
        self.assertEqual(flow.get_run_stats(),
                         {'total': 1, 'active': 0, 'completed': 1, 'expired': 0, 'interrupted': 0, 'completion': 100})

        # messages to/from deleted contacts shouldn't appear in the recent messages
        recent = FlowPathRecentMessage.get_recent([color_other_uuid], other_action.uuid)
        self.assertEqual([m.text for m in recent], ["burnt sienna"])

        # test contacts should not affect the counts
        hammer = Contact.get_test_contact(self.admin)

        # please hammer, don't hurt em
        self.send_message(flow, 'Rose', contact=hammer)
        self.send_message(flow, 'Violet', contact=hammer)
        self.send_message(flow, 'Blue', contact=hammer)
        self.send_message(flow, 'Turbo King', contact=hammer)
        self.send_message(flow, 'MC Hammer', contact=hammer)

        # our flow stats should be unchanged
        (active, visited) = flow.get_activity()
        self.assertEqual(active, {})
        self.assertEqual(visited, {
            '%s:%s' % (color_question.exit_uuid, color.uuid): 1,
            '%s:%s' % (color_other_uuid, other_action.uuid): 1,
            '%s:%s' % (other_action.exit_uuid, color.uuid): 1,
            '%s:%s' % (color_blue_uuid, beer_question.uuid): 1,
            '%s:%s' % (beer_question.exit_uuid, beer.uuid): 1,
            '%s:%s' % (beer.get_rules()[2].uuid, name_question.uuid): 1,
            '%s:%s' % (name_question.exit_uuid, name.uuid): 1,
            '%s:%s' % (name.get_rules()[0].uuid, end_prompt.uuid): 1,
        })
        self.assertEqual(flow.get_run_stats(),
                         {'total': 1, 'active': 0, 'completed': 1, 'expired': 0, 'interrupted': 0, 'completion': 100})

        # and no recent message entries for this test contact
        recent = FlowPathRecentMessage.get_recent([color_other_uuid], other_action.uuid)
        self.assertEqual([m.text for m in recent], ["burnt sienna"])

        # try the same thing after squashing
        squash_flowpathcounts()
        visited = flow.get_activity()[1]
        self.assertEqual(visited, {
            '%s:%s' % (color_question.exit_uuid, color.uuid): 1,
            '%s:%s' % (color_other_uuid, other_action.uuid): 1,
            '%s:%s' % (other_action.exit_uuid, color.uuid): 1,
            '%s:%s' % (color_blue_uuid, beer_question.uuid): 1,
            '%s:%s' % (beer_question.exit_uuid, beer.uuid): 1,
            '%s:%s' % (beer.get_rules()[2].uuid, name_question.uuid): 1,
            '%s:%s' % (name_question.exit_uuid, name.uuid): 1,
            '%s:%s' % (name.get_rules()[0].uuid, end_prompt.uuid): 1,
        })

        # but hammer should have created some simulation activity
        (active, visited) = flow.get_activity(simulation=True)
        self.assertEqual(active, {})
        self.assertEqual(visited, {
            '%s:%s' % (color_question.exit_uuid, color.uuid): 1,
            '%s:%s' % (color_other_uuid, other_action.uuid): 2,
            '%s:%s' % (other_action.exit_uuid, color.uuid): 2,
            '%s:%s' % (color_blue_uuid, beer_question.uuid): 1,
            '%s:%s' % (beer_question.exit_uuid, beer.uuid): 1,
            '%s:%s' % (beer.get_rules()[2].uuid, name_question.uuid): 1,
            '%s:%s' % (name_question.exit_uuid, name.uuid): 1,
            '%s:%s' % (name.get_rules()[0].uuid, end_prompt.uuid): 1,
        })

        # delete our last contact to make sure activity is gone without first expiring, zeros abound
        ryan.release(self.admin)
        (active, visited) = flow.get_activity()
        self.assertEqual(active, {})
        self.assertEqual(visited, {
            '%s:%s' % (color_question.exit_uuid, color.uuid): 0,
            '%s:%s' % (color_other_uuid, other_action.uuid): 0,
            '%s:%s' % (other_action.exit_uuid, color.uuid): 0,
            '%s:%s' % (color_blue_uuid, beer_question.uuid): 0,
            '%s:%s' % (beer_question.exit_uuid, beer.uuid): 0,
            '%s:%s' % (beer.get_rules()[2].uuid, name_question.uuid): 0,
            '%s:%s' % (name_question.exit_uuid, name.uuid): 0,
            '%s:%s' % (name.get_rules()[0].uuid, end_prompt.uuid): 0,
        })
        self.assertEqual(flow.get_run_stats(),
                         {'total': 0, 'active': 0, 'completed': 0, 'expired': 0, 'interrupted': 0, 'completion': 0})

        # runs all gone too
        self.assertEqual(0, FlowRun.objects.filter(flow=flow, contact__is_test=False).count())

        # test that expirations remove activity when triggered from the cron in the same way
        tupac = self.create_contact('Tupac Shakur', '+12065550725')
        self.send_message(flow, 'azul', contact=tupac)
        (active, visited) = flow.get_activity()
        self.assertEqual(active, {color.uuid: 1})
        self.assertEqual(visited, {
            '%s:%s' % (color_question.exit_uuid, color.uuid): 1,
            '%s:%s' % (color_other_uuid, other_action.uuid): 1,
            '%s:%s' % (other_action.exit_uuid, color.uuid): 1,
            '%s:%s' % (color_blue_uuid, beer_question.uuid): 0,
            '%s:%s' % (beer_question.exit_uuid, beer.uuid): 0,
            '%s:%s' % (beer.get_rules()[2].uuid, name_question.uuid): 0,
            '%s:%s' % (name_question.exit_uuid, name.uuid): 0,
            '%s:%s' % (name.get_rules()[0].uuid, end_prompt.uuid): 0,
        })
        self.assertEqual(flow.get_run_stats(),
                         {'total': 1, 'active': 1, 'completed': 0, 'expired': 0, 'interrupted': 0, 'completion': 0})

        # set the run to be ready for expiration
        run = tupac.runs.first()
        run.expires_on = timezone.now() - timedelta(days=1)
        run.save(update_fields=('expires_on',))

        # now trigger the checking task and make sure it is removed from our activity
        from .tasks import check_flows_task
        check_flows_task()
        (active, visited) = flow.get_activity()
        self.assertEqual(active, {})
        self.assertEqual(flow.get_run_stats(),
                         {'total': 1, 'active': 0, 'completed': 0, 'expired': 1, 'interrupted': 0, 'completion': 0})

        # choose a rule that is not wired up (end of flow)
        jimmy = self.create_contact('Jimmy Graham', '+12065558888')
        self.send_message(flow, 'cyan', contact=jimmy, assert_reply=False)

        tyler = self.create_contact('Tyler Lockett', '+12065559999')
        self.send_message(flow, 'cyan', contact=tyler, assert_reply=False)

        squash_flowpathcounts()
        (active, visited) = flow.get_activity()

        self.assertEqual(active, {})
        self.assertEqual(visited, {
            '%s:%s' % (color_question.exit_uuid, color.uuid): 3,
            '%s:%s' % (color_other_uuid, other_action.uuid): 1,
            '%s:%s' % (other_action.exit_uuid, color.uuid): 1,
            '%s:%s' % (color_blue_uuid, beer_question.uuid): 0,
            '%s:%s' % (beer_question.exit_uuid, beer.uuid): 0,
            '%s:%s' % (beer.get_rules()[2].uuid, name_question.uuid): 0,
            '%s:%s' % (name_question.exit_uuid, name.uuid): 0,
            '%s:%s' % (name.get_rules()[0].uuid, end_prompt.uuid): 0,
        })

        # check that flow interruption counts properly
        rawls = self.create_contact('Thomas Rawls', '+12065557777')
        self.send_message(flow, 'blue', contact=rawls)

        # but he's got other things on his mind
        random_word = self.get_flow('random_word')
        self.send_message(random_word, 'blerg', contact=rawls)

        (active, visited) = flow.get_activity()

        self.assertEqual(active, {})
        self.assertEqual(visited, {
            '%s:%s' % (color_question.exit_uuid, color.uuid): 4,
            '%s:%s' % (color_other_uuid, other_action.uuid): 1,
            '%s:%s' % (other_action.exit_uuid, color.uuid): 1,
            '%s:%s' % (color_blue_uuid, beer_question.uuid): 1,
            '%s:%s' % (beer_question.exit_uuid, beer.uuid): 1,
            '%s:%s' % (beer.get_rules()[2].uuid, name_question.uuid): 0,
            '%s:%s' % (name_question.exit_uuid, name.uuid): 0,
            '%s:%s' % (name.get_rules()[0].uuid, end_prompt.uuid): 0,
        })

    def test_prune_recentmessages(self):
        flow = self.get_flow('favorites')

        other_action = ActionSet.objects.get(y=8, flow=flow)
        color_ruleset = RuleSet.objects.get(label='Color', flow=flow)
        other_rule = color_ruleset.get_rules()[-1]

        # send 12 invalid color responses (must be from different contacts to avoid loop detection at 10 messages)
        bob = self.create_contact("Bob", number="+260964151234")
        for m in range(12):
            contact = self.contact if m % 2 == 0 else bob
            self.send_message(flow, '%d' % (m + 1), contact=contact)

        # all 12 messages are stored for the other segment
        other_recent = FlowPathRecentMessage.objects.filter(from_uuid=other_rule.uuid, to_uuid=other_action.uuid)
        self.assertEqual(len(other_recent), 12)

        # and these are returned with most-recent first
        other_recent = FlowPathRecentMessage.get_recent([other_rule.uuid], other_action.uuid, limit=None)
        self.assertEqual([m.text for m in other_recent], ["12", "11", "10", "9", "8", "7", "6", "5", "4", "3", "2", "1"])

        # even when limit is applied
        other_recent = FlowPathRecentMessage.get_recent([other_rule.uuid], other_action.uuid, limit=5)
        self.assertEqual([m.text for m in other_recent], ["12", "11", "10", "9", "8"])

        prune_recentmessages()

        # now only 5 newest are stored
        other_recent = FlowPathRecentMessage.objects.filter(from_uuid=other_rule.uuid, to_uuid=other_action.uuid)
        self.assertEqual(len(other_recent), 5)

        other_recent = FlowPathRecentMessage.get_recent([other_rule.uuid], other_action.uuid)
        self.assertEqual([m.text for m in other_recent], ["12", "11", "10", "9", "8"])

        # send another message and prune again
        self.send_message(flow, "13", contact=bob)
        prune_recentmessages()

        other_recent = FlowPathRecentMessage.get_recent([other_rule.uuid], other_action.uuid)
        self.assertEqual([m.text for m in other_recent], ["13", "12", "11", "10", "9"])

    def test_destination_type(self):
        flow = self.get_flow('pick_a_number')

        # our start points to a ruleset
        start = ActionSet.objects.get(flow=flow, y=0)

        # assert our destination
        self.assertEqual(FlowStep.TYPE_RULE_SET, start.destination_type)

        # and that ruleset points to an actionset
        ruleset = RuleSet.objects.get(uuid=start.destination)
        rule = ruleset.get_rules()[0]
        self.assertEqual(FlowStep.TYPE_ACTION_SET, rule.destination_type)

        # point our rule to a ruleset
        passive = RuleSet.objects.get(flow=flow, label='passive')
        self.update_destination(flow, rule.uuid, passive.uuid)
        ruleset = RuleSet.objects.get(uuid=start.destination)
        self.assertEqual(FlowStep.TYPE_RULE_SET, ruleset.get_rules()[0].destination_type)

    def test_orphaned_action_to_action(self):
        """
        Orphaned at an action, then routed to an action
        """

        # run a flow that ends on an action
        flow = self.get_flow('pick_a_number')
        self.assertEqual("You picked 3!", self.send_message(flow, "3"))

        pick_a_number = ActionSet.objects.get(flow=flow, y=0)
        you_picked = ActionSet.objects.get(flow=flow, y=228)

        # send a message, no flow should handle us since we are done
        incoming = self.create_msg(direction=INCOMING, contact=self.contact, text="Unhandled")
        handled = Flow.find_and_handle(incoming)[0]
        self.assertFalse(handled)

        # now wire up our finished action to the start of our flow
        flow = self.update_destination(flow, you_picked.uuid, pick_a_number.uuid)
        self.send_message(flow, "next message please", assert_reply=False, assert_handle=False)

    def test_orphaned_action_to_input_rule(self):
        """
        Orphaned at an action, then routed to a rule that evaluates on input
        """
        flow = self.get_flow('pick_a_number')

        self.assertEqual("You picked 6!", self.send_message(flow, "6"))

        you_picked = ActionSet.objects.get(flow=flow, y=228)
        number = RuleSet.objects.get(flow=flow, label='number')

        flow = self.update_destination(flow, you_picked.uuid, number.uuid)
        self.send_message(flow, "9", assert_reply=False, assert_handle=False)

    def test_orphaned_action_to_passive_rule(self):
        """
        Orphaned at an action, then routed to a rule that doesn't require input which leads
        to a rule that evaluates on input
        """
        flow = self.get_flow('pick_a_number')

        you_picked = ActionSet.objects.get(flow=flow, y=228)
        passive_ruleset = RuleSet.objects.get(flow=flow, label='passive')
        self.assertEqual("You picked 6!", self.send_message(flow, "6"))

        flow = self.update_destination(flow, you_picked.uuid, passive_ruleset.uuid)
        self.send_message(flow, "9", assert_reply=False, assert_handle=False)

    def test_deleted_ruleset(self):
        flow = self.get_flow('favorites')
        self.send_message(flow, "RED", restart_participants=True)

        # one active run
        self.assertEqual(1, FlowRun.objects.filter(contact=self.contact, is_active=True).count())

        # at this point we are waiting for the response to the second question about beer, let's delete it
        RuleSet.objects.get(flow=flow, label='Beer').delete()

        # we still have one active run, though we are somewhat in limbo
        self.assertEqual(1, FlowRun.objects.filter(contact=self.contact, is_active=True).count())

        # sending a new message in shouldn't get a reply, and our run should be terminated
        responses = self.send_message(flow, "abandoned", assert_reply=False, assert_handle=True)
        self.assertIsNone(responses)
        self.assertEqual(0, FlowRun.objects.filter(contact=self.contact, is_active=True).count())

    def test_server_runtime_cycle(self):
        flow = self.get_flow('loop_detection')
        first_actionset = ActionSet.objects.get(flow=flow, y=0)
        group_ruleset = RuleSet.objects.get(flow=flow, label='Group Split A')
        group_one_rule = group_ruleset.get_rules()[0]
        name_ruleset = RuleSet.objects.get(flow=flow, label='Name Split')
        rowan_rule = name_ruleset.get_rules()[0]

        # rule turning back on ourselves
        with self.assertRaises(FlowException):
            self.update_destination(flow, group_one_rule.uuid, group_ruleset.uuid)

        # non-blocking rule to non-blocking rule and back
        with self.assertRaises(FlowException):
            self.update_destination(flow, rowan_rule.uuid, group_ruleset.uuid)

        # our non-blocking rule to an action and back to us again
        with self.assertRaises(FlowException):
            self.update_destination(flow, group_one_rule.uuid, first_actionset.uuid)

        # add our contact to Group A
        group_a = ContactGroup.user_groups.create(org=self.org, name="Group A",
                                                  created_by=self.admin, modified_by=self.admin)
        group_a.contacts.add(self.contact)

        # rule turning back on ourselves
        self.update_destination_no_check(flow, group_ruleset.uuid, group_ruleset.uuid, rule=group_one_rule.uuid)
        self.send_message(flow, "1", assert_reply=False, assert_handle=False)

        # should have an interrupted run
        self.assertEqual(1, FlowRun.objects.filter(contact=self.contact, exit_type=FlowRun.EXIT_TYPE_INTERRUPTED).count())

        flow.runs.all().delete()
        flow.delete()

        # non-blocking rule to non-blocking rule and back
        flow = self.get_flow('loop_detection')

        # need to get these again as we just reimported and UUIDs have changed
        group_ruleset = RuleSet.objects.get(flow=flow, label='Group Split A')
        name_ruleset = RuleSet.objects.get(flow=flow, label='Name Split')
        rowan_rule = name_ruleset.get_rules()[0]

        # update our name to rowan so we match the name rule
        self.contact.name = "Rowan"
        self.contact.save()

        # but remove ourselves from the group so we enter the loop
        group_a.contacts.remove(self.contact)

        self.update_destination_no_check(flow, name_ruleset.uuid, group_ruleset.uuid, rule=rowan_rule.uuid)
        self.send_message(flow, "2", assert_reply=False, assert_handle=False)

        # should have an interrupted run
        self.assertEqual(1, FlowRun.objects.filter(contact=self.contact, exit_type=FlowRun.EXIT_TYPE_INTERRUPTED).count())

    def test_decimal_substitution(self):
        flow = self.get_flow('pick_a_number')
        self.assertEqual("You picked 3!", self.send_message(flow, "3"))

    def test_rules_first(self):
        flow = self.get_flow('rules_first')
        self.assertEqual(Flow.RULES_ENTRY, flow.entry_type)
        self.assertEqual("You've got to be kitten me", self.send_message(flow, "cats"))

    def test_numeric_rule_allows_variables(self):
        flow = self.get_flow('numeric_rule_allows_variables')

        zinedine = self.create_contact('Zinedine', '+123456')
        zinedine.set_field(self.user, 'age', 25)

        self.assertEqual('Good count', self.send_message(flow, "35", contact=zinedine))

    def test_non_blocking_rule_first(self):

        flow = self.get_flow('non_blocking_rule_first')

        eminem = self.create_contact('Eminem', '+12345')
        flow.start(groups=[], contacts=[eminem])
        msg = Msg.objects.filter(direction='O', contact=eminem).first()
        self.assertEqual('Hi there Eminem', msg.text)

        # put a webhook on the rule first and make sure it executes
        ruleset = RuleSet.objects.get(uuid=flow.entry_uuid)
        ruleset.webhook_url = 'http://localhost'
        ruleset.save()

        tupac = self.create_contact('Tupac', '+15432')
        flow.start(groups=[], contacts=[tupac])
        msg = Msg.objects.filter(direction='O', contact=tupac).first()
        self.assertEqual('Hi there Tupac', msg.text)

    def test_webhook_rule_first(self):

        flow = self.get_flow('webhook_rule_first')
        tupac = self.create_contact('Tupac', '+15432')
        flow.start(groups=[], contacts=[tupac])

        # a message should have been sent
        msg = Msg.objects.filter(direction='O', contact=tupac).first()
        self.assertEqual('Testing this out', msg.text)

    def test_group_dependencies(self):
        self.get_flow('dependencies')
        flow = Flow.objects.filter(name='Dependencies').first()

        group_names = ['Dog Facts', 'Cat Facts', 'Fish Facts', 'Monkey Facts']
        for name in group_names:
            self.assertIsNotNone(flow.group_dependencies.filter(name=name).first(), 'Missing group %s' % name)

        # trim off our first action which is remove from Dog Facts
        update_json = flow.as_json()
        update_json['action_sets'][0]['actions'] = update_json['action_sets'][0]['actions'][1:]
        flow.update(update_json)

        # dog facts should be removed
        self.assertIsNone(flow.group_dependencies.filter(name='Dog Facts').first())

        # but others should still be there
        for name in group_names[1:]:
            self.assertIsNotNone(flow.group_dependencies.filter(name=name).first())

    def test_flow_dependencies(self):

        self.get_flow('dependencies')
        flow = Flow.objects.filter(name='Dependencies').first()

        # we should depend on our child flow
        self.assertIsNotNone(flow.flow_dependencies.filter(name='Child Flow').first())

        # remove our start flow action
        update_json = flow.as_json()
        actionsets = update_json['action_sets']
        actionsets[-1]['actions'] = actionsets[-1]['actions'][0:-1]
        update_json['action_sets'] = actionsets
        flow.update(update_json)

        # now we no longer depend on it
        self.assertIsNone(flow.flow_dependencies.filter(name='Child Flow').first())

    def test_group_uuid_mapping(self):
        flow = self.get_flow('group_split')

        # make sure the groups in our rules exist as expected
        ruleset = RuleSet.objects.filter(label="Member").first()
        rules = ruleset.get_rules_dict()
        group_count = 0
        for rule in rules:
            if rule['test']['type'] == 'in_group':
                group = ContactGroup.user_groups.filter(uuid=rule['test']['test']['uuid']).first()
                self.assertIsNotNone(group)
                group_count += 1
        self.assertEqual(2, group_count)

        self.get_flow('dependencies')
        flow = Flow.objects.filter(name='Dependencies').first()
        group_count = 0
        for actionset in flow.action_sets.all():
            actions = json.loads(actionset.actions)
            for action in actions:
                if action['type'] in ('add_group', 'del_group'):
                    for group in action['groups']:
                        if isinstance(group, dict):
                            group_count += 1
                            self.assertIsNotNone(ContactGroup.user_groups.filter(uuid=group['uuid']).first())

        # make sure we found both our group actions
        self.assertEqual(2, group_count)

    def test_group_split(self):
        flow = self.get_flow('group_split')

        rulesets = RuleSet.objects.filter(flow=flow)
        group_count = 0
        for ruleset in rulesets:
            rules = ruleset.get_rules_dict()
            for rule in rules:
                if rule['test']['type'] == 'in_group':
                    group = ContactGroup.user_groups.filter(uuid=rule['test']['test']['uuid']).first()
                    self.assertIsNotNone(group)
                    group_count += 1
        self.assertEqual(2, group_count)

        flow.start_msg_flow([self.contact.id])

        # not in any group
        self.assertEqual(0, ContactGroup.user_groups.filter(contacts__in=[self.contact]).count())

        # add us to Group A
        self.send('add group a')

        self.assertEqual('Awaiting command.', Msg.objects.filter(direction='O').order_by('-created_on').first().text)
        groups = ContactGroup.user_groups.filter(contacts__in=[self.contact])
        self.assertEqual(1, groups.count())
        self.assertEqual('Group A', groups.first().name)

        # now split us on group membership
        self.send('split')
        self.assertEqual('You are in Group A', Msg.objects.filter(direction='O').order_by('-created_on')[1].text)

        # now add us to group b and remove from group a
        self.send("remove group a")
        self.send("add group b")
        self.send('split')
        self.assertEqual('You are in Group B', Msg.objects.filter(direction='O').order_by('-created_on')[1].text)

    def test_media_first_action(self):
        flow = self.get_flow('media_first_action')

        runs = flow.start_msg_flow([self.contact.id])
        self.assertEqual(1, len(runs))

        msg = self.contact.msgs.get()
        self.assertEqual(msg.text, 'Hey')
        self.assertEqual(msg.attachments, [
            "image/jpeg:https://%s/%s" % (settings.AWS_BUCKET_DOMAIN, "attachments/2/53/steps/87d34837-491c-4541-98a1-fa75b52ebccc.jpg")
        ])

    def test_substitution(self):
        flow = self.get_flow('substitution')
        self.contact.name = "Ben Haggerty"
        self.contact.save()

        runs = flow.start_msg_flow([self.contact.id])
        self.assertEqual(1, len(runs))
        self.assertEqual(self.contact.msgs.get().text, 'Hi Ben Haggerty, what is your phone number?')

        self.assertEqual("Thanks, you typed +250788123123", self.send_message(flow, "0788123123"))
        sms = Msg.objects.get(org=flow.org, contact__urns__path="+250788123123")
        self.assertEqual("Hi from Ben Haggerty! Your phone is (206) 555-2020.", sms.text)

    def test_group_send(self):
        # create an inactive group with the same name, to test that this doesn't blow up our import
        group = ContactGroup.get_or_create(self.org, self.admin, "Survey Audience")
        group.is_active = False
        group.save()

        # and create another as well
        ContactGroup.get_or_create(self.org, self.admin, "Survey Audience")

        # this could blow up due to illegal lookup for more than one contact group
        self.get_flow('group_send_flow')

    def test_new_contact(self):
        mother_flow = self.get_flow('mama_mother_registration')
        registration_flow = self.get_flow('mama_registration', dict(NEW_MOTHER_FLOW_ID=mother_flow.pk))

        self.assertEqual("Enter the expected delivery date.", self.send_message(registration_flow, "Judy Pottier"))
        self.assertEqual("Great, thanks for registering the new mother", self.send_message(registration_flow, "31.1.2015"))

        mother = Contact.objects.get(org=self.org, name="Judy Pottier")
        self.assertTrue(mother.get_field_raw('edd').startswith('2015-01-31T'))
        self.assertEqual(mother.get_field_raw('chw_phone'), self.contact.get_urn(TEL_SCHEME).path)
        self.assertEqual(mother.get_field_raw('chw_name'), self.contact.name)

    def test_group_rule_first(self):
        rule_flow = self.get_flow('group_rule_first')

        # start our contact down it
        rule_flow.start([], [self.contact], restart_participants=True)

        # contact should get a message that they didn't match either group
        self.assertLastResponse("You are something else.")

        # add them to the father's group
        self.create_group("Fathers", [self.contact])

        rule_flow.start([], [self.contact], restart_participants=True)
        self.assertLastResponse("You are a father.")

    def test_mother_registration(self):
        mother_flow = self.get_flow('new_mother')
        registration_flow = self.get_flow('mother_registration', dict(NEW_MOTHER_FLOW_ID=mother_flow.pk))
        self.assertEqual(mother_flow.runs.count(), 0)

        self.assertEqual("What is her expected delivery date?", self.send_message(registration_flow, "Judy Pottier"))
        self.assertEqual("What is her phone number?", self.send_message(registration_flow, "31.1.2014"))
        self.assertEqual("Great, you've registered the new mother!", self.send_message(registration_flow, "0788 383 383"))

        # we start both the new mother by @flow.phone and the current contact by its uuid @contact.uuid
        self.assertEqual(mother_flow.runs.count(), 2)

        mother = Contact.from_urn(self.org, "tel:+250788383383")
        self.assertEqual("Judy Pottier", mother.name)
        self.assertTrue(mother.get_field_raw('expected_delivery_date').startswith('2014-01-31T'))
        self.assertEqual("+12065552020", mother.get_field_raw('chw'))
        self.assertTrue(mother.user_groups.filter(name="Expecting Mothers"))

        pain_flow = self.get_flow('pain_flow')
        self.assertEqual("Your CHW will be in contact soon!", self.send_message(pain_flow, "yes", contact=mother))

        chw = self.contact
        sms = Msg.objects.filter(contact=chw).order_by('-created_on')[0]
        self.assertEqual("Please follow up with Judy Pottier, she has reported she is in pain.", sms.text)

    def test_flow_delete(self):
        from temba.campaigns.models import Campaign, CampaignEvent
        flow = self.get_flow('favorites')

        # create a campaign that contains this flow
        friends = self.create_group("Friends", [])
        poll_date = ContactField.get_or_create(self.org, self.admin, 'poll_date', "Poll Date")

        campaign = Campaign.create(self.org, self.admin, Campaign.get_unique_name(self.org, "Favorite Poll"), friends)
        event1 = CampaignEvent.create_flow_event(self.org, self.admin, campaign, poll_date,
                                                 offset=0, unit='D', flow=flow, delivery_hour='13')

        # create a trigger that contains this flow
        trigger = Trigger.objects.create(org=self.org, keyword='poll', flow=flow, trigger_type=Trigger.TYPE_KEYWORD,
                                         created_by=self.admin, modified_by=self.admin)

        # run the flow
        self.assertEqual("Good choice, I like Red too! What is your favorite beer?", self.send_message(flow, "RED"))

        # run it again to completion
        joe = self.create_contact('Joe', '1234')
        self.send_message(flow, "green", contact=joe)
        self.send_message(flow, "primus", contact=joe)
        self.send_message(flow, "Joe", contact=joe)

        # try to remove the flow, not logged in, no dice
        response = self.client.post(reverse('flows.flow_delete', args=[flow.pk]))
        self.assertLoginRedirect(response)

        # login as admin
        self.login(self.admin)
        response = self.client.post(reverse('flows.flow_delete', args=[flow.pk]))
        self.assertEqual(200, response.status_code)

        # flow should no longer be active
        flow.refresh_from_db()
        self.assertFalse(flow.is_active)

        # should still have runs though
        self.assertEqual(flow.runs.count(), 2)

        # but they should all be inactive
        self.assertEqual(flow.runs.filter(is_active=True).count(), 0)

        # one is completed, the other interrupted
        self.assertEqual(flow.runs.filter(exit_type=FlowRun.EXIT_TYPE_INTERRUPTED).count(), 1)
        self.assertEqual(flow.runs.filter(exit_type=FlowRun.EXIT_TYPE_COMPLETED).count(), 1)

        # our campaign event should no longer be active
        event1.refresh_from_db()
        self.assertFalse(event1.is_active)

        # nor should our trigger
        trigger.refresh_from_db()
        self.assertFalse(trigger.is_active)

    def test_flow_delete_with_dependencies(self):
        self.login(self.admin)

        self.get_flow('dependencies')
        self.get_flow('dependencies_voice')
        parent = Flow.objects.filter(name='Dependencies').first()
        child = Flow.objects.filter(name='Child Flow').first()
        voice = Flow.objects.filter(name='Voice Dependencies').first()

        contact_fields = (
            {'key': 'contact_age', 'label': 'Contact Age'},

            # fields based on parent and child references
            {'key': 'top'},
            {'key': 'bottom'},

            # replies
            {'key': 'chw'},

            # url attachemnts
            {'key': 'attachment'},

            # dynamic groups
            {'key': 'cat_breed', 'label': 'Cat Breed'},
            {'key': 'organization'},

            # sending messages
            {'key': 'recipient'},
            {'key': 'message'},

            # sending emails
            {'key': 'email_message', 'label': 'Email Message'},
            {'key': 'subject'},

            # trigger someone else
            {'key': 'other_phone', 'label': 'Other Phone'},

            # rules and localizations
            {'key': 'rule'},
            {'key': 'french_rule', 'label': 'French Rule'},
            {'key': 'french_age', 'label': 'French Age'},
            {'key': 'french_fries', 'label': 'French Fries'},

            # updating contacts
            {'key': 'favorite_cat', 'label': 'Favorite Cat'},
            {'key': 'next_cat_fact', 'label': 'Next Cat Fact'},
            {'key': 'last_cat_fact', 'label': 'Last Cat Fact'},

            # webhook urls
            {'key': 'webhook'},

            # expression splits
            {'key': 'expression_split', 'label': 'Expression Split'},

            # voice says
            {'key': 'play_message', 'label': 'Play Message', 'flow': voice},
            {'key': 'voice_rule', 'label': 'Voice Rule', 'flow': voice},

            # voice plays (recordings)
            {'key': 'voice_recording', 'label': 'Voice Recording', 'flow': voice}
        )

        for field_spec in contact_fields:
            key = field_spec.get('key')
            label = field_spec.get('label', key.capitalize())
            flow = field_spec.get('flow', parent)

            # make sure our field exists after import
            field = ContactField.objects.filter(key=key, label=label).first()
            self.assertIsNotNone(field, "Couldn't find field %s (%s)" % (key, label))

            # and our flow is dependent on us
            self.assertIsNotNone(flow.field_dependencies.filter(key__in=[key]).first(), "Flow is missing dependency on %s (%s)" % (key, label))

        # deleting should fail since the 'Dependencies' flow depends on us
        self.client.post(reverse('flows.flow_delete', args=[child.id]))
        self.assertIsNotNone(Flow.objects.filter(id=child.id, is_active=True).first())

        # remove our child dependency
        parent = Flow.objects.filter(name='Dependencies').first()
        parent.flow_dependencies.remove(child)

        # now the child can be deleted
        self.client.post(reverse('flows.flow_delete', args=[child.id]))
        self.assertIsNotNone(Flow.objects.filter(id=child.id, is_active=False).first())

        # deleting our parent flow should work
        self.client.post(reverse('flows.flow_delete', args=[parent.id]))
        self.assertIsNotNone(Flow.objects.filter(id=parent.id, is_active=False).first())

        # our parent should no longer have any dependencies
        parent.refresh_from_db()
        self.assertEqual(0, parent.field_dependencies.all().count())
        self.assertEqual(0, parent.flow_dependencies.all().count())
        self.assertEqual(0, parent.group_dependencies.all().count())

    def test_start_flow_action(self):
        self.import_file('flow_starts')
        parent = Flow.objects.get(name='Parent Flow')
        child = Flow.objects.get(name='Child Flow')

        contacts = []
        for i in range(10):
            contacts.append(self.create_contact("Fred", '+25078812312%d' % i))

        # start the flow for our contacts
        start = FlowStart.objects.create(flow=parent, created_by=self.admin, modified_by=self.admin)
        for contact in contacts:
            start.contacts.add(contact)
        start.start()

        # all our contacts should have a name of Greg now (set in the child flow)
        for contact in contacts:
            self.assertTrue(FlowRun.objects.filter(flow=parent, contact=contact))
            self.assertTrue(FlowRun.objects.filter(flow=child, contact=contact))
            self.assertEqual("Greg", Contact.objects.get(pk=contact.pk).name)

        # 10 child flow runs should be active waiting for input
        self.assertEqual(FlowRun.objects.filter(flow=child, is_active=True).count(), 10)

        # send some input to complete the child flows
        for contact in contacts:
            msg = self.create_msg(contact=contact, direction='I', text="OK", channel=self.channel)
            msg.handle()

        # all of the runs should now be completed
        self.assertEqual(FlowRun.objects.filter(is_active=False, exit_type=FlowRun.EXIT_TYPE_COMPLETED).count(), 20)

    def test_cross_language_import(self):
        spanish = Language.create(self.org, self.admin, "Spanish", 'spa')
        Language.create(self.org, self.admin, "English", 'eng')

        # import our localized flow into an org with no languages
        self.import_file('multi_language_flow')
        flow = Flow.objects.get(name='Multi Language Flow')

        # even tho we don't have a language, our flow has enough info to function
        self.assertEqual('eng', flow.base_language)

        # now try executing this flow on our org, should use the flow base language
        self.assertEqual('Hello friend! What is your favorite color?',
                         self.send_message(flow, 'start flow', restart_participants=True, initiate_flow=True))

        replies = self.send_message(flow, 'blue')
        self.assertEqual('Thank you! I like blue.', replies[0])
        self.assertEqual('This message was not translated.', replies[1])

        # now add a primary language to our org
        self.org.primary_language = spanish
        self.org.save()

        flow = Flow.objects.get(pk=flow.pk)

        # with our org in spanish, we should get the spanish version
        self.assertEqual('\xa1Hola amigo! \xbfCu\xe1l es tu color favorito?',
                         self.send_message(flow, 'start flow', restart_participants=True, initiate_flow=True))

        self.org.primary_language = None
        self.org.save()
        flow = Flow.objects.get(pk=flow.pk)

        # no longer spanish on our org
        self.assertEqual('Hello friend! What is your favorite color?',
                         self.send_message(flow, 'start flow', restart_participants=True, initiate_flow=True))

        # back to spanish
        self.org.primary_language = spanish
        self.org.save()
        flow = Flow.objects.get(pk=flow.pk)

        # but set our contact's language explicitly should keep us at english
        self.contact.language = 'eng'
        self.contact.save()
        self.assertEqual('Hello friend! What is your favorite color?',
                         self.send_message(flow, 'start flow', restart_participants=True, initiate_flow=True))

    def test_different_expiration(self):
        flow = self.get_flow('favorites')
        self.send_message(flow, "RED", restart_participants=True)

        # get the latest run
        first_run = flow.runs.all()[0]
        first_expires = first_run.expires_on

        # make sure __str__ works
        six.text_type(first_run)

        time.sleep(1)

        # start it again
        self.send_message(flow, "RED", restart_participants=True)

        # previous run should no longer be active
        first_run = FlowRun.objects.get(pk=first_run.pk)
        self.assertFalse(first_run.is_active)

        # expires on shouldn't have changed on it though
        self.assertEqual(first_expires, first_run.expires_on)

        # new run should have a different expires on
        new_run = flow.runs.all().order_by('-expires_on').first()
        self.assertTrue(new_run.expires_on > first_expires)

    def test_flow_expiration_updates(self):
        flow = self.get_flow('favorites')
        self.assertEqual("Good choice, I like Red too! What is your favorite beer?", self.send_message(flow, "RED"))

        # get our current expiration
        run = flow.runs.get()
        self.assertEqual(flow.org, run.org)

        starting_expiration = run.expires_on
        starting_modified = run.modified_on

        time.sleep(1)

        # now fire another messages
        self.assertEqual("Mmmmm... delicious Turbo King. If only they made red Turbo King! Lastly, what is your name?",
                         self.send_message(flow, "turbo"))

        # our new expiration should be later
        run.refresh_from_db()
        self.assertTrue(run.expires_on > starting_expiration)
        self.assertTrue(run.modified_on > starting_modified)

    def test_initial_expiration(self):
        flow = self.get_flow('favorites')
        flow.start(groups=[], contacts=[self.contact])

        run = FlowRun.objects.get()
        self.assertTrue(run.expires_on)

    def test_flow_expiration(self):
        flow = self.get_flow('favorites')

        # run our flow like it was 10 mins ago
        with patch.object(timezone, 'now') as mock_now:
            mock_now.side_effect = lambda: datetime.datetime.now(tz=timezone.utc) - timedelta(minutes=10)

            self.assertEqual("Good choice, I like Red too! What is your favorite beer?", self.send_message(flow, "RED"))
            self.assertEqual("Mmmmm... delicious Turbo King. If only they made red Turbo King! Lastly, what is your name?", self.send_message(flow, "turbo"))
            self.assertEqual(1, flow.runs.count())

        # now let's expire them out of the flow prematurely
        flow.expires_after_minutes = 5
        flow.save()

        # this normally gets run on FlowCRUDL.Update
        update_run_expirations_task(flow.id)

        # check that our run is expired
        run = flow.runs.all()[0]
        self.assertFalse(run.is_active)

        # we will be starting a new run now, since the other expired
        self.assertEqual("I don't know that color. Try again.",
                         self.send_message(flow, "Michael Jordan", restart_participants=True))
        self.assertEqual(2, flow.runs.count())

        previous_expiration = run.expires_on
        run.update_expiration(None)
        self.assertTrue(run.expires_on > previous_expiration)

    def test_parsing(self):
        # test a preprocess url
        flow = self.get_flow('preprocess')
        self.assertEqual('http://preprocessor.com/endpoint.php', flow.rule_sets.all().order_by('y')[0].config_json()[RuleSet.CONFIG_WEBHOOK])

    def test_flow_loops(self):
        self.get_flow('flow_loop')
        # this tests two flows that start each other
        flow1 = Flow.objects.get(name='First Flow')
        flow2 = Flow.objects.get(name='Second Flow')

        # start the flow, shouldn't get into a loop, but both should get started
        flow1.start([], [self.contact])

        self.assertTrue(FlowRun.objects.get(flow=flow1, contact=self.contact))
        self.assertTrue(FlowRun.objects.get(flow=flow2, contact=self.contact))

    def test_ruleset_loops(self):
        self.import_file('ruleset_loop')

        flow1 = Flow.objects.all()[1]
        flow2 = Flow.objects.all()[0]

        # start the flow, should not get into a loop
        flow1.start([], [self.contact])

        self.assertTrue(FlowRun.objects.get(flow=flow1, contact=self.contact))
        self.assertTrue(FlowRun.objects.get(flow=flow2, contact=self.contact))

    def test_parent_child(self):
        from temba.campaigns.models import Campaign, CampaignEvent, EventFire

        favorites = self.get_flow('favorites')

        # do a dry run once so that the groups and fields get created
        group = self.create_group("Campaign", [])
        field = ContactField.get_or_create(self.org, self.admin, "campaign_date", "Campaign Date")

        # tests that a contact is properly updated when a child flow is called
        child = self.get_flow('child')
        parent = self.get_flow('parent', substitutions=dict(CHILD_ID=child.id))

        # create a campaign with a single event
        campaign = Campaign.create(self.org, self.admin, "Test Campaign", group)
        CampaignEvent.create_flow_event(self.org, self.admin, campaign, relative_to=field,
                                        offset=10, unit='W', flow=favorites)

        self.assertEqual("Added to campaign.", self.send_message(parent, "start", initiate_flow=True))

        # should have one event scheduled for this contact
        self.assertTrue(EventFire.objects.filter(contact=self.contact))

    def test_priority(self):
        self.get_flow('priorities')
        joe = self.create_contact("joe", "112233")

        parent = Flow.objects.get(name='Priority Parent')
        parent.start([], [self.contact, joe])

        self.assertEqual(8, Msg.objects.filter(direction='O').count())
        self.assertEqual(2, Broadcast.objects.all().count())

        # all messages so far are low prioirty as well because of no inbound
        self.assertEqual(8, Msg.objects.filter(direction='O', high_priority=False).count())

        # send a message in to become high priority
        self.send("make me high priority por favor")

        # each flow sends one message to cleanup
        self.assertEqual(11, Msg.objects.filter(direction='O').count())
        self.assertEqual(3, Msg.objects.filter(high_priority=True).count())

        # we've completed three flows, but joe is still at it
        self.assertEqual(5, FlowRun.objects.all().count())
        self.assertEqual(3, FlowRun.objects.filter(contact=self.contact, exit_type=FlowRun.EXIT_TYPE_COMPLETED).count())
        self.assertEqual(2, FlowRun.objects.filter(contact=joe, exit_type=None).count())

    def test_priority_single_contact(self):
        # try running with a single contact, we dont create broadcasts for a single
        # contact, but the messages should still be low prioirty
        self.get_flow('priorities')
        parent = Flow.objects.get(name='Priority Parent')
        parent.start([], [self.contact], restart_participants=True)

        self.assertEqual(4, Msg.objects.count())
        self.assertEqual(0, Broadcast.objects.count())
        self.assertEqual(4, Msg.objects.filter(high_priority=False).count())

    def test_priority_keyword_trigger(self):
        self.get_flow('priorities')

        # now lets kick a flow off with a message trigger
        self.send("priority")

        # now we should have two runs
        self.assertEqual(2, FlowRun.objects.count())

        # since the contact started us, all our messages should be high priority
        self.assertEqual(0, Msg.objects.filter(high_priority=False).count())
        self.assertEqual(4, Msg.objects.filter(direction='O', high_priority=True).count())

    def test_subflow(self):
        """
        Tests that a subflow can be called and the flow is handed back to the parent
        """
        self.get_flow('subflow')
        parent = Flow.objects.get(org=self.org, name='Parent Flow')
        parent_prompt = ActionSet.objects.get(flow=parent, y=0)
        kind_ruleset = RuleSet.objects.get(flow=parent, label='kind')
        subflow_ruleset = RuleSet.objects.get(flow=parent, ruleset_type='subflow')
        subflow_reply = ActionSet.objects.get(flow=parent, y=386, x=341)

        parent.start(groups=[], contacts=[self.contact, self.create_contact("joe", "001122")], restart_participants=True)

        msg = Msg.objects.filter(contact=self.contact).first()
        self.assertEqual("This is a parent flow. What would you like to do?", msg.text)
        self.assertFalse(msg.high_priority)

        # this should launch the child flow
        self.send_message(parent, "color", assert_reply=False)

        msg = Msg.objects.filter(contact=self.contact).order_by('-created_on').first()
        self.assertEqual("What color do you like?", msg.text)
        self.assertTrue(msg.high_priority)

        # should have a run for each flow
        parent_run, child_run = FlowRun.objects.filter(contact=self.contact, is_active=True).order_by('created_on')

        # should have made it to the subflow ruleset on the parent flow
        parent_path = parent_run.get_path()
        self.assertEqual(len(parent_path), 3)
        self.assertEqual(parent_path[0]['node_uuid'], parent_prompt.uuid)
        self.assertEqual(parent_path[0]['exit_uuid'], parent_prompt.exit_uuid)
        self.assertEqual(parent_path[1]['node_uuid'], kind_ruleset.uuid)
        self.assertEqual(parent_path[1]['exit_uuid'], kind_ruleset.get_rules()[0].uuid)
        self.assertEqual(parent_path[2]['node_uuid'], subflow_ruleset.uuid)
        self.assertNotIn('exit_uuid', parent_path[2])

        # complete the child flow
        self.send('Red')

        child_run.refresh_from_db()
        self.assertFalse(child_run.is_active)

        # now we are back to a single active flow, the parent
        parent_run.refresh_from_db()
        self.assertTrue(parent_run.is_active)

        parent_path = parent_run.get_path()
        self.assertEqual(len(parent_path), 5)
        self.assertEqual(parent_path[2]['node_uuid'], subflow_ruleset.uuid)
        self.assertEqual(parent_path[2]['exit_uuid'], subflow_ruleset.get_rules()[0].uuid)
        self.assertEqual(parent_path[3]['node_uuid'], subflow_reply.uuid)
        self.assertEqual(parent_path[3]['exit_uuid'], subflow_reply.exit_uuid)
        self.assertEqual(parent_path[4]['node_uuid'], kind_ruleset.uuid)
        self.assertNotIn('exit_uuid', parent_path[4])

        # we should have a new outbound message from the the parent flow
        msg = Msg.objects.filter(contact=self.contact, direction='O').order_by('-created_on').first()
        self.assertEqual("Complete: You picked Red.", msg.text)

        # should only have one response msg
        self.assertEqual(1, Msg.objects.filter(text='Complete: You picked Red.', contact=self.contact, direction='O').count())

    def test_subflow_interrupted(self):
        self.get_flow('subflow')
        parent = Flow.objects.get(org=self.org, name='Parent Flow')

        parent.start(groups=[], contacts=[self.contact], restart_participants=True)
        self.send_message(parent, "color", assert_reply=False)

        # we should now have two active flows
        runs = FlowRun.objects.filter(contact=self.contact, is_active=True).order_by('-created_on')
        self.assertEqual(2, runs.count())

        # now interrupt the child flow
        run = FlowRun.objects.filter(contact=self.contact, is_active=True).order_by('-created_on').first()
        FlowRun.bulk_exit(FlowRun.objects.filter(id=run.id), FlowRun.EXIT_TYPE_INTERRUPTED)

        # all flows should have finished
        self.assertEqual(0, FlowRun.objects.filter(contact=self.contact, is_active=True).count())

        # and the parent should not have resumed, so our last message was from our subflow
        msg = Msg.objects.all().order_by('-created_on').first()
        self.assertEqual('What color do you like?', msg.text)

    def test_subflow_expired(self):
        self.get_flow('subflow')
        parent = Flow.objects.get(org=self.org, name='Parent Flow')

        parent.start(groups=[], contacts=[self.contact], restart_participants=True)
        self.send_message(parent, "color", assert_reply=False)

        # we should now have two active flows
        runs = FlowRun.objects.filter(contact=self.contact, is_active=True).order_by('-created_on')
        self.assertEqual(2, runs.count())

        # make sure the parent run expires later than the child
        child_run = runs[0]
        parent_run = runs[1]
        self.assertTrue(parent_run.expires_on > child_run.expires_on)

        # now expire out of the child flow
        run = FlowRun.objects.filter(contact=self.contact, is_active=True).order_by('-created_on').first()
        FlowRun.bulk_exit(FlowRun.objects.filter(id=run.id), FlowRun.EXIT_TYPE_EXPIRED)

        # all flows should have finished
        self.assertEqual(0, FlowRun.objects.filter(contact=self.contact, is_active=True).count())

        # and should follow the expiration route
        msg = Msg.objects.all().order_by('-created_on').first()
        self.assertEqual("You expired out of the subflow", msg.text)

    def test_subflow_updates(self):

        self.get_flow('subflow')
        parent = Flow.objects.get(org=self.org, name='Parent Flow')

        parent.start(groups=[], contacts=[self.contact], restart_participants=True)
        self.send_message(parent, "color", assert_reply=False)

        # we should now have two active flows
        self.assertEqual(2, FlowRun.objects.filter(contact=self.contact, is_active=True).count())

        run = FlowRun.objects.filter(flow=parent).first()
        starting_expiration = run.expires_on
        starting_modified = run.modified_on

        time.sleep(1)

        # send a message that will keep us in the child flow
        self.send('no match')

        # our new expiration should be later
        run.refresh_from_db()
        self.assertTrue(run.expires_on > starting_expiration)
        self.assertTrue(run.modified_on > starting_modified)

    def test_subflow_no_interaction(self):
        self.get_flow('subflow_no_pause')
        parent = Flow.objects.get(org=self.org, name='Flow A')
        parent.start(groups=[], contacts=[self.contact], restart_participants=True)

        # check we got our three messages, the third populated by the child, but sent form the parent
        msgs = Msg.objects.order_by('created_on')
        self.assertEqual(5, msgs.count())
        self.assertEqual(msgs[0].text, "Message 1")
        self.assertEqual(msgs[1].text, "Message 2/4")
        self.assertEqual(msgs[2].text, "Message 3 (FLOW B)")
        self.assertEqual(msgs[3].text, "Message 2/4")
        self.assertEqual(msgs[4].text, "Message 5 (FLOW B)")

    def test_subflow_resumes(self):
        self.get_flow('subflow_resumes')

        self.send("radio")

        # upon starting, we see our starting message, then our language subflow question
        msgs = Msg.objects.order_by('created_on')
        self.assertEqual(3, msgs.count())
        self.assertEqual('radio', msgs[0].text)
        self.assertEqual('Welcome message.', msgs[1].text)
        self.assertEqual('What language? English or French?', msgs[2].text)

        runs = FlowRun.objects.filter(is_active=True).order_by('created_on')
        self.assertEqual(2, runs.count())
        self.assertEqual('Radio Show Poll', runs[0].flow.name)
        self.assertEqual('Ask Language', runs[1].flow.name)

        # choose english as our language
        self.send('english')

        # we bounce back to the parent flow, and then into the gender flow
        msgs = Msg.objects.order_by('created_on')
        self.assertEqual(5, msgs.count())
        self.assertEqual('english', msgs[3].text)
        self.assertEqual('Are you Male or Female?', msgs[4].text)

        # still two runs, except a different subflow is active now
        runs = FlowRun.objects.filter(is_active=True).order_by('created_on')
        self.assertEqual(2, runs.count())
        self.assertEqual('Radio Show Poll', runs[0].flow.name)
        self.assertEqual('Ask Gender', runs[1].flow.name)

        # choose our gender
        self.send('male')

        # back in the parent flow, asking our first parent question
        msgs = Msg.objects.order_by('created_on')
        self.assertEqual(7, msgs.count())
        self.assertEqual('male', msgs[5].text)
        self.assertEqual('Have you heard of show X? Yes or No?', msgs[6].text)

        # now only one run should be active, our parent
        runs = FlowRun.objects.filter(is_active=True).order_by('created_on')
        self.assertEqual(1, runs.count())
        self.assertEqual('Radio Show Poll', runs[0].flow.name)

        # let's start over, we should pass right through language and gender
        self.send("radio")

        msgs = Msg.objects.order_by('created_on')
        self.assertEqual(10, msgs.count())
        self.assertEqual('radio', msgs[7].text)
        self.assertEqual('Welcome message.', msgs[8].text)
        self.assertEqual('Have you heard of show X? Yes or No?', msgs[9].text)

    def test_trigger_flow_complete(self):
        contact2 = self.create_contact(name='Jason Tatum', number='+250788123123')

        self.get_flow('trigger_flow_complete', dict(contact2_uuid=contact2.uuid))

        parent = Flow.objects.get(org=self.org, name='Flow A')

        parent.start(groups=[], contacts=[self.contact], restart_participants=True)

        self.assertEqual(1, FlowRun.objects.filter(contact=self.contact).count())
        self.assertEqual(1, FlowRun.objects.filter(contact=contact2).count())

        run1 = FlowRun.objects.filter(contact=self.contact).first()
        run2 = FlowRun.objects.filter(contact=contact2).first()

        self.assertEqual(run1.exit_type, FlowRun.EXIT_TYPE_COMPLETED)
        self.assertFalse(run1.is_active)

        self.assertEqual(run2.parent.id, run1.id)

    def test_translations_rule_first(self):

        # import a rule first flow that already has language dicts
        # this rule first does not depend on @step.value for the first rule, so
        # it can be evaluated right away
        flow = self.get_flow('group_membership')

        # create the language for our org
        language = Language.create(self.org, flow.created_by, "English", 'eng')
        self.org.primary_language = language
        self.org.save()

        # start our flow without a message (simulating it being fired by a trigger or the simulator)
        # this will evaluate requires_step() to make sure it handles localized flows
        runs = flow.start_msg_flow([self.contact.id])
        self.assertEqual(1, len(runs))
        self.assertEqual(self.contact.msgs.get().text, 'You are not in the enrolled group.')

        enrolled_group = ContactGroup.create_static(self.org, self.user, "Enrolled")
        enrolled_group.update_contacts(self.user, [self.contact], True)

        runs_started = flow.start_msg_flow([self.contact.id])
        self.assertEqual(1, len(runs_started))

        msgs = list(self.contact.msgs.order_by('id'))
        self.assertEqual(len(msgs), 2)
        self.assertEqual(msgs[1].text, 'You are in the enrolled group.')

    def test_translations(self):

        favorites = self.get_flow('favorites')

        # create a new language on the org
        self.org.set_languages(self.admin, ['eng'], 'eng')

        # everything should work as normal with our flow
        self.assertEqual("What is your favorite color?", self.send_message(favorites, "favorites", initiate_flow=True))
        json_dict = favorites.as_json()
        reply = json_dict['action_sets'][0]['actions'][0]

        # we should be a normal unicode response
        self.assertTrue(isinstance(reply['msg'], dict))
        self.assertTrue(isinstance(reply['msg']['base'], six.text_type))

        # now our replies are language dicts
        json_dict = favorites.as_json()
        reply = json_dict['action_sets'][1]['actions'][0]
        self.assertEqual('Good choice, I like @flow.color.category too! What is your favorite beer?', reply['msg']['base'])

        # now interact with the flow and make sure we get an appropriate response
        FlowRun.objects.all().delete()

        self.assertEqual("What is your favorite color?", self.send_message(favorites, "favorites", initiate_flow=True))
        self.assertEqual("Good choice, I like Red too! What is your favorite beer?", self.send_message(favorites, "RED"))

        # now let's add a second language
        self.org.set_languages(self.admin, ['eng', 'tlh'], 'eng')

        # update our initial message
        initial_message = json_dict['action_sets'][0]['actions'][0]
        initial_message['msg']['tlh'] = 'Kikshtik derklop?'
        json_dict['action_sets'][0]['actions'][0] = initial_message

        # and the first response
        reply['msg']['tlh'] = 'Katishklick Shnik @flow.color.category Errrrrrrrklop'
        json_dict['action_sets'][1]['actions'][0] = reply

        # save the changes
        favorites.update(json_dict, self.admin)

        # should get org primary language (english) since our contact has no preferred language
        FlowRun.objects.all().delete()
        self.assertEqual("What is your favorite color?", self.send_message(favorites, "favorite", initiate_flow=True))
        self.assertEqual("Good choice, I like Red too! What is your favorite beer?", self.send_message(favorites, "RED"))

        # now set our contact's preferred language to klingon
        FlowRun.objects.all().delete()
        self.contact.language = 'tlh'
        self.contact.save()

        self.assertEqual("Kikshtik derklop?", self.send_message(favorites, "favorite", initiate_flow=True))
        self.assertEqual("Katishklick Shnik Red Errrrrrrrklop", self.send_message(favorites, "RED"))

        # we support localized rules and categories as well
        json_dict = favorites.as_json()
        rule = json_dict['rule_sets'][0]['rules'][0]
        self.assertTrue(isinstance(rule['test']['test'], dict))
        rule['test']['test']['tlh'] = 'klerk'
        rule['category']['tlh'] = 'Klerkistikloperopikshtop'
        json_dict['rule_sets'][0]['rules'][0] = rule
        favorites.update(json_dict, self.admin)

        FlowRun.objects.all().delete()
        self.assertEqual("Katishklick Shnik Klerkistikloperopikshtop Errrrrrrrklop", self.send_message(favorites, "klerk"))

        # test the send action as well
        json_dict = favorites.as_json()
        action = json_dict['action_sets'][1]['actions'][0]
        action['type'] = 'send'
        action['contacts'] = [dict(uuid=self.contact.uuid)]
        action['groups'] = []
        action['variables'] = []
        json_dict['action_sets'][1]['actions'][0] = action
        favorites.update(json_dict, self.admin)

        FlowRun.objects.all().delete()
        self.send_message(favorites, "klerk", assert_reply=False)
        sms = Msg.objects.filter(contact=self.contact).order_by('-pk')[0]
        self.assertEqual("Katishklick Shnik Klerkistikloperopikshtop Errrrrrrrklop", sms.text)

        # test dirty json
        json_dict = favorites.as_json()

        # boolean values in our language dict shouldn't blow up
        json_dict['action_sets'][0]['actions'][0]['msg']['updated'] = True
        json_dict['action_sets'][0]['actions'][0]['msg']['tlh'] = 'Bleck'

        # boolean values in our rule dict shouldn't blow up
        rule = json_dict['rule_sets'][0]['rules'][0]
        rule['category']['updated'] = True

        favorites.update(json_dict)

        favorites = Flow.objects.get(pk=favorites.pk)
        json_dict = favorites.as_json()
        action = self.assertEqual('Bleck', json_dict['action_sets'][0]['actions'][0]['msg']['tlh'])

        # test that simulation takes language into account
        self.login(self.admin)
        simulate_url = reverse('flows.flow_simulate', args=[favorites.pk])
        response = json.loads(self.client.post(simulate_url, json.dumps(dict(has_refresh=True)), content_type="application/json").content)
        self.assertEqual('What is your favorite color?', response['messages'][1]['text'])

        # now lets toggle the UI to Klingon and try the same thing
        simulate_url = "%s?lang=tlh" % reverse('flows.flow_simulate', args=[favorites.pk])
        response = json.loads(self.client.post(simulate_url, json.dumps(dict(has_refresh=True)), content_type="application/json").content)
        self.assertEqual('Bleck', response['messages'][1]['text'])

    def test_interrupted_state(self):
        self.channel.delete()
        # Create a USSD channel type to test USSDSession.INTERRUPTED status
        self.channel = Channel.create(self.org, self.user, 'RW', 'JNU', None, '+250788123123',
                                      role=Channel.ROLE_USSD)

        flow = self.get_flow('ussd_interrupt_example')

        # start the flow, check if we are interrupted yet
        flow.start([], [self.contact])
        self.assertFalse(FlowRun.objects.get(contact=self.contact).is_interrupted())

        USSDSession.handle_incoming(channel=self.channel, urn=self.contact.get_urn().path, date=timezone.now(),
                                    external_id="12341231", status=USSDSession.INTERRUPTED)

        run = FlowRun.objects.get(contact=self.contact)

        # as the example flow has an interrupt state connected to a valid destination,
        # the flow will go on and reach the destination
        self.assertFalse(run.is_interrupted())

        # the contact should have been added to the "Interrupted" group as flow step describes
        interrupted_group = ContactGroup.user_groups.get(name='Interrupted')
        self.assertTrue(interrupted_group.contacts.filter(id=run.contact.id).exists())

    def test_empty_interrupt_state(self):
        self.channel.delete()
        # Create a USSD channel type to test USSDSession.INTERRUPTED status
        self.channel = Channel.create(self.org, self.user, 'RW', 'JNU', None, '+250788123123',
                                      role=Channel.ROLE_USSD)

        flow = self.get_flow('ussd_interrupt_example')

        # disconnect action from interrupt state
        ruleset = flow.rule_sets.first()
        rules = ruleset.get_rules()
        interrupt_rule = filter(lambda rule: isinstance(rule.test, InterruptTest), rules)[0]
        interrupt_rule.destination = None
        interrupt_rule.destination_type = None
        ruleset.set_rules(rules)
        ruleset.save()

        # start the flow, check if we are interrupted yet
        flow.start([], [self.contact])

        self.assertFalse(FlowRun.objects.get(contact=self.contact).is_interrupted())

        USSDSession.handle_incoming(channel=self.channel, urn=self.contact.get_urn().path, date=timezone.now(),
                                    external_id="12341231", status=USSDSession.INTERRUPTED)

        run = FlowRun.objects.get(contact=self.contact)

        # the interrupt state is empty, it should interrupt the flow
        self.assertTrue(run.is_interrupted())

        # double check that the disconnected action wasn't run
        interrupted_group = ContactGroup.user_groups.get(name='Interrupted')
        self.assertFalse(interrupted_group.contacts.filter(id=run.contact.id).exists())

    def test_airtime_flow(self):
        flow = self.get_flow('airtime')

        contact_urn = self.contact.get_urn(TEL_SCHEME)

        airtime_event = AirtimeTransfer.objects.create(org=self.org, status=AirtimeTransfer.SUCCESS, amount=10, contact=self.contact,
                                                       recipient=contact_urn.path, created_by=self.admin, modified_by=self.admin)

        with patch('temba.flows.models.AirtimeTransfer.trigger_airtime_event') as mock_trigger_event:
            mock_trigger_event.return_value = airtime_event

            runs = flow.start_msg_flow([self.contact.id])
            self.assertEqual(1, len(runs))
            self.assertEqual(self.contact.msgs.get().text, 'Message complete')

            airtime_event.status = AirtimeTransfer.FAILED
            airtime_event.save()

            mock_trigger_event.return_value = airtime_event

            runs = flow.start_msg_flow([self.contact.id])
            self.assertEqual(1, len(runs))

            msgs = list(self.contact.msgs.order_by('id'))
            self.assertEqual(len(msgs), 2)
            self.assertEqual(msgs[1].text, 'Message failed')

    @patch('temba.airtime.models.AirtimeTransfer.post_transferto_api_response')
    def test_airtime_trigger_event(self, mock_post_transferto):
        mock_post_transferto.side_effect = [MockResponse(200, "error_code=0\r\ncurrency=USD\r\n"),
                                            MockResponse(200, "error_code=0\r\nerror_txt=\r\ncountry=United States\r\n"
                                                              "product_list=0.25,0.5,1,1.5\r\n"
                                                              "local_info_value_list=5,10,20,30\r\n"),
                                            MockResponse(200, "error_code=0\r\nerror_txt=\r\nreserved_id=234\r\n"),
                                            MockResponse(200, "error_code=0\r\nerror_txt=\r\n")]

        self.org.connect_transferto('mylogin', 'api_token', self.admin)
        self.org.refresh_transferto_account_currency()

        flow = self.get_flow('airtime')
        runs = flow.start_msg_flow([self.contact.id])
        self.assertEqual(1, len(runs))
        self.assertEqual(self.contact.msgs.get().text, 'Message complete')

        self.assertEqual(1, AirtimeTransfer.objects.all().count())
        airtime = AirtimeTransfer.objects.all().first()
        self.assertEqual(airtime.status, AirtimeTransfer.SUCCESS)
        self.assertEqual(airtime.contact, self.contact)
        self.assertEqual(airtime.message, "Airtime Transferred Successfully")
        self.assertEqual(mock_post_transferto.call_count, 4)
        mock_post_transferto.reset_mock()

        mock_post_transferto.side_effect = [MockResponse(200, "error_code=0\r\nerror_txt=\r\ncountry=Rwanda\r\n"
                                                              "product_list=0.25,0.5,1,1.5\r\n"
                                                              "local_info_value_list=5,10,20,30\r\n"),
                                            MockResponse(200, "error_code=0\r\nerror_txt=\r\nreserved_id=234\r\n"),
                                            MockResponse(200, "error_code=0\r\nerror_txt=\r\n")]

        runs = flow.start_msg_flow([self.contact.id])
        self.assertEqual(1, len(runs))
        msgs = list(self.contact.msgs.order_by('id'))
        self.assertEqual(msgs[1].text, 'Message failed')

        self.assertEqual(2, AirtimeTransfer.objects.all().count())
        airtime = AirtimeTransfer.objects.all().last()
        self.assertEqual(airtime.status, AirtimeTransfer.FAILED)
        self.assertEqual(airtime.message, "Error transferring airtime: Failed by invalid amount "
                                          "configuration or missing amount configuration for Rwanda")

        self.assertEqual(mock_post_transferto.call_count, 1)
        mock_post_transferto.reset_mock()

        mock_post_transferto.side_effect = [MockResponse(200, "error_code=0\r\nerror_txt=\r\ncountry=United States\r\n"
                                                              "product_list=0.25,0.5,1,1.5\r\n"
                                                              "local_info_value_list=5,10,20,30\r\n"),
                                            MockResponse(200, "error_code=0\r\nerror_txt=\r\nreserved_id=234\r\n"),
                                            MockResponse(200, "error_code=0\r\nerror_txt=\r\n")]

        test_contact = Contact.get_test_contact(self.admin)

        runs = flow.start_msg_flow([test_contact.id])
        self.assertEqual(1, len(runs))

        # no saved airtime event in DB
        self.assertEqual(2, AirtimeTransfer.objects.all().count())
        self.assertEqual(mock_post_transferto.call_count, 0)

        contact2 = self.create_contact(name='Bismack Biyombo', number='+250788123123', twitter='biyombo')
        self.assertEqual(contact2.get_urn().path, 'biyombo')

        runs = flow.start_msg_flow([contact2.id])
        self.assertEqual(1, len(runs))
        self.assertEqual(1, contact2.msgs.all().count())
        self.assertEqual('Message complete', contact2.msgs.all()[0].text)

        self.assertEqual(3, AirtimeTransfer.objects.all().count())
        airtime = AirtimeTransfer.objects.all().last()
        self.assertEqual(airtime.status, AirtimeTransfer.SUCCESS)
        self.assertEqual(airtime.recipient, '+250788123123')
        self.assertNotEqual(airtime.recipient, 'biyombo')
        self.assertEqual(mock_post_transferto.call_count, 3)
        mock_post_transferto.reset_mock()

        self.org.remove_transferto_account(self.admin)

        mock_post_transferto.side_effect = [MockResponse(200, "error_code=0\r\nerror_txt=\r\ncountry=United States\r\n"
                                                              "product_list=0.25,0.5,1,1.5\r\n"
                                                              "local_info_value_list=5,10,20,30\r\n"),
                                            MockResponse(200, "error_code=0\r\nerror_txt=\r\nreserved_id=234\r\n"),
                                            MockResponse(200, "error_code=0\r\nerror_txt=\r\n")]

        runs = flow.start_msg_flow([self.contact.id])
        self.assertEqual(1, len(runs))

        msgs = list(self.contact.msgs.order_by('id'))
        self.assertEqual(msgs[2].text, 'Message failed')

        self.assertEqual(4, AirtimeTransfer.objects.all().count())
        airtime = AirtimeTransfer.objects.all().last()
        self.assertEqual(airtime.status, AirtimeTransfer.FAILED)
        self.assertEqual(airtime.contact, self.contact)
        self.assertEqual(airtime.message, "Error transferring airtime: No transferTo Account connected to "
                                          "this organization")

        # we never call TransferTo API if no accoutnis connected
        self.assertEqual(mock_post_transferto.call_count, 0)
        mock_post_transferto.reset_mock()

    @patch('temba.flows.models.FlowRun.PATH_MAX_STEPS', 8)
    def test_run_path(self):
        flow = self.get_flow('favorites')
        colorPrompt = ActionSet.objects.get(uuid=flow.entry_uuid)
        colorRuleSet = RuleSet.objects.get(uuid=colorPrompt.destination)
        redRule = colorRuleSet.get_rules()[0]
        otherRule = colorRuleSet.get_rules()[-1]
        tryAgainPrompt = ActionSet.objects.get(uuid=otherRule.destination)
        beerPrompt = ActionSet.objects.get(uuid=redRule.destination)
        beerRuleSet = RuleSet.objects.get(uuid=beerPrompt.destination)

        # send an invalid response several times til we hit the path length limit
        for m in range(3):
            self.send_message(flow, "beige")

        run = FlowRun.objects.get()
        path = run.get_path()

        self.assertEqual([(p['node_uuid'], p.get('exit_uuid')) for p in path], [
            (colorPrompt.uuid, colorPrompt.exit_uuid),
            (colorRuleSet.uuid, otherRule.uuid),
            (tryAgainPrompt.uuid, tryAgainPrompt.exit_uuid),
            (colorRuleSet.uuid, otherRule.uuid),
            (tryAgainPrompt.uuid, tryAgainPrompt.exit_uuid),
            (colorRuleSet.uuid, otherRule.uuid),
            (tryAgainPrompt.uuid, tryAgainPrompt.exit_uuid),
            (colorRuleSet.uuid, None),
        ])

        self.send_message(flow, "red")

        run.refresh_from_db()
        path = run.get_path()

        self.assertEqual([(p['node_uuid'], p.get('exit_uuid')) for p in path], [
            (tryAgainPrompt.uuid, tryAgainPrompt.exit_uuid),
            (colorRuleSet.uuid, otherRule.uuid),
            (tryAgainPrompt.uuid, tryAgainPrompt.exit_uuid),
            (colorRuleSet.uuid, otherRule.uuid),
            (tryAgainPrompt.uuid, tryAgainPrompt.exit_uuid),
            (colorRuleSet.uuid, redRule.uuid),
            (beerPrompt.uuid, beerPrompt.exit_uuid),
            (beerRuleSet.uuid, None),
        ])


class FlowMigrationTest(FlowFileTest):

    def test_is_before_version(self):

        # works with numbers
        self.assertTrue(Flow.is_before_version(5, 6))

        self.assertTrue(Flow.is_before_version("10", "10.1"))
        self.assertFalse(Flow.is_before_version("10", "9"))

        # unknown versions return false
        self.assertFalse(Flow.is_before_version("3.1", "5"))
        self.assertFalse(Flow.is_before_version("200", "5"))
        self.assertFalse(Flow.is_before_version("3.1", "3.5"))

        self.assertFalse(Flow.is_before_version(get_current_export_version(), 10))

    def migrate_flow(self, flow, to_version=None):

        if not to_version:
            to_version = get_current_export_version()

        flow_json = flow.as_json()
        if Flow.is_before_version(flow.version_number, "6"):
            revision = flow.revisions.all().order_by('-revision').first()
            flow_json = dict(definition=flow_json, flow_type=flow.flow_type,
                             expires=flow.expires_after_minutes, id=flow.pk,
                             revision=revision.revision if revision else 1)

        flow_json = FlowRevision.migrate_definition(flow_json, flow, to_version=to_version)
        if 'definition' in flow_json:
            flow_json = flow_json['definition']

        flow.update(flow_json)
        return Flow.objects.get(pk=flow.pk)

    def test_migrate_with_flow_user(self):
        flow = Flow.create_instance(dict(name='Favorites', org=self.org,
                                         created_by=self.admin, modified_by=self.admin,
                                         saved_by=self.admin, version_number=7))

        flow_json = self.get_flow_json('favorites')
        FlowRevision.create_instance(dict(flow=flow, definition=json.dumps(flow_json),
                                          spec_version=7, revision=1,
                                          created_by=self.admin, modified_by=self.admin))

        old_json = flow.as_json()

        saved_on = flow.saved_on
        modified_on = flow.modified_on
        flow.ensure_current_version()
        flow.refresh_from_db()

        # system migration should not affect our saved_on even tho we are modified
        self.assertNotEqual(modified_on, flow.modified_on)
        self.assertEqual(saved_on, flow.saved_on)

        # but should still create a revision using the flow user
        self.assertEqual(1, flow.revisions.filter(created_by=get_flow_user(self.org)).count())

        # should see the system user on our revision json
        self.login(self.admin)
        response = self.client.get(reverse('flows.flow_revisions', args=[flow.id]))
        self.assertContains(response, 'System Update')
        self.assertEqual(2, len(response.json()))

        # attempt to save with old json, no bueno
        response = self.client.post(reverse('flows.flow_json', args=[flow.id]), data=json.dumps(old_json), content_type='application/json')

        self.assertEqual(response.status_code, 400)
        self.assertEqual(response.json(), {
            'description': 'rapidpro_flow is currently editing this Flow. Your changes will not be saved until you refresh your browser.',
            'status': u'failure'
        })

        # now refresh and save a new version
        flow.update(flow.as_json(), user=self.admin)
        self.assertEqual(3, flow.revisions.all().count())
        self.assertEqual(1, flow.revisions.filter(created_by=get_flow_user(self.org)).count())

    def test_migrate_malformed_single_message_flow(self):

        flow = Flow.create_instance(dict(name='Single Message Flow', org=self.org,
                                         created_by=self.admin, modified_by=self.admin,
                                         saved_by=self.admin, version_number=3))

        flow_json = self.get_flow_json('malformed_single_message')['definition']

        FlowRevision.create_instance(dict(flow=flow, definition=json.dumps(flow_json),
                                          spec_version=3, revision=1,
                                          created_by=self.admin, modified_by=self.admin))

        flow.ensure_current_version()
        flow_json = flow.as_json()

        self.assertEqual(len(flow_json['action_sets']), 1)
        self.assertEqual(len(flow_json['rule_sets']), 0)
        self.assertEqual(flow_json['version'], get_current_export_version())
        self.assertEqual(flow_json['metadata']['revision'], 2)

    def test_migration_string_group(self):
        flow = Flow.create_instance(dict(name='String group', org=self.org,
                                         created_by=self.admin, modified_by=self.admin,
                                         saved_by=self.admin, version_number=3))

        flow_json = self.get_flow_json('string_group')['definition']

        FlowRevision.create_instance(dict(flow=flow, definition=json.dumps(flow_json),
                                          spec_version=3, revision=1,
                                          created_by=self.admin, modified_by=self.admin))

        flow.ensure_current_version()
        flow_json = flow.as_json()

        self.assertEqual(len(flow_json['action_sets']), 1)
        self.assertEqual("The Funky Bunch", flow_json['action_sets'][0]['actions'][0]['groups'][0]['name'])
        self.assertTrue("The Funky Bunch", flow_json['action_sets'][0]['actions'][0]['groups'][0]['uuid'])
        self.assertEqual("@contact.name", flow_json['action_sets'][0]['actions'][0]['groups'][1])

    def test_update_dependencies_on_old_version(self):
        flow_json = self.get_flow_json('call_me_maybe')['definition']
        flow = Flow.create_instance(dict(name='Call Me Maybe', org=self.org,
                                         created_by=self.admin, modified_by=self.admin,
                                         saved_by=self.admin, version_number=3))

        FlowRevision.create_instance(dict(flow=flow, definition=json.dumps(flow_json),
                                          spec_version=3, revision=1,
                                          created_by=self.admin, modified_by=self.admin))

        # updating our dependencies should ensure the current version
        flow.update_dependencies()

        self.assertEqual(flow.version_number, get_current_export_version())

    def test_ensure_current_version(self):
        flow_json = self.get_flow_json('call_me_maybe')['definition']
        flow = Flow.create_instance(dict(name='Call Me Maybe', org=self.org,
                                         created_by=self.admin, modified_by=self.admin,
                                         saved_by=self.admin, version_number=3))

        FlowRevision.create_instance(dict(flow=flow, definition=json.dumps(flow_json),
                                          spec_version=3, revision=1,
                                          created_by=self.admin, modified_by=self.admin))

        # now make sure we are on the latest version
        flow.ensure_current_version()

        # and that the format looks correct
        flow_json = flow.as_json()
        self.assertEqual(flow_json['metadata']['name'], 'Call Me Maybe')
        self.assertEqual(flow_json['metadata']['revision'], 2)
        self.assertEqual(flow_json['metadata']['expires'], 720)
        self.assertEqual(flow_json['base_language'], 'base')
        self.assertEqual(5, len(flow_json['action_sets']))
        self.assertEqual(1, len(flow_json['rule_sets']))

    def test_migrate_to_11_2(self):
        fre_definition = {
            'base_language': 'fre',
            'action_sets': [
                {
                    'uuid': '9468bbce-0df6-4d86-ae14-f26525ddda1d',
                    'destination': 'cc904a60-9de1-4f0b-9b55-a42b4ea6c434',
                    'actions': [
                        {
                            'msg': {
                                'base': 'What is your favorite color?',
                                'eng': 'What is your favorite color?',
                                'fra': 'Quelle est votre couleur préférée?'
                            },
                            'type': 'reply',
                            'uuid': '335eb13d-5167-48ba-90c6-eb116656247c'
                        }
                    ],
                    'exit_uuid': 'a9904153-c831-4b95-aa20-13f84fed0841',
                    'y': 0,
                    'x': 100
                }
            ]
        }

        base_definition = {
            'base_language': 'base',
            'action_sets': [
                {
                    'uuid': '9468bbce-0df6-4d86-ae14-f26525ddda1d',
                    'destination': 'cc904a60-9de1-4f0b-9b55-a42b4ea6c434',
                    'actions': [
                        {
                            'msg': {
                                'base': 'What is your favorite color?',
                                'eng': 'What is your favorite color?',
                                'fra': 'Quelle est votre couleur préférée?'
                            },
                            'type': 'reply',
                            'uuid': '335eb13d-5167-48ba-90c6-eb116656247c'
                        }
                    ],
                    'exit_uuid': 'a9904153-c831-4b95-aa20-13f84fed0841',
                    'y': 0,
                    'x': 100
                }
            ]
        }

        flow1 = Flow.create_instance(dict(
            name='base lang test', org=self.org, created_by=self.admin, modified_by=self.admin, saved_by=self.admin,
            version_number=1)
        )
        flow2 = Flow.create_instance(dict(
            name='Base lang test', org=self.org, created_by=self.admin, modified_by=self.admin, saved_by=self.admin,
            version_number=1)
        )
        FlowRevision.create_instance(dict(
            flow=flow1, definition=json.dumps(fre_definition), spec_version=1, revision=1, created_by=self.admin,
            modified_by=self.admin)
        )
        FlowRevision.create_instance(dict(
            flow=flow2, definition=json.dumps(fre_definition), spec_version=1, revision=1, created_by=self.admin,
            modified_by=self.admin)
        )

        new_definition = migrate_to_version_11_2(fre_definition, flow=flow1)

        fre_lang_value = new_definition['base_language']
        self.assertEqual(fre_lang_value, 'fra')

        new_definition = migrate_to_version_11_2(base_definition, flow=flow2)

        base_lang_value = new_definition['base_language']
        self.assertEqual(base_lang_value, 'base')

    def test_migrate_to_11_1(self):
        definition = {
            'base_language': 'base',
            'action_sets': [
                {
                    'uuid': '9468bbce-0df6-4d86-ae14-f26525ddda1d',
                    'destination': 'cc904a60-9de1-4f0b-9b55-a42b4ea6c434',
                    'actions': [
                        {
                            'msg': {
                                'base': 'What is your favorite color?',
                                'eng': 'What is your favorite color?',
                                'fre': 'Quelle est votre couleur préférée?'
                            },
                            'type': 'reply',
                            'uuid': '335eb13d-5167-48ba-90c6-eb116656247c'
                        }
                    ],
                    'exit_uuid': 'a9904153-c831-4b95-aa20-13f84fed0841',
                    'y': 0,
                    'x': 100
                }, {
                    'y': 1214,
                    'x': 284,
                    'destination': '498b1953-02f1-47dd-b9cb-1b51913e348f',
                    'uuid': '9769918c-8ca4-4ec5-8b5b-bf94cc6746a9',
                    'actions': [{
                        'lang': 'fre',
                        'type': 'lang',
                        'name': 'French',
                        'uuid': '56a4bca5-b9e5-4d04-883c-ca65d7c4d538'
                    }]
                }, {
                    'uuid': '9468bbce-0df6-4d86-ae14-f26525ddda1d',
                    'destination': 'cc904a60-9de1-4f0b-9b55-a42b4ea6c434',
                    'actions': [
                        {
                            'msg': {
                                'base': 'What is your favorite color?',
                                'eng': 'What is your favorite color?',
                                'fre': 'Quelle est votre couleur préférée?',
                                'newl': 'Bogus translation'
                            },
                            'type': 'reply',
                            'uuid': '335eb13d-5167-48ba-90c6-eb116656247c'
                        }
                    ],
                    'exit_uuid': 'a9904153-c831-4b95-aa20-13f84fed0841',
                    'y': 0,
                    'x': 100
                }
            ]
        }

        flow = Flow.create_instance(dict(
            name='String group', org=self.org, created_by=self.admin, modified_by=self.admin, saved_by=self.admin,
            version_number=1)
        )

        FlowRevision.create_instance(dict(
            flow=flow, definition=json.dumps(definition), spec_version=1, revision=1, created_by=self.admin,
            modified_by=self.admin)
        )

        new_definition = migrate_to_version_11_1(definition, flow=flow)

        lang_path = new_definition['action_sets'][0]['actions'][0]['msg']

        self.assertTrue('fra' in lang_path)
        self.assertEqual(len(lang_path), 3)

        lang_key_value = new_definition['action_sets'][1]['actions'][0]['lang']

        self.assertEqual(lang_key_value, 'fra')

        should_not_be_migrated_path = new_definition['action_sets'][2]['actions'][0]['msg']
        self.assertTrue('fre' in should_not_be_migrated_path)

        # we cannot migrate flows to version 11 without flow object (languages depend on flow.org)
        self.assertRaises(ValueError, migrate_to_version_11_1, definition)

    def test_migrate_to_11_0(self):
        self.create_field('nickname', "Nickname", Value.TYPE_TEXT)
        self.create_field('district', "District", Value.TYPE_DISTRICT)
        self.create_field('joined_on', "Joined On", Value.TYPE_DATETIME)

        flow = self.get_flow("type_flow")
        flow_json = flow.as_json()

        # gather up replies to check expressions were migrated
        replies = []
        for action_set in flow_json['action_sets']:
            for action in action_set['actions']:
                if action['type'] == 'reply':
                    for text in sorted(action['msg'].values()):
                        replies.append(text)

        self.assertEqual(replies, [
            "Hey @contact.nickname, you joined on @(format_date(contact.joined_on)) in @(format_location(contact.district)).",
            "It's @(format_date(date)). The time is @(format_date(date.now)) on @date.today.",
            "Send text",
            "You said @flow.text at @(format_date(flow.text.time)). Send date",
            "You said @(format_date(flow.date)) which was in category @flow.date.category Send number",
            "You said @flow.number. Send state",
            "You said @(format_location(flow.state)) which was in category @flow.state.category. Send district",
            "You said @(format_location(flow.district)). Send ward",
            "Tu as dit @(format_location(flow.ward))",  # flow var followed by end of input
            "You said @(format_location(flow.ward))."   # flow var followed by period then end of input
        ])

    def test_migrate_to_10_4(self):
        definition = {
            'action_sets': [
                {
                    "y": 0, "x": 100,
                    "destination": "0ecf7914-05e0-4b71-8816-495d2c0921b5",
                    "uuid": "a6676605-332a-4309-a8b8-79b33e73adcd",
                    "actions": [
                        {
                            "type": "reply",
                            "msg": {"base": "What is your favorite color?"}
                        }
                    ]
                },
            ]
        }

        definition = migrate_to_version_10_4(definition)

        # make sure all of our action sets have an exit uuid and all of our actions have uuids set
        for actionset in definition['action_sets']:
            self.assertIsNotNone(actionset['exit_uuid'])
            for action in actionset['actions']:
                self.assertIsNotNone(action['uuid'])

    def test_migrate_to_10_3(self):
        favorites = self.get_flow('favorites')

        # make sure all of our action sets have an exit uuid
        for actionset in favorites.action_sets.all():
            self.assertIsNotNone(actionset.exit_uuid)

    def test_migrate_to_10_2(self):
        flow_json = self.get_flow_json('single_message_bad_localization')
        flow_json = migrate_to_version_10_2(flow_json)
        self.assertEqual('Campaign Message 12', flow_json['action_sets'][0]['actions'][0]['msg']['eng'])

    def test_migrate_to_10_1(self):
        favorites = self.get_flow('favorites')

        # make sure all of our actions have uuids set
        for actionset in favorites.action_sets.all():
            for action in actionset.get_actions():
                self.assertIsNotNone(action.uuid)

        # since actions can generate their own uuids, lets make sure fetching from the databse yields the same uuids
        exported = favorites.as_json()
        flow = Flow.objects.filter(name='Favorites').first()
        self.assertEqual(exported, flow.as_json())
        self.assertEqual(flow.version_number, get_current_export_version())

    @override_settings(SEND_WEBHOOKS=True)
    def test_migrate_to_10(self):
        # this is really just testing our rewriting of webhook rulesets
        webhook_flow = self.get_flow('dual_webhook')
        self.assertNotEqual(webhook_flow.modified_on, webhook_flow.saved_on)

        # get our definition out
        flow_def = webhook_flow.as_json()

        # make sure our rulesets no longer have 'webhook' or 'webhook_action'
        for ruleset in flow_def['rule_sets']:
            self.assertFalse('webhook' in ruleset)
            self.assertFalse('webhook_action' in ruleset)

        self.mockRequest('POST', '/code', '{"code": "ABABUUDDLRS"}', content_type='application/json')

        run, = webhook_flow.start([], [self.contact])

        # assert the code we received was right
        msg = Msg.objects.filter(direction='O', contact=self.contact).order_by('id').last()
        self.assertEqual(msg.text, "Great, your code is ABABUUDDLRS. Enter your name")

        self.mockRequest('GET', '/success', "Success")

        self.send_message(webhook_flow, "Ryan Lewis", assert_reply=False)

        # startover have our first webhook fail, check that routing still works with failure
        flow_def['rule_sets'][0]['config']['webhook'] = 'http://localhost:49999/error'
        webhook_flow.update(flow_def)

        self.mockRequest('POST', '/error', 'BOOM', status=400)

        webhook_flow.start([], [self.contact], restart_participants=True)

        # assert the code we received was right
        msg = Msg.objects.filter(direction='O', contact=self.contact).order_by('id').last()
        self.assertEqual("Great, your code is @extra.code. Enter your name", msg.text)

        # check all our mocked requests were made
        self.assertAllRequestsMade()

    def test_migrate_to_9(self):

        # our group and flow to move to uuids
        group = self.create_group("Phans", [])
        previous_flow = self.create_flow()
        start_flow = self.create_flow()
        label = Label.get_or_create(self.org, self.admin, 'My label')

        substitutions = dict(group_id=group.pk,
                             contact_id=self.contact.pk,
                             start_flow_id=start_flow.pk,
                             previous_flow_id=previous_flow.pk,
                             label_id=label.pk)

        exported_json = json.loads(self.get_import_json('migrate_to_9', substitutions))
        exported_json = migrate_export_to_version_9(exported_json, self.org, True)

        # our campaign events shouldn't have ids
        campaign = exported_json['campaigns'][0]
        event = campaign['events'][0]

        # campaigns should have uuids
        self.assertIn('uuid', campaign)
        self.assertNotIn('id', campaign)

        # our event flow should be a uuid
        self.assertIn('flow', event)
        self.assertIn('uuid', event['flow'])
        self.assertNotIn('id', event['flow'])

        # our relative field should not have an id
        self.assertNotIn('id', event['relative_to'])

        # evaluate that the flow json is migrated properly
        flow_json = exported_json['flows'][0]

        # check that contacts migrated properly
        send_action = flow_json['action_sets'][0]['actions'][1]
        self.assertEqual(1, len(send_action['contacts']))
        self.assertEqual(1, len(send_action['groups']))

        for contact in send_action['contacts']:
            self.assertIn('uuid', contact)
            self.assertNotIn('id', contact)

        for group in send_action['groups']:
            self.assertIn('uuid', group)
            self.assertNotIn('id', contact)

        label_action = flow_json['action_sets'][0]['actions'][2]
        for label in label_action.get('labels'):
            self.assertNotIn('id', label)
            self.assertIn('uuid', label)

        action_set = flow_json['action_sets'][1]
        actions = action_set['actions']

        for action in actions[0:2]:
            self.assertIn(action['type'], ('del_group', 'add_group'))
            self.assertIn('uuid', action['groups'][0])
            self.assertNotIn('id', action['groups'][0])

        for action in actions[2:4]:
            self.assertIn(action['type'], ('trigger-flow', 'flow'))
            self.assertIn('flow', action)
            self.assertIn('uuid', action['flow'])
            self.assertIn('name', action['flow'])
            self.assertNotIn('id', action)
            self.assertNotIn('name', action)

        # we also switch flow ids to uuids in the metadata
        self.assertIn('uuid', flow_json['metadata'])
        self.assertNotIn('id', flow_json['metadata'])

        # import the same thing again, should have the same uuids
        new_exported_json = json.loads(self.get_import_json('migrate_to_9', substitutions))
        new_exported_json = migrate_export_to_version_9(new_exported_json, self.org, True)
        self.assertEqual(flow_json['metadata']['uuid'], new_exported_json['flows'][0]['metadata']['uuid'])

        # but when done as a different site, it should be unique
        new_exported_json = json.loads(self.get_import_json('migrate_to_9', substitutions))
        new_exported_json = migrate_export_to_version_9(new_exported_json, self.org, False)
        self.assertNotEqual(flow_json['metadata']['uuid'], new_exported_json['flows'][0]['metadata']['uuid'])

        # check we can update a flow with the migrated definition
        flow = Flow.objects.create(name='test flow', created_by=self.admin, modified_by=self.admin, org=self.org, saved_by=self.admin)
        flow.update(FlowRevision.migrate_definition(exported_json['flows'][0], flow))

        # can also just import a single flow
        exported_json = json.loads(self.get_import_json('migrate_to_9', substitutions))
        flow_json = migrate_to_version_9(exported_json['flows'][0], flow)
        self.assertIn('uuid', flow_json['metadata'])
        self.assertNotIn('id', flow_json['metadata'])

        # try it with missing metadata
        flow_json = json.loads(self.get_import_json('migrate_to_9', substitutions))['flows'][0]
        del flow_json['metadata']
        flow_json = migrate_to_version_9(flow_json, flow)
        self.assertEqual(1, flow_json['metadata']['revision'])
        self.assertEqual('test flow', flow_json['metadata']['name'])
        self.assertEqual(720, flow_json['metadata']['expires'])
        self.assertTrue('uuid' in flow_json['metadata'])
        self.assertTrue('saved_on' in flow_json['metadata'])

        # check that our replacements work
        self.assertEqual('@(CONCAT(parent.divided, parent.sky))', flow_json['action_sets'][0]['actions'][3]['value'])
        self.assertEqual('@parent.contact.name', flow_json['action_sets'][0]['actions'][4]['value'])

    def test_migrate_to_8(self):
        # file uses old style expressions
        flow_json = self.get_flow_json('old_expressions')

        # migrate to the version right before us first
        flow_json = migrate_to_version_7(flow_json)
        flow_json = migrate_to_version_8(flow_json)

        self.assertEqual(flow_json['action_sets'][0]['actions'][0]['msg']['eng'], "Hi @(UPPER(contact.name)). Today is @(date.now)")
        self.assertEqual(flow_json['action_sets'][1]['actions'][0]['groups'][0], "@flow.response_1.category")
        self.assertEqual(flow_json['action_sets'][1]['actions'][1]['msg']['eng'], "Was @(PROPER(LOWER(contact.name))).")
        self.assertEqual(flow_json['action_sets'][1]['actions'][1]['variables'][0]['id'], "@flow.response_1.category")
        self.assertEqual(flow_json['rule_sets'][0]['webhook'], "http://example.com/query.php?contact=@(UPPER(contact.name))")
        self.assertEqual(flow_json['rule_sets'][0]['operand'], "@(step.value)")
        self.assertEqual(flow_json['rule_sets'][1]['operand'], "@(step.value + 3)")

    def test_migrate_to_7(self):
        flow_json = self.get_flow_json('call_me_maybe')

        # migrate to the version right before us first
        flow_json = migrate_to_version_5(flow_json)
        flow_json = migrate_to_version_6(flow_json)

        self.assertIsNotNone(flow_json.get('definition'))
        self.assertEqual('Call me maybe', flow_json.get('name'))
        self.assertEqual(100, flow_json.get('id'))
        self.assertEqual('V', flow_json.get('flow_type'))

        flow_json = migrate_to_version_7(flow_json)
        self.assertIsNone(flow_json.get('definition', None))
        self.assertIsNotNone(flow_json.get('metadata', None))

        metadata = flow_json.get('metadata')
        self.assertEqual('Call me maybe', metadata['name'])
        self.assertEqual(100, metadata['id'])
        self.assertEqual('V', flow_json.get('flow_type'))

    def test_migrate_to_6(self):

        # file format is old non-localized format
        voice_json = self.get_flow_json('call_me_maybe')
        definition = voice_json.get('definition')

        # no language set
        self.assertIsNone(definition.get('base_language', None))
        self.assertEqual('Yes', definition['rule_sets'][0]['rules'][0]['category'])
        self.assertEqual('Press one, two, or three. Thanks.', definition['action_sets'][0]['actions'][0]['msg'])

        # add a recording to make sure that gets migrated properly too
        definition['action_sets'][0]['actions'][0]['recording'] = '/recording.mp3'

        voice_json = migrate_to_version_5(voice_json)
        voice_json = migrate_to_version_6(voice_json)
        definition = voice_json.get('definition')

        # now we should have a language
        self.assertEqual('base', definition.get('base_language', None))
        self.assertEqual('Yes', definition['rule_sets'][0]['rules'][0]['category']['base'])
        self.assertEqual('Press one, two, or three. Thanks.', definition['action_sets'][0]['actions'][0]['msg']['base'])
        self.assertEqual('/recording.mp3', definition['action_sets'][0]['actions'][0]['recording']['base'])

        # now try one that doesn't have a recording set
        voice_json = self.get_flow_json('call_me_maybe')
        definition = voice_json.get('definition')
        del definition['action_sets'][0]['actions'][0]['recording']
        voice_json = migrate_to_version_5(voice_json)
        voice_json = migrate_to_version_6(voice_json)
        definition = voice_json.get('definition')
        self.assertTrue('recording' not in definition['action_sets'][0]['actions'][0])

    def test_migrate_to_5_language(self):

        flow_json = self.get_flow_json('multi_language_flow')
        ruleset = flow_json['definition']['rule_sets'][0]
        ruleset['operand'] = '@step.value|lower_case'

        # now migrate us forward
        flow_json = migrate_to_version_5(flow_json)

        wait_ruleset = None
        rules = None
        for ruleset in flow_json.get('definition').get('rule_sets'):
            if ruleset['ruleset_type'] == 'wait_message':
                rules = ruleset['rules']
                wait_ruleset = ruleset
                break

        self.assertIsNotNone(wait_ruleset)
        self.assertIsNotNone(rules)

        self.assertEqual(1, len(rules))
        self.assertEqual('All Responses', rules[0]['category']['eng'])
        self.assertEqual('Otro', rules[0]['category']['spa'])

    @override_settings(SEND_WEBHOOKS=True)
    def test_migrate_to_5(self):
        flow = self.get_flow('favorites_v4')

        # first node should be a wait node
        ruleset = RuleSet.objects.filter(label='Color Response').first()
        self.assertEqual('wait_message', ruleset.ruleset_type)
        self.assertEqual('@step.value', ruleset.operand)

        # we should now be pointing to a newly created webhook rule
        webhook = RuleSet.objects.get(flow=flow, uuid=ruleset.get_rules()[0].destination)
        self.assertEqual('webhook', webhook.ruleset_type)
        self.assertEqual('http://localhost:49999/status', webhook.config_json()[RuleSet.CONFIG_WEBHOOK])
        self.assertEqual('POST', webhook.config_json()[RuleSet.CONFIG_WEBHOOK_ACTION])
        self.assertEqual('@step.value', webhook.operand)
        self.assertEqual('Color Webhook', webhook.label)

        # which should in turn point to a new expression split on @extra.value
        expression = RuleSet.objects.get(flow=flow, uuid=webhook.get_rules()[0].destination)
        self.assertEqual('expression', expression.ruleset_type)
        self.assertEqual('@extra.value', expression.operand)

        # takes us to the next question
        beer_question = ActionSet.objects.get(flow=flow, uuid=expression.get_rules()[0].destination)

        # which should pause for the response
        wait_beer = RuleSet.objects.get(flow=flow, uuid=beer_question.destination)
        self.assertEqual('wait_message', wait_beer.ruleset_type)
        self.assertEqual('@step.value', wait_beer.operand)
        self.assertEqual(1, len(wait_beer.get_rules()))
        self.assertEqual('All Responses', wait_beer.get_rules()[0].category[flow.base_language])

        # and then split on the expression for various beer choices
        beer_expression = RuleSet.objects.get(flow=flow, uuid=wait_beer.get_rules()[0].destination)
        self.assertEqual('expression', beer_expression.ruleset_type)
        self.assertEqual('@(LOWER(step.value))', beer_expression.operand)
        self.assertEqual(5, len(beer_expression.get_rules()))

        # set our expression to operate on the last inbound message
        expression.operand = '@step.value'
        expression.save()

        # now try executing our migrated flow
        first_response = ActionSet.objects.get(flow=flow, x=131)
        actions = first_response.get_actions_dict()
        actions[0]['msg'][flow.base_language] = 'I like @flow.color.category too! What is your favorite beer? @flow.color_webhook'
        first_response.set_actions_dict(actions)
        first_response.save()

        self.mockRequest('POST', '/status', '{ "status": "valid" }')

        reply = self.send_message(flow, 'red')
        self.assertEqual('I like Red too! What is your favorite beer? { "status": "valid" }', reply)

        reply = self.send_message(flow, 'Turbo King')
        self.assertEqual('Mmmmm... delicious Turbo King. If only they made red Turbo King! Lastly, what is your name?', reply)

        # check all our mocked requests were made
        self.assertAllRequestsMade()

    def test_migrate_revisions(self):
        flow = self.get_flow('favorites_v4')
        rev = flow.revisions.all().first()
        json_flow = rev.get_definition_json()

        # remove our flow version from the flow
        del json_flow[Flow.VERSION]
        rev.definition = json.dumps(json_flow)
        rev.spec_version = '10'
        rev.save()

        new_rev = flow.update(rev.get_definition_json())
        self.assertEqual(new_rev.spec_version, get_current_export_version())

        flow.refresh_from_db()
        self.assertEqual(flow.revisions.all().count(), 2)
        self.assertEqual(flow.version_number, get_current_export_version())

    def test_migrate_sample_flows(self):
        self.org.create_sample_flows('https://app.rapidpro.io')
        self.assertEqual(3, self.org.flows.filter(name__icontains='Sample Flow').count())

        # make sure it is localized
        poll = self.org.flows.filter(name='Sample Flow - Simple Poll').first()
        self.assertTrue('base' in poll.action_sets.all().order_by('y').first().get_actions()[0].msg)
        self.assertEqual('base', poll.base_language)

        # check replacement
        order_checker = self.org.flows.filter(name='Sample Flow - Order Status Checker').first()
        ruleset = order_checker.rule_sets.filter(y=298).first()
        self.assertEqual('https://app.rapidpro.io/demo/status/', ruleset.config_json()[RuleSet.CONFIG_WEBHOOK])

        # our test user doesn't use an email address, check for Administrator for the email
        actionset = order_checker.action_sets.filter(y=991).first()
        self.assertEqual('Administrator', actionset.get_actions()[1].emails[0])

    def test_migrate_bad_group_names(self):
        # This test makes sure that bad contact groups (< 25, etc) are migrated forward properly.
        # However, since it was a missed migration, now we need to apply it for any current version
        # at the time of this fix
        for v in ('4', '5', '6', '7', '8', '9', '10'):
            error = 'Failure migrating group names "%s" forward from v%s'
            flow = self.get_flow('favorites_bad_group_name_v%s' % v)
            self.assertIsNotNone(flow, "Failure importing favorites from v%s" % v)
            self.assertTrue(ContactGroup.user_groups.filter(name='Contacts < 25').exists(), error % ("< 25", v))
            self.assertTrue(ContactGroup.user_groups.filter(name='Contacts > 100').exists(), error % ("> 100", v))

            ContactGroup.user_groups.all().delete()
            self.assertEqual(get_current_export_version(), flow.version_number)
            flow.delete()

    def test_migrate_malformed_groups(self):
        flow = self.get_flow('malformed_groups')
        self.assertIsNotNone(flow)
        self.assertTrue(ContactGroup.user_groups.filter(name='Contacts < 25').exists())
        self.assertTrue(ContactGroup.user_groups.filter(name='Unknown').exists())


class DuplicateResultTest(FlowFileTest):

    def test_duplicate_value_test(self):
        flow = self.get_flow('favorites')
        self.assertEqual("I don't know that color. Try again.", self.send_message(flow, "carpet"))

        # get the run for our contact
        run = FlowRun.objects.get(contact=self.contact, flow=flow)

        # we should have one result for this run, "Other"
        results = run.get_results()

        self.assertEqual(len(results), 1)
        self.assertEqual(results['color']['category'], "Other")

        # retry with "red" as an aswer
        self.assertEqual("Good choice, I like Red too! What is your favorite beer?", self.send_message(flow, "red"))

        # we should now still have only one value, but the category should be Red now
        run.refresh_from_db()
        results = run.get_results()
        self.assertEqual(len(results), 1)
        self.assertEqual(results['color']['category'], "Red")


class ChannelSplitTest(FlowFileTest):

    def setUp(self):
        super(ChannelSplitTest, self).setUp()

        # update our channel to have a 206 address
        self.channel.address = '+12065551212'
        self.channel.save()

    def test_initial_channel_split(self):
        flow = self.get_flow('channel_split')

        # start our contact down the flow
        flow.start([], [self.contact])

        # check the message sent to them
        msgs = list(self.contact.msgs.order_by('id'))
        self.assertEqual(len(msgs), 2)
        self.assertEqual(msgs[0].text, "Your channel is +12065551212")
        self.assertEqual(msgs[1].text, "206 Channel")

    def test_no_urn_channel_split(self):
        flow = self.get_flow('channel_split')

        # ok, remove the URN on our contact
        self.contact.urns.all().update(contact=None)

        # run the flow again
        flow.start([], [self.contact])

        # shouldn't have any messages sent, as they have no URN
        self.assertFalse(self.contact.msgs.all())

        # should have completed the flow though
        run = FlowRun.objects.get(contact=self.contact)
        self.assertFalse(run.is_active)

    def test_no_urn_channel_split_first(self):
        flow = self.get_flow('channel_split_rule_first')

        # start our contact down the flow
        flow.start([], [self.contact])

        # check that the split was successful
        msg = self.contact.msgs.first()
        self.assertEqual("206 Channel", msg.text)


class WebhookLoopTest(FlowFileTest):

    @override_settings(SEND_WEBHOOKS=True)
    def test_webhook_loop(self):
        flow = self.get_flow('webhook_loop')

        self.mockRequest('GET', '/msg', '{ "text": "first message" }')
        self.assertEqual("first message", self.send_message(flow, "first", initiate_flow=True))

        flow_def = flow.as_json()
        flow_def['action_sets'][0]['actions'][0]['webhook'] = 'http://localhost:49999/msg'
        flow.update(flow_def)

        self.mockRequest('GET', '/msg', '{ "text": "second message" }')
        self.assertEqual("second message", self.send_message(flow, "second"))

        # check all our mocked requests were made
        self.assertAllRequestsMade()


class MissedCallChannelTest(FlowFileTest):

    def test_missed_call_channel(self):
        flow = self.get_flow('call_channel_split')

        # trigger a missed call on our channel
        call = ChannelEvent.create(self.channel, 'tel:+250788111222', ChannelEvent.TYPE_CALL_IN_MISSED,
                                   timezone.now(), 0)

        # we aren't in the group, so no run should be started
        run = FlowRun.objects.filter(flow=flow).first()
        self.assertIsNone(run)

        # but if we add our contact to the group..
        group = ContactGroup.user_groups.filter(name='Trigger Group').first()
        group.update_contacts(self.admin, [self.create_contact(number='+250788111222')], True)

        # now create another missed call which should fire our trigger
        call = ChannelEvent.create(self.channel, 'tel:+250788111222', ChannelEvent.TYPE_CALL_IN_MISSED,
                                   timezone.now(), 0)

        # should have triggered our flow
        FlowRun.objects.get(flow=flow)

        # should have sent a message to the user
        msg = Msg.objects.get(contact=call.contact, channel=self.channel)
        self.assertEqual(msg.text, "Matched +250785551212")

        # try the same thing with a contact trigger (same as missed calls via twilio)
        Trigger.catch_triggers(msg.contact, Trigger.TYPE_MISSED_CALL, msg.channel)

        self.assertEqual(2, Msg.objects.filter(contact=call.contact, channel=self.channel).count())
        last = Msg.objects.filter(contact=call.contact, channel=self.channel).order_by('-pk').first()
        self.assertEqual(last.text, "Matched +250785551212")


class GhostActionNodeTest(FlowFileTest):

    def test_ghost_action_node_test(self):
        # load our flows
        self.get_flow('parent_child_flow')
        flow = Flow.objects.get(name="Parent Flow")

        # start the flow
        flow.start([], [self.contact])

        # at this point, our contact has to active flow runs:
        # one for our parent flow at an action set (the start flow action), one in our child flow at the send message action

        # let's remove the actionset we are stuck at
        ActionSet.objects.filter(flow=flow).delete()

        # create a new message and get it handled
        msg = self.create_msg(contact=self.contact, direction='I', text="yes")
        Flow.find_and_handle(msg)

        # we should have gotten a response from our child flow
        self.assertEqual("I like butter too.",
                         Msg.objects.filter(direction=OUTGOING).order_by('-created_on').first().text)


class TriggerStartTest(FlowFileTest):

    def test_trigger_start(self):
        """
        Test case for a flow starting with a split on a contact field, sending an action, THEN waiting for a message.
        Having this flow start from a trigger should NOT advance the contact past the first wait.
        """
        flow = self.get_flow('trigger_start')

        # create our message that will start our flow
        incoming = self.create_msg(direction=INCOMING, contact=self.contact, text="trigger")

        self.assertTrue(Trigger.find_and_handle(incoming))

        # flow should have started
        self.assertTrue(FlowRun.objects.filter(flow=flow, contact=self.contact))

        # but we shouldn't have our name be trigger
        contact = Contact.objects.get(pk=self.contact.pk)
        self.assertNotEqual(contact.name, "trigger")

        self.assertLastResponse("Thanks for participating, what is your name?")

        # if we send another message, that should set our name
        incoming = self.create_msg(direction=INCOMING, contact=self.contact, text="Rudolph")
        self.assertTrue(Flow.find_and_handle(incoming)[0])
        contact = Contact.objects.get(pk=self.contact.pk)
        self.assertEqual(contact.name, "Rudolph")

        self.assertLastResponse("Great to meet you Rudolph")

    def test_trigger_capture(self):
        """
        Test case for a flow starting with a wait. Having this flow start with a trigger should advance the flow
        past that wait and process the rest of the flow (until the next wait)
        """
        flow = self.get_flow('trigger_capture')

        # create our incoming message that will start our flow
        incoming = self.create_msg(direction=INCOMING, contact=self.contact, text="trigger2 Rudolph")

        self.assertTrue(Trigger.find_and_handle(incoming))

        # flow should have started
        self.assertTrue(FlowRun.objects.filter(flow=flow, contact=self.contact))

        # and our name should be set to Nic
        contact = Contact.objects.get(pk=self.contact.pk)
        self.assertEqual(contact.name, "Rudolph")

        self.assertLastResponse("Hi Rudolph, how old are you?")


@patch('temba.flows.models.START_FLOW_BATCH_SIZE', 10)
class FlowBatchTest(FlowFileTest):

    def test_flow_batch_start(self):
        """
        Tests starting a flow for a group of contacts
        """
        flow = self.get_flow('two_in_row')

        # create 10 contacts
        contacts = []
        for i in range(11):
            contacts.append(self.create_contact("Contact %d" % i, "2507883833%02d" % i))

        # stop our last contact
        stopped = contacts[10]
        stopped.stop(self.admin)

        # start our flow, this will take two batches
        with QueryTracker(assert_query_count=308, stack_count=10, skip_unique_queries=True):
            flow.start([], contacts)

        # ensure 11 flow runs were created
        self.assertEqual(11, FlowRun.objects.all().count())

        # ensure 20 outgoing messages were created (2 for each successful run)
        self.assertEqual(20, Msg.objects.all().exclude(contact=stopped).count())

        # but only one broadcast
        self.assertEqual(1, Broadcast.objects.all().count())
        broadcast = Broadcast.objects.get()

        # ensure that our flowsteps all have the broadcast set on them
        for step in FlowStep.objects.filter(step_type=FlowStep.TYPE_ACTION_SET).exclude(run__contact=stopped):
            self.assertEqual(broadcast, step.broadcasts.all().get())

        # make sure that adding a msg more than once doesn't blow up
        step.run.add_messages(list(step.messages.all()), step=step)
        self.assertEqual(step.messages.all().count(), 2)
        self.assertEqual(step.broadcasts.all().count(), 1)

        # our stopped contact should have only received one msg before blowing up
        self.assertEqual(1, Msg.objects.filter(contact=stopped, status=FAILED).count())
        self.assertEqual(1, FlowRun.objects.filter(contact=stopped, exit_type=FlowRun.EXIT_TYPE_INTERRUPTED).count())


class TwoInRowTest(FlowFileTest):

    def test_two_in_row(self):
        flow = self.get_flow('two_in_row')
        flow.start([], [self.contact])

        # assert contact received both messages
        msgs = self.contact.msgs.all()
        self.assertEqual(msgs.count(), 2)


class SendActionTest(FlowFileTest):

    def test_send(self):
        contact1 = self.create_contact("Mark", "+14255551212")
        contact2 = self.create_contact("Gregg", "+12065551212")

        substitutions = dict(contact1_id=contact1.id, contact2_id=contact2.id)
        exported_json = json.loads(self.get_import_json('bad_send_action', substitutions))

        # create a flow object, we just need this to test our flow revision
        flow = Flow.objects.create(org=self.org, name="Import Flow", created_by=self.admin, modified_by=self.admin,
                                   saved_by=self.admin)
        revision = FlowRevision.objects.create(flow=flow, definition=json.dumps(exported_json), spec_version='8',
                                               revision=1, created_by=self.admin, modified_by=self.admin)
        flow.version_number = '8'
        flow.save()

        migrated = revision.get_definition_json()

        # assert our contacts have valid uuids now
        self.assertEqual(migrated['action_sets'][0]['actions'][0]['contacts'][0]['uuid'], contact1.uuid)
        self.assertEqual(migrated['action_sets'][0]['actions'][0]['contacts'][1]['uuid'], contact2.uuid)


class ExitTest(FlowFileTest):

    def test_exit_via_start(self):
        # start contact in one flow
        first_flow = self.get_flow('substitution')
        first_flow.start([], [self.contact])

        # should have one active flow run
        first_run = FlowRun.objects.get(is_active=True, flow=first_flow, contact=self.contact)

        # start in second via manual start
        second_flow = self.get_flow('favorites')
        second_flow.start([], [self.contact])

        second_run = FlowRun.objects.get(is_active=True)
        first_run.refresh_from_db()
        self.assertFalse(first_run.is_active)
        self.assertEqual(first_run.exit_type, FlowRun.EXIT_TYPE_INTERRUPTED)

        self.assertTrue(second_run.is_active)

    def test_exit_via_trigger(self):
        # start contact in one flow
        first_flow = self.get_flow('substitution')
        first_flow.start([], [self.contact])

        # should have one active flow run
        first_run = FlowRun.objects.get(is_active=True, flow=first_flow, contact=self.contact)

        # start in second via a keyword trigger
        second_flow = self.get_flow('favorites')

        Trigger.objects.create(org=self.org, keyword='favorites', flow=second_flow,
                               trigger_type=Trigger.TYPE_KEYWORD,
                               created_by=self.admin, modified_by=self.admin)

        # start it via the keyword
        msg = self.create_msg(contact=self.contact, direction=INCOMING, text="favorites")
        msg.handle()

        second_run = FlowRun.objects.get(is_active=True)
        first_run.refresh_from_db()
        self.assertFalse(first_run.is_active)
        self.assertEqual(first_run.exit_type, FlowRun.EXIT_TYPE_INTERRUPTED)

        self.assertTrue(second_run.is_active)

    def test_exit_via_campaign(self):
        from temba.campaigns.models import Campaign, CampaignEvent, EventFire

        # start contact in one flow
        first_flow = self.get_flow('substitution')
        first_flow.start([], [self.contact])

        # should have one active flow run
        first_run = FlowRun.objects.get(is_active=True, flow=first_flow, contact=self.contact)

        # start in second via a campaign event
        second_flow = self.get_flow('favorites')
        self.farmers = self.create_group("Farmers", [self.contact])

        campaign = Campaign.create(self.org, self.admin, Campaign.get_unique_name(self.org, "Reminders"), self.farmers)
        planting_date = ContactField.get_or_create(self.org, self.admin, 'planting_date', "Planting Date")
        event = CampaignEvent.create_flow_event(self.org, self.admin, campaign, planting_date,
                                                offset=1, unit='W', flow=second_flow, delivery_hour='13')

        self.contact.set_field(self.user, 'planting_date', "05-10-2020 12:30:10")

        # update our campaign events
        EventFire.update_campaign_events(campaign)
        event = EventFire.objects.get()

        # fire it, this will start our second flow
        event.fire()

        second_run = FlowRun.objects.get(is_active=True)
        first_run.refresh_from_db()
        self.assertFalse(first_run.is_active)
        self.assertEqual(first_run.exit_type, FlowRun.EXIT_TYPE_INTERRUPTED)

        self.assertTrue(second_run.is_active)


class OrderingTest(FlowFileTest):

    def setUp(self):
        super(OrderingTest, self).setUp()

        self.contact2 = self.create_contact('Ryan Lewis', '+12065552121')

        self.channel.delete()
        self.channel = Channel.create(self.org, self.user, 'KE', 'EX', None, '+250788123123', schemes=['tel'],
                                      config=dict(send_url='https://google.com'))

    def tearDown(self):
        super(OrderingTest, self).tearDown()

    def test_two_in_row(self):
        flow = self.get_flow('ordering')
        from temba.channels.tasks import send_msg_task

        # start our flow with a contact
        with patch('temba.channels.tasks.send_msg_task', wraps=send_msg_task) as mock_send_msg:
            flow.start([], [self.contact])

            # check the ordering of when the msgs were sent
            msgs = Msg.objects.filter(status=WIRED).order_by('sent_on')

            # the four messages should have been sent in order
            self.assertEqual(msgs[0].text, "Msg1")
            self.assertEqual(msgs[1].text, "Msg2")
            self.assertTrue(msgs[1].sent_on - msgs[0].sent_on > timedelta(seconds=.750))
            self.assertEqual(msgs[2].text, "Msg3")
            self.assertTrue(msgs[2].sent_on - msgs[1].sent_on > timedelta(seconds=.750))
            self.assertEqual(msgs[3].text, "Msg4")
            self.assertTrue(msgs[3].sent_on - msgs[2].sent_on > timedelta(seconds=.750))

            # send_msg_task should have only been called once
            self.assertEqual(mock_send_msg.call_count, 1)

        # reply, should get another 4 messages
        with patch('temba.channels.tasks.send_msg_task', wraps=send_msg_task) as mock_send_msg:
            msg = self.create_msg(contact=self.contact, direction=INCOMING, text="onwards!")
            Flow.find_and_handle(msg)

            msgs = Msg.objects.filter(direction=OUTGOING, status=WIRED).order_by('sent_on')[4:]
            self.assertEqual(msgs[0].text, "Ack1")
            self.assertEqual(msgs[1].text, "Ack2")
            self.assertTrue(msgs[1].sent_on - msgs[0].sent_on > timedelta(seconds=.750))
            self.assertEqual(msgs[2].text, "Ack3")
            self.assertTrue(msgs[2].sent_on - msgs[1].sent_on > timedelta(seconds=.750))
            self.assertEqual(msgs[3].text, "Ack4")
            self.assertTrue(msgs[3].sent_on - msgs[2].sent_on > timedelta(seconds=.750))

            # again, only one send_msg
            self.assertEqual(mock_send_msg.call_count, 1)

        Msg.objects.all().delete()

        # try with multiple contacts
        with patch('temba.channels.tasks.send_msg_task', wraps=send_msg_task) as mock_send_msg:
            flow.start([], [self.contact, self.contact2], restart_participants=True)

            # we should have two batches of messages, for for each contact
            msgs = Msg.objects.filter(status=WIRED).order_by('sent_on')

            self.assertEqual(msgs[0].contact, self.contact)
            self.assertEqual(msgs[0].text, "Msg1")
            self.assertEqual(msgs[1].text, "Msg2")
            self.assertTrue(msgs[1].sent_on - msgs[0].sent_on > timedelta(seconds=.750))
            self.assertEqual(msgs[2].text, "Msg3")
            self.assertTrue(msgs[2].sent_on - msgs[1].sent_on > timedelta(seconds=.750))
            self.assertEqual(msgs[3].text, "Msg4")
            self.assertTrue(msgs[3].sent_on - msgs[2].sent_on > timedelta(seconds=.750))

            self.assertEqual(msgs[4].contact, self.contact2)
            self.assertEqual(msgs[4].text, "Msg1")
            self.assertTrue(msgs[4].sent_on - msgs[3].sent_on < timedelta(seconds=.500))
            self.assertEqual(msgs[5].text, "Msg2")
            self.assertTrue(msgs[5].sent_on - msgs[4].sent_on > timedelta(seconds=.750))
            self.assertEqual(msgs[6].text, "Msg3")
            self.assertTrue(msgs[6].sent_on - msgs[5].sent_on > timedelta(seconds=.750))
            self.assertEqual(msgs[7].text, "Msg4")
            self.assertTrue(msgs[7].sent_on - msgs[6].sent_on > timedelta(seconds=.750))

            # two batches of messages, one batch for each contact
            self.assertEqual(mock_send_msg.call_count, 2)


class TimeoutTest(FlowFileTest):

    def test_disappearing_timeout(self):
        from temba.flows.tasks import check_flow_timeouts_task
        flow = self.get_flow('timeout')

        # start the flow
        flow.start([], [self.contact])

        # check our timeout is set
        run = FlowRun.objects.get()
        self.assertTrue(run.is_active)

        start_step = run.steps.order_by('-id').first()

        # mark our last message as sent
        last_msg = run.get_last_msg(OUTGOING)
        last_msg.sent_on = timezone.now() - timedelta(minutes=5)
        last_msg.save()

        time.sleep(1)

        # ok, change our timeout to the past
        timeout = timezone.now()
        FlowRun.objects.all().update(timeout_on=timeout)

        # remove our timeout rule
        flow_json = flow.as_json()
        del flow_json['rule_sets'][0]['rules'][-1]
        flow.update(flow_json)

        # process our timeouts
        check_flow_timeouts_task()

        # our timeout_on should have been cleared and we should be at the same node
        run.refresh_from_db()
        self.assertIsNone(run.timeout_on)
        current_step = run.steps.order_by('-id').first()
        self.assertEqual(current_step.step_uuid, start_step.step_uuid)

        # check that we can't be double queued by manually moving our timeout back
        with patch('temba.utils.queues.push_task') as mock_push:
            FlowRun.objects.all().update(timeout_on=timeout)
            check_flow_timeouts_task()

            self.assertEqual(0, mock_push.call_count)

    def test_timeout_race(self):
        # start one flow
        flow1 = self.get_flow('timeout')
        flow1.start([], [self.contact])
        run1 = FlowRun.objects.get(flow=flow1, contact=self.contact)

        # start another flow
        flow2 = self.get_flow('multi_timeout')
        flow2.start([], [self.contact])

        # remove our timeout rule on our second flow
        flow_json = flow2.as_json()
        del flow_json['rule_sets'][0]['rules'][-1]
        flow2.update(flow_json)

        # mark our last message as sent
        last_msg = run1.get_last_msg(OUTGOING)
        last_msg.sent_on = timezone.now() - timedelta(minutes=5)
        last_msg.save()

        time.sleep(.5)

        # ok, change our timeout to the past
        timeout = timezone.now()
        run1.timeout_on = timezone.now()
        run1.save(update_fields=['timeout_on'])

        # process our timeout
        run1.resume_after_timeout(timeout)

        # should have cleared the timeout, run2 is the active one now
        run1.refresh_from_db()
        self.assertIsNone(run1.timeout_on)

    def test_timeout_loop(self):
        from temba.flows.tasks import check_flow_timeouts_task
        from temba.msgs.tasks import process_run_timeout
        flow = self.get_flow('timeout_loop')

        # start the flow
        flow.start([], [self.contact])

        # mark our last message as sent
        run = FlowRun.objects.all().first()
        last_msg = run.get_last_msg(OUTGOING)
        last_msg.sent_on = timezone.now() - timedelta(minutes=2)
        last_msg.save()

        timeout = timezone.now()
        expiration = run.expires_on

        FlowRun.objects.all().update(timeout_on=timeout)
        check_flow_timeouts_task()

        # should have a new outgoing message
        last_msg = run.get_last_msg(OUTGOING)
        self.assertTrue(last_msg.text.find("No seriously, what's your name?") >= 0)

        # fire the task manually, shouldn't change anything (this tests double firing)
        process_run_timeout(run.id, timeout)

        # expiration should still be the same
        run.refresh_from_db()
        self.assertEqual(run.expires_on, expiration)

        new_last_msg = run.get_last_msg(OUTGOING)
        self.assertEqual(new_last_msg, last_msg)

        # ok, now respond
        msg = self.create_msg(contact=self.contact, direction='I', text="Wilson")
        Flow.find_and_handle(msg)

        # should have completed our flow
        run.refresh_from_db()
        self.assertFalse(run.is_active)

        last_msg = run.get_last_msg(OUTGOING)
        self.assertEqual(last_msg.text, "Cool, got it..")

    def test_multi_timeout(self):
        from temba.flows.tasks import check_flow_timeouts_task
        flow = self.get_flow('multi_timeout')

        # start the flow
        flow.start([], [self.contact])

        # create a new message and get it handled
        msg = self.create_msg(contact=self.contact, direction='I', text="Wilson")
        Flow.find_and_handle(msg)

        time.sleep(1)
        FlowRun.objects.all().update(timeout_on=timezone.now())
        check_flow_timeouts_task()

        run = FlowRun.objects.get()

        # nothing should have changed as we haven't yet sent our msg
        self.assertTrue(run.is_active)
        time.sleep(1)

        # ok, mark our message as sent, but only two minutes ago
        last_msg = run.get_last_msg(OUTGOING)
        last_msg.sent_on = timezone.now() - timedelta(minutes=2)
        last_msg.save()
        FlowRun.objects.all().update(timeout_on=timezone.now())
        check_flow_timeouts_task()

        # still nothing should have changed, not enough time has passed, but our timeout should be in the future now
        run.refresh_from_db()
        self.assertTrue(run.is_active)
        self.assertTrue(run.timeout_on > timezone.now() + timedelta(minutes=2))

        # ok, finally mark our message sent a while ago
        last_msg.sent_on = timezone.now() - timedelta(minutes=10)
        last_msg.save()

        time.sleep(1)
        FlowRun.objects.all().update(timeout_on=timezone.now())
        check_flow_timeouts_task()
        run.refresh_from_db()

        # run should be complete now
        self.assertFalse(run.is_active)
        self.assertEqual(run.exit_type, FlowRun.EXIT_TYPE_COMPLETED)

        # and we should have sent our message
        self.assertEqual("Thanks, Wilson",
                         Msg.objects.filter(direction=OUTGOING).order_by('-created_on').first().text)

    def test_timeout(self):
        from temba.flows.tasks import check_flow_timeouts_task
        flow = self.get_flow('timeout')

        # start the flow
        flow.start([], [self.contact])

        # create a new message and get it handled
        msg = self.create_msg(contact=self.contact, direction='I', text="Wilson")
        Flow.find_and_handle(msg)

        # we should have sent a response
        self.assertEqual("Great. Good to meet you Wilson",
                         Msg.objects.filter(direction=OUTGOING).order_by('-created_on').first().text)

        # assert we have exited our flow
        run = FlowRun.objects.get()
        self.assertFalse(run.is_active)
        self.assertEqual(run.exit_type, FlowRun.EXIT_TYPE_COMPLETED)

        # ok, now let's try with a timeout
        FlowRun.objects.all().delete()
        Msg.objects.all().delete()

        # start the flow
        flow.start([], [self.contact])

        # check our timeout is set
        run = FlowRun.objects.get()
        self.assertTrue(run.is_active)
        self.assertTrue(timezone.now() - timedelta(minutes=1) < run.timeout_on > timezone.now() + timedelta(minutes=4))

        # mark our last message as sent
        last_msg = run.get_last_msg(OUTGOING)
        last_msg.sent_on = timezone.now() - timedelta(minutes=5)
        last_msg.save()

        time.sleep(.5)

        # run our timeout check task
        check_flow_timeouts_task()

        # nothing occured as we haven't timed out yet
        run.refresh_from_db()
        self.assertTrue(run.is_active)
        self.assertTrue(timezone.now() - timedelta(minutes=1) < run.timeout_on > timezone.now() + timedelta(minutes=4))

        time.sleep(1)

        # ok, change our timeout to the past
        FlowRun.objects.all().update(timeout_on=timezone.now())

        # check our timeouts again
        check_flow_timeouts_task()
        run.refresh_from_db()

        # run should be complete now
        self.assertFalse(run.is_active)
        self.assertEqual(run.exit_type, FlowRun.EXIT_TYPE_COMPLETED)

        # and we should have sent our message
        self.assertEqual("Don't worry about it , we'll catch up next week.",
                         Msg.objects.filter(direction=OUTGOING).order_by('-created_on').first().text)


class MigrationUtilsTest(TembaTest):

    def test_map_actions(self):
        # minimalist flow def with just actions and entry
        flow_def = dict(entry='1234', action_sets=[dict(uuid='1234', x=100, y=0, actions=[dict(type='reply', msg=None)])], rule_sets=[dict(y=10, x=100, uuid='5678')])
        removed = map_actions(flow_def, lambda x: None)

        # no more action sets and entry is remapped
        self.assertFalse(removed['action_sets'])
        self.assertEqual('5678', removed['entry'])

        # add two action sets, we should remap entry to be the first
        flow_def['action_sets'] = [dict(uuid='1234', y=0, x=100, actions=[dict(type='reply', msg=None)]), dict(uuid='2345', y=5, x=100, actions=[dict(type='reply', msg="foo")])]
        removed = map_actions(flow_def, lambda x: None if x['msg'] is None else x)

        self.assertEqual(len(removed['action_sets']), 1)
        self.assertEqual(removed['action_sets'][0]['uuid'], '2345')
        self.assertEqual(removed['entry'], '2345')

        # remove a single action
        flow_def['action_sets'] = [dict(uuid='1234', y=10, x=100, actions=[dict(type='reply', msg=None), dict(type='reply', msg="foo")])]
        removed = map_actions(flow_def, lambda x: None if x['msg'] is None else x)

        self.assertEqual(len(removed['action_sets']), 1)
        self.assertEqual(len(removed['action_sets'][0]['actions']), 1)
        self.assertEqual(removed['entry'], '2345')

        # no entry
        flow_def = dict(entry='1234', action_sets=[dict(uuid='1234', y=0, x=100, actions=[dict(type='reply', msg=None)])], rule_sets=[])
        removed = map_actions(flow_def, lambda x: None if x['msg'] is None else x)

        self.assertEqual(len(removed['action_sets']), 0)
        self.assertEqual(removed['entry'], None)

        # check entry horizontal winner
        flow_def = dict(entry='1234', action_sets=[dict(uuid='1234', x=100, y=0, actions=[dict(type='reply', msg=None)])], rule_sets=[dict(y=10, x=100, uuid='5678'), dict(y=10, x=50, uuid='9012')])
        removed = map_actions(flow_def, lambda x: None if x['msg'] is None else x)
        self.assertEqual(removed['entry'], '9012')

        # same horizontal check with action sets
        flow_def = dict(entry='1234', action_sets=[
            dict(uuid='1234', x=100, y=0, actions=[dict(type='reply', msg=None)]),
            dict(uuid='9012', x=50, y=50, actions=[dict(type='reply', msg="foo")]),
            dict(uuid='3456', x=0, y=50, actions=[dict(type='reply', msg="foo")])
        ], rule_sets=[
            dict(y=100, x=100, uuid='5678')
        ])

        removed = map_actions(flow_def, lambda x: None if x['msg'] is None else x)
        self.assertEqual(removed['entry'], '3456')


class TriggerFlowTest(FlowFileTest):

    def test_trigger_then_loop(self):
        # start our parent flow
        flow = self.get_flow('parent_child_loop')
        flow.start([], [self.contact])

        # trigger our second flow to start
        msg = self.create_msg(contact=self.contact, direction='I', text="add 12067797878")
        Flow.find_and_handle(msg)

        child_run = FlowRun.objects.get(contact__urns__path="+12067797878")
        msg = self.create_msg(contact=child_run.contact, direction='I', text="Christine")
        Flow.find_and_handle(msg)
        child_run.refresh_from_db()
        self.assertEqual('C', child_run.exit_type)

        # main contact should still be in the flow
        run = FlowRun.objects.get(flow=flow, contact=self.contact)
        self.assertTrue(run.is_active)
        self.assertIsNone(run.exit_type)

        # and can do it again
        msg = self.create_msg(contact=self.contact, direction='I', text="add 12067798080")
        Flow.find_and_handle(msg)

        FlowRun.objects.get(contact__urns__path="+12067798080")
        run.refresh_from_db()
        self.assertTrue(run.is_active)


class StackedExitsTest(FlowFileTest):

    def setUp(self):
        super(StackedExitsTest, self).setUp()

        self.channel.delete()
        self.channel = Channel.create(self.org, self.user, 'KE', 'EX', None, '+250788123123', schemes=['tel'],
                                      config=dict(send_url='https://google.com'))

    def test_stacked_exits(self):
        self.get_flow('stacked_exits')
        flow = Flow.objects.get(name="Stacked")

        flow.start([], [self.contact])

        msgs = Msg.objects.filter(contact=self.contact).order_by('sent_on')
        self.assertEqual(3, msgs.count())
        self.assertEqual("Start!", msgs[0].text)
        self.assertEqual("Leaf!", msgs[1].text)
        self.assertEqual("End!", msgs[2].text)

        runs = FlowRun.objects.filter(contact=self.contact, exit_type=FlowRun.EXIT_TYPE_COMPLETED).order_by('exited_on')
        self.assertEqual(3, runs.count())
        self.assertEqual("Stacker Leaf", runs[0].flow.name)
        self.assertEqual("Stacker", runs[1].flow.name)
        self.assertEqual("Stacked", runs[2].flow.name)

    def test_stacked_webhook_exits(self):
        self.get_flow('stacked_webhook_exits')
        flow = Flow.objects.get(name="Stacked")

        flow.start([], [self.contact])

        msgs = Msg.objects.filter(contact=self.contact).order_by('sent_on')
        self.assertEqual(4, msgs.count())
        self.assertEqual("Start!", msgs[0].text)
        self.assertEqual("Leaf!", msgs[1].text)
        self.assertEqual("Middle!", msgs[2].text)
        self.assertEqual("End!", msgs[3].text)

        runs = FlowRun.objects.filter(contact=self.contact, exit_type=FlowRun.EXIT_TYPE_COMPLETED).order_by('exited_on')
        self.assertEqual(3, runs.count())
        self.assertEqual("Stacker Leaf", runs[0].flow.name)
        self.assertEqual("Stacker", runs[1].flow.name)
        self.assertEqual("Stacked", runs[2].flow.name)

    def test_response_exits(self):
        self.get_flow('stacked_response_exits')
        flow = Flow.objects.get(name="Stacked")

        flow.start([], [self.contact])

        msgs = Msg.objects.filter(contact=self.contact).order_by('sent_on')
        self.assertEqual(2, msgs.count())
        self.assertEqual("Start!", msgs[0].text)
        self.assertEqual("Send something!", msgs[1].text)

        # nobody completed yet
        self.assertEqual(0, FlowRun.objects.filter(contact=self.contact, exit_type=FlowRun.EXIT_TYPE_COMPLETED).count())

        # ok, send a response, should unwind all our flows
        msg = self.create_msg(contact=self.contact, direction='I', text="something")
        Msg.process_message(msg)

        msgs = Msg.objects.filter(contact=self.contact, direction='O').order_by('sent_on')
        self.assertEqual(3, msgs.count())
        self.assertEqual("Start!", msgs[0].text)
        self.assertEqual("Send something!", msgs[1].text)
        self.assertEqual("End!", msgs[2].text)

        runs = FlowRun.objects.filter(contact=self.contact, exit_type=FlowRun.EXIT_TYPE_COMPLETED).order_by('exited_on')
        self.assertEqual(3, runs.count())
        self.assertEqual("Stacker Leaf", runs[0].flow.name)
        self.assertEqual("Stacker", runs[1].flow.name)
        self.assertEqual("Stacked", runs[2].flow.name)


class ParentChildOrderingTest(FlowFileTest):

    def setUp(self):
        super(ParentChildOrderingTest, self).setUp()
        self.channel.delete()
        self.channel = Channel.create(self.org, self.user, 'KE', 'EX', None, '+250788123123', schemes=['tel'],
                                      config=dict(send_url='https://google.com'))

    def test_parent_child_ordering(self):
        from temba.channels.tasks import send_msg_task
        self.get_flow('parent_child_ordering')
        flow = Flow.objects.get(name="Parent Flow")

        with patch('temba.channels.tasks.send_msg_task', wraps=send_msg_task) as mock_send_msg:
            flow.start([], [self.contact])

            # get the msgs for our contact
            msgs = Msg.objects.filter(contact=self.contact).order_by('sent_on')
            self.assertEqual(msgs[0].text, "Parent 1")
            self.assertEqual(msgs[1].text, "Child Msg")

            self.assertEqual(mock_send_msg.call_count, 1)


class AndroidChildStatus(FlowFileTest):
    def setUp(self):
        super(AndroidChildStatus, self).setUp()
        self.channel.delete()
        self.channel = Channel.create(self.org, self.user, 'RW', 'A', None, '+250788123123', schemes=['tel'])

    def test_split_first(self):
        self.get_flow('split_first_child_msg')

        incoming = self.create_msg(direction=INCOMING, contact=self.contact, text="split")
        self.assertTrue(Trigger.find_and_handle(incoming))

        # get the msgs for our contact
        msgs = Msg.objects.filter(contact=self.contact, status=PENDING, direction=OUTGOING).order_by('created_on')
        self.assertEqual(msgs[0].text, "Child Msg 1")

        # respond
        msg = self.create_msg(contact=self.contact, direction='I', text="Response")
        Flow.find_and_handle(msg)

        msgs = Msg.objects.filter(contact=self.contact, status=PENDING, direction=OUTGOING).order_by('created_on')
        self.assertEqual(msgs[0].text, "Child Msg 1")
        self.assertEqual(msgs[1].text, "Child Msg 2")


class QueryTest(FlowFileTest):

    def test_num_queries(self):

        self.get_flow('query_test')
        flow = Flow.objects.filter(name="Query Test").first()

        from temba.utils.profiler import QueryTracker
        with QueryTracker(assert_query_count=163, stack_count=10, skip_unique_queries=True):
            flow.start([], [self.contact])


class FlowChannelSelectionTest(FlowFileTest):

    def setUp(self):
        super(FlowChannelSelectionTest, self).setUp()
        self.channel.delete()
        self.sms_channel = Channel.create(
            self.org, self.user, 'RW', 'JN', None, '+250788123123',
            schemes=['tel'], uuid='00000000-0000-0000-0000-000000001111',
            role=Channel.DEFAULT_ROLE)
        self.ussd_channel = Channel.create(
            self.org, self.user, 'RW', 'JNU', None, '*123#',
            schemes=['tel'], uuid='00000000-0000-0000-0000-000000002222',
            role=Channel.ROLE_USSD)

    def test_sms_channel_selection(self):
        contact_urn = self.contact.get_urn(TEL_SCHEME)
        channel = self.contact.org.get_send_channel(contact_urn=contact_urn)
        self.assertEqual(channel, self.sms_channel)

    def test_ussd_channel_selection(self):
        contact_urn = self.contact.get_urn(TEL_SCHEME)
        channel = self.contact.org.get_ussd_channel(contact_urn=contact_urn)
        self.assertEqual(channel, self.ussd_channel)


class FlowTriggerTest(TembaTest):

    def test_group_trigger(self):
        flow = self.get_flow('favorites')

        contact = self.create_contact("Joe", "+250788373373")
        group = self.create_group("Contact Group", [contact])

        # create a trigger, first just for the contact
        contact_trigger = Trigger.objects.create(org=self.org, flow=flow, trigger_type=Trigger.TYPE_SCHEDULE,
                                                 created_by=self.admin, modified_by=self.admin)
        contact_trigger.contacts.add(contact)

        # fire it manually
        contact_trigger.fire()

        # contact should be added to flow
        self.assertEqual(1, FlowRun.objects.filter(flow=flow, contact=contact).count())

        # but no flow starts were created
        self.assertEqual(0, FlowStart.objects.all().count())

        # now create a trigger for the group
        group_trigger = Trigger.objects.create(org=self.org, flow=flow, trigger_type=Trigger.TYPE_SCHEDULE,
                                               created_by=self.admin, modified_by=self.admin)
        group_trigger.groups.add(group)

        group_trigger.fire()

        # contact should be added to flow again
        self.assertEqual(2, FlowRun.objects.filter(flow=flow, contact=contact).count())

        # and we should have a flow start
        start = FlowStart.objects.get()
        self.assertEqual(0, start.contacts.all().count())
        self.assertEqual(1, start.groups.filter(id=group.id).count())

        # clear our the group on our group trigger
        group_trigger.groups.clear()

        # refire
        group_trigger.fire()

        # nothing should have changed
        self.assertEqual(2, FlowRun.objects.filter(flow=flow, contact=contact).count())
        self.assertEqual(1, FlowStart.objects.all().count())


class TypeTest(TembaTest):

    def test_value_types(self):

        contact = self.create_contact("Joe", "+250788373373")
        self.get_flow('type_flow')

        self.assertEqual(Value.TYPE_TEXT, RuleSet.objects.get(label="Text").value_type)
        self.assertEqual(Value.TYPE_DATETIME, RuleSet.objects.get(label="Date").value_type)
        self.assertEqual(Value.TYPE_DECIMAL, RuleSet.objects.get(label="Number").value_type)
        self.assertEqual(Value.TYPE_STATE, RuleSet.objects.get(label="State").value_type)
        self.assertEqual(Value.TYPE_DISTRICT, RuleSet.objects.get(label="District").value_type)
        self.assertEqual(Value.TYPE_WARD, RuleSet.objects.get(label="Ward").value_type)

        incoming = self.create_msg(direction=INCOMING, contact=contact, text="types")
        self.assertTrue(Trigger.find_and_handle(incoming))

        self.assertTrue(Flow.find_and_handle(self.create_msg(contact=contact, direction=INCOMING, text="Some Text")))
        self.assertTrue(Flow.find_and_handle(self.create_msg(contact=contact, direction=INCOMING, text="not a date")))

        results = FlowRun.objects.get().get_results()

        self.assertEqual('Text', results['text']['name'])
        self.assertEqual('Some Text', results['text']['value'])
        self.assertEqual('Some Text', results['text']['input'])
        self.assertEqual('All Responses', results['text']['category'])

        self.assertEqual('Date', results['date']['name'])
        self.assertEqual("not a date", results['date']['value'])
        self.assertEqual('not a date', results['date']['input'])
        self.assertEqual('Other', results['date']['category'])

        self.assertTrue(Flow.find_and_handle(self.create_msg(contact=contact, direction=INCOMING, text="Born 06/23/1977")))
        self.assertTrue(Flow.find_and_handle(self.create_msg(contact=contact, direction=INCOMING, text="The number is 10")))
        self.assertTrue(Flow.find_and_handle(self.create_msg(contact=contact, direction=INCOMING, text="I'm in Eastern Province")))
        self.assertTrue(Flow.find_and_handle(self.create_msg(contact=contact, direction=INCOMING, text="That's in Gatsibo")))
        self.assertTrue(Flow.find_and_handle(self.create_msg(contact=contact, direction=INCOMING, text="ya ok that's Kageyo")))

        results = FlowRun.objects.get().get_results()

        self.assertEqual('Text', results['text']['name'])
        self.assertEqual('Some Text', results['text']['value'])
        self.assertEqual('Some Text', results['text']['input'])
        self.assertEqual('All Responses', results['text']['category'])

        self.assertEqual('Date', results['date']['name'])
        self.assertTrue(results['date']['value'].startswith("1977-06-23T"))
        self.assertEqual('Born 06/23/1977', results['date']['input'])
        self.assertEqual('is a date', results['date']['category'])

        self.assertEqual('Number', results['number']['name'])
        self.assertEqual('10', results['number']['value'])
        self.assertEqual('The number is 10', results['number']['input'])
        self.assertEqual('numeric', results['number']['category'])

        self.assertEqual('State', results['state']['name'])
        self.assertEqual('Rwanda > Eastern Province', results['state']['value'])
        self.assertEqual('I\'m in Eastern Province', results['state']['input'])
        self.assertEqual('state', results['state']['category'])
        self.assertFalse('category_localized' in results['state'])

        self.assertEqual('District', results['district']['name'])
        self.assertEqual('Rwanda > Eastern Province > Gatsibo', results['district']['value'])
        self.assertEqual('That\'s in Gatsibo', results['district']['input'])
        self.assertEqual('district', results['district']['category'])
        self.assertEqual('le district', results['district']['category_localized'])

        self.assertEqual('Ward', results['ward']['name'])
        self.assertEqual('Rwanda > Eastern Province > Gatsibo > Kageyo', results['ward']['value'])
        self.assertEqual('ya ok that\'s Kageyo', results['ward']['input'])
        self.assertEqual('ward', results['ward']['category'])<|MERGE_RESOLUTION|>--- conflicted
+++ resolved
@@ -2546,47 +2546,22 @@
         self.assertEqual(response.json()['description'], 'Your flow could not be saved. Please refresh your browser.')
 
     def test_flow_start_with_start_msg(self):
-<<<<<<< HEAD
         msg_in = self.create_msg(direction=INCOMING, contact=self.contact, text="I am coming")
-        self.flow.start([], [self.contact], start_msg=msg_in)
-
-        self.assertTrue(FlowRun.objects.filter(contact=self.contact))
-        run = FlowRun.objects.filter(contact=self.contact).first()
-=======
-        msg = self.create_msg(direction=INCOMING, contact=self.contact, text="I am coming")
-        run, = self.flow.start([], [self.contact], start_msg=msg)
->>>>>>> 1ffcc0cd
-
-        out = Msg.objects.get(direction='O')
-
-<<<<<<< HEAD
+        run, = self.flow.start([], [self.contact], start_msg=msg_in)
+
         msg_in.refresh_from_db()
         msg_out = Msg.objects.get(direction='O')
 
         # both msgs should be of type FLOW
-        self.assertEqual(msg_in.msg_type, FLOW)
-        self.assertEqual(msg_out.msg_type, FLOW)
+        self.assertEqual(msg_in.msg_type, 'F')
+        self.assertEqual(msg_out.msg_type, 'F')
 
         self.assertEqual({int(m) for m in run.message_ids}, {msg_in.id, msg_out.id})
 
-        # no messages on the ruleset step
-        self.assertFalse(ruleset_step.messages.all())
-
-        # should have 2 messages on the actionset step
-        self.assertEqual(actionset_step.messages.all().count(), 2)
-
-        # one is the start msg
-        self.assertTrue(actionset_step.messages.filter(pk=msg_in.pk))
-=======
-        run.refresh_from_db()
         run_msgs = run.get_messages().order_by('created_on')
+        self.assertEqual(list(run_msgs), [msg_in, msg_out])
 
         self.assertEqual(len(run.get_path()), 2)
-        self.assertEqual(list(run_msgs), [msg, out])
-
-        msg.refresh_from_db()
-        self.assertEqual(msg.msg_type, 'F')
->>>>>>> 1ffcc0cd
 
     def test_quick_replies(self):
         flow = self.get_flow('quick_replies')
