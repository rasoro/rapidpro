--- conflicted
+++ resolved
@@ -4995,13 +4995,8 @@
 
         def assert_payload(payload, path_length, result_count, results):
             self.assertEqual(dict(name='Ben Haggerty', uuid=self.contact.uuid, urn='tel:+12065552020'), payload['contact'])
-<<<<<<< HEAD
-            self.assertEqual(dict(name='Webhook Payload Test', uuid=flow.uuid), payload['flow'])
+            self.assertEqual(dict(name='Webhook Payload Test', uuid=flow.uuid, revision=1), payload['flow'])
             self.assertDictContainsSubset(dict(name='Test Channel', uuid=self.channel.uuid), payload['channel'])
-=======
-            self.assertEqual(dict(name='Webhook Payload Test', uuid=flow.uuid, revision=1), payload['flow'])
-            self.assertEqual(dict(name='Test Channel', uuid=self.channel.uuid), payload['channel'])
->>>>>>> f988b82e
             self.assertEqual(path_length, len(payload['path']))
             self.assertEqual(result_count, len(payload['results']))
 
@@ -9192,11 +9187,7 @@
 
         # mock our webhook call which will get triggered in the flow
         self.mockRequest('GET', '/ip_test', '{"ip":"192.168.1.1"}', content_type='application/json')
-<<<<<<< HEAD
-        with QueryTracker(assert_query_count=102, stack_count=10, skip_unique_queries=True):
-=======
-        with QueryTracker(assert_query_count=148, stack_count=10, skip_unique_queries=True):
->>>>>>> f988b82e
+        with QueryTracker(assert_query_count=103, stack_count=10, skip_unique_queries=True):
             flow.start([], [self.contact])
 
 
