--- conflicted
+++ resolved
@@ -3817,11 +3817,7 @@
         json_dict["entry"] = json_dict["action_sets"][0]["uuid"]
 
         response = self.client.post(
-<<<<<<< HEAD
-            reverse("flows.flow_json", args=[self.flow.uuid]), json.dumps(json_dict), content_type="application/json"
-=======
-            reverse("flows.flow_json", args=[self.flow.id]), json_dict, content_type="application/json"
->>>>>>> fef2c3db
+            reverse("flows.flow_json", args=[self.flow.uuid]), json_dict, content_type="application/json"
         )
         self.assertEqual(response.status_code, 200)
         self.assertEqual(ActionSet.objects.all().count(), 25)
@@ -6629,11 +6625,7 @@
 
         # check view sends converts exception to error response
         response = self.client.post(
-<<<<<<< HEAD
-            reverse("flows.flow_json", args=[flow.uuid]), data=json.dumps(flow_json), content_type="application/json"
-=======
-            reverse("flows.flow_json", args=[flow.id]), data=flow_json, content_type="application/json"
->>>>>>> fef2c3db
+            reverse("flows.flow_json", args=[flow.uuid]), data=flow_json, content_type="application/json"
         )
 
         self.assertEqual(response.status_code, 400)
@@ -6658,13 +6650,7 @@
 
             # check view sends converts exception to error response
             response = self.client.post(
-<<<<<<< HEAD
-                reverse("flows.flow_json", args=[flow.uuid]),
-                data=json.dumps(flow_json),
-                content_type="application/json",
-=======
-                reverse("flows.flow_json", args=[flow.id]), data=flow_json, content_type="application/json"
->>>>>>> fef2c3db
+                reverse("flows.flow_json", args=[flow.uuid]), data=flow_json, content_type="application/json"
             )
 
             self.assertEqual(response.status_code, 400)
@@ -6702,11 +6688,7 @@
 
         # check view sends converts exception to error response
         response = self.client.post(
-<<<<<<< HEAD
-            reverse("flows.flow_json", args=[flow.uuid]), data=json.dumps(flow_json), content_type="application/json"
-=======
-            reverse("flows.flow_json", args=[flow.id]), data=flow_json, content_type="application/json"
->>>>>>> fef2c3db
+            reverse("flows.flow_json", args=[flow.uuid]), data=flow_json, content_type="application/json"
         )
 
         self.assertEqual(response.status_code, 400)
