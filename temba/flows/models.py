import logging
import numbers
import time
from array import array
from collections import OrderedDict, defaultdict
from datetime import date, datetime, timedelta
from decimal import Decimal
from enum import Enum
from urllib.request import urlopen
from uuid import uuid4

import iso8601
import phonenumbers
import regex
from django_redis import get_redis_connection
from smartmin.models import SmartModel
from temba_expressions.utils import tokenize
from xlsxlite.writer import XLSXBook

from django.conf import settings
from django.contrib.auth.models import Group, User
from django.core.cache import cache
from django.core.files.temp import NamedTemporaryFile
from django.db import connection as db_connection, models, transaction
from django.db.models import Max, Prefetch, Q, QuerySet, Sum
from django.urls import reverse
from django.utils import timezone
from django.utils.translation import ugettext_lazy as _

from celery import current_app

from temba import mailroom
from temba.airtime.models import AirtimeTransfer
from temba.assets.models import register_asset_store
from temba.channels.models import Channel, ChannelConnection
from temba.contacts.models import (
    NEW_CONTACT_VARIABLE,
    TEL_SCHEME,
    URN,
    Contact,
    ContactField,
    ContactGroup,
    ContactURN,
)
from temba.locations.models import AdminBoundary
from temba.msgs.models import (
    DELIVERED,
    FAILED,
    FLOW,
    HANDLED,
    INBOX,
    INCOMING,
    INITIALIZING,
    OUTGOING,
    PENDING,
    Broadcast,
    Label,
    Msg,
)
from temba.orgs.models import Language, Org, get_current_export_version
from temba.utils import analytics, chunk_list, json, on_transaction_commit
from temba.utils.dates import str_to_datetime
from temba.utils.email import is_valid_address
from temba.utils.export import BaseExportAssetStore, BaseExportTask
from temba.utils.expressions import ContactFieldCollector
from temba.utils.models import (
    JSONAsTextField,
    JSONField,
    RequireUpdateFieldsMixin,
    SquashableModel,
    TembaModel,
    generate_uuid,
)
from temba.utils.queues import Queue, push_task
from temba.utils.s3 import public_file_storage
from temba.values.constants import Value

from .server.serialize import serialize_message

logger = logging.getLogger(__name__)

FLOW_DEFAULT_EXPIRES_AFTER = 60 * 12
START_FLOW_BATCH_SIZE = 500


class Events(Enum):
    broadcast_created = 1
    contact_channel_changed = 2
    contact_field_changed = 3
    contact_groups_changed = 4
    contact_language_changed = 5
    contact_name_changed = 6
    contact_refreshed = 7
    contact_timezone_changed = 8
    contact_urns_changed = 9
    email_created = 10
    environment_refreshed = 11
    error = 12
    flow_entered = 13
    input_labels_added = 14
    ivr_created = 15
    msg_created = 16
    msg_received = 17
    msg_wait = 18
    run_expired = 19
    run_result_changed = 20
    session_triggered = 21
    wait_timed_out = 22
    webhook_called = 23


class FlowException(Exception):
    pass


class FlowInvalidCycleException(FlowException):
    def __init__(self, node_uuids):
        self.node_uuids = node_uuids


class FlowUserConflictException(FlowException):
    def __init__(self, other_user, last_saved_on):
        self.other_user = other_user
        self.last_saved_on = last_saved_on


class FlowVersionConflictException(FlowException):
    def __init__(self, rejected_version):
        self.rejected_version = rejected_version


FLOW_LOCK_TTL = 60  # 1 minute
FLOW_LOCK_KEY = "org:%d:lock:flow:%d:%s"

FLOW_PROP_CACHE_KEY = "org:%d:cache:flow:%d:%s"
FLOW_PROP_CACHE_TTL = 24 * 60 * 60 * 7  # 1 week

UNREAD_FLOW_RESPONSES = "unread_flow_responses"

FLOW_BATCH = "flow_batch"


class FlowLock(Enum):
    """
    Locks that are flow specific
    """

    participation = 1
    definition = 3


class FlowPropsCache(Enum):
    """
    Properties of a flow that we cache
    """

    terminal_nodes = 1
    category_nodes = 2


class Flow(TembaModel):
    UUID = "uuid"
    ENTRY = "entry"
    RULE_SETS = "rule_sets"
    ACTION_SETS = "action_sets"
    RULES = "rules"
    CONFIG = "config"
    ACTIONS = "actions"
    DESTINATION = "destination"
    EXIT_UUID = "exit_uuid"
    LABEL = "label"
    WEBHOOK_URL = "webhook"
    WEBHOOK_ACTION = "webhook_action"
    FINISHED_KEY = "finished_key"
    RULESET_TYPE = "ruleset_type"
    OPERAND = "operand"
    METADATA = "metadata"

    BASE_LANGUAGE = "base_language"
    SAVED_BY = "saved_by"
    VERSION = "version"

    CONTACT_CREATION = "contact_creation"
    CONTACT_PER_RUN = "run"
    CONTACT_PER_LOGIN = "login"

    SAVED_ON = "saved_on"
    NAME = "name"
    REVISION = "revision"
    FLOW_TYPE = "flow_type"
    ID = "id"
    EXPIRES = "expires"

    X = "x"
    Y = "y"

    TYPE_MESSAGE = "M"
    TYPE_VOICE = "V"
    TYPE_SURVEY = "S"
    TYPE_USSD = "U"

    FLOW_TYPES = (
        (TYPE_MESSAGE, _("Message flow")),
        (TYPE_VOICE, _("Phone call flow")),
        (TYPE_SURVEY, _("Surveyor flow")),
        (TYPE_USSD, _("USSD flow")),
    )

    NODE_TYPE_RULESET = "R"
    NODE_TYPE_ACTIONSET = "A"

    ENTRY_TYPES = ((NODE_TYPE_RULESET, "Rules"), (NODE_TYPE_ACTIONSET, "Actions"))

    START_MSG_FLOW_BATCH = "start_msg_flow_batch"

    VERSIONS = [
        "1",
        "2",
        "3",
        "4",
        "5",
        "6",
        "7",
        "8",
        "9",
        "10",
        "10.1",
        "10.2",
        "10.3",
        "10.4",
        "11.0",
        "11.1",
        "11.2",
        "11.3",
        "11.4",
        "11.5",
        "11.6",
        "11.7",
        "11.8",
        "11.9",
        "11.10",
        "11.11",
        "11.12",
    ]

    name = models.CharField(max_length=64, help_text=_("The name for this flow"))

    labels = models.ManyToManyField(
        "FlowLabel", related_name="flows", verbose_name=_("Labels"), blank=True, help_text=_("Any labels on this flow")
    )

    org = models.ForeignKey(Org, on_delete=models.PROTECT, related_name="flows")

    entry_uuid = models.CharField(null=True, max_length=36, unique=True)

    entry_type = models.CharField(
        max_length=1, null=True, choices=ENTRY_TYPES, help_text=_("The type of node this flow starts with")
    )

    is_archived = models.BooleanField(default=False, help_text=_("Whether this flow is archived"))

    is_system = models.BooleanField(default=False, help_text=_("Whether this is a system created flow"))

    flow_type = models.CharField(
        max_length=1, choices=FLOW_TYPES, default=TYPE_MESSAGE, help_text=_("The type of this flow")
    )

    metadata = JSONAsTextField(
        null=True,
        blank=True,
        default=dict,
        help_text=_("Any extra metadata attached to this flow, strictly used by the user interface."),
    )

    expires_after_minutes = models.IntegerField(
        default=FLOW_DEFAULT_EXPIRES_AFTER, help_text=_("Minutes of inactivity that will cause expiration from flow")
    )

    ignore_triggers = models.BooleanField(default=False, help_text=_("Ignore keyword triggers while in this flow"))

    saved_on = models.DateTimeField(auto_now_add=True, help_text=_("When this item was saved"))

    saved_by = models.ForeignKey(
        User, on_delete=models.PROTECT, related_name="flow_saves", help_text=_("The user which last saved this flow")
    )

    base_language = models.CharField(
        max_length=4, null=True, blank=True, help_text=_("The primary language for editing this flow"), default="base"
    )

    version_number = models.CharField(
        default=get_current_export_version, max_length=8, help_text=_("The flow version this definition is in")
    )

    flow_dependencies = models.ManyToManyField(
        "Flow",
        related_name="dependent_flows",
        verbose_name=("Flow Dependencies"),
        blank=True,
        help_text=_("Any flows this flow uses"),
    )

    group_dependencies = models.ManyToManyField(
        ContactGroup,
        related_name="dependent_flows",
        verbose_name=_("Group Dependencies"),
        blank=True,
        help_text=_("Any groups this flow uses"),
    )

    field_dependencies = models.ManyToManyField(
        ContactField,
        related_name="dependent_flows",
        verbose_name=_(""),
        blank=True,
        help_text=_("Any fields this flow depends on"),
    )

    # information about all the results this flow can generate stored as a dict by result key
    results = JSONField(null=True)

    flow_server_enabled = models.BooleanField(default=False, help_text=_("Run this flow using the flow server"))

    @classmethod
    def create(
        cls,
        org,
        user,
        name,
        flow_type=TYPE_MESSAGE,
        expires_after_minutes=FLOW_DEFAULT_EXPIRES_AFTER,
        base_language=None,
        create_revision=False,
        **kwargs,
    ):
        flow = Flow.objects.create(
            org=org,
            name=name,
            flow_type=flow_type,
            expires_after_minutes=expires_after_minutes,
            base_language=base_language,
            saved_by=user,
            created_by=user,
            modified_by=user,
            flow_server_enabled=org.flow_server_enabled,
            **kwargs,
        )

        if create_revision:
            flow.update(flow.as_json())

        analytics.track(user.username, "nyaruka.flow_created", dict(name=name))
        return flow

    @classmethod
    def create_single_message(cls, org, user, message, base_language):
        """
        Creates a special 'single message' flow
        """
        name = "Single Message (%s)" % str(uuid4())
        flow = Flow.create(org, user, name, flow_type=Flow.TYPE_MESSAGE, is_system=True)
        flow.update_single_message_flow(message, base_language)
        return flow

    @classmethod
    def label_to_slug(cls, label):
        return regex.sub(r"[^a-z0-9]+", "_", label.lower(), regex.V0)

    @classmethod
    def create_join_group(cls, org, user, group, response=None, start_flow=None):
        """
        Creates a special 'join group' flow
        """
        base_language = org.primary_language.iso_code if org.primary_language else "base"

        name = Flow.get_unique_name(org, "Join %s" % group.name)
        flow = Flow.create(org, user, name, base_language=base_language)
        flow.version_number = "11.2"
        flow.save(update_fields=("version_number",))

        entry_uuid = str(uuid4())
        definition = {
            "version": flow.version_number,
            "entry": entry_uuid,
            "base_language": base_language,
            "flow_type": Flow.TYPE_MESSAGE,
            "rule_sets": [],
            "action_sets": [
                {
                    "x": 100,
                    "y": 0,
                    "uuid": entry_uuid,
                    "exit_uuid": str(uuid4()),
                    "actions": [
                        {"uuid": str(uuid4()), "type": "add_group", "group": {"uuid": group.uuid, "name": group.name}},
                        {
                            "uuid": str(uuid4()),
                            "type": "save",
                            "field": "name",
                            "label": "Contact Name",
                            "value": "@(PROPER(REMOVE_FIRST_WORD(step.value)))",
                        },
                    ],
                }
            ],
        }

        if response:
            definition["action_sets"][0]["actions"].append(
                {"uuid": str(uuid4()), "type": "reply", "msg": {base_language: response}}
            )

        if start_flow:
            definition["action_sets"][0]["actions"].append(
                {"uuid": str(uuid4()), "type": "flow", "flow": {"uuid": start_flow.uuid, "name": start_flow.name}}
            )

        flow.update(FlowRevision.migrate_definition(definition, flow))
        return flow

    @classmethod
    def is_before_version(cls, to_check, version):
        version_str = str(to_check)
        version = str(version)
        for ver in Flow.VERSIONS:
            if ver == version_str and version != ver:
                return True
            elif version == ver:
                return False
        return False

    @classmethod
    def get_triggerable_flows(cls, org):
        return Flow.objects.filter(
            org=org,
            is_active=True,
            is_archived=False,
            flow_type__in=(Flow.TYPE_MESSAGE, Flow.TYPE_VOICE),
            is_system=False,
        )

    @classmethod
    def import_flows(cls, exported_json, org, user, same_site=False):
        """
        Import flows from our flow export file
        """
        version = float(exported_json.get("version", 0))
        created_flows = []
        uuid_map = dict()

        # create all the flow containers first
        for flow_spec in exported_json["flows"]:

            FlowRevision.validate_flow_definition(flow_spec)

            flow_type = flow_spec.get("flow_type", Flow.TYPE_MESSAGE)
            name = flow_spec["metadata"]["name"][:64].strip()

            flow = None

            # Exports up to version 3 included campaign message flows, which will have type_type=M. We don't create
            # these here as they'll be created by the campaign event itself.
            if version <= 3.0 and flow_type == "M":  # pragma: no cover
                continue

            # M used to mean single message flow and regular flows were F, now all messaging flows are M
            if flow_type == "F":
                flow_type = Flow.TYPE_MESSAGE

            # check if we can find that flow by id first
            if same_site:
                flow = Flow.objects.filter(org=org, is_active=True, uuid=flow_spec["metadata"]["uuid"]).first()
                if flow:  # pragma: needs cover
                    expires_minutes = flow_spec["metadata"].get("expires", FLOW_DEFAULT_EXPIRES_AFTER)
                    if flow_type == Flow.TYPE_VOICE:
                        expires_minutes = min([expires_minutes, 15])

                    flow.expires_after_minutes = expires_minutes
                    flow.name = Flow.get_unique_name(org, name, ignore=flow)
                    flow.save(update_fields=["name", "expires_after_minutes"])

            # if it's not of our world, let's try by name
            if not flow:
                flow = Flow.objects.filter(org=org, is_active=True, name=name).first()

            # if there isn't one already, create a new flow
            if not flow:
                expires_minutes = flow_spec["metadata"].get("expires", FLOW_DEFAULT_EXPIRES_AFTER)
                if flow_type == Flow.TYPE_VOICE:
                    expires_minutes = min([expires_minutes, 15])

                flow = Flow.create(
                    org,
                    user,
                    Flow.get_unique_name(org, name),
                    flow_type=flow_type,
                    expires_after_minutes=expires_minutes,
                )

            created_flows.append(dict(flow=flow, flow_spec=flow_spec))

            if "uuid" in flow_spec["metadata"]:
                uuid_map[flow_spec["metadata"]["uuid"]] = flow.uuid

        # now let's update our flow definitions with any referenced flows
        def remap_flow(element):
            # first map our id accordingly
            if element["uuid"] in uuid_map:
                element["uuid"] = uuid_map[element["uuid"]]

            existing_flow = Flow.objects.filter(uuid=element["uuid"], org=org, is_active=True).first()
            if not existing_flow:
                existing_flow = Flow.objects.filter(org=org, name=element["name"], is_active=True).first()
                if existing_flow:
                    element["uuid"] = existing_flow.uuid

        for created in created_flows:
            for ruleset in created["flow_spec"][Flow.RULE_SETS]:
                if ruleset["ruleset_type"] == RuleSet.TYPE_SUBFLOW:
                    remap_flow(ruleset["config"]["flow"])

            for actionset in created["flow_spec"][Flow.ACTION_SETS]:
                for action in actionset["actions"]:
                    if action["type"] in ["flow", "trigger-flow"]:
                        remap_flow(action["flow"])
            remap_flow(created["flow_spec"]["metadata"])
            created["flow"].import_definition(created["flow_spec"], uuid_map)

        # remap our flow ids according to how they were resolved
        if "campaigns" in exported_json:
            for campaign in exported_json["campaigns"]:
                for event in campaign["events"]:
                    if "flow" in event:
                        flow_uuid = event["flow"]["uuid"]
                        if flow_uuid in uuid_map:
                            event["flow"]["uuid"] = uuid_map[flow_uuid]

        if "triggers" in exported_json:
            for trigger in exported_json["triggers"]:
                if "flow" in trigger:
                    flow_uuid = trigger["flow"]["uuid"]
                    if flow_uuid in uuid_map:
                        trigger["flow"]["uuid"] = uuid_map[flow_uuid]

        return exported_json

    @classmethod
    def copy(cls, flow, user):
        copy = Flow.create(flow.org, user, "Copy of %s" % flow.name[:55], flow_type=flow.flow_type)

        # grab the json of our original
        flow_json = flow.as_json()

        copy.import_definition(flow_json)

        # copy our expiration as well
        copy.expires_after_minutes = flow.expires_after_minutes
        copy.save()

        return copy

    @classmethod
    def get_node(cls, flow, uuid, destination_type):

        if not uuid or not destination_type:
            return None

        if destination_type == Flow.NODE_TYPE_RULESET:
            node = RuleSet.get(flow, uuid)
        else:
            node = ActionSet.get(flow, uuid)

        if node:
            node.flow = flow
        return node

    @classmethod
    def handle_call(cls, call, text=None, saved_media_url=None, hangup=False, resume=False):
        run = (
            FlowRun.objects.filter(connection=call, is_active=True)
            .select_related("org")
            .order_by("-created_on")
            .first()
        )

        # what we will send back
        voice_response = call.channel.generate_ivr_response()

        if run is None:  # pragma: no cover
            voice_response.hangup()
            return voice_response

        flow = run.flow

        # make sure we have the latest version
        flow.ensure_current_version()

        run.voice_response = voice_response

        # create a message to hold our inbound message
        from temba.msgs.models import IVR

        if text or saved_media_url:

            # we don't have text for media, so lets use the media value there too
            if saved_media_url and ":" in saved_media_url:
                text = saved_media_url.partition(":")[2]

            msg = Msg.create_incoming(
                call.channel,
                str(call.contact_urn),
                text,
                status=PENDING,
                msg_type=IVR,
                attachments=[saved_media_url] if saved_media_url else None,
                connection=run.connection,
            )
        else:
            msg = Msg(org=call.org, contact=call.contact, text="", id=0)

        # find out where we last left off
        last_step = run.path[-1] if run.path else None

        # if we are just starting the flow, create our first step
        if not last_step:
            # lookup our entry node
            destination = ActionSet.objects.filter(flow=run.flow, uuid=flow.entry_uuid).first()
            if not destination:
                destination = RuleSet.objects.filter(flow=run.flow, uuid=flow.entry_uuid).first()

            # and add our first step for our run
            if destination:
                flow.add_step(run, destination, [])
        else:
            destination = Flow.get_node(run.flow, last_step[FlowRun.PATH_NODE_UUID], Flow.NODE_TYPE_RULESET)

        if not destination:  # pragma: no cover
            voice_response.hangup()
            run.set_completed(exit_uuid=None)
            return voice_response

        # go and actually handle wherever we are in the flow
        (handled, msgs) = Flow.handle_destination(
            destination, run, msg, user_input=text is not None, resume_parent_run=resume
        )

        # if we stopped needing user input (likely), then wrap our response accordingly
        voice_response = Flow.wrap_voice_response_with_input(call, run, voice_response)

        # if we handled it, mark it so
        if handled and msg.id:
            Msg.mark_handled(msg)

        # if we didn't handle it, this is a good time to hangup
        if not handled or hangup:
            voice_response.hangup()
            run.set_completed(exit_uuid=None)

        return voice_response

    @classmethod
    def wrap_voice_response_with_input(cls, call, run, voice_response):
        """ Finds where we are in the flow and wraps our voice_response with whatever comes next """
        last_step = run.path[-1]
        destination = Flow.get_node(run.flow, last_step[FlowRun.PATH_NODE_UUID], Flow.NODE_TYPE_RULESET)

        if isinstance(destination, RuleSet):
            response = call.channel.generate_ivr_response()
            callback = "https://%s%s" % (run.org.get_brand_domain(), reverse("ivr.ivrcall_handle", args=[call.pk]))
            gather = destination.get_voice_input(response, action=callback)

            # recordings have to be tacked on last
            if destination.ruleset_type == RuleSet.TYPE_WAIT_RECORDING:
                voice_response.record(action=callback)

            elif destination.ruleset_type == RuleSet.TYPE_SUBFLOW:
                voice_response.redirect(url=callback)

            elif gather and hasattr(gather, "document"):  # voicexml case
                gather.join(voice_response)

                voice_response = response

            elif gather:  # TwiML case
                # nest all of our previous verbs in our gather
                for verb in voice_response.verbs:
                    gather.append(verb)

                voice_response = response

                # append a redirect at the end in case the user sends #
                voice_response.redirect(url=callback + "?empty=1")

        return voice_response

    @classmethod
    def get_unique_name(cls, org, base_name, ignore=None):
        """
        Generates a unique flow name based on the given base name
        """
        name = base_name[:64].strip()

        count = 2
        while True:
            flows = Flow.objects.filter(name=name, org=org, is_active=True)
            if ignore:  # pragma: needs cover
                flows = flows.exclude(pk=ignore.pk)

            if not flows.exists():
                break

            name = "%s %d" % (base_name[:59].strip(), count)
            count += 1

        return name

    @classmethod
    def find_and_handle(
        cls,
        msg,
        started_flows=None,
        voice_response=None,
        triggered_start=False,
        resume_parent_run=False,
        resume_after_timeout=False,
        user_input=True,
        trigger_send=True,
        continue_parent=True,
    ):

        if started_flows is None:
            started_flows = []

        for run in FlowRun.get_active_for_contact(msg.contact):
            flow = run.flow
            flow.ensure_current_version()

            # it's possible Flow.start is in the process of creating a run for this contact, in which case
            # record this message has handled so it doesn't start any new flows
            if not run.path:
                if run.created_on > timezone.now() - timedelta(minutes=10):
                    return True, []
                else:
                    return False, []

            last_step = run.path[-1]
            destination = Flow.get_node(flow, last_step[FlowRun.PATH_NODE_UUID], Flow.NODE_TYPE_RULESET)

            # this node doesn't exist anymore, mark it as left so they leave the flow
            if not destination:  # pragma: no cover
                run.set_completed(exit_uuid=None)
                Msg.mark_handled(msg)
                return True, []

            (handled, msgs) = Flow.handle_destination(
                destination,
                run,
                msg,
                started_flows,
                user_input=user_input,
                triggered_start=triggered_start,
                resume_parent_run=resume_parent_run,
                resume_after_timeout=resume_after_timeout,
                trigger_send=trigger_send,
                continue_parent=continue_parent,
            )

            if handled:
                analytics.gauge("temba.run_resumes")
                return True, msgs

        return False, []

    @classmethod
    def handle_destination(
        cls,
        destination,
        run,
        msg,
        started_flows=None,
        user_input=False,
        triggered_start=False,
        trigger_send=True,
        resume_parent_run=False,
        resume_after_timeout=False,
        continue_parent=True,
    ):

        if started_flows is None:
            started_flows = []

        def add_to_path(path, uuid):
            if uuid in path:
                path.append(uuid)
                raise FlowException("Flow cycle detected at runtime: %s" % path)
            path.append(uuid)

        start_time = time.time()
        path = []
        msgs = []

        # lookup our next destination
        handled = False

        while destination:
            result = {"handled": False}

            if destination.get_step_type() == Flow.NODE_TYPE_RULESET:
                should_pause = False

                # check if we need to stop
                if destination.is_pause():
                    should_pause = True

                if (user_input or resume_after_timeout) or not should_pause:
                    result = Flow.handle_ruleset(
                        destination, run, msg, started_flows, resume_parent_run, resume_after_timeout
                    )
                    add_to_path(path, destination.uuid)

                    # add any messages generated by this ruleset
                    msgs += result.get("msgs", [])

                # if we used this input, then mark our user input as used
                if should_pause:
                    user_input = False

                    # once we handle user input, reset our path
                    path = []

            elif destination.get_step_type() == Flow.NODE_TYPE_ACTIONSET:
                result = Flow.handle_actionset(destination, run, msg, started_flows)
                add_to_path(path, destination.uuid)

                # add any generated messages to be sent at once
                msgs += result.get("msgs", [])

            # if this is a triggered start, we only consider user input on the first step, so clear it now
            if triggered_start:
                user_input = False

            # lookup our next destination
            destination = result.get("destination", None)

            # if any one of our destinations handled us, consider it handled
            if result.get("handled", False):
                handled = True

            resume_parent_run = False
            resume_after_timeout = False

        # if we have a parent to continue, do so
        if getattr(run, "continue_parent", False) and continue_parent:
            msgs += FlowRun.continue_parent_flow_run(run, trigger_send=False, continue_parent=True)

        if handled:
            analytics.gauge("temba.flow_execution", time.time() - start_time)

        # send any messages generated
        if msgs and trigger_send:
            msgs.sort(key=lambda message: message.created_on)
            Msg.objects.filter(id__in=[m.id for m in msgs]).exclude(status=DELIVERED).update(status=PENDING)
            run.flow.org.trigger_send(msgs)

        return handled, msgs

    @classmethod
    def handle_actionset(cls, actionset, run, msg, started_flows):

        # not found, escape out, but we still handled this message, user is now out of the flow
        if not actionset:  # pragma: no cover
            run.set_completed(exit_uuid=None)
            return dict(handled=True, destination=None, destination_type=None)

        # actually execute all the actions in our actionset
        msgs = actionset.execute_actions(run, msg, started_flows)
        run.add_messages([m for m in msgs if not getattr(m, "from_other_run", False)])

        # and onto the destination
        destination = Flow.get_node(actionset.flow, actionset.destination, actionset.destination_type)
        if destination:
            run.flow.add_step(run, destination, exit_uuid=actionset.exit_uuid)
        else:
            run.set_completed(exit_uuid=actionset.exit_uuid)

        return dict(handled=True, destination=destination, msgs=msgs)

    @classmethod
    def handle_ruleset(cls, ruleset, run, msg_in, started_flows, resume_parent_run=False, resume_after_timeout=False):
        msgs_out = []
        result_input = str(msg_in)

        if ruleset.ruleset_type == RuleSet.TYPE_SUBFLOW:
            if not resume_parent_run:
                flow_uuid = ruleset.config.get("flow").get("uuid")
                flow = Flow.objects.filter(org=run.org, uuid=flow_uuid).first()
                flow.org = run.org
                message_context = run.flow.build_expressions_context(run.contact, msg_in, run=run)

                # our extra will be the current flow variables
                extra = message_context.get("extra", {})
                extra["flow"] = message_context.get("flow", {})

                if msg_in.id:
                    run.add_messages([msg_in])
                    run.update_expiration(timezone.now())

                if flow:
                    child_runs = flow.start(
                        [],
                        [run.contact],
                        started_flows=started_flows,
                        restart_participants=True,
                        extra=extra,
                        parent_run=run,
                        interrupt=False,
                    )

                    child_run = child_runs[0] if child_runs else None

                    if child_run:
                        msgs_out += child_run.start_msgs
                        continue_parent = getattr(child_run, "continue_parent", False)
                    else:  # pragma: no cover
                        continue_parent = False

                    # it's possible that one of our children interrupted us with a start flow action
                    run.refresh_from_db(fields=("is_active",))
                    if continue_parent and run.is_active:
                        started_flows.remove(flow.id)

                        run.child_context = child_run.build_expressions_context(contact_context=str(run.contact.uuid))
                        run.save(update_fields=("child_context",))
                    else:
                        return dict(handled=True, destination=None, destination_type=None, msgs=msgs_out)

            else:
                child_run = FlowRun.objects.filter(parent=run, contact=run.contact).order_by("created_on").last()
                run.child_context = child_run.build_expressions_context(contact_context=str(run.contact.uuid))
                run.save(update_fields=("child_context",))

        # find a matching rule
        result_rule, result_value, result_input = ruleset.find_matching_rule(
            run, msg_in, resume_after_timeout=resume_after_timeout
        )

        flow = ruleset.flow

        # add the message to our step
        if msg_in.id:
            run.add_messages([msg_in])
            run.update_expiration(timezone.now())

        if ruleset.ruleset_type in RuleSet.TYPE_MEDIA and msg_in.attachments:
            # store the media path as the value
            result_value = msg_in.attachments[0].split(":", 1)[1]

        ruleset.save_run_value(run, result_rule, result_value, result_input, org=flow.org)

        # no destination for our rule?  we are done, though we did handle this message, user is now out of the flow
        if not result_rule.destination:
            run.set_completed(exit_uuid=result_rule.uuid)
            return dict(handled=True, destination=None, destination_type=None, msgs=msgs_out)

        # Create the step for our destination
        destination = Flow.get_node(flow, result_rule.destination, result_rule.destination_type)
        if destination:
            flow.add_step(run, destination, exit_uuid=result_rule.uuid)

        return dict(handled=True, destination=destination, msgs=msgs_out)

    @classmethod
    def apply_action_label(cls, user, flows, label, add):  # pragma: needs cover
        return label.toggle_label(flows, add)

    @classmethod
    def apply_action_archive(cls, user, flows):
        changed = []

        for flow in flows:

            # don't archive flows that belong to campaigns
            from temba.campaigns.models import CampaignEvent

            if not CampaignEvent.objects.filter(
                is_active=True, flow=flow, campaign__org=user.get_org(), campaign__is_archived=False
            ).exists():
                flow.archive()
                changed.append(flow.pk)

        return changed

    @classmethod
    def apply_action_restore(cls, user, flows):
        changed = []
        for flow in flows:
            try:
                flow.restore()
                changed.append(flow.pk)
            except FlowException:  # pragma: no cover
                pass
        return changed

    @classmethod
    def get_versions_before(cls, version_number):  # pragma: no cover
        versions = []
        version_str = str(version_number)
        for ver in Flow.VERSIONS:
            if version_str != ver:
                versions.append(ver)
            else:
                break
        return versions

    @classmethod
    def get_versions_after(cls, version_number):
        versions = []
        version_str = str(version_number)
        for ver in reversed(Flow.VERSIONS):
            if version_str != ver:
                versions.insert(0, ver)
            else:
                break
        return versions

    def as_select2(self):
        return dict(id=self.uuid, text=self.name)

    def release(self):
        """
        Releases this flow, marking it inactive. We interrupt all flow runs in a background process.
        We keep FlowRevisions and FlowStarts however.
        """
        from .tasks import interrupt_flow_runs_task

        self.is_active = False
        self.save()

        # release any campaign events that depend on this flow
        from temba.campaigns.models import CampaignEvent

        for event in CampaignEvent.objects.filter(flow=self, is_active=True):
            event.release()

        # release any triggers that depend on this flow
        for trigger in self.triggers.all():
            trigger.release()

        self.group_dependencies.clear()
        self.flow_dependencies.clear()
        self.field_dependencies.clear()

        # interrupt our runs in the background
        on_transaction_commit(lambda: interrupt_flow_runs_task.delay(self.id))

    def get_category_counts(self, deleted_nodes=True):

        actives = self.rule_sets.all().values("uuid", "label").order_by("y", "x")

        uuids = [active["uuid"] for active in actives]
        keys = [Flow.label_to_slug(active["label"]) for active in actives]
        counts = FlowCategoryCount.objects.filter(flow_id=self.id)

        # always filter by active keys
        counts = counts.filter(result_key__in=keys)

        # filter by active nodes if we aren't including deleted nodes
        if not deleted_nodes:
            counts = counts.filter(node_uuid__in=uuids)
        counts = counts.values("result_key", "category_name").annotate(
            count=Sum("count"), result_name=Max("result_name")
        )

        results = {}
        for count in counts:
            key = count["result_key"]
            result = results.get(key, {})
            if "name" not in result:
                if count["category_name"] == "All Responses":
                    continue
                result["key"] = key
                result["name"] = count["result_name"]
                result["categories"] = [dict(name=count["category_name"], count=count["count"])]
                result["total"] = count["count"]
            else:
                result["categories"].append(dict(name=count["category_name"], count=count["count"]))
                result["total"] += count["count"]
            results[count["result_key"]] = result

        for k, v in results.items():
            for cat in results[k]["categories"]:
                if results[k]["total"]:
                    cat["pct"] = float(cat["count"]) / float(results[k]["total"])
                else:
                    cat["pct"] = 0

        # order counts by their place on the flow
        result_list = []
        for active in actives:
            key = Flow.label_to_slug(active["label"])
            result = results.get(key)
            if result:
                result_list.append(result)

        return dict(counts=result_list)

    def release_runs(self):
        """
        Exits all flow runs
        """

        # grab the ids of all our runs
        run_ids = self.runs.all().values_list("id", flat=True)

        # batch this for 1,000 runs at a time so we don't grab locks for too long
        for id_batch in chunk_list(run_ids, 1000):
            runs = FlowRun.objects.filter(id__in=id_batch)
            for run in runs:
                run.release()

        # clear all our cached stats
        self.clear_props_cache()

    def clear_props_cache(self):
        r = get_redis_connection()
        keys = [self.get_props_cache_key(c) for c in FlowPropsCache.__members__.values()]
        r.delete(*keys)

    def get_props_cache_key(self, kind):
        return FLOW_PROP_CACHE_KEY % (self.org_id, self.pk, kind.name)

    def lock_on(self, lock, qualifier=None, lock_ttl=None):
        """
        Creates the requested type of flow-level lock
        """
        r = get_redis_connection()
        lock_key = FLOW_LOCK_KEY % (self.org_id, self.pk, lock.name)
        if qualifier:  # pragma: needs cover
            lock_key += ":%s" % qualifier

        if not lock_ttl:
            lock_ttl = FLOW_LOCK_TTL

        return r.lock(lock_key, lock_ttl)

    def get_node_counts(self):
        """
        Gets the number of contacts at each node in the flow
        """
        return FlowNodeCount.get_totals(self)

    def get_segment_counts(self):
        """
        Gets the number of contacts to have taken each flow segment.
        """
        return FlowPathCount.get_totals(self)

    def get_activity(self):
        """
        Get the activity summary for a flow as a tuple of the number of active runs
        at each step and a map of the previous visits
        """
        return self.get_node_counts(), self.get_segment_counts()

    def is_starting(self):
        """
        Returns whether this flow is already being started by a user
        """
        return (
            self.starts.filter(status__in=(FlowStart.STATUS_STARTING, FlowStart.STATUS_PENDING))
            .exclude(created_by=None)
            .exists()
        )

    def get_localized_text(self, text_translations, contact=None):
        """
        Given a language dict and a preferred language, return the best possible text match
        :param text_translations: The text in all supported languages, or string (which will just return immediately)
        :param contact: the contact we are interacting with
        :param default_text: What to use if all else fails
        :return: the localized text
        """
        org_languages = self.org.get_language_codes()

        # We return according to the following precedence:
        #   1) Contact's language (if it's a valid org language)
        #   2) Org Primary Language
        #   3) Flow Base Language
        #   4) Default Text
        preferred_languages = []

        if contact and contact.language and contact.language in org_languages:
            preferred_languages.append(contact.language)

        if self.org.primary_language:
            preferred_languages.append(self.org.primary_language.iso_code)

        preferred_languages.append(self.base_language)

        return Language.get_localized_text(text_translations, preferred_languages)

    def import_definition(self, flow_json, uuid_map=None):
        """
        Allows setting the definition for a flow from another definition.  All uuid's will be
        remmaped accordingly.
        """
        # uuid mappings
        if not uuid_map:
            uuid_map = {}

        def copy_recording(url, path):
            if not url:
                return None

            try:  # pragma: needs cover
                url = f"{settings.STORAGE_URL}/{url}"
                temp = NamedTemporaryFile(delete=True)
                temp.write(urlopen(url).read())
                temp.flush()
                return public_file_storage.save(path, temp)
            except Exception:  # pragma: needs cover
                # its okay if its no longer there, we'll remove the recording
                return None

        def remap_uuid(json, attribute):
            if attribute in json and json[attribute]:
                uuid = json[attribute]
                new_uuid = uuid_map.get(uuid, None)
                if not new_uuid:
                    new_uuid = str(uuid4())
                    uuid_map[uuid] = new_uuid

                json[attribute] = new_uuid

        def remap_label(label):
            # labels can be single string expressions
            if type(label) is dict:
                # we haven't been mapped yet (also, non-uuid labels can't be mapped)
                if "uuid" not in label or label["uuid"] not in uuid_map:
                    label_instance = Label.get_or_create(self.org, self.created_by, label["name"])

                    # map label references that started with a uuid
                    if "uuid" in label:
                        uuid_map[label["uuid"]] = label_instance.uuid

                    label["uuid"] = label_instance.uuid

                # we were already mapped
                elif label["uuid"] in uuid_map:
                    label["uuid"] = uuid_map[label["uuid"]]

        def remap_group(group):
            # groups can be single string expressions
            if type(group) is dict:

                # we haven't been mapped yet (also, non-uuid groups can't be mapped)
                if "uuid" not in group or group["uuid"] not in uuid_map:
                    group_instance = ContactGroup.get_or_create(
                        self.org, self.created_by, group["name"], group.get("uuid", None)
                    )

                    # map group references that started with a uuid
                    if "uuid" in group:
                        uuid_map[group["uuid"]] = group_instance.uuid

                    group["uuid"] = group_instance.uuid

                # we were already mapped
                elif group["uuid"] in uuid_map:
                    group["uuid"] = uuid_map[group["uuid"]]

        remap_uuid(flow_json, "entry")
        needs_move_entry = False
        for actionset in flow_json[Flow.ACTION_SETS]:
            remap_uuid(actionset, "uuid")
            remap_uuid(actionset, "exit_uuid")
            remap_uuid(actionset, "destination")
            valid_actions = []

            # for all of our recordings, pull them down and remap
            for action in actionset["actions"]:

                for group in action.get("groups", []):
                    remap_group(group)

                for label in action.get("labels", []):
                    remap_label(label)

                if "recording" in action:
                    # if its a localized
                    if isinstance(action["recording"], dict):
                        for lang, url in action["recording"].items():
                            path = copy_recording(
                                url, "recordings/%d/%d/steps/%s.wav" % (self.org.pk, self.pk, action["uuid"])
                            )
                            action["recording"][lang] = path
                    else:
                        path = copy_recording(
                            action["recording"],
                            "recordings/%d/%d/steps/%s.wav" % (self.org.pk, self.pk, action["uuid"]),
                        )
                        action["recording"] = path

                if "channel" in action:
                    channel = None
                    channel_uuid = action.get("channel")
                    channel_name = action.get("name")

                    if channel_uuid is not None:
                        channel = Channel.objects.filter(is_active=True, uuid=channel_uuid).first()

                    if channel is None and channel_name is not None:
                        name = channel_name.split(":")[-1].strip()
                        channel = Channel.objects.filter(is_active=True, name=name).first()

                    if channel is None:
                        continue
                    else:
                        action["channel"] = channel.uuid
                        action["name"] = "%s: %s" % (channel.get_channel_type_display(), channel.get_address_display())

                valid_actions.append(action)

            actionset["actions"] = valid_actions
            if not valid_actions:
                uuid_map[actionset["uuid"]] = actionset.get("destination")
                if actionset["uuid"] == flow_json["entry"]:
                    flow_json["entry"] = actionset.get("destination")
                    needs_move_entry = True

        for actionset in flow_json[Flow.ACTION_SETS]:
            if needs_move_entry and actionset["uuid"] == flow_json.get("entry"):
                actionset["y"] = 0

        for ruleset in flow_json[Flow.RULE_SETS]:
            remap_uuid(ruleset, "uuid")
            for rule in ruleset.get(Flow.RULES, []):
                remap_uuid(rule, "uuid")
                remap_uuid(rule, "destination")

                if rule["test"]["type"] == InGroupTest.TYPE:
                    group = rule["test"]["test"]
                    remap_group(group)

        # now update with our remapped values
        self.update(flow_json)
        return self

    def archive(self):
        self.is_archived = True
        self.save(update_fields=["is_archived"])

        from .tasks import interrupt_flow_runs_task

        interrupt_flow_runs_task.delay(self.id)

        # archive our triggers as well
        from temba.triggers.models import Trigger

        Trigger.objects.filter(flow=self).update(is_archived=True)

    def restore(self):
        if self.flow_type == Flow.TYPE_VOICE:  # pragma: needs cover
            if not self.org.supports_ivr():
                raise FlowException("%s requires a Twilio number")

        self.is_archived = False
        self.save(update_fields=["is_archived"])

    def update_single_message_flow(self, translations, base_language):
        if base_language not in translations:  # pragma: no cover
            raise ValueError("Must include translation for base language")

        self.base_language = base_language
        self.version_number = get_current_export_version()
        self.save(update_fields=("name", "base_language", "version_number"))

        entry_uuid = str(uuid4())
        definition = {
            "version": self.version_number,
            "flow_type": "M",
            "entry": entry_uuid,
            "base_language": base_language,
            "rule_sets": [],
            "action_sets": [
                {
                    "x": 100,
                    "y": 0,
                    "uuid": entry_uuid,
                    "exit_uuid": str(uuid4()),
                    "actions": [{"uuid": str(uuid4()), "type": "reply", "msg": translations}],
                }
            ],
        }

        self.update(FlowRevision.migrate_definition(definition, self))

    def get_run_stats(self):
        totals_by_exit = FlowRunCount.get_totals(self)
        total_runs = sum(totals_by_exit.values())

        return {
            "total": total_runs,
            "active": totals_by_exit[FlowRun.STATE_ACTIVE],
            "completed": totals_by_exit[FlowRun.EXIT_TYPE_COMPLETED],
            "expired": totals_by_exit[FlowRun.EXIT_TYPE_EXPIRED],
            "interrupted": totals_by_exit[FlowRun.EXIT_TYPE_INTERRUPTED],
            "completion": int(totals_by_exit[FlowRun.EXIT_TYPE_COMPLETED] * 100 // total_runs) if total_runs else 0,
        }

    def build_expressions_context(self, contact, msg, run=None):
        contact_context = contact.build_expressions_context() if contact else dict()

        # our default value
        channel_context = None

        # add our message context
        if msg:
            message_context = msg.build_expressions_context()

            if msg.channel:
                channel_context = msg.channel.build_expressions_context()
        else:
            message_context = dict(__default__="")

        # If we still don't know our channel and have a contact, derive the right channel to use
        if not channel_context and contact:
            _contact, contact_urn = Msg.resolve_recipient(self.org, self.created_by, contact, None)

            # only populate channel if this contact can actually be reached (ie, has a URN)
            if contact_urn:
                channel = contact.cached_send_channel(contact_urn=contact_urn)
                if channel:
                    channel_context = channel.build_expressions_context()

        if not run:
            run = self.runs.filter(contact=contact).order_by("-created_on").first()

        if run:
            run.org = self.org
            run.contact = contact

            run_context = run.fields
            flow_context = run.build_expressions_context(contact_context, message_context.get("text"))
        else:
            run_context = {}
            flow_context = {}

        context = dict(flow=flow_context, channel=channel_context, step=message_context, extra=run_context)

        # if we have parent or child contexts, add them in too
        if run:
            run.contact = contact

            if run.parent_context is not None:
                context["parent"] = run.parent_context.copy()
                parent_contact_uuid = context["parent"]["contact"]

                if parent_contact_uuid != str(contact.uuid):
                    parent_contact = Contact.objects.filter(
                        org=run.org, uuid=parent_contact_uuid, is_active=True
                    ).first()
                    if parent_contact:
                        context["parent"]["contact"] = parent_contact.build_expressions_context()
                    else:
                        # contact may have since been deleted
                        context["parent"]["contact"] = {"uuid": parent_contact_uuid}
                else:
                    context["parent"]["contact"] = contact_context

            # see if we spawned any children and add them too
            if run.child_context is not None:
                context["child"] = run.child_context.copy()
                context["child"]["contact"] = contact_context

        if contact:
            context["contact"] = contact_context

        return context

    def async_start(self, user, groups, contacts, restart_participants=False, include_active=True):
        """
        Causes us to schedule a flow to start in a background thread.
        """
        from .tasks import start_flow_task

        # create a flow start object
        flow_start = FlowStart.objects.create(
            flow=self,
            restart_participants=restart_participants,
            include_active=include_active,
            created_by=user,
            modified_by=user,
        )

        contact_ids = [c.id for c in contacts]
        flow_start.contacts.add(*contact_ids)

        group_ids = [g.id for g in groups]
        flow_start.groups.add(*group_ids)

        if self.flow_server_enabled:
            on_transaction_commit(lambda: flow_start.start_in_mailroom())
        else:
            on_transaction_commit(lambda: start_flow_task.delay(flow_start.pk))

    def start(
        self,
        groups,
        contacts,
        restart_participants=False,
        started_flows=None,
        start_msg=None,
        extra=None,
        flow_start=None,
        parent_run=None,
        interrupt=True,
        connection=None,
        include_active=True,
        campaign_event=None,
    ):
        """
        Starts a flow for the passed in groups and contacts.
        """

        from temba.campaigns.models import CampaignEvent

        # old engine can't start flows in passive mode
        if campaign_event and campaign_event.start_mode == CampaignEvent.MODE_PASSIVE:
            raise Exception(f"Attempt to start flow {self.id} in passive mode")

        # build up querysets of our groups for memory efficiency
        if isinstance(groups, QuerySet):  # pragma: no cover
            group_qs = groups
        else:
            group_qs = ContactGroup.all_groups.filter(id__in=[g.id for g in groups])

        # build up querysets of our contacts for memory efficiency
        if isinstance(contacts, QuerySet):  # pragma: no cover
            contact_qs = contacts
        else:
            contact_qs = Contact.objects.filter(id__in=[c.id for c in contacts])

        self.ensure_current_version()

        if started_flows is None:
            started_flows = []

        # prevents infinite loops
        if self.pk in started_flows:  # pragma: needs cover
            return []

        # add this flow to our list of started flows
        started_flows.append(self.pk)

        if not self.entry_uuid:  # pragma: needs cover
            return []

        if start_msg and start_msg.id:
            start_msg.msg_type = FLOW
            start_msg.save(update_fields=["msg_type"])

        all_contact_ids = list(
            Contact.objects.filter(Q(all_groups__in=group_qs) | Q(id__in=contact_qs))
            .order_by("id")
            .values_list("id", flat=True)
            .distinct("id")
        )

        if not restart_participants:
            # exclude anybody who has already participated in the flow
            already_started = set(self.runs.all().values_list("contact_id", flat=True))
            all_contact_ids = [contact_id for contact_id in all_contact_ids if contact_id not in already_started]

        if not include_active:
            # exclude anybody who has an active flow run
            already_active = set(
                FlowRun.objects.filter(is_active=True, org=self.org).values_list("contact_id", flat=True)
            )
            all_contact_ids = [contact_id for contact_id in all_contact_ids if contact_id not in already_active]

        # if we have a parent run, find any parents/grandparents that are active, we'll keep these active
        ancestor_ids = []
        ancestor = parent_run
        while ancestor:
            # we don't consider it an ancestor if it's not current in our start list
            if ancestor.contact.id not in all_contact_ids:
                break
            ancestor_ids.append(ancestor.id)
            ancestor = ancestor.parent

        # for the contacts that will be started, exit any existing flow runs except system flow runs
        for contact_batch in chunk_list(all_contact_ids, 1000):
            active_runs = (
                FlowRun.objects.filter(is_active=True, contact__pk__in=contact_batch)
                .exclude(id__in=ancestor_ids)
                .exclude(flow__is_system=True)
            )
            FlowRun.bulk_exit(active_runs, FlowRun.EXIT_TYPE_INTERRUPTED)

        # if we are interrupting parent flow runs, mark them as completed
        if ancestor_ids and interrupt:
            ancestor_runs = FlowRun.objects.filter(id__in=ancestor_ids)
            FlowRun.bulk_exit(ancestor_runs, FlowRun.EXIT_TYPE_COMPLETED)

        contact_count = len(all_contact_ids)

        # update our total flow count on our flow start so we can keep track of when it is finished
        if flow_start:
            flow_start.contact_count = contact_count
            flow_start.save(update_fields=["contact_count"])

        # if there are no contacts to start this flow, then update our status and exit this flow
        if contact_count == 0:
            if flow_start:
                flow_start.update_status()
            return []

        if self.flow_type == Flow.TYPE_VOICE:
            return self.start_call_flow(
                all_contact_ids, start_msg=start_msg, extra=extra, flow_start=flow_start, parent_run=parent_run
            )
        else:
            return self.start_msg_flow(
                all_contact_ids,
                started_flows=started_flows,
                start_msg=start_msg,
                extra=extra,
                flow_start=flow_start,
                campaign_event=campaign_event,
                parent_run=parent_run,
            )

    def start_call_flow(self, all_contact_ids, start_msg=None, extra=None, flow_start=None, parent_run=None):
        from temba.ivr.models import IVRCall

        there_are_calls_to_start = False

        runs = []
        channel = self.org.get_call_channel()

        if not channel or Channel.ROLE_CALL not in channel.role:  # pragma: needs cover
            return runs

        for contact_id in all_contact_ids:
            contact = Contact.objects.filter(pk=contact_id, org=channel.org).first()
            contact_urn = contact.get_urn(TEL_SCHEME)
            channel = self.org.get_call_channel(contact_urn=contact_urn)

            # can't reach this contact, move on
            if not contact or not contact_urn or not channel:  # pragma: no cover
                continue

            run = FlowRun.create(self, contact, start=flow_start, parent=parent_run)
            if extra:  # pragma: needs cover
                run.update_fields(extra)

            # create our call objects
            if parent_run and parent_run.connection:
                call = parent_run.connection
                session = parent_run.session
            else:
                call = IVRCall.create_outgoing(channel, contact, contact_urn)
                session = FlowSession.create(contact, connection=call)

            # save away our created call
            run.session = session
            run.connection = call
            run.save(update_fields=["connection"])

            # update our expiration date on our run initially to 7 days for IVR, that will be adjusted when the call is answered
            next_week = timezone.now() + timedelta(days=IVRCall.DEFAULT_MAX_IVR_EXPIRATION_WINDOW_DAYS)
            run.update_expiration(next_week)

            if not parent_run or not parent_run.connection:
                # trigger the call to start (in the background)
                there_are_calls_to_start = True

            # no start msgs in call flows but we want the variable there
            run.start_msgs = []

            runs.append(run)

        if flow_start:  # pragma: needs cover
            flow_start.update_status()

        # eagerly enqueue calls
        if there_are_calls_to_start:
            current_app.send_task("task_enqueue_call_events", args=[], kwargs={})

        return runs

    def start_msg_flow(
        self,
        all_contact_ids,
        started_flows=None,
        start_msg=None,
        extra=None,
        flow_start=None,
        campaign_event=None,
        parent_run=None,
    ):
        start_msg_id = start_msg.id if start_msg else None
        flow_start_id = flow_start.id if flow_start else None

        if started_flows is None:
            started_flows = []

        # for each send action, we need to create a broadcast, we'll group our created messages under these
        broadcasts = []

        if len(all_contact_ids) > 1:

            # create the broadcast for this flow
            send_actions = self.get_entry_send_actions()

            for send_action in send_actions:
                # check that we either have text or media, available for the base language
                if (send_action.msg and send_action.msg.get(self.base_language)) or (
                    send_action.media and send_action.media.get(self.base_language)
                ):

                    broadcast = Broadcast.create(
                        self.org,
                        self.created_by,
                        send_action.msg,
                        contact_ids=all_contact_ids,
                        media=send_action.media,
                        base_language=self.base_language,
                        send_all=send_action.send_all,
                        quick_replies=send_action.quick_replies,
                    )

                    # add it to the list of broadcasts in this flow start
                    broadcasts.append(broadcast)

        if parent_run:
            parent_context = parent_run.build_expressions_context(contact_context=str(parent_run.contact.uuid))
        else:
            parent_context = None

        # if there are fewer contacts than our batch size, do it immediately
        if len(all_contact_ids) < START_FLOW_BATCH_SIZE:
            return self.start_msg_flow_batch(
                all_contact_ids,
                broadcasts=broadcasts,
                started_flows=started_flows,
                start_msg=start_msg,
                extra=extra,
                flow_start=flow_start,
                parent_run=parent_run,
                parent_context=parent_context,
            )

        # otherwise, create batches instead
        else:
            # for all our contacts, build up start sms batches
            task_context = dict(
                task_type=FLOW_BATCH,
                contacts=[],
                flow=self.pk,
                flow_start=flow_start_id,
                started_flows=started_flows,
                broadcasts=[b.id for b in broadcasts],
                start_msg=start_msg_id,
                extra=extra,
            )

            batch_contacts = task_context["contacts"]
            for contact_id in all_contact_ids:
                batch_contacts.append(contact_id)

                if len(batch_contacts) >= START_FLOW_BATCH_SIZE:
                    print("Starting flow '%s' for batch of %d contacts" % (self.name, len(task_context["contacts"])))
                    push_task(self.org, Queue.FLOWS, Flow.START_MSG_FLOW_BATCH, task_context)
                    batch_contacts = []
                    task_context["contacts"] = batch_contacts

            if batch_contacts:
                print("Starting flow '%s' for batch of %d contacts" % (self.name, len(task_context["contacts"])))
                push_task(self.org, Queue.FLOWS, Flow.START_MSG_FLOW_BATCH, task_context)

            return []

    def start_msg_flow_batch(
        self,
        batch_contact_ids,
        broadcasts,
        started_flows,
        start_msg=None,
        extra=None,
        flow_start=None,
        parent_run=None,
        parent_context=None,
    ):

        batch_contacts = Contact.objects.filter(id__in=batch_contact_ids)
        Contact.bulk_cache_initialize(self.org, batch_contacts)
        contact_map = {c.id: c for c in batch_contacts}

        # these fields are the initial state for our flow run
        run_fields = {}  # this should be the default value of the FlowRun.fields
        if extra:
            # we keep more values in @extra for new flow runs because we might be passing the state
            (normalized_fields, count) = FlowRun.normalize_fields(extra, settings.FLOWRUN_FIELDS_SIZE * 4)
            run_fields = normalized_fields

        # create all our flow runs for this set of contacts at once
        batch = []
        now = timezone.now()

        for contact_id in batch_contact_ids:
            contact = contact_map[contact_id]
            run = FlowRun.create(
                self,
                contact,
                fields=run_fields,
                start=flow_start,
                created_on=now,
                parent=parent_run,
                parent_context=parent_context,
                db_insert=False,
                responded=start_msg is not None,
            )
            batch.append(run)

        runs = FlowRun.objects.bulk_create(batch)

        # build a map of contact to flow run
        run_map = dict()
        for run in runs:
            run.flow = self
            run.org = self.org

            run_map[run.contact_id] = run

        # update our expiration date on our runs, we do this by calculating it on one run then updating all others
        run.update_expiration(timezone.now())

        # if we have more than one run, update the others to the same expiration
        if len(run_map) > 1:
            FlowRun.objects.filter(id__in=[r.id for r in runs]).update(
                expires_on=run.expires_on, modified_on=timezone.now()
            )

        # if we have some broadcasts to optimize for
        message_map = dict()
        if broadcasts:
            # create our expressions context
            expressions_context_base = self.build_expressions_context(None, start_msg)
            if extra:
                expressions_context_base["extra"] = extra

            # and add each contact and message to each broadcast
            for broadcast in broadcasts:
                broadcast.org = self.org

                # create the messages
                msg_ids = broadcast.send_batch(
                    contacts=batch_contacts,
                    expressions_context=expressions_context_base,
                    trigger_send=False,
                    response_to=start_msg,
                    status=INITIALIZING,
                    msg_type=FLOW,
                    run_map=run_map,
                )

                # map all the messages we just created back to our contact
                for msg in Msg.objects.filter(id__in=msg_ids).select_related("channel", "contact_urn"):
                    msg.broadcast = broadcast
                    if msg.contact_id not in message_map:
                        message_map[msg.contact_id] = [msg]
                    else:  # pragma: needs cover
                        message_map[msg.contact_id].append(msg)

        # now execute our actual flow steps
        (entry_actions, entry_rules) = (None, None)
        if self.entry_type == Flow.NODE_TYPE_ACTIONSET:
            entry_actions = ActionSet.objects.filter(uuid=self.entry_uuid).first()
            if entry_actions:
                entry_actions.flow = self

        elif self.entry_type == Flow.NODE_TYPE_RULESET:
            entry_rules = RuleSet.objects.filter(flow=self, uuid=self.entry_uuid).first()
            if entry_rules:
                entry_rules.flow = self

        msgs_to_send = []
        optimize_sending_action = len(broadcasts) > 0

        for run in runs:
            contact = run.contact

            # each contact maintains its own list of started flows
            started_flows_by_contact = list(started_flows)
            run_msgs = [start_msg] if start_msg else []
            run_msgs += message_map.get(contact.id, [])
            arrived_on = timezone.now()

            try:
                if entry_actions:
                    run_msgs += entry_actions.execute_actions(
                        run,
                        start_msg,
                        started_flows_by_contact,
                        skip_leading_reply_actions=not optimize_sending_action,
                    )

                    self.add_step(run, entry_actions, run_msgs, arrived_on=arrived_on)

                    # and onto the destination
                    if entry_actions.destination:
                        destination = Flow.get_node(
                            entry_actions.flow, entry_actions.destination, entry_actions.destination_type
                        )

                        self.add_step(run, destination, exit_uuid=entry_actions.exit_uuid)

                        msg = Msg(org=self.org, contact=contact, text="", id=0)
                        handled, step_msgs = Flow.handle_destination(
                            destination, run, msg, started_flows_by_contact, trigger_send=False, continue_parent=False
                        )
                        run_msgs += step_msgs

                    else:
                        run.set_completed(exit_uuid=None)

                elif entry_rules:
                    self.add_step(run, entry_rules, run_msgs, arrived_on=arrived_on)

                    # if we have a start message, go and handle the rule
                    if start_msg:
                        Flow.find_and_handle(start_msg, started_flows_by_contact, triggered_start=True)

                    # if we didn't get an incoming message, see if we need to evaluate it passively
                    elif not entry_rules.is_pause():
                        # create an empty placeholder message
                        msg = Msg(org=self.org, contact=contact, text="", id=0)
                        handled, step_msgs = Flow.handle_destination(
                            entry_rules, run, msg, started_flows_by_contact, trigger_send=False, continue_parent=False
                        )
                        run_msgs += step_msgs

                # set the msgs that were sent by this run so that any caller can deal with them
                run.start_msgs = [m for m in run_msgs if m.direction == OUTGOING]

                # add these messages as ones that are ready to send
                for msg in run_msgs:
                    if msg.direction == OUTGOING:
                        msgs_to_send.append(msg)

            except Exception:
                logger.error(
                    "Failed starting flow %d for contact %d" % (self.id, contact.id), exc_info=1, extra={"stack": True}
                )

                # mark this flow as interrupted
                run.set_interrupted()

                # mark our messages as failed
                Msg.objects.filter(id__in=[m.id for m in run_msgs if m.direction == OUTGOING]).update(status=FAILED)

                # remove our msgs from our parent's concerns
                run.start_msgs = []

        # trigger our messages to be sent
        if msgs_to_send and not parent_run:
            # then send them off
            msgs_to_send.sort(key=lambda message: (message.contact_id, message.created_on))
            Msg.objects.filter(id__in=[m.id for m in msgs_to_send]).update(status=PENDING)

            # trigger a sync
            self.org.trigger_send(msgs_to_send)

        # if we have a flow start, check whether we are complete
        if flow_start:
            flow_start.update_status()

        return runs

    def add_step(self, run, node, msgs=(), exit_uuid=None, arrived_on=None):
        """
        Adds a new step to the given run
        """
        if not arrived_on:
            arrived_on = timezone.now()

        # update our timeouts
        timeout = node.get_timeout() if isinstance(node, RuleSet) else None
        run.update_timeout(arrived_on, timeout)

        # complete previous step
        if run.path and exit_uuid:
            run.path[-1][FlowRun.PATH_EXIT_UUID] = exit_uuid

        # create new step
        run.path.append(
            {
                FlowRun.PATH_STEP_UUID: str(uuid4()),
                FlowRun.PATH_NODE_UUID: node.uuid,
                FlowRun.PATH_ARRIVED_ON: arrived_on.isoformat(),
            }
        )

        # trim path to ensure it can't grow indefinitely
        if len(run.path) > FlowRun.PATH_MAX_STEPS:
            run.path = run.path[len(run.path) - FlowRun.PATH_MAX_STEPS :]

        update_fields = ["path", "current_node_uuid"]

        if msgs:
            run.add_messages(msgs, do_save=False)
            update_fields += ["responded", "events"]

        run.current_node_uuid = run.path[-1][FlowRun.PATH_NODE_UUID]
        run.save(update_fields=update_fields)

    def get_entry_send_actions(self):
        """
        Returns all the entry actions (the first actions in a flow) that are reply actions. This is used
        for grouping all our outgoing messages into a single Broadcast.
        """
        if not self.entry_uuid or self.entry_type != Flow.NODE_TYPE_ACTIONSET:
            return []

        # get our entry actions
        entry_actions = ActionSet.objects.filter(uuid=self.entry_uuid).first()
        send_actions = []

        if entry_actions:
            actions = entry_actions.get_actions()

            for action in actions:
                # if this isn't a reply action, bail, they might be modifying the contact
                if not isinstance(action, ReplyAction):
                    break

                send_actions.append(action)

        return send_actions

    def get_dependencies(self, flow_map=None):
        from temba.contacts.models import ContactGroup

        # need to make sure we have the latest version to inspect dependencies
        self.ensure_current_version()

        dependencies = set()

        # find all the flows we reference, note this won't include archived flows
        for action_set in self.action_sets.all():
            for action in action_set.get_actions():
                if hasattr(action, "flow"):
                    dependencies.add(action.flow)
                if hasattr(action, "groups"):
                    for group in action.groups:
                        if isinstance(group, ContactGroup):
                            dependencies.add(group)

        for ruleset in self.rule_sets.all():
            if ruleset.ruleset_type == RuleSet.TYPE_SUBFLOW:
                flow_uuid = ruleset.config["flow"]["uuid"]
                flow = flow_map.get(flow_uuid) if flow_map else Flow.objects.filter(uuid=flow_uuid).first()
                if flow:
                    dependencies.add(flow)

        return dependencies

    def as_json(self, expand_contacts=False):
        """
        Returns the JSON definition for this flow.

          expand_contacts:
            Add names for contacts and groups that are just ids. This is useful for human readable
            situations such as the flow editor.

        """
        flow = dict()

        if self.entry_uuid:
            flow[Flow.ENTRY] = self.entry_uuid
        else:
            flow[Flow.ENTRY] = None

        actionsets = []
        for actionset in ActionSet.objects.filter(flow=self).order_by("pk"):
            actionsets.append(actionset.as_json())

        def lookup_action_contacts(action, contacts, groups):

            if "contact" in action:  # pragma: needs cover
                contacts.append(action["contact"]["uuid"])

            if "contacts" in action:
                for contact in action["contacts"]:
                    contacts.append(contact["uuid"])

            if "group" in action:  # pragma: needs cover
                g = action["group"]
                if isinstance(g, dict):
                    if "uuid" in g:
                        groups.append(g["uuid"])

            if "groups" in action:
                for group in action["groups"]:
                    if isinstance(group, dict):
                        if "uuid" in group:
                            groups.append(group["uuid"])

        def replace_action_contacts(action, contacts, groups):

            if "contact" in action:  # pragma: needs cover
                contact = contacts.get(action["contact"]["uuid"], None)
                if contact:
                    action["contact"] = contact.as_json()

            if "contacts" in action:
                expanded_contacts = []
                for contact in action["contacts"]:
                    contact = contacts.get(contact["uuid"], None)
                    if contact:
                        expanded_contacts.append(contact.as_json())

                action["contacts"] = expanded_contacts

            if "group" in action:  # pragma: needs cover
                # variable substitution
                group = action["group"]
                if isinstance(group, dict):
                    if "uuid" in group:
                        group = groups.get(group["uuid"], None)
                        if group:
                            action["group"] = dict(uuid=group.uuid, name=group.name)

            if "groups" in action:
                expanded_groups = []
                for group in action["groups"]:

                    # variable substitution
                    if not isinstance(group, dict):
                        expanded_groups.append(group)
                    else:
                        group_instance = groups.get(group["uuid"], None)
                        if group_instance:
                            expanded_groups.append(dict(uuid=group_instance.uuid, name=group_instance.name))
                        else:
                            expanded_groups.append(group)

                action["groups"] = expanded_groups

        if expand_contacts:
            groups = []
            contacts = []

            for actionset in actionsets:
                for action in actionset["actions"]:
                    lookup_action_contacts(action, contacts, groups)

            # load them all
            contacts = dict((_.uuid, _) for _ in self.org.org_contacts.filter(uuid__in=contacts))
            groups = dict((_.uuid, _) for _ in ContactGroup.user_groups.filter(org=self.org, uuid__in=groups))

            # and replace them
            for actionset in actionsets:
                for action in actionset["actions"]:
                    replace_action_contacts(action, contacts, groups)

        flow[Flow.ACTION_SETS] = actionsets

        # add in our rulesets
        rulesets = []
        for ruleset in RuleSet.objects.filter(flow=self).order_by("pk"):
            rulesets.append(ruleset.as_json())
        flow[Flow.RULE_SETS] = rulesets

        # required flow running details
        flow[Flow.BASE_LANGUAGE] = self.base_language
        flow[Flow.FLOW_TYPE] = self.flow_type
        flow[Flow.VERSION] = get_current_export_version()
        flow[Flow.METADATA] = self.get_metadata()
        return flow

    def get_metadata(self):

        metadata = dict()
        if self.metadata:
            metadata = self.metadata

        revision = self.revisions.all().order_by("-revision").first()

        last_saved = self.saved_on
        if self.saved_by == get_flow_user(self.org):
            last_saved = self.modified_on

        metadata[Flow.NAME] = self.name
        metadata[Flow.SAVED_ON] = json.encode_datetime(last_saved, micros=True)
        metadata[Flow.REVISION] = revision.revision if revision else 1
        metadata[Flow.UUID] = self.uuid
        metadata[Flow.EXPIRES] = self.expires_after_minutes

        return metadata

    @classmethod
    def detect_invalid_cycles(cls, json_dict):
        """
        Checks for invalid cycles in our flow
        :param json_dict: our flow definition
        :return: invalid cycle path as list of uuids if found, otherwise empty list
        """

        # Adapted from a blog post by Guido:
        # http://neopythonic.blogspot.com/2009/01/detecting-cycles-in-directed-graph.html

        # Maintain path as a a depth-first path in the implicit tree;
        # path is represented as an OrderedDict of {node: [child,...]} pairs.

        nodes = list()
        node_map = {}

        for ruleset in json_dict.get(Flow.RULE_SETS, []):
            nodes.append(ruleset.get("uuid"))
            node_map[ruleset.get("uuid")] = ruleset

        for actionset in json_dict.get(Flow.ACTION_SETS, []):
            nodes.append(actionset.get("uuid"))
            node_map[actionset.get("uuid")] = actionset

        def get_destinations(uuid):
            node = node_map.get(uuid)

            if not node:  # pragma: needs cover
                return []

            rules = node.get("rules", [])
            destinations = []
            if rules:

                if node.get("ruleset_type", None) in RuleSet.TYPE_WAIT:
                    return []

                for rule in rules:
                    if rule.get("destination"):
                        destinations.append(rule.get("destination"))

            elif node.get("destination"):
                destinations.append(node.get("destination"))
            return destinations

        while nodes:
            root = nodes.pop()
            path = OrderedDict({root: get_destinations(root)})
            while path:
                # children at the fringe of the tree
                children = path[next(reversed(path))]
                while children:
                    child = children.pop()

                    # found a loop
                    if child in path:
                        pathlist = list(path)
                        return pathlist[pathlist.index(child) :] + [child]

                    # new path
                    if child in nodes:
                        path[child] = get_destinations(child)
                        nodes.remove(child)
                        break
                else:
                    # no more children; pop back up a level
                    path.popitem()
        return None

    def ensure_current_version(self, min_version=None):
        """
        Makes sure the flow is at the current version. If it isn't it will
        migrate the definition forward updating the flow accordingly.
        """

        to_version = min_version or get_current_export_version()

        if Flow.is_before_version(self.version_number, to_version):
            with self.lock_on(FlowLock.definition):
                revision = self.revisions.all().order_by("-revision").all().first()
                if revision:
                    json_flow = revision.get_definition_json()
                else:  # pragma: needs cover
                    json_flow = self.as_json()

                self.update(json_flow, user=get_flow_user(self.org))
                self.refresh_from_db()

    def update(self, json_dict, user=None, force=False):
        """
        Updates a definition for a flow and returns the new revision
        """

        cycle_node_uuids = Flow.detect_invalid_cycles(json_dict)
        if cycle_node_uuids:
            raise FlowInvalidCycleException(cycle_node_uuids)

        # make sure the flow version hasn't changed out from under us
        if json_dict.get(Flow.VERSION) != get_current_export_version():
            raise FlowVersionConflictException(json_dict.get(Flow.VERSION))

        flow_user = get_flow_user(self.org)
        # check whether the flow has changed since this flow was last saved
        if user and not force:
            saved_on = json_dict.get(Flow.METADATA, {}).get(Flow.SAVED_ON, None)
            org = user.get_org()

            # check our last save if we aren't the system flow user
            if user != flow_user:
                migrated = self.saved_by == flow_user
                last_save = self.saved_on

                # use modified on if it was a migration
                if migrated:
                    last_save = self.modified_on

                if not saved_on or str_to_datetime(saved_on, org.timezone) < last_save:
                    raise FlowUserConflictException(self.saved_by, last_save)

        try:
<<<<<<< HEAD
            definition = mailroom.get_client().flow_validate(self.org, json_dict)
            self.results = definition["_results"]

            # TODO remove this when we no longer need rulesets or actionsets
            self.update_rulesets_and_actionsets(json_dict)

            # if we have a base language, set that
            self.base_language = json_dict.get("base_language", None)

            # set our metadata
            self.metadata = None
            if Flow.METADATA in json_dict:
                self.metadata = json_dict[Flow.METADATA]

            if user:
                self.saved_by = user

            # if it's our migration user, don't update saved on
            if user and user != flow_user:
                self.saved_on = timezone.now()

            self.version_number = get_current_export_version()
            self.save()

            # clear property cache
            self.clear_props_cache()

            # in case rulesets/actionsets were prefetched, clear those cached values
            # TODO https://code.djangoproject.com/ticket/29625
            self.action_sets._remove_prefetched_objects()
            self.rule_sets._remove_prefetched_objects()

            # create a version of our flow for posterity
            if user is None:
                user = self.created_by

            # last version
            revision_num = 1
            last_revision = self.revisions.order_by("-revision").first()
            if last_revision:
                revision_num = last_revision.revision + 1

            # create a new version
            revision = self.revisions.create(
                definition=json_dict,
                created_by=user,
                modified_by=user,
                spec_version=get_current_export_version(),
                revision=revision_num,
            )
=======
            # run through all our action sets and validate / instantiate them, we need to do this in a transaction
            # or mailroom won't know about the labels / groups possibly created here
            with transaction.atomic():
                for actionset in json_dict.get(Flow.ACTION_SETS, []):
                    actions = [_.as_json() for _ in Action.from_json_array(self.org, actionset.get(Flow.ACTIONS))]
                    actionset[Flow.ACTIONS] = actions

            # mailroom.get_client().flow_validate(self.org, json_dict)

            with transaction.atomic():
                # TODO remove this when we no longer need rulesets or actionsets
                self.update_rulesets_and_actionsets(json_dict)

                # if we have a base language, set that
                self.base_language = json_dict.get("base_language", None)

                # set our metadata
                self.metadata = None
                if Flow.METADATA in json_dict:
                    self.metadata = json_dict[Flow.METADATA]

                if user:
                    self.saved_by = user

                # if it's our migration user, don't update saved on
                if user and user != flow_user:
                    self.saved_on = timezone.now()

                self.version_number = get_current_export_version()
                self.save()

                # clear property cache
                self.clear_props_cache()

                # in case rulesets/actionsets were prefetched, clear those cached values
                # TODO https://code.djangoproject.com/ticket/29625
                self.action_sets._remove_prefetched_objects()
                self.rule_sets._remove_prefetched_objects()

                # create a version of our flow for posterity
                if user is None:
                    user = self.created_by

                # last version
                revision_num = 1
                last_revision = self.revisions.order_by("-revision").first()
                if last_revision:
                    revision_num = last_revision.revision + 1

                # create a new version
                revision = self.revisions.create(
                    definition=json_dict,
                    created_by=user,
                    modified_by=user,
                    spec_version=get_current_export_version(),
                    revision=revision_num,
                )
>>>>>>> 69bffc4f

                self.update_dependencies()

        except Exception as e:
            # user will see an error in the editor but log exception so we know we got something to fix
            logger.error(str(e), exc_info=True)
            raise e

        return revision

    def update_rulesets_and_actionsets(self, json_dict):
        """
        Creates RuleSet and ActionSet database objects as required by the legacy engine
        """

        def get_step_type(dest, rulesets, actionsets):
            if dest:
                if rulesets.get(dest, None):
                    return Flow.NODE_TYPE_RULESET
                if actionsets.get(dest, None):
                    return Flow.NODE_TYPE_ACTIONSET
            return None

        top_y = 0
        top_uuid = None

        # load all existing objects into dicts by uuid
        existing_actionsets = {actionset.uuid: actionset for actionset in self.action_sets.all()}
        existing_rulesets = {ruleset.uuid: ruleset for ruleset in self.rule_sets.all()}

        # set of uuids which we've seen, we use this set to remove objects no longer used in this flow
        seen_rulesets = set()
        seen_actionsets = set()
        destinations = set()

        # our steps in our current update submission
        current_actionsets = {}
        current_rulesets = {}

        # parse our actions
        for actionset in json_dict.get(Flow.ACTION_SETS, []):

            uuid = actionset.get(Flow.UUID)

            # validate our actions, normalizing them as JSON after reading them
            actions = [_.as_json() for _ in Action.from_json_array(self.org, actionset.get(Flow.ACTIONS))]

            if actions:
                current_actionsets[uuid] = actions

        for ruleset in json_dict.get(Flow.RULE_SETS, []):
            uuid = ruleset.get(Flow.UUID)
            current_rulesets[uuid] = ruleset
            seen_rulesets.add(uuid)

        # create all our rule sets
        for ruleset in json_dict.get(Flow.RULE_SETS, []):

            uuid = ruleset.get(Flow.UUID)
            rules = ruleset.get(Flow.RULES)
            label = ruleset.get(Flow.LABEL, None)
            operand = ruleset.get(Flow.OPERAND, None)
            finished_key = ruleset.get(Flow.FINISHED_KEY)
            ruleset_type = ruleset.get(Flow.RULESET_TYPE)
            config = ruleset.get(Flow.CONFIG)

            if not config:
                config = dict()

            # cap our lengths
            if label:
                label = label[:64]

            if operand:
                operand = operand[:128]

            (x, y) = (ruleset.get(Flow.X), ruleset.get(Flow.Y))

            if not top_uuid or y < top_y:
                top_y = y
                top_uuid = uuid

            # parse our rules, this will materialize any necessary dependencies
            parsed_rules = []
            rule_objects = Rule.from_json_array(self.org, rules)
            for r in rule_objects:
                parsed_rules.append(r.as_json())
            rules = parsed_rules

            for rule in rules:
                if "destination" in rule:
                    # if the destination was excluded for not having any actions
                    # remove the connection for our rule too
                    if rule["destination"] not in current_actionsets and rule["destination"] not in seen_rulesets:
                        rule["destination"] = None
                    else:
                        destination_uuid = rule.get("destination", None)
                        destinations.add(destination_uuid)

                        # determine what kind of destination we are pointing to
                        rule["destination_type"] = get_step_type(
                            destination_uuid, current_rulesets, current_actionsets
                        )

                        # print "Setting destination [%s] type to: %s" % (destination_uuid, rule['destination_type'])

            existing = existing_rulesets.get(uuid, None)

            if existing:
                existing.label = ruleset.get(Flow.LABEL, None)
                existing.rules = rules
                existing.operand = operand
                existing.label = label
                existing.finished_key = finished_key
                existing.ruleset_type = ruleset_type
                existing.config = config
                (existing.x, existing.y) = (x, y)
                existing.save()
            else:

                existing = RuleSet.objects.create(
                    flow=self,
                    uuid=uuid,
                    label=label,
                    rules=rules,
                    finished_key=finished_key,
                    ruleset_type=ruleset_type,
                    operand=operand,
                    config=config,
                    x=x,
                    y=y,
                )

            existing_rulesets[uuid] = existing

            # update our value type based on our new rules
            existing.value_type = existing.get_value_type()
            RuleSet.objects.filter(pk=existing.pk).update(value_type=existing.value_type)

        # now work through our action sets
        for actionset in json_dict.get(Flow.ACTION_SETS, []):
            uuid = actionset.get(Flow.UUID)
            exit_uuid = actionset.get(Flow.EXIT_UUID)

            # skip actionsets without any actions. This happens when there are no valid
            # actions in an actionset such as when deleted groups or flows are the only actions
            if uuid not in current_actionsets:
                continue

            actions = current_actionsets[uuid]
            seen_actionsets.add(uuid)

            (x, y) = (actionset.get(Flow.X), actionset.get(Flow.Y))

            if not top_uuid or y < top_y:
                top_y = y
                top_uuid = uuid

            existing = existing_actionsets.get(uuid, None)

            # lookup our destination
            destination_uuid = actionset.get("destination")
            destination_type = get_step_type(destination_uuid, current_rulesets, current_actionsets)

            if destination_uuid:
                if not destination_type:
                    destination_uuid = None

            # only create actionsets if there are actions
            if actions:
                if existing:
                    # print "Updating %s to point to %s" % (unicode(actions), destination_uuid)
                    existing.destination = destination_uuid
                    existing.destination_type = destination_type
                    existing.exit_uuid = exit_uuid
                    existing.actions = actions
                    (existing.x, existing.y) = (x, y)
                    existing.save()
                else:
                    existing = ActionSet.objects.create(
                        flow=self,
                        uuid=uuid,
                        destination=destination_uuid,
                        destination_type=destination_type,
                        exit_uuid=exit_uuid,
                        actions=actions,
                        x=x,
                        y=y,
                    )

                    existing_actionsets[uuid] = existing

        existing_actionsets_to_delete = set()
        seen_existing_actionsets = {}

        # now work through all our objects once more, making sure all uuids map appropriately
        for uuid, actionset in existing_actionsets.items():
            if uuid not in seen_actionsets:
                existing_actionsets_to_delete.add(uuid)
            else:
                seen_existing_actionsets[uuid] = actionset

        # delete actionset which are not seen
        ActionSet.objects.filter(uuid__in=existing_actionsets_to_delete).delete()

        existing_actionsets = seen_existing_actionsets

        existing_rulesets_to_delete = set()
        seen_existing_rulesets = {}

        for uuid, ruleset in existing_rulesets.items():
            if uuid not in seen_rulesets:
                existing_rulesets_to_delete.add(uuid)

                # instead of deleting it, make it a phantom ruleset until we do away with values_value
                ruleset.flow = None
                ruleset.uuid = str(uuid4())
                ruleset.save(update_fields=("flow", "uuid"))
            else:
                seen_existing_rulesets[uuid] = ruleset

        existing_rulesets = seen_existing_rulesets

        # make sure all destinations are present though
        for destination in destinations:
            if destination not in existing_rulesets and destination not in existing_actionsets:  # pragma: needs cover
                raise FlowException("Invalid destination: '%s', no matching actionset or ruleset" % destination)

        entry = json_dict.get("entry", None)

        # check if we are pointing to a destination that is no longer valid
        if entry not in existing_rulesets and entry not in existing_actionsets:
            entry = None

        if not entry and top_uuid:
            entry = top_uuid

        # set our entry
        if entry in existing_actionsets:
            self.entry_uuid = entry
            self.entry_type = Flow.NODE_TYPE_ACTIONSET
        elif entry in existing_rulesets:
            self.entry_uuid = entry
            self.entry_type = Flow.NODE_TYPE_RULESET

    def update_dependencies(self):
        # if we are an older version, induce a system rev which will update our dependencies
        if Flow.is_before_version(self.version_number, get_current_export_version()):
            self.ensure_current_version()
            return

        # otherwise, go about updating our dependencies assuming a current flow
        groups = set()
        flows = set()
        collector = ContactFieldCollector()

        # find any references in our actions
        fields = set()
        for actionset in self.action_sets.all():
            for action in actionset.get_actions():
                if action.TYPE in (AddToGroupAction.TYPE, DeleteFromGroupAction.TYPE):
                    # iterate over them so we can type crack to ignore expression strings :(
                    for group in action.groups:
                        if isinstance(group, ContactGroup):
                            groups.add(group)
                        else:
                            # group names can be an expression
                            fields.update(collector.get_contact_fields(group))

                if action.TYPE == StartFlowAction.TYPE:
                    flows.add(action.flow)

                if action.TYPE == TriggerFlowAction.TYPE:
                    flows.add(action.flow)
                    for recipient in action.variables:
                        fields.update(collector.get_contact_fields(recipient))

                if action.TYPE in ("reply", "send", "say"):
                    for lang, msg in action.msg.items():
                        fields.update(collector.get_contact_fields(msg))

                    if hasattr(action, "media"):
                        for lang, text in action.media.items():
                            fields.update(collector.get_contact_fields(text))

                    if hasattr(action, "variables"):
                        for recipient in action.variables:
                            fields.update(collector.get_contact_fields(recipient))

                if action.TYPE == "email":
                    fields.update(collector.get_contact_fields(action.subject))
                    fields.update(collector.get_contact_fields(action.message))

                if action.TYPE == "save":
                    fields.add(action.field)
                    fields.update(collector.get_contact_fields(action.value))

                # voice recordings
                if action.TYPE == "play":
                    fields.update(collector.get_contact_fields(action.url))

        # find references in our rulesets
        for ruleset in self.rule_sets.all():
            if ruleset.ruleset_type == RuleSet.TYPE_SUBFLOW:
                flow_uuid = ruleset.config.get("flow").get("uuid")
                flow = Flow.objects.filter(org=self.org, uuid=flow_uuid).first()
                if flow:
                    flows.add(flow)
            elif ruleset.ruleset_type == RuleSet.TYPE_WEBHOOK:
                webhook_url = ruleset.config.get("webhook")
                fields.update(collector.get_contact_fields(webhook_url))
            else:
                # check our operand for expressions
                fields.update(collector.get_contact_fields(ruleset.operand))

                # check all the rules and their localizations
                rules = ruleset.get_rules()

                for rule in rules:
                    if hasattr(rule.test, "test"):
                        if type(rule.test.test) == dict:
                            for lang, text in rule.test.test.items():
                                fields.update(collector.get_contact_fields(text))
                        # voice rules are not localized
                        elif isinstance(rule.test.test, str):
                            fields.update(collector.get_contact_fields(rule.test.test))
                    if isinstance(rule.test, InGroupTest):
                        groups.add(rule.test.group)

        if len(fields):
            existing = ContactField.user_fields.filter(org=self.org, key__in=fields).values_list("key")

            # create any field that doesn't already exist
            for field in fields:
                if ContactField.is_valid_key(field) and field not in existing:
                    # reverse slug to get a reasonable label
                    label = " ".join([word.capitalize() for word in field.split("_")])
                    ContactField.get_or_create(self.org, self.modified_by, field, label)

        fields = ContactField.user_fields.filter(org=self.org, key__in=fields)

        self.group_dependencies.clear()
        self.group_dependencies.add(*groups)

        self.flow_dependencies.clear()
        self.flow_dependencies.add(*flows)

        self.field_dependencies.clear()
        self.field_dependencies.add(*fields)

    def __str__(self):
        return self.name

    class Meta:
        ordering = ("-modified_on",)


class FlowSession(models.Model):
    """
    A contact's session with the flow engine
    """

    STATUS_WAITING = "W"
    STATUS_COMPLETED = "C"
    STATUS_INTERRUPTED = "I"
    STATUS_EXPIRED = "X"
    STATUS_FAILED = "F"

    STATUS_CHOICES = (
        (STATUS_WAITING, "Waiting"),
        (STATUS_COMPLETED, "Completed"),
        (STATUS_INTERRUPTED, "Interrupted"),
        (STATUS_EXPIRED, "Expired"),
        (STATUS_FAILED, "Failed"),
    )

    GOFLOW_STATUSES = {"waiting": STATUS_WAITING, "completed": STATUS_COMPLETED, "errored": STATUS_FAILED}

    # the modality of this session
    session_type = models.CharField(max_length=1, choices=Flow.FLOW_TYPES, default=Flow.TYPE_MESSAGE, null=True)

    # the organization this session belongs to
    org = models.ForeignKey(Org, on_delete=models.PROTECT)

    # the contact that this session is with
    contact = models.ForeignKey("contacts.Contact", on_delete=models.PROTECT)

    # the channel connection used for flow sessions over IVR or USSD"),
    connection = models.OneToOneField(
        "channels.ChannelConnection", on_delete=models.PROTECT, null=True, related_name="session"
    )

    # the status of this session
    status = models.CharField(max_length=1, choices=STATUS_CHOICES, null=True)

    # whether the contact has responded in this session
    responded = models.BooleanField(default=False)

    # the goflow output of this session
    output = JSONAsTextField(null=True, default=dict)

    # when this session was created
    created_on = models.DateTimeField(default=timezone.now)

    # when this session ended
    ended_on = models.DateTimeField(null=True)

    # when this session's wait will time out (if at all)
    timeout_on = models.DateTimeField(null=True)

    # when this session started waiting (if at all)
    wait_started_on = models.DateTimeField(null=True)

    # the flow of the waiting run
    current_flow = models.ForeignKey("flows.Flow", null=True, on_delete=models.PROTECT)

    @classmethod
    def create(cls, contact, connection):
        return cls.objects.create(org=contact.org, contact=contact, connection=connection)

    def release(self):
        self.delete()

    def end(self, status):
        self.status = status
        self.ended_on = timezone.now()
        self.save(update_fields=("status", "ended_on"))

    def __str__(self):  # pragma: no cover
        return str(self.contact)


class FlowRun(RequireUpdateFieldsMixin, models.Model):
    STATE_ACTIVE = "A"

    EXIT_TYPE_COMPLETED = "C"
    EXIT_TYPE_INTERRUPTED = "I"
    EXIT_TYPE_EXPIRED = "E"
    EXIT_TYPE_CHOICES = (
        (EXIT_TYPE_COMPLETED, _("Completed")),
        (EXIT_TYPE_INTERRUPTED, _("Interrupted")),
        (EXIT_TYPE_EXPIRED, _("Expired")),
    )

    INVALID_EXTRA_KEY_CHARS = regex.compile(r"[^a-zA-Z0-9_]")

    RESULT_NAME = "name"
    RESULT_NODE_UUID = "node_uuid"
    RESULT_CATEGORY = "category"
    RESULT_CATEGORY_LOCALIZED = "category_localized"
    RESULT_VALUE = "value"
    RESULT_INPUT = "input"
    RESULT_CREATED_ON = "created_on"

    PATH_STEP_UUID = "uuid"
    PATH_NODE_UUID = "node_uuid"
    PATH_ARRIVED_ON = "arrived_on"
    PATH_EXIT_UUID = "exit_uuid"
    PATH_MAX_STEPS = 100

    EVENT_TYPE = "type"
    EVENT_STEP_UUID = "step_uuid"
    EVENT_CREATED_ON = "created_on"

    DELETE_FOR_ARCHIVE = "A"
    DELETE_FOR_USER = "U"

    DELETE_CHOICES = ((DELETE_FOR_ARCHIVE, _("Archive delete")), (DELETE_FOR_USER, _("User delete")))

    uuid = models.UUIDField(unique=True, default=uuid4)

    org = models.ForeignKey(Org, on_delete=models.PROTECT, related_name="runs", db_index=False)

    flow = models.ForeignKey(Flow, on_delete=models.PROTECT, related_name="runs")

    contact = models.ForeignKey(Contact, on_delete=models.PROTECT, related_name="runs")

    session = models.ForeignKey(
        FlowSession,
        on_delete=models.PROTECT,
        related_name="runs",
        null=True,
        help_text=_("The session that handled this flow run, only for voice flows"),
    )

    connection = models.ForeignKey(
        "channels.ChannelConnection",
        on_delete=models.PROTECT,
        related_name="runs",
        null=True,
        blank=True,
        help_text=_("The session that handled this flow run, only for voice flows"),
    )

    is_active = models.BooleanField(default=True, help_text=_("Whether this flow run is currently active"))

    fields = JSONAsTextField(
        blank=True,
        null=True,
        default=dict,
        help_text=_("A JSON representation of any custom flow values the user has saved away"),
    )

    created_on = models.DateTimeField(default=timezone.now, help_text=_("When this flow run was created"))

    modified_on = models.DateTimeField(auto_now=True, help_text=_("When this flow run was last updated"))

    exited_on = models.DateTimeField(null=True, help_text=_("When the contact exited this flow run"))

    exit_type = models.CharField(
        null=True, max_length=1, choices=EXIT_TYPE_CHOICES, help_text=_("Why the contact exited this flow run")
    )

    expires_on = models.DateTimeField(null=True, help_text=_("When this flow run will expire"))

    timeout_on = models.DateTimeField(null=True, help_text=_("When this flow will next time out (if any)"))

    responded = models.BooleanField(default=False, help_text="Whether contact has responded in this run")

    start = models.ForeignKey(
        "flows.FlowStart",
        on_delete=models.PROTECT,
        null=True,
        blank=True,
        related_name="runs",
        help_text=_("The FlowStart objects that started this run"),
    )

    submitted_by = models.ForeignKey(
        settings.AUTH_USER_MODEL,
        on_delete=models.PROTECT,
        null=True,
        db_index=False,
        help_text="The user which submitted this flow run",
    )

    parent = models.ForeignKey(
        "flows.FlowRun", on_delete=models.PROTECT, null=True, help_text=_("The parent run that triggered us")
    )

    parent_context = JSONField(null=True, help_text=_("Context of the parent run that triggered us"))

    parent_uuid = models.UUIDField(null=True)

    child_context = JSONField(null=True, help_text=_("Context of the last child subflow triggered by us"))

    results = JSONAsTextField(
        null=True, default=dict, help_text=_("The results collected during this flow run in JSON format")
    )

    path = JSONAsTextField(null=True, default=list, help_text=_("The path taken during this flow run in JSON format"))

    events = JSONField(
        verbose_name=_("Fields"), null=True, help_text=_("The events recorded on this run in JSON format")
    )

    current_node_uuid = models.UUIDField(null=True, help_text=_("The current node location of this run in the flow"))

    delete_reason = models.CharField(
        null=True, max_length=1, choices=DELETE_CHOICES, help_text=_("Why the run is being deleted")
    )

    @classmethod
    def get_active_for_contact(cls, contact):
        runs = cls.objects.filter(is_active=True, flow__is_active=True, contact=contact)

        # don't consider voice runs, those are interactive
        runs = runs.exclude(flow__flow_type=Flow.TYPE_VOICE)

        # real contacts don't deal with archived flows
        runs = runs.filter(flow__is_archived=False)

        return runs.select_related("flow", "contact", "flow__org", "connection").order_by("-id")

    def update_from_surveyor(self, revision, step_dicts):
        """
        Updates this run with the given Surveyor step JSON. For example an actionset might generate a step like:
            {
                "node": "32cf414b-35e3-4c75-8a78-d5f4de925e13",
                "arrived_on": "2015-08-25T11:59:30.088Z",
                "actions": [{"msg":"Hi Joe","type":"reply"}],
                "errors": []
            }
        Whereas a ruleset might generate a step like:
            {
                "node": "32cf414b-35e3-4c75-8a78-d5f4de925e13",
                "arrived_on": "2015-08-25T11:59:30.088Z",
                "rule": {
                    "uuid": "7b2fa286-5ef0-4c6a-a770-45dd65384b50",
                    "text": "I like blue",
                    "value": "blue",
                    "category": "Blue",
                    "media": null
                },
                "errors": []
            }
        """

        # load the specific revision of the flow and migrate to latest spec
        flow_rev = self.flow.revisions.filter(revision=revision).first()
        definition = FlowRevision.migrate_definition(flow_rev.definition, self.flow, get_current_export_version())

        rev_action_sets = {a["uuid"]: a for a in definition.get("action_sets", [])}
        rev_rule_sets = {r["uuid"]: r for r in definition.get("rule_sets", [])}

        msgs = []

        for step_dict in step_dicts:
            node_uuid = step_dict["node"]
            arrived_on = iso8601.parse_date(step_dict["arrived_on"])

            prev_step = self.path[-1] if self.path else None
            if prev_step:
                # was the previous step an actionset that we need to complete with an exit UUID ?
                prev_action_set = rev_action_sets.get(prev_step[FlowRun.PATH_NODE_UUID])

                if prev_action_set and FlowRun.PATH_EXIT_UUID not in prev_step:
                    prev_step[FlowRun.PATH_EXIT_UUID] = prev_action_set["exit_uuid"]

            if node_uuid in rev_rule_sets:
                node_json = rev_rule_sets[node_uuid]
                rule_dict = step_dict.get("rule")
                if rule_dict:
                    exit_uuid = step_dict["rule"]["uuid"]

                    if "media" in rule_dict:
                        rule_media = rule_dict["media"]
                        (media_type, url) = rule_media.split(":", 1)
                        rule_value = url
                        rule_input = url
                    else:
                        rule_value = rule_dict["value"]
                        rule_input = rule_dict["text"]
                        rule_media = None

                    self.path.append(
                        {
                            FlowRun.PATH_STEP_UUID: str(uuid4()),
                            FlowRun.PATH_NODE_UUID: node_uuid,
                            FlowRun.PATH_ARRIVED_ON: arrived_on.isoformat(),
                            FlowRun.PATH_EXIT_UUID: exit_uuid,
                        }
                    )

                    # if a msg was sent to this ruleset, create it
                    if node_json["ruleset_type"] in RuleSet.TYPE_WAIT:
                        incoming = Msg.create_incoming(
                            org=self.org,
                            contact=self.contact,
                            text=rule_input,
                            attachments=[rule_media] if rule_media else None,
                            msg_type=FLOW,
                            status=HANDLED,
                            sent_on=arrived_on,
                            channel=None,
                            urn=None,
                        )
                        self.add_messages([incoming])

                    # look for an exact rule match by UUID
                    ruleset_rules = Rule.from_json_array(self.flow.org, node_json["rules"])
                    rule = None
                    for r in ruleset_rules:
                        if r.uuid == exit_uuid:
                            rule = r
                            break

                    if rule:
                        ruleset_obj = RuleSet(uuid=node_uuid, label=node_json.get("label"))
                        ruleset_obj.save_run_value(self, rule, rule_value, rule_input, org=self.org)
                else:
                    self.path.append(
                        {
                            FlowRun.PATH_STEP_UUID: str(uuid4()),
                            FlowRun.PATH_NODE_UUID: node_uuid,
                            FlowRun.PATH_ARRIVED_ON: arrived_on.isoformat(),
                        }
                    )

            # node is an actionset
            else:
                self.path.append(
                    {
                        FlowRun.PATH_STEP_UUID: str(uuid4()),
                        FlowRun.PATH_NODE_UUID: node_uuid,
                        FlowRun.PATH_ARRIVED_ON: arrived_on.isoformat(),
                    }
                )

                actions = Action.from_json_array(self.org, step_dict["actions"])

                last_incoming = self.get_messages().filter(direction=INCOMING).order_by("-pk").first()

                for action in actions:
                    context = self.flow.build_expressions_context(self.contact, last_incoming)
                    msgs += action.execute(self, context, node_uuid, msg=last_incoming, offline_on=arrived_on)
                    self.add_messages(msgs)

        try:
            self.current_node_uuid = self.path[-1][FlowRun.PATH_NODE_UUID]
            self.save(update_fields=("path", "current_node_uuid"))
        except Exception as e:  # pragma: no cover
            logger.error(
                f"unable save path for surveyor run: {str(e)}",
                extra={"flow": {"uuid": str(self.flow.uuid), "name": str(self.flow.name)}, "path": self.path},
                exc_info=True,
            )

    @classmethod
    def create(
        cls,
        flow,
        contact,
        start=None,
        session=None,
        connection=None,
        fields=None,
        created_on=None,
        db_insert=True,
        submitted_by=None,
        parent=None,
        parent_context=None,
        responded=False,
    ):

        args = dict(
            org_id=flow.org_id,
            flow=flow,
            contact=contact,
            start=start,
            session=session,
            connection=connection,
            fields=fields,
            submitted_by=submitted_by,
            parent=parent,
            parent_context=parent_context,
            responded=responded,
        )

        if created_on:
            args["created_on"] = created_on

        if db_insert:
            run = FlowRun.objects.create(**args)
        else:
            run = FlowRun(**args)

        run.contact = contact
        return run

    def build_expressions_context(self, contact_context=None, raw_input=None):
        """
        Builds the @flow expression context for this run
        """

        def result_wrapper(res):
            """
            Wraps a result, lets us do a nice representation of both @flow.foo and @flow.foo.text
            """
            return {
                "__default__": res[FlowRun.RESULT_VALUE],
                "text": res.get(FlowRun.RESULT_INPUT),
                "time": res[FlowRun.RESULT_CREATED_ON],
                "category": res.get(FlowRun.RESULT_CATEGORY_LOCALIZED, res[FlowRun.RESULT_CATEGORY]),
                "value": res[FlowRun.RESULT_VALUE],
            }

        context = {}
        default_lines = []

        for key, result in self.results.items():
            context[key] = result_wrapper(result)
            default_lines.append("%s: %s" % (result[FlowRun.RESULT_NAME], result[FlowRun.RESULT_VALUE]))

        context["__default__"] = "\n".join(default_lines)

        # if we don't have a contact context, build one
        if not contact_context:
            self.contact.org = self.org
            contact_context = self.contact.build_expressions_context()

        context["contact"] = contact_context

        return context

    @classmethod
    def normalize_field_key(cls, key):
        return FlowRun.INVALID_EXTRA_KEY_CHARS.sub("_", key)[:255]

    @classmethod
    def normalize_fields(cls, fields, max_values=None, count=-1):
        """
        Turns an arbitrary dictionary into a dictionary containing only string keys and values
        """
        if max_values is None:
            max_values = settings.FLOWRUN_FIELDS_SIZE

        if isinstance(fields, str):
            return fields[: Value.MAX_VALUE_LEN], count + 1

        elif isinstance(fields, numbers.Number) or isinstance(fields, bool):
            return fields, count + 1

        elif isinstance(fields, dict):
            count += 1
            field_dict = OrderedDict()
            for (k, v) in fields.items():
                (field_dict[FlowRun.normalize_field_key(k)], count) = FlowRun.normalize_fields(v, max_values, count)

                if count >= max_values:
                    break

            return field_dict, count

        elif isinstance(fields, list):
            count += 1
            list_dict = OrderedDict()
            for (i, v) in enumerate(fields):
                (list_dict[str(i)], count) = FlowRun.normalize_fields(v, max_values, count)

                if count >= max_values:  # pragma: needs cover
                    break

            return list_dict, count

        elif fields is None:
            return "", count + 1
        else:  # pragma: no cover
            raise ValueError("Unsupported type %s in extra" % str(type(fields)))

    @classmethod
    def bulk_exit(cls, runs, exit_type):
        """
        Exits (expires, interrupts) runs in bulk
        """
        # when expiring phone calls, we want to issue hangups
        connection_runs = runs.exclude(connection=None)
        for run in connection_runs:
            connection = run.connection.get()

            # have our session close itself
            if exit_type == FlowRun.EXIT_TYPE_EXPIRED:
                connection.close()

        run_ids = list(runs[:5000].values_list("id", flat=True))

        from .tasks import continue_parent_flows

        # batch this for 1,000 runs at a time so we don't grab locks for too long
        for id_batch in chunk_list(run_ids, 500):
            now = timezone.now()

            runs = FlowRun.objects.filter(id__in=id_batch)
            runs.update(
                is_active=False,
                exited_on=now,
                exit_type=exit_type,
                modified_on=now,
                child_context=None,
                parent_context=None,
            )

            # continue the parent flows to continue async
            on_transaction_commit(lambda: continue_parent_flows.delay(id_batch))

            # mark all sessions as completed if this is an interruption
            if exit_type == FlowRun.EXIT_TYPE_INTERRUPTED:
                (
                    FlowSession.objects.filter(id__in=runs.exclude(session=None).values_list("session_id", flat=True))
                    .filter(status=FlowSession.STATUS_WAITING)
                    .update(status=FlowSession.STATUS_INTERRUPTED, ended_on=now)
                )

    def add_messages(self, msgs, do_save=True):
        """
        Associates the given messages with this run
        """
        if self.events is None:
            self.events = []

        # find the path step these messages belong to
        path_step = self.path[-1]

        existing_msg_uuids = set()
        for e in self.get_msg_events():
            msg_uuid = e["msg"].get("uuid")
            if msg_uuid:
                existing_msg_uuids.add(msg_uuid)

        needs_update = False

        for msg in msgs:
            # don't include pseudo msgs
            if not msg.id:
                continue

            # or messages which have already been attached to this run
            if str(msg.uuid) in existing_msg_uuids:
                continue

            self.events.append(
                {
                    FlowRun.EVENT_TYPE: Events.msg_received.name
                    if msg.direction == INCOMING
                    else Events.msg_created.name,
                    FlowRun.EVENT_CREATED_ON: msg.created_on.isoformat(),
                    FlowRun.EVENT_STEP_UUID: path_step.get(FlowRun.PATH_STEP_UUID),
                    "msg": serialize_message(msg),
                }
            )

            existing_msg_uuids.add(str(msg.uuid))
            needs_update = True

            # incoming non-IVR messages won't have a type yet so update that
            if not msg.msg_type or msg.msg_type == INBOX:
                msg.msg_type = FLOW
                msg.save(update_fields=["msg_type"])

            # if message is from contact, mark run as responded
            if msg.direction == INCOMING:
                if not self.responded:
                    self.responded = True

        if needs_update and do_save:
            self.save(update_fields=("responded", "events"))

    def get_events_of_type(self, event_types):
        """
        Gets all the events of the given type associated with this run
        """
        if not self.events:  # pragma: no cover
            return []

        type_names = [t.name for t in event_types]
        return [e for e in self.events if e[FlowRun.EVENT_TYPE] in type_names]

    def get_msg_events(self):
        """
        Gets all the messages associated with this run
        """
        return self.get_events_of_type((Events.msg_received, Events.msg_created))

    def get_events_by_step(self, msg_only=False):
        """
        Gets a map of step UUIDs to lists of events created at that step
        """
        events = self.get_msg_events() if msg_only else self.events
        events_by_step = defaultdict(list)
        for e in events:
            events_by_step[e[FlowRun.EVENT_STEP_UUID]].append(e)
        return events_by_step

    def get_messages(self):
        """
        Gets all the messages associated with this run
        """
        # need a data migration to go fix some old message events with uuid="None", until then filter them out
        msg_uuids = []
        for e in self.get_msg_events():
            msg_uuid = e["msg"].get("uuid")
            if msg_uuid and msg_uuid != "None":
                msg_uuids.append(msg_uuid)

        return Msg.objects.filter(uuid__in=msg_uuids)

    def get_last_msg(self, direction=INCOMING):
        """
        Returns the last incoming msg on this run
        :param direction: the direction of the message to fetch, default INCOMING
        """
        return self.get_messages().filter(direction=direction).order_by("-created_on").first()

    @classmethod
    def continue_parent_flow_runs(cls, runs):
        """
        Hands flow control back to our parent run if we have one
        """
        runs = runs.filter(
            parent__flow__is_active=True, parent__flow__is_archived=False, parent__is_active=True
        ).select_related("parent__flow")
        for run in runs:
            cls.continue_parent_flow_run(run)

    @classmethod
    def continue_parent_flow_run(cls, run, trigger_send=True, continue_parent=True):

        # TODO: Remove this in favor of responded on session
        if run.responded and not run.parent.responded:
            run.parent.responded = True
            run.parent.save(update_fields=["responded"])

        # if our child was interrupted, so shall we be
        if run.exit_type == FlowRun.EXIT_TYPE_INTERRUPTED and run.contact.id == run.parent.contact_id:
            FlowRun.bulk_exit(FlowRun.objects.filter(id=run.parent_id), FlowRun.EXIT_TYPE_INTERRUPTED)
            return

        last_step = run.parent.path[-1]
        ruleset = (
            RuleSet.objects.filter(
                uuid=last_step[FlowRun.PATH_NODE_UUID], ruleset_type=RuleSet.TYPE_SUBFLOW, flow__org=run.org
            )
            .exclude(flow=None)
            .first()
        )

        # can't resume from a ruleset that no longer exists
        if not ruleset:
            return []

        # resume via flowserver if this run is using the new engine
        if run.parent.session and run.parent.session.output:  # pragma: needs cover
            session = FlowSession.objects.get(id=run.parent.session.id)
            return session.resume_by_expired_run(run)

        # use the last incoming message on this run
        msg = run.get_last_msg(direction=INCOMING)

        # if we are routing back to the parent before a msg was sent, we need a placeholder
        if not msg:
            msg = Msg()
            msg.id = 0
            msg.text = ""
            msg.org = run.org
            msg.contact = run.contact

        run.parent.child_context = run.build_expressions_context(contact_context=str(run.contact.uuid))
        run.parent.save(update_fields=("child_context",))

        # finally, trigger our parent flow
        (handled, msgs) = Flow.find_and_handle(
            msg,
            user_input=False,
            started_flows=[run.flow, run.parent.flow],
            resume_parent_run=True,
            trigger_send=trigger_send,
            continue_parent=continue_parent,
        )

        return msgs

    def get_session_responded(self):
        """
        TODO: Replace with Session.responded when it exists
        """
        current_run = self
        while current_run and current_run.contact_id == self.contact_id:
            if current_run.responded:
                return True
            current_run = current_run.parent

        return False

    def is_ivr(self):
        """
        If this run is over an IVR connection
        """
        return self.connection and self.connection.is_ivr()

    def keep_active_on_exit(self):
        """
        If our run should be completed when we leave the last node
        """
        # we let parent runs over ivr get closed by the provider
        return self.is_ivr() and not self.parent and not self.connection.is_done()

    def resume_after_timeout(self, expired_timeout):
        """
        Resumes a flow that is at a ruleset that has timed out
        """
        run = FlowRun.get_active_for_contact(self.contact).first()

        # this timeout is invalid, clear it
        if run != self:
            self.timeout_on = None
            self.save(update_fields=("timeout_on", "modified_on"))
            return

        last_step = run.path[-1]
        node = Flow.get_node(run.flow, last_step[FlowRun.PATH_NODE_UUID], Flow.NODE_TYPE_RULESET)

        # only continue if we are at a ruleset with a timeout
        if isinstance(node, RuleSet) and timezone.now() > self.timeout_on > iso8601.parse_date(
            last_step[FlowRun.PATH_ARRIVED_ON]
        ):
            timeout = node.get_timeout()

            # if our current node doesn't have a timeout, but our timeout is still right, then the ruleset
            # has changed out from under us and no longer has a timeout, clear our run's timeout_on
            if not timeout and abs(expired_timeout - self.timeout_on) < timedelta(milliseconds=1):
                self.timeout_on = None
                self.save(update_fields=("timeout_on", "modified_on"))

            # this is a valid timeout, deal with it
            else:
                # get the last outgoing msg for this contact
                msg = self.get_last_msg(OUTGOING)

                # if the last outgoing message wasn't assigned a credit, then clear our timeout
                if msg and msg.topup_id is None:
                    self.timeout_on = None
                    self.save(update_fields=["timeout_on", "modified_on"])

                # check that our last outgoing msg was sent and our timeout is in the past, otherwise reschedule
                elif msg and (
                    not msg.sent_on or timezone.now() < msg.sent_on + timedelta(minutes=timeout) - timedelta(seconds=5)
                ):
                    self.update_timeout(msg.sent_on if msg.sent_on else timezone.now(), timeout)

                # look good, lets resume this run
                else:
                    msg = self.get_last_msg(INCOMING)
                    if not msg:
                        msg = Msg()
                        msg.id = 0
                        msg.text = ""
                        msg.org = self.org
                        msg.contact = self.contact
                    Flow.find_and_handle(msg, resume_after_timeout=True)

    def release(self, delete_reason=None):
        """
        Permanently deletes this flow run
        """
        with transaction.atomic():
            if delete_reason:
                self.delete_reason = delete_reason
                self.save(update_fields=["delete_reason"])

            # delete any action logs associated with us
            ActionLog.objects.filter(run=self).delete()

            # clear any runs that reference us
            FlowRun.objects.filter(parent=self).update(parent=None)

            # release our webhook events
            for event in self.webhook_events.all():
                event.release()

            # and any recent runs
            for recent in FlowPathRecentRun.objects.filter(run=self):
                recent.release()

            self.delete()

    def set_completed(self, *, exit_uuid, completed_on=None):
        """
        Mark a run as complete
        """
        now = timezone.now()

        if not completed_on:
            completed_on = now

        # mark this flow as inactive
        if not self.keep_active_on_exit():
            if exit_uuid:
                self.path[-1]["exit_uuid"] = str(exit_uuid)
            self.exit_type = FlowRun.EXIT_TYPE_COMPLETED
            self.exited_on = completed_on
            self.is_active = False
            self.parent_context = None
            self.child_context = None
            self.save(
                update_fields=(
                    "path",
                    "exit_type",
                    "exited_on",
                    "modified_on",
                    "is_active",
                    "parent_context",
                    "child_context",
                )
            )

        if hasattr(self, "voice_response") and self.parent and self.parent.is_active:
            callback = "https://%s%s" % (
                self.org.get_brand_domain(),
                reverse("ivr.ivrcall_handle", args=[self.connection.pk]),
            )
            self.voice_response.redirect(url=callback + "?resume=1")
        else:
            # if we have a parent to continue
            if self.parent:
                # mark it for continuation
                self.continue_parent = True

    def set_interrupted(self):
        """
        Mark run as interrupted
        """
        now = timezone.now()

        # mark this flow as inactive
        self.exit_type = FlowRun.EXIT_TYPE_INTERRUPTED
        self.exited_on = now
        self.is_active = False
        self.parent_context = None
        self.child_context = None
        self.save(
            update_fields=("exit_type", "exited_on", "modified_on", "is_active", "parent_context", "child_context")
        )

    def update_timeout(self, now, minutes):
        """
        Updates our timeout for our run, either clearing it or setting it appropriately
        """
        if not minutes and self.timeout_on:
            self.timeout_on = None
            self.save(update_fields=["timeout_on", "modified_on"])
        elif minutes:
            self.timeout_on = now + timedelta(minutes=minutes)
            self.save(update_fields=["timeout_on", "modified_on"])

    def update_expiration(self, point_in_time=None):
        """
        Set our expiration according to the flow settings
        """
        if self.flow.expires_after_minutes:
            now = timezone.now()
            if not point_in_time:
                point_in_time = now
            self.expires_on = point_in_time + timedelta(minutes=self.flow.expires_after_minutes)

            # save our updated fields
            self.save(update_fields=["expires_on", "modified_on"])

            # if it's in the past, just expire us now
            if self.expires_on < now:
                self.expire()

        # parent should always have a later expiration than the children
        if self.parent:
            self.parent.update_expiration(self.expires_on)

    def expire(self):
        self.bulk_exit(FlowRun.objects.filter(id=self.id), FlowRun.EXIT_TYPE_EXPIRED)

    @classmethod
    def exit_all_for_contacts(cls, contacts, exit_type):
        contact_runs = cls.objects.filter(is_active=True, contact__in=contacts)
        cls.bulk_exit(contact_runs, exit_type)

    def update_fields(self, field_map, do_save=True):
        # validate our field
        (field_map, count) = FlowRun.normalize_fields(field_map)
        if not self.fields:
            self.fields = field_map
        else:
            existing_map = self.fields
            existing_map.update(field_map)
            self.fields = existing_map

        if do_save:
            self.save(update_fields=["fields"])

    def is_completed(self):
        return self.exit_type == FlowRun.EXIT_TYPE_COMPLETED

    def is_interrupted(self):  # pragma: no cover
        return self.exit_type == FlowRun.EXIT_TYPE_INTERRUPTED

    def create_outgoing_ivr(self, text, recording_url, connection, response_to=None):

        # create a Msg object to track what happened
        from temba.msgs.models import DELIVERED, IVR

        attachments = None
        if recording_url:
            attachments = ["%s/x-wav:%s" % (Msg.MEDIA_AUDIO, recording_url)]

        msg = Msg.create_outgoing(
            self.flow.org,
            self.flow.created_by,
            self.contact,
            text,
            channel=self.connection.channel,
            response_to=response_to,
            attachments=attachments,
            status=DELIVERED,
            msg_type=IVR,
            connection=connection,
        )

        # play a recording or read some text
        if msg:
            if recording_url:
                self.voice_response.play(url=recording_url)
            else:
                self.voice_response.say(text)

        return msg

    @classmethod
    def serialize_value(cls, value):
        """
        Utility method to give the serialized value for the passed in value
        """
        if value is None:  # pragma: no cover
            return None

        if isinstance(value, datetime):
            return value.isoformat()
        elif isinstance(value, AdminBoundary):
            return value.path
        else:
            return str(value)

    def save_run_result(self, name, node_uuid, category, category_localized, raw_value, raw_input):
        # slug our name
        key = Flow.label_to_slug(name)

        # create our result dict
        results = self.results
        results[key] = {
            FlowRun.RESULT_NAME: name,
            FlowRun.RESULT_NODE_UUID: node_uuid,
            FlowRun.RESULT_CATEGORY: category,
            FlowRun.RESULT_VALUE: FlowRun.serialize_value(raw_value),
            FlowRun.RESULT_CREATED_ON: timezone.now().isoformat(),
        }

        if raw_input is not None:
            results[key][FlowRun.RESULT_INPUT] = str(raw_input)

        # if we have a different localized name for our category, save it as well
        if category != category_localized:
            results[key][FlowRun.RESULT_CATEGORY_LOCALIZED] = category_localized

        self.results = results
        self.modified_on = timezone.now()
        self.save(update_fields=["results", "modified_on"])

    def as_archive_json(self):
        def convert_step(step):
            return {"node": step[FlowRun.PATH_NODE_UUID], "time": step[FlowRun.PATH_ARRIVED_ON]}

        def convert_result(result):
            return {
                "name": result.get(FlowRun.RESULT_NAME),
                "node": result.get(FlowRun.RESULT_NODE_UUID),
                "time": result[FlowRun.RESULT_CREATED_ON],
                "input": result.get(FlowRun.RESULT_INPUT),
                "value": result[FlowRun.RESULT_VALUE],
                "category": result.get(FlowRun.RESULT_CATEGORY),
            }

        return {
            "id": self.id,
            "flow": {"uuid": str(self.flow.uuid), "name": self.flow.name},
            "contact": {"uuid": str(self.contact.uuid), "name": self.contact.name},
            "responded": self.responded,
            "path": [convert_step(s) for s in self.path],
            "values": {k: convert_result(r) for k, r in self.results.items()} if self.results else {},
            "events": self.events,
            "created_on": self.created_on.isoformat(),
            "modified_on": self.modified_on.isoformat(),
            "exited_on": self.exited_on.isoformat() if self.exited_on else None,
            "exit_type": self.exit_type,
            "submitted_by": self.submitted_by.username if self.submitted_by else None,
        }

    def __str__(self):
        return "FlowRun: %s Flow: %s\n%s" % (self.uuid, self.flow.uuid, json.dumps(self.results, indent=2))


class RuleSet(models.Model):
    TYPE_WAIT_MESSAGE = "wait_message"

    # Ussd
    TYPE_WAIT_USSD_MENU = "wait_menu"
    TYPE_WAIT_USSD = "wait_ussd"

    # Calls
    TYPE_WAIT_RECORDING = "wait_recording"
    TYPE_WAIT_DIGIT = "wait_digit"
    TYPE_WAIT_DIGITS = "wait_digits"

    # Surveys
    TYPE_WAIT_PHOTO = "wait_photo"
    TYPE_WAIT_VIDEO = "wait_video"
    TYPE_WAIT_AUDIO = "wait_audio"
    TYPE_WAIT_GPS = "wait_gps"

    TYPE_AIRTIME = "airtime"
    TYPE_WEBHOOK = "webhook"
    TYPE_RESTHOOK = "resthook"
    TYPE_FLOW_FIELD = "flow_field"
    TYPE_FORM_FIELD = "form_field"
    TYPE_CONTACT_FIELD = "contact_field"
    TYPE_EXPRESSION = "expression"
    TYPE_GROUP = "group"
    TYPE_RANDOM = "random"
    TYPE_SUBFLOW = "subflow"

    CONFIG_WEBHOOK = "webhook"
    CONFIG_WEBHOOK_ACTION = "webhook_action"
    CONFIG_WEBHOOK_HEADERS = "webhook_headers"
    CONFIG_RESTHOOK = "resthook"

    TYPE_MEDIA = (TYPE_WAIT_PHOTO, TYPE_WAIT_GPS, TYPE_WAIT_VIDEO, TYPE_WAIT_AUDIO, TYPE_WAIT_RECORDING)

    TYPE_WAIT = (
        TYPE_WAIT_MESSAGE,
        TYPE_WAIT_RECORDING,
        TYPE_WAIT_DIGIT,
        TYPE_WAIT_DIGITS,
        TYPE_WAIT_PHOTO,
        TYPE_WAIT_VIDEO,
        TYPE_WAIT_AUDIO,
        TYPE_WAIT_GPS,
    )

    TYPE_CHOICES = (
        (TYPE_WAIT_MESSAGE, "Wait for message"),
        (TYPE_WAIT_USSD_MENU, "Wait for USSD menu"),
        (TYPE_WAIT_USSD, "Wait for USSD message"),
        (TYPE_WAIT_RECORDING, "Wait for recording"),
        (TYPE_WAIT_DIGIT, "Wait for digit"),
        (TYPE_WAIT_DIGITS, "Wait for digits"),
        (TYPE_SUBFLOW, "Subflow"),
        (TYPE_WEBHOOK, "Webhook"),
        (TYPE_RESTHOOK, "Resthook"),
        (TYPE_AIRTIME, "Transfer Airtime"),
        (TYPE_FORM_FIELD, "Split by message form"),
        (TYPE_CONTACT_FIELD, "Split on contact field"),
        (TYPE_EXPRESSION, "Split by expression"),
        (TYPE_RANDOM, "Split Randomly"),
    )

    uuid = models.CharField(max_length=36, unique=True)

    flow = models.ForeignKey(Flow, on_delete=models.PROTECT, related_name="rule_sets", null=True)

    label = models.CharField(max_length=64, null=True, blank=True, help_text=_("The label for this field"))

    operand = models.CharField(
        max_length=128,
        null=True,
        blank=True,
        help_text=_("The value that rules will be run against, if None defaults to @step.value"),
    )

    webhook_url = models.URLField(
        null=True,
        blank=True,
        max_length=255,
        help_text=_("The URL that will be called with the user's response before we run our rules"),
    )

    webhook_action = models.CharField(
        null=True, blank=True, max_length=8, default="POST", help_text=_("How the webhook should be executed")
    )

    rules = JSONAsTextField(help_text=_("The JSON encoded actions for this action set"), default=list)

    finished_key = models.CharField(
        max_length=1, null=True, blank=True, help_text="During IVR, this is the key to indicate we are done waiting"
    )

    value_type = models.CharField(
        max_length=1,
        choices=Value.TYPE_CHOICES,
        default=Value.TYPE_TEXT,
        help_text="The type of value this ruleset saves",
    )

    ruleset_type = models.CharField(max_length=16, choices=TYPE_CHOICES, null=True, help_text="The type of ruleset")

    response_type = models.CharField(max_length=1, help_text="The type of response that is being saved")

    config = JSONAsTextField(
        null=True,
        verbose_name=_("Ruleset Configuration"),
        default=dict,
        help_text=_("RuleSet type specific configuration"),
    )

    x = models.IntegerField()
    y = models.IntegerField()

    created_on = models.DateTimeField(auto_now_add=True, help_text=_("When this ruleset was originally created"))
    modified_on = models.DateTimeField(auto_now=True, help_text=_("When this ruleset was last modified"))

    @classmethod
    def get(cls, flow, uuid):
        return RuleSet.objects.filter(flow=flow, uuid=uuid).select_related("flow", "flow__org").first()

    @classmethod
    def contains_step(cls, text):  # pragma: needs cover

        # remove any padding
        if text:
            text = text.strip()

        # match @step.value or @(step.value)
        return text and text[0] == "@" and "step" in text

    def get_value_type(self):
        """
        Determines the value type that this ruleset will generate.
        """
        # we keep track of specialized rule types we see
        value_type = None

        for rule in self.get_rules():
            if isinstance(rule.test, TrueTest):
                continue

            rule_type = None

            if isinstance(rule.test, NumericTest):
                rule_type = Value.TYPE_NUMBER

            elif isinstance(rule.test, DateTest):
                rule_type = Value.TYPE_DATETIME

            elif isinstance(rule.test, HasStateTest):
                rule_type = Value.TYPE_STATE

            elif isinstance(rule.test, HasDistrictTest):
                rule_type = Value.TYPE_DISTRICT

            elif isinstance(rule.test, HasWardTest):
                rule_type = Value.TYPE_WARD

            # this either isn't one of our value types or we have more than one type in this ruleset
            if not rule_type or (value_type and rule_type != value_type):
                return Value.TYPE_TEXT

            value_type = rule_type

        return value_type if value_type else Value.TYPE_TEXT

    def get_voice_input(self, voice_response, action=None):

        # recordings aren't wrapped input they get tacked on at the end
        if self.ruleset_type in [RuleSet.TYPE_WAIT_RECORDING, RuleSet.TYPE_SUBFLOW]:
            return voice_response
        elif self.ruleset_type == RuleSet.TYPE_WAIT_DIGITS:
            return voice_response.gather(finish_on_key=self.finished_key, timeout=120, action=action)
        else:
            # otherwise we assume it's single digit entry
            return voice_response.gather(num_digits=1, timeout=120, action=action)

    def is_pause(self):
        return self.ruleset_type in RuleSet.TYPE_WAIT

    def get_timeout(self):
        for rule in self.get_rules():
            if isinstance(rule.test, TimeoutTest):
                return rule.test.minutes

        return None

    def find_matching_rule(self, run, msg, resume_after_timeout=False):
        orig_text = None
        if msg:
            orig_text = msg.text

        msg.contact = run.contact
        context = run.flow.build_expressions_context(run.contact, msg, run=run)

        if resume_after_timeout:
            for rule in self.get_rules():
                if isinstance(rule.test, TimeoutTest):
                    (result, value) = rule.matches(run, msg, context, orig_text)
                    if result > 0:
                        return rule, value, None

        elif self.ruleset_type in [RuleSet.TYPE_WEBHOOK, RuleSet.TYPE_RESTHOOK]:
            urls = []
            header = {}
            action = "POST"
            resthook = None

            # figure out which URLs will be called
            if self.ruleset_type == RuleSet.TYPE_WEBHOOK:
                resthook = None
                urls = [self.config[RuleSet.CONFIG_WEBHOOK]]
                action = self.config[RuleSet.CONFIG_WEBHOOK_ACTION]

                if RuleSet.CONFIG_WEBHOOK_HEADERS in self.config:
                    headers = self.config[RuleSet.CONFIG_WEBHOOK_HEADERS]
                    for item in headers:
                        header[item.get("name")] = item.get("value")

            elif self.ruleset_type == RuleSet.TYPE_RESTHOOK:
                from temba.api.models import Resthook

                # look up the rest hook
                resthook_slug = self.config[RuleSet.CONFIG_RESTHOOK]
                resthook = Resthook.get_or_create(run.org, resthook_slug, run.flow.created_by)
                urls = resthook.get_subscriber_urls()

                # no urls? use None, as our empty case
                if not urls:
                    urls = [None]

            # track our last successful and failed webhook calls
            last_success, last_failure = None, None

            for url in urls:
                from temba.api.models import WebHookEvent

                (evaled_url, errors) = Msg.evaluate_template(url, context, org=run.flow.org, url_encode=True)
                result = WebHookEvent.trigger_flow_webhook(
                    run, evaled_url, self, msg, action, resthook=resthook, headers=header
                )

                # our subscriber is no longer interested, remove this URL as a subscriber
                if resthook and url and result.status_code == 410:
                    resthook.remove_subscriber(url, run.flow.created_by)
                    result.status_code = 200

                if url is None:
                    continue

                as_json = {
                    "input": f"{action} {evaled_url}",
                    "status_code": result.status_code,
                    "body": result.response,
                }

                if 200 <= result.status_code < 300 or result.status_code == 410:
                    last_success = as_json
                else:
                    last_failure = as_json

            # if we have a failed call, use that, if not the last call, if no calls then mock a successful one
            use_call = last_failure or last_success
            if not use_call:
                use_call = {"input": "", "status_code": 200, "body": _("No subscribers to this event")}

            # find our matching rule, we pass in the status from our calls
            for rule in self.get_rules():
                (result, value) = rule.matches(run, msg, context, str(use_call["status_code"]))
                if result > 0:
                    return rule, str(use_call["status_code"]), use_call["input"]

        else:
            # if it's a form field, construct an expression accordingly
            if self.ruleset_type == RuleSet.TYPE_FORM_FIELD:
                delim = self.config.get("field_delimiter", " ")
                self.operand = '@(FIELD(%s, %d, "%s"))' % (
                    self.operand[1:],
                    self.config.get("field_index", 0) + 1,
                    delim,
                )

            # if we have a custom operand, figure that out
            operand = None
            if self.operand:
                (operand, errors) = Msg.evaluate_template(self.operand, context, org=run.flow.org)
            elif msg:
                operand = str(msg)

            if self.ruleset_type == RuleSet.TYPE_AIRTIME:

                airtime = AirtimeTransfer.trigger_airtime_event(self.flow.org, self, run.contact, msg)

                # rebuild our context again, the webhook may have populated something
                context = run.flow.build_expressions_context(run.contact, msg)

                # airtime test evaluate against the status of the airtime
                operand = airtime.status

            elif self.ruleset_type == RuleSet.TYPE_SUBFLOW:
                # lookup the subflow run
                subflow_run = FlowRun.objects.filter(parent=run).order_by("-created_on").first()
                if subflow_run:
                    if subflow_run.exit_type == FlowRun.EXIT_TYPE_COMPLETED:
                        operand = "completed"
                    elif subflow_run.exit_type == FlowRun.EXIT_TYPE_EXPIRED:
                        operand = "expired"

            elif self.ruleset_type == RuleSet.TYPE_GROUP:
                # this won't actually be used by the rules, but will end up in the results
                operand = run.contact.get_display(for_expressions=True) or ""

            try:
                rules = self.get_rules()
                for rule in rules:
                    (result, value) = rule.matches(run, msg, context, operand)
                    if result:
                        # treat category as the base category
                        return rule, value, operand
            finally:
                if msg:
                    msg.text = orig_text

        return None, None, None  # pragma: no cover

    def save_run_value(self, run, rule, raw_value, raw_input, org=None):
        org = org or self.flow.org
        contact_language = run.contact.language if run.contact.language in org.get_language_codes() else None

        run.save_run_result(
            name=self.label,
            node_uuid=self.uuid,
            category=rule.get_category_name(run.flow.base_language),
            category_localized=rule.get_category_name(run.flow.base_language, contact_language),
            raw_value=raw_value,
            raw_input=raw_input,
        )

    def get_step_type(self):
        return Flow.NODE_TYPE_RULESET

    def get_rules_dict(self):
        return self.rules

    def get_rules(self):
        return Rule.from_json_array(self.flow.org, self.rules)

    def set_rules(self, rules):
        rules_dict = []
        for rule in rules:
            rules_dict.append(rule.as_json())

        self.rules = rules_dict

    def as_json(self):
        return dict(
            uuid=self.uuid,
            x=self.x,
            y=self.y,
            label=self.label,
            rules=self.get_rules_dict(),
            finished_key=self.finished_key,
            ruleset_type=self.ruleset_type,
            response_type=self.response_type,
            operand=self.operand,
            config=self.config,
        )

    def __str__(self):  # pragma: no cover
        if self.label:
            return "RuleSet: %s - %s" % (self.uuid, self.label)
        else:
            return "RuleSet: %s" % (self.uuid,)


class ActionSet(models.Model):
    uuid = models.CharField(max_length=36, unique=True)
    flow = models.ForeignKey(Flow, on_delete=models.PROTECT, related_name="action_sets")

    destination = models.CharField(max_length=36, null=True)
    destination_type = models.CharField(max_length=1, null=True)

    exit_uuid = models.CharField(max_length=36, null=True)  # needed for migrating to new engine

    actions = JSONAsTextField(help_text=_("The JSON encoded actions for this action set"), default=dict)

    x = models.IntegerField()
    y = models.IntegerField()

    created_on = models.DateTimeField(auto_now_add=True, help_text=_("When this action was originally created"))
    modified_on = models.DateTimeField(auto_now=True, help_text=_("When this action was last modified"))

    @classmethod
    def get(cls, flow, uuid):
        return ActionSet.objects.filter(flow=flow, uuid=uuid).select_related("flow", "flow__org").first()

    def get_step_type(self):
        return Flow.NODE_TYPE_ACTIONSET

    def execute_actions(self, run, msg, started_flows, skip_leading_reply_actions=True):
        actions = self.get_actions()
        msgs = []

        run.contact.org = run.org
        context = run.flow.build_expressions_context(run.contact, msg, run=run)

        seen_other_action = False
        for a, action in enumerate(actions):
            if not isinstance(action, ReplyAction):
                seen_other_action = True

            # to optimize large flow starts, leading reply actions are handled as a single broadcast so don't repeat
            # them here
            if not skip_leading_reply_actions and isinstance(action, ReplyAction) and not seen_other_action:
                continue

            if isinstance(action, StartFlowAction):
                if action.flow.pk in started_flows:
                    pass
                else:
                    msgs += action.execute(run, context, self.uuid, msg, started_flows)

                    # reload our contact and reassign it to our run, it may have been changed deep down in our child flow
                    run.contact = Contact.objects.get(pk=run.contact.pk)

            else:
                msgs += action.execute(run, context, self.uuid, msg)

                # actions modify the run.contact, update the msg contact in case they did so
                if msg:
                    msg.contact = run.contact

            # if there are more actions, rebuild the parts of the context that may have changed
            if a < len(actions) - 1:
                context["contact"] = run.contact.build_expressions_context()
                context["extra"] = run.fields

        return msgs

    def get_actions(self):
        return Action.from_json_array(self.flow.org, self.actions)

    def as_json(self):
        return dict(
            uuid=self.uuid,
            x=self.x,
            y=self.y,
            destination=self.destination,
            actions=self.actions,
            exit_uuid=self.exit_uuid,
        )

    def __str__(self):  # pragma: no cover
        return "ActionSet: %s" % (self.uuid,)


class FlowRevision(SmartModel):
    """
    JSON definitions for previous flow revisions
    """

    flow = models.ForeignKey(Flow, on_delete=models.PROTECT, related_name="revisions")

    definition = JSONAsTextField(help_text=_("The JSON flow definition"), default=dict)

    spec_version = models.CharField(
        default=get_current_export_version, max_length=8, help_text=_("The flow version this definition is in")
    )

    revision = models.IntegerField(null=True, help_text=_("Revision number for this definition"))

    @classmethod
    def validate_flow_definition(cls, flow_spec):

        if flow_spec["flow_type"] not in (Flow.TYPE_MESSAGE, Flow.TYPE_VOICE, Flow.TYPE_SURVEY, "F"):
            raise ValueError(_("Unsupported flow type"))

        non_localized_error = _("Malformed flow, encountered non-localized definition")

        # should always have a base_language
        if "base_language" not in flow_spec or not flow_spec["base_language"]:
            raise ValueError(non_localized_error)

        # language should match values in definition
        base_language = flow_spec["base_language"]

        def validate_localization(lang_dict):

            # must be a dict
            if not isinstance(lang_dict, dict):
                raise ValueError(non_localized_error)

            # and contain the base_language
            if base_language not in lang_dict:  # pragma: needs cover
                raise ValueError(non_localized_error)

        for actionset in flow_spec["action_sets"]:
            for action in actionset["actions"]:
                if "msg" in action and action["type"] != "email":
                    validate_localization(action["msg"])

        for ruleset in flow_spec["rule_sets"]:
            for rule in ruleset["rules"]:
                validate_localization(rule["category"])

    @classmethod
    def migrate_export(cls, org, exported_json, same_site, version, to_version=None):
        from temba.flows import flow_migrations

        if not to_version:
            to_version = get_current_export_version()

        for version in Flow.get_versions_after(version):
            version_slug = version.replace(".", "_")
            migrate_fn = getattr(flow_migrations, "migrate_export_to_version_%s" % version_slug, None)

            if migrate_fn:
                exported_json = migrate_fn(exported_json, org, same_site)

                # update the version of migrated flows
                flows = []
                for sub_flow in exported_json.get("flows", []):
                    sub_flow[Flow.VERSION] = version
                    flows.append(sub_flow)

                exported_json["flows"] = flows

            else:
                migrate_fn = getattr(flow_migrations, "migrate_to_version_%s" % version_slug, None)
                if migrate_fn:
                    flows = []
                    for json_flow in exported_json.get("flows", []):
                        json_flow = migrate_fn(json_flow, None)

                        flows.append(json_flow)

                    exported_json["flows"] = flows

            # update each flow's version number
            for json_flow in exported_json.get("flows", []):
                json_flow[Flow.VERSION] = version

            if version == to_version:
                break

        return exported_json

    @classmethod
    def migrate_definition(cls, json_flow, flow, to_version=None):
        from temba.flows import flow_migrations

        if not to_version:
            to_version = get_current_export_version()

        for version in Flow.get_versions_after(json_flow.get(Flow.VERSION)):
            version_slug = version.replace(".", "_")
            migrate_fn = getattr(flow_migrations, "migrate_to_version_%s" % version_slug, None)

            if migrate_fn:
                json_flow = migrate_fn(json_flow, flow)
                json_flow[Flow.VERSION] = version

            if version == to_version:
                break

        return json_flow

    def get_definition_json(self):

        definition = self.definition

        # if it's previous to version 6, wrap the definition to
        # mirror our exports for those versions
        if Flow.is_before_version(self.spec_version, "6"):
            definition = dict(
                definition=self.definition,
                flow_type=self.flow.flow_type,
                expires=self.flow.expires_after_minutes,
                id=self.flow.pk,
                revision=self.revision,
                uuid=self.flow.uuid,
            )

        # make sure old revisions migrate properly
        definition[Flow.VERSION] = self.spec_version

        # migrate our definition if necessary
        if self.spec_version != get_current_export_version():
            definition = FlowRevision.migrate_definition(definition, self.flow)
        return definition

    def as_json(self):
        name = self.created_by.get_full_name()
        return dict(
            user=dict(email=self.created_by.email, name=name),
            created_on=json.encode_datetime(self.created_on, micros=True),
            id=self.pk,
            version=self.spec_version,
            revision=self.revision,
        )

    def release(self):
        self.delete()


class FlowCategoryCount(SquashableModel):
    """
    Maintains counts for categories across all possible results in a flow
    """

    SQUASH_OVER = ("flow_id", "node_uuid", "result_key", "result_name", "category_name")

    flow = models.ForeignKey(
        Flow, on_delete=models.PROTECT, related_name="category_counts", help_text="The flow the result belongs to"
    )
    node_uuid = models.UUIDField(db_index=True)
    result_key = models.CharField(max_length=128, help_text="The sluggified key for the result")
    result_name = models.CharField(max_length=128, help_text="The result the category belongs to")
    category_name = models.CharField(max_length=128, help_text="The category name for a result")
    count = models.IntegerField(default=0)

    @classmethod
    def get_squash_query(cls, distinct_set):
        sql = """
        WITH removed as (
          DELETE FROM %(table)s WHERE "id" IN (
            SELECT "id" FROM %(table)s
              WHERE "flow_id" = %%s AND "node_uuid" = %%s AND "result_key" = %%s AND "result_name" = %%s AND "category_name" = %%s
              LIMIT 10000
          ) RETURNING "count"
        )
        INSERT INTO %(table)s("flow_id", "node_uuid", "result_key", "result_name", "category_name", "count", "is_squashed")
        VALUES (%%s, %%s, %%s, %%s, %%s, GREATEST(0, (SELECT SUM("count") FROM removed)), TRUE);
        """ % {
            "table": cls._meta.db_table
        }

        params = (
            distinct_set.flow_id,
            distinct_set.node_uuid,
            distinct_set.result_key,
            distinct_set.result_name,
            distinct_set.category_name,
        ) * 2
        return sql, params

    def __str__(self):
        return "%s: %s" % (self.category_name, self.count)


class FlowPathCount(SquashableModel):
    """
    Maintains hourly counts of flow paths
    """

    SQUASH_OVER = ("flow_id", "from_uuid", "to_uuid", "period")

    flow = models.ForeignKey(
        Flow, on_delete=models.PROTECT, related_name="activity", help_text=_("The flow where the activity occurred")
    )
    from_uuid = models.UUIDField(help_text=_("Which flow node they came from"))
    to_uuid = models.UUIDField(help_text=_("Which flow node they went to"))
    period = models.DateTimeField(help_text=_("When the activity occured with hourly precision"))
    count = models.IntegerField(default=0)

    @classmethod
    def get_squash_query(cls, distinct_set):
        sql = """
        WITH removed as (
            DELETE FROM %(table)s WHERE "flow_id" = %%s AND "from_uuid" = %%s AND "to_uuid" = %%s AND "period" = date_trunc('hour', %%s) RETURNING "count"
        )
        INSERT INTO %(table)s("flow_id", "from_uuid", "to_uuid", "period", "count", "is_squashed")
        VALUES (%%s, %%s, %%s, date_trunc('hour', %%s), GREATEST(0, (SELECT SUM("count") FROM removed)), TRUE);
        """ % {
            "table": cls._meta.db_table
        }

        params = (distinct_set.flow_id, distinct_set.from_uuid, distinct_set.to_uuid, distinct_set.period) * 2
        return sql, params

    @classmethod
    def get_totals(cls, flow):
        counts = cls.objects.filter(flow=flow)
        totals = list(counts.values_list("from_uuid", "to_uuid").annotate(replies=Sum("count")))
        return {"%s:%s" % (t[0], t[1]): t[2] for t in totals}

    def __str__(self):  # pragma: no cover
        return f"FlowPathCount({self.flow_id}) {self.from_uuid}:{self.to_uuid} {self.period} count: {self.count}"

    class Meta:
        index_together = ["flow", "from_uuid", "to_uuid", "period"]


class FlowPathRecentRun(models.Model):
    """
    Maintains recent runs for a flow path segment
    """

    PRUNE_TO = 5
    LAST_PRUNED_KEY = "last_recentrun_pruned"

    id = models.BigAutoField(auto_created=True, primary_key=True, verbose_name="ID")

    from_uuid = models.UUIDField(help_text=_("The flow node UUID of the first step"))
    from_step_uuid = models.UUIDField(help_text=_("The UUID of the first step"))

    to_uuid = models.UUIDField(help_text=_("The flow node UUID of the second step"))
    to_step_uuid = models.UUIDField(help_text=_("The UUID of the second step"))

    run = models.ForeignKey(FlowRun, on_delete=models.PROTECT, related_name="recent_runs")
    visited_on = models.DateTimeField(help_text=_("When the run visited this path segment"), default=timezone.now)

    def release(self):
        self.delete()

    @classmethod
    def get_recent(cls, exit_uuids, to_uuid, limit=PRUNE_TO):
        """
        Gets the recent runs for the given flow segments
        """
        recent = (
            cls.objects.filter(from_uuid__in=exit_uuids, to_uuid=to_uuid).select_related("run").order_by("-visited_on")
        )
        if limit:
            recent = recent[:limit]

        results = []
        for r in recent:
            msg_events_by_step = r.run.get_events_by_step(msg_only=True)
            msg_event = None

            # find the last message event in the run before this step
            before_step = False
            for step in reversed(r.run.path):
                step_uuid = step[FlowRun.PATH_STEP_UUID]
                if step_uuid == str(r.from_step_uuid):
                    before_step = True

                if before_step:
                    msg_events = msg_events_by_step[step_uuid]
                    if msg_events:
                        msg_event = msg_events[-1]
                        break

            if msg_event:
                results.append({"run": r.run, "text": msg_event["msg"]["text"], "visited_on": r.visited_on})

        return results

    @classmethod
    def prune(cls):
        """
        Removes old recent run records leaving only PRUNE_TO most recent for each segment
        """
        last_id = cache.get(cls.LAST_PRUNED_KEY, -1)

        newest = cls.objects.order_by("-id").values("id").first()
        newest_id = newest["id"] if newest else -1

        sql = """
            DELETE FROM %(table)s WHERE id IN (
              SELECT id FROM (
                  SELECT
                    r.id,
                    dense_rank() OVER (PARTITION BY from_uuid, to_uuid ORDER BY visited_on DESC) AS pos
                  FROM %(table)s r
                  WHERE (from_uuid, to_uuid) IN (
                    -- get the unique segments added to since last prune
                    SELECT DISTINCT from_uuid, to_uuid FROM %(table)s WHERE id > %(last_id)d
                  )
              ) s WHERE s.pos > %(limit)d
            )""" % {
            "table": cls._meta.db_table,
            "last_id": last_id,
            "limit": cls.PRUNE_TO,
        }

        cursor = db_connection.cursor()
        cursor.execute(sql)

        cache.set(cls.LAST_PRUNED_KEY, newest_id)

        return cursor.rowcount  # number of deleted entries

    def __str__(self):  # pragma: no cover
        return f"run={self.run.uuid} flow={self.run.flow.uuid} segment={self.to_uuid}→{self.from_uuid}"

    class Meta:
        indexes = [models.Index(fields=["from_uuid", "to_uuid", "-visited_on"])]


class FlowNodeCount(SquashableModel):
    """
    Maintains counts of unique contacts at each flow node.
    """

    SQUASH_OVER = ("node_uuid",)

    flow = models.ForeignKey(Flow, on_delete=models.PROTECT)
    node_uuid = models.UUIDField(db_index=True)
    count = models.IntegerField(default=0)

    @classmethod
    def get_squash_query(cls, distinct_set):
        sql = """
        WITH removed as (
            DELETE FROM %(table)s WHERE "node_uuid" = %%s RETURNING "count"
        )
        INSERT INTO %(table)s("flow_id", "node_uuid", "count", "is_squashed")
        VALUES (%%s, %%s, GREATEST(0, (SELECT SUM("count") FROM removed)), TRUE);
        """ % {
            "table": cls._meta.db_table
        }

        return sql, (distinct_set.node_uuid, distinct_set.flow_id, distinct_set.node_uuid)

    @classmethod
    def get_totals(cls, flow):
        totals = list(cls.objects.filter(flow=flow).values_list("node_uuid").annotate(replies=Sum("count")))
        return {str(t[0]): t[1] for t in totals if t[1]}


class FlowRunCount(SquashableModel):
    """
    Maintains counts of different states of exit types of flow runs on a flow. These are calculated
    via triggers on the database.
    """

    SQUASH_OVER = ("flow_id", "exit_type")

    flow = models.ForeignKey(Flow, on_delete=models.PROTECT, related_name="counts")
    exit_type = models.CharField(null=True, max_length=1, choices=FlowRun.EXIT_TYPE_CHOICES)
    count = models.IntegerField(default=0)

    @classmethod
    def get_squash_query(cls, distinct_set):
        if distinct_set.exit_type:
            sql = """
            WITH removed as (
                DELETE FROM %(table)s WHERE "flow_id" = %%s AND "exit_type" = %%s RETURNING "count"
            )
            INSERT INTO %(table)s("flow_id", "exit_type", "count", "is_squashed")
            VALUES (%%s, %%s, GREATEST(0, (SELECT SUM("count") FROM removed)), TRUE);
            """ % {
                "table": cls._meta.db_table
            }

            params = (distinct_set.flow_id, distinct_set.exit_type) * 2
        else:
            sql = """
            WITH removed as (
                DELETE FROM %(table)s WHERE "flow_id" = %%s AND "exit_type" IS NULL RETURNING "count"
            )
            INSERT INTO %(table)s("flow_id", "exit_type", "count", "is_squashed")
            VALUES (%%s, NULL, GREATEST(0, (SELECT SUM("count") FROM removed)), TRUE);
            """ % {
                "table": cls._meta.db_table
            }

            params = (distinct_set.flow_id,) * 2

        return sql, params

    @classmethod
    def get_totals(cls, flow):
        totals = list(cls.objects.filter(flow=flow).values_list("exit_type").annotate(replies=Sum("count")))
        totals = {t[0]: t[1] for t in totals}

        # for convenience, ensure dict contains all possible states
        all_states = (None, FlowRun.EXIT_TYPE_COMPLETED, FlowRun.EXIT_TYPE_EXPIRED, FlowRun.EXIT_TYPE_INTERRUPTED)
        totals = {s: totals.get(s, 0) for s in all_states}

        # we record active runs as exit_type=None but replace with actual constant for clarity
        totals[FlowRun.STATE_ACTIVE] = totals[None]
        del totals[None]

        return totals

    def __str__(self):  # pragma: needs cover
        return "RunCount[%d:%s:%d]" % (self.flow_id, self.exit_type, self.count)

    class Meta:
        index_together = ("flow", "exit_type")


class ExportFlowResultsTask(BaseExportTask):
    """
    Container for managing our export requests
    """

    analytics_key = "flowresult_export"
    email_subject = "Your results export is ready"
    email_template = "flows/email/flow_export_download"

    INCLUDE_MSGS = "include_msgs"
    CONTACT_FIELDS = "contact_fields"
    GROUP_MEMBERSHIPS = "group_memberships"
    RESPONDED_ONLY = "responded_only"
    EXTRA_URNS = "extra_urns"
    FLOWS = "flows"

    MAX_GROUP_MEMBERSHIPS_COLS = 25
    MAX_CONTACT_FIELDS_COLS = 10

    flows = models.ManyToManyField(Flow, related_name="exports", help_text=_("The flows to export"))

    config = JSONAsTextField(null=True, default=dict, help_text=_("Any configuration options for this flow export"))

    @classmethod
    def create(cls, org, user, flows, contact_fields, responded_only, include_msgs, extra_urns, group_memberships):
        config = {
            ExportFlowResultsTask.INCLUDE_MSGS: include_msgs,
            ExportFlowResultsTask.CONTACT_FIELDS: [c.id for c in contact_fields],
            ExportFlowResultsTask.RESPONDED_ONLY: responded_only,
            ExportFlowResultsTask.EXTRA_URNS: extra_urns,
            ExportFlowResultsTask.GROUP_MEMBERSHIPS: [g.id for g in group_memberships],
        }

        export = cls.objects.create(org=org, created_by=user, modified_by=user, config=config)
        for flow in flows:
            export.flows.add(flow)

        return export

    def get_email_context(self, branding):
        context = super().get_email_context(branding)
        context["flows"] = self.flows.all()
        return context

    def _get_runs_columns(self, extra_urn_columns, groups, contact_fields, result_nodes, show_submitted_by=False):
        columns = []

        if show_submitted_by:
            columns.append("Submitted By")

        columns.append("Contact UUID")
        columns.append("ID" if self.org.is_anon else "URN")

        for extra_urn in extra_urn_columns:
            columns.append(extra_urn["label"])

        columns.append("Name")

        for gr in groups:
            columns.append("Group:%s" % gr.name)

        for cf in contact_fields:
            columns.append("Field:%s" % cf.label)

        columns.append("Started")
        columns.append("Modified")
        columns.append("Exited")

        for node in result_nodes:
            columns.append("%s (Category) - %s" % (node.label, node.flow.name))
            columns.append("%s (Value) - %s" % (node.label, node.flow.name))
            columns.append("%s (Text) - %s" % (node.label, node.flow.name))

        return columns

    def _add_runs_sheet(self, book, columns):
        name = "Runs (%d)" % (book.num_runs_sheets + 1) if book.num_runs_sheets > 0 else "Runs"
        sheet = book.add_sheet(name, index=book.num_runs_sheets)
        book.num_runs_sheets += 1

        self.append_row(sheet, columns)
        return sheet

    def _add_msgs_sheet(self, book):
        name = "Messages (%d)" % (book.num_msgs_sheets + 1) if book.num_msgs_sheets > 0 else "Messages"
        index = book.num_runs_sheets + book.num_msgs_sheets
        sheet = book.add_sheet(name, index)
        book.num_msgs_sheets += 1

        headers = ["Contact UUID", "URN", "Name", "Date", "Direction", "Message", "Channel"]

        self.append_row(sheet, headers)
        return sheet

    def write_export(self):
        config = self.config
        include_msgs = config.get(ExportFlowResultsTask.INCLUDE_MSGS, False)
        responded_only = config.get(ExportFlowResultsTask.RESPONDED_ONLY, True)
        contact_field_ids = config.get(ExportFlowResultsTask.CONTACT_FIELDS, [])
        extra_urns = config.get(ExportFlowResultsTask.EXTRA_URNS, [])
        group_memberships = config.get(ExportFlowResultsTask.GROUP_MEMBERSHIPS, [])

        contact_fields = [cf for cf in self.org.cached_contact_fields.values() if cf.id in contact_field_ids]

        groups = ContactGroup.user_groups.filter(
            org=self.org, id__in=group_memberships, status=ContactGroup.STATUS_READY, is_active=True
        )

        # get all result saving nodes across all flows being exported
        show_submitted_by = False
        result_nodes = []
        flows = list(
            self.flows.filter(is_active=True).prefetch_related(
                Prefetch("rule_sets", RuleSet.objects.exclude(label=None).order_by("y", "id"))
            )
        )
        for flow in flows:
            for node in flow.rule_sets.all():
                node.flow = flow
                result_nodes.append(node)

            if flow.flow_type == Flow.TYPE_SURVEY:
                show_submitted_by = True

        extra_urn_columns = []
        if not self.org.is_anon:
            for extra_urn in extra_urns:
                label = f"URN:{extra_urn.capitalize()}"
                extra_urn_columns.append(dict(label=label, scheme=extra_urn))

        runs_columns = self._get_runs_columns(
            extra_urn_columns, groups, contact_fields, result_nodes, show_submitted_by=show_submitted_by
        )

        book = XLSXBook()
        book.num_runs_sheets = 0
        book.num_msgs_sheets = 0

        # the current sheets
        book.current_runs_sheet = self._add_runs_sheet(book, runs_columns)
        book.current_msgs_sheet = None

        # for tracking performance
        total_runs_exported = 0
        temp_runs_exported = 0
        start = time.time()

        for batch in self._get_run_batches(flows, responded_only):
            self._write_runs(
                book,
                batch,
                include_msgs,
                extra_urn_columns,
                groups,
                contact_fields,
                show_submitted_by,
                runs_columns,
                result_nodes,
            )

            total_runs_exported += len(batch)

            if (total_runs_exported - temp_runs_exported) > ExportFlowResultsTask.LOG_PROGRESS_PER_ROWS:
                mins = (time.time() - start) / 60
                logger.info(
                    f"Results export #{self.id} for org #{self.org.id}: exported {total_runs_exported} in {mins:.1f} mins"
                )

                temp_runs_exported = total_runs_exported

        temp = NamedTemporaryFile(delete=True)
        book.finalize(to_file=temp)
        temp.flush()
        return temp, "xlsx"

    def _get_run_batches(self, flows, responded_only):
        logger.info(f"Results export #{self.id} for org #{self.org.id}: fetching runs from archives to export...")

        # firstly get runs from archives
        from temba.archives.models import Archive

        # get the earliest created date of the flows being exported
        earliest_created_on = None
        for flow in flows:
            if earliest_created_on is None or flow.created_on < earliest_created_on:
                earliest_created_on = flow.created_on

        earliest_day = earliest_created_on.date()
        earliest_month = date(earliest_day.year, earliest_day.month, 1)

        archives = (
            Archive.objects.filter(org=self.org, archive_type=Archive.TYPE_FLOWRUN, record_count__gt=0, rollup=None)
            .filter(
                Q(period=Archive.PERIOD_MONTHLY, start_date__gte=earliest_month)
                | Q(period=Archive.PERIOD_DAILY, start_date__gte=earliest_day)
            )
            .order_by("start_date")
        )

        flow_uuids = {str(flow.uuid) for flow in flows}
        last_modified_on = None

        for archive in archives:
            for record_batch in chunk_list(archive.iter_records(), 1000):
                matching = []
                for record in record_batch:
                    modified_on = iso8601.parse_date(record["modified_on"])
                    if last_modified_on is None or last_modified_on < modified_on:
                        last_modified_on = modified_on

                    if record["flow"]["uuid"] in flow_uuids and (not responded_only or record["responded"]):
                        matching.append(record)
                yield matching

        # secondly get runs from database
        runs = FlowRun.objects.filter(flow__in=flows).order_by("modified_on")
        if last_modified_on:
            runs = runs.filter(modified_on__gt=last_modified_on)
        if responded_only:
            runs = runs.filter(responded=True)
        run_ids = array(str("l"), runs.values_list("id", flat=True))

        logger.info(
            f"Results export #{self.id} for org #{self.org.id}: found {len(run_ids)} runs in database to export"
        )

        for id_batch in chunk_list(run_ids, 1000):
            run_batch = (
                FlowRun.objects.filter(id__in=id_batch).select_related("contact", "flow").order_by("modified_on", "pk")
            )

            # convert this batch of runs to same format as records in our archives
            yield [run.as_archive_json() for run in run_batch]

    def _write_runs(
        self,
        book,
        runs,
        include_msgs,
        extra_urn_columns,
        groups,
        contact_fields,
        show_submitted_by,
        runs_columns,
        result_nodes,
    ):
        """
        Writes a batch of run JSON blobs to the export
        """
        # get all the contacts referenced in this batch
        contact_uuids = {r["contact"]["uuid"] for r in runs}
        contacts = Contact.objects.filter(org=self.org, uuid__in=contact_uuids).prefetch_related("all_groups")
        contacts_by_uuid = {str(c.uuid): c for c in contacts}

        for run in runs:
            contact = contacts_by_uuid.get(run["contact"]["uuid"])

            # get this run's results by node name(ruleset label)
            run_values = run["values"]
            if isinstance(run_values, list):
                results_by_name = {result["name"]: result for item in run_values for result in item.values()}
            else:
                results_by_name = {result["name"]: result for result in run_values.values()}

            # generate contact info columns
            contact_values = [
                contact.uuid,
                f"{contact.id:010d}" if self.org.is_anon else contact.get_urn_display(org=self.org, formatted=False),
            ]

            for extra_urn_column in extra_urn_columns:
                urn_display = contact.get_urn_display(org=self.org, formatted=False, scheme=extra_urn_column["scheme"])
                contact_values.append(urn_display)

            contact_values.append(self.prepare_value(contact.name))
            contact_groups_ids = [g.id for g in contact.all_groups.all()]
            for gr in groups:
                contact_values.append(gr.id in contact_groups_ids)

            for cf in contact_fields:
                field_value = contact.get_field_display(cf)
                contact_values.append(self.prepare_value(field_value))

            # generate result columns for each ruleset
            result_values = []
            for n, node in enumerate(result_nodes):
                node_result = {}
                # check the result by ruleset label if the flow is the same
                if node.flow.uuid == run["flow"]["uuid"]:
                    node_result = results_by_name.get(node.label, {})
                node_category = node_result.get("category", "")
                node_value = node_result.get("value", "")
                node_input = node_result.get("input", "")
                result_values += [node_category, node_value, node_input]

            if book.current_runs_sheet.num_rows >= self.MAX_EXCEL_ROWS:  # pragma: no cover
                book.current_runs_sheet = self._add_runs_sheet(book, runs_columns)

            # build the whole row
            runs_sheet_row = []

            if show_submitted_by:
                runs_sheet_row.append(run.get("submitted_by") or "")

            runs_sheet_row += contact_values
            runs_sheet_row += [
                iso8601.parse_date(run["created_on"]),
                iso8601.parse_date(run["modified_on"]),
                iso8601.parse_date(run["exited_on"]) if run["exited_on"] else None,
            ]
            runs_sheet_row += result_values

            self.append_row(book.current_runs_sheet, runs_sheet_row)

            # write out any message associated with this run
            if include_msgs and not self.org.is_anon:
                self._write_run_messages(book, run, contact)

    def _write_run_messages(self, book, run, contact):
        """
        Writes out any messages associated with the given run
        """
        for event in run["events"] or []:
            if event["type"] == Events.msg_received.name:
                msg_direction = "IN"
            elif event["type"] == Events.msg_created.name:
                msg_direction = "OUT"
            else:  # pragma: no cover
                continue

            msg = event["msg"]
            msg_text = msg.get("text", "")
            msg_created_on = iso8601.parse_date(event["created_on"])
            msg_channel = msg.get("channel")

            if "urn" in msg:
                msg_urn = URN.format(msg["urn"], formatted=False)
            else:
                msg_urn = ""

            if not book.current_msgs_sheet or book.current_msgs_sheet.num_rows >= self.MAX_EXCEL_ROWS:
                book.current_msgs_sheet = self._add_msgs_sheet(book)

            self.append_row(
                book.current_msgs_sheet,
                [
                    str(contact.uuid),
                    msg_urn,
                    self.prepare_value(contact.name),
                    msg_created_on,
                    msg_direction,
                    msg_text,
                    msg_channel["name"] if msg_channel else "",
                ],
            )


@register_asset_store
class ResultsExportAssetStore(BaseExportAssetStore):
    model = ExportFlowResultsTask
    key = "results_export"
    directory = "results_exports"
    permission = "flows.flow_export_results"
    extensions = ("xlsx",)


class ActionLog(models.Model):
    """
    Log of an event that occurred whilst executing a flow in the simulator
    """

    LEVEL_INFO = "I"
    LEVEL_WARN = "W"
    LEVEL_ERROR = "E"
    LEVEL_CHOICES = ((LEVEL_INFO, _("Info")), (LEVEL_WARN, _("Warning")), (LEVEL_ERROR, _("Error")))

    run = models.ForeignKey(FlowRun, on_delete=models.PROTECT, related_name="logs")

    text = models.TextField(help_text=_("Log event text"))

    level = models.CharField(max_length=1, choices=LEVEL_CHOICES, default=LEVEL_INFO, help_text=_("Log event level"))

    created_on = models.DateTimeField(help_text=_("When this log event occurred"))


class FlowStart(SmartModel):
    STATUS_PENDING = "P"
    STATUS_STARTING = "S"
    STATUS_COMPLETE = "C"
    STATUS_FAILED = "F"

    STATUS_CHOICES = (
        (STATUS_PENDING, "Pending"),
        (STATUS_STARTING, "Starting"),
        (STATUS_COMPLETE, "Complete"),
        (STATUS_FAILED, "Failed"),
    )

    uuid = models.UUIDField(unique=True, default=uuid4)

    flow = models.ForeignKey(
        Flow, on_delete=models.PROTECT, related_name="starts", help_text=_("The flow that is being started")
    )

    groups = models.ManyToManyField(ContactGroup, help_text=_("Groups that will start the flow"))

    contacts = models.ManyToManyField(Contact, help_text=_("Contacts that will start the flow"))

    restart_participants = models.BooleanField(
        default=True, help_text=_("Whether to restart any participants already in this flow")
    )

    include_active = models.BooleanField(default=True, help_text=_("Include contacts currently active in flows"))

    campaign_event = models.ForeignKey(
        "campaigns.CampaignEvent",
        null=True,
        on_delete=models.PROTECT,
        related_name="flow_starts",
        help_text=_("The campaign event which created this flow start"),
    )

    contact_count = models.IntegerField(default=0, help_text=_("How many unique contacts were started down the flow"))

    connections = models.ManyToManyField(
        ChannelConnection, related_name="starts", help_text="The channel connections created for this start"
    )

    status = models.CharField(
        max_length=1, default=STATUS_PENDING, choices=STATUS_CHOICES, help_text=_("The status of this flow start")
    )

    extra = JSONAsTextField(
        null=True, default=dict, help_text=_("Any extra parameters to pass to the flow start (json)")
    )

    created_by = models.ForeignKey(
        settings.AUTH_USER_MODEL,
        null=True,
        on_delete=models.PROTECT,
        related_name="%(app_label)s_%(class)s_creations",
        help_text="The user which originally created this item",
    )

    modified_by = models.ForeignKey(
        settings.AUTH_USER_MODEL,
        null=True,
        on_delete=models.PROTECT,
        related_name="%(app_label)s_%(class)s_modifications",
        help_text="The user which last modified this item",
    )

    @classmethod
    def create(
        cls,
        flow,
        user,
        groups=None,
        contacts=None,
        restart_participants=True,
        extra=None,
        include_active=True,
        campaign_event=None,
    ):
        if contacts is None:  # pragma: needs cover
            contacts = []

        if groups is None:  # pragma: needs cover
            groups = []

        start = FlowStart.objects.create(
            flow=flow,
            restart_participants=restart_participants,
            include_active=include_active,
            campaign_event=campaign_event,
            extra=extra,
            created_by=user,
            modified_by=user,
        )

        for contact in contacts:
            start.contacts.add(contact)

        for group in groups:
            start.groups.add(group)

        return start

    def async_start(self):
        if self.flow.flow_server_enabled:  # pragma: no cover
            self.start_in_mailroom()
        else:
            from temba.flows.tasks import start_flow_task

            # we prioritize the case where a specific contact is being started by themselves
            prioritize = self.contacts.count() == 1 and self.groups.count() == 0

            queue = Queue.HANDLER if prioritize else Queue.FLOWS

            on_transaction_commit(lambda: start_flow_task.apply_async(args=[self.id], queue=queue))

    def start(self):
        self.status = FlowStart.STATUS_STARTING
        self.save(update_fields=["status"])

        try:
            groups = [g for g in self.groups.all()]
            contacts = [c for c in self.contacts.all().only("is_test")]

            # load up our extra if any
            extra = self.extra if self.extra else None

            return self.flow.start(
                groups,
                contacts,
                flow_start=self,
                extra=extra,
                restart_participants=self.restart_participants,
                include_active=self.include_active,
                campaign_event=self.campaign_event,
            )

        except Exception as e:  # pragma: no cover
            logger.error(f"Unable to start Flow: {str(e)}", exc_info=True)

            self.status = FlowStart.STATUS_FAILED
            self.save(update_fields=["status"])
            raise e

    def update_status(self):
        # only update our status to complete if we have started as many runs as our total contact count
        if FlowStartCount.get_count(self) == self.contact_count:
            self.status = FlowStart.STATUS_COMPLETE
            self.save(update_fields=["status"])

    def start_in_mailroom(self):
        """
        Starts this flow start in mailroom
        """
        org_id = self.flow.org_id

        # build our task
        task = dict(
            start_id=self.id,
            org_id=org_id,
            flow_id=self.flow_id,
            flow_type=self.flow.flow_type,
            group_ids=[g.id for g in self.groups.all()],
            contact_ids=[c.id for c in self.contacts.all()],
            restart_participants=self.restart_participants,
            include_active=self.include_active,
            extra=self.extra,
        )

        # queue to mailroom
        mailroom.queue_mailroom_task(
            org_id, mailroom.BATCH_QUEUE, mailroom.START_FLOW_TASK, task, mailroom.HIGH_PRIORITY
        )

    def __str__(self):  # pragma: no cover
        return "FlowStart %d (Flow %d)" % (self.id, self.flow_id)


class FlowStartCount(SquashableModel):
    """
    Maintains count of how many runs a FlowStart has created.
    """

    SQUASH_OVER = ("start_id",)

    start = models.ForeignKey(FlowStart, on_delete=models.PROTECT, related_name="counts", db_index=True)
    count = models.IntegerField(default=0)

    @classmethod
    def get_squash_query(cls, distinct_set):
        sql = """
        WITH deleted as (
            DELETE FROM %(table)s WHERE "start_id" = %%s RETURNING "count"
        )
        INSERT INTO %(table)s("start_id", "count", "is_squashed")
        VALUES (%%s, GREATEST(0, (SELECT SUM("count") FROM deleted)), TRUE);
        """ % {
            "table": cls._meta.db_table
        }

        return sql, (distinct_set.start_id,) * 2

    @classmethod
    def get_count(cls, start):
        count = FlowStartCount.objects.filter(start=start).aggregate(count_sum=Sum("count"))["count_sum"]
        return count if count else 0

    @classmethod
    def populate_for_start(cls, start):
        FlowStartCount.objects.filter(start=start).delete()
        return FlowStartCount.objects.create(start=start, count=start.runs.count())

    def __str__(self):  # pragma: needs cover
        return "FlowStartCount[%d:%d]" % (self.start_id, self.count)


class FlowLabel(models.Model):
    org = models.ForeignKey(Org, on_delete=models.PROTECT)

    uuid = models.CharField(
        max_length=36,
        unique=True,
        db_index=True,
        default=generate_uuid,
        verbose_name=_("Unique Identifier"),
        help_text=_("The unique identifier for this label"),
    )
    name = models.CharField(max_length=64, verbose_name=_("Name"), help_text=_("The name of this flow label"))
    parent = models.ForeignKey(
        "FlowLabel", on_delete=models.PROTECT, verbose_name=_("Parent"), null=True, related_name="children"
    )

    def get_flows_count(self):
        """
        Returns the count of flows tagged with this label or one of its children
        """
        return self.get_flows().count()

    def get_flows(self):
        return (
            Flow.objects.filter(Q(labels=self) | Q(labels__parent=self))
            .filter(is_active=True, is_archived=False)
            .distinct()
        )

    @classmethod
    def create_unique(cls, base, org, parent=None):

        base = base.strip()

        # truncate if necessary
        if len(base) > 32:
            base = base[:32]

        # find the next available label by appending numbers
        count = 2
        while FlowLabel.objects.filter(name=base, org=org, parent=parent):
            # make room for the number
            if len(base) >= 32:
                base = base[:30]
            last = str(count - 1)
            if base.endswith(last):
                base = base[: -len(last)]
            base = "%s %d" % (base.strip(), count)
            count += 1

        return FlowLabel.objects.create(name=base, org=org, parent=parent)

    def toggle_label(self, flows, add):
        changed = []

        for flow in flows:
            # if we are adding the flow label and this flow doesnt have it, add it
            if add:
                if not flow.labels.filter(pk=self.pk):
                    flow.labels.add(self)
                    changed.append(flow.pk)

            # otherwise, remove it if not already present
            else:
                if flow.labels.filter(pk=self.pk):
                    flow.labels.remove(self)
                    changed.append(flow.pk)

        return changed

    def __str__(self):
        if self.parent:
            return "%s > %s" % (self.parent, self.name)
        return self.name

    class Meta:
        unique_together = ("name", "parent", "org")


__flow_users = None


def clear_flow_users():
    global __flow_users
    __flow_users = None


def get_flow_user(org):
    global __flow_users
    if not __flow_users:
        __flow_users = {}

    branding = org.get_branding()
    username = "%s_flow" % branding["slug"]
    flow_user = __flow_users.get(username)

    # not cached, let's look it up
    if not flow_user:
        email = branding["support_email"]
        flow_user = User.objects.filter(username=username).first()
        if flow_user:  # pragma: needs cover
            __flow_users[username] = flow_user
        else:
            # doesn't exist for this brand, create it
            flow_user = User.objects.create_user(username, email, first_name="System Update")
            flow_user.groups.add(Group.objects.get(name="Service Users"))
            __flow_users[username] = flow_user

    return flow_user


class Action(object):
    """
    Base class for actions that can be added to an action set and executed during a flow run
    """

    TYPE = "type"
    UUID = "uuid"

    __action_mapping = None

    def __init__(self, uuid):
        self.uuid = uuid if uuid else str(uuid4())

    @classmethod
    def from_json(cls, org, json_obj):
        if not cls.__action_mapping:
            cls.__action_mapping = {
                ReplyAction.TYPE: ReplyAction,
                SendAction.TYPE: SendAction,
                AddToGroupAction.TYPE: AddToGroupAction,
                DeleteFromGroupAction.TYPE: DeleteFromGroupAction,
                AddLabelAction.TYPE: AddLabelAction,
                EmailAction.TYPE: EmailAction,
                SaveToContactAction.TYPE: SaveToContactAction,
                SetLanguageAction.TYPE: SetLanguageAction,
                SetChannelAction.TYPE: SetChannelAction,
                StartFlowAction.TYPE: StartFlowAction,
                SayAction.TYPE: SayAction,
                PlayAction.TYPE: PlayAction,
                TriggerFlowAction.TYPE: TriggerFlowAction,
            }

        action_type = json_obj.get(cls.TYPE)
        if not action_type:  # pragma: no cover
            raise FlowException("Action definition missing 'type' attribute: %s" % json_obj)

        if action_type not in cls.__action_mapping:  # pragma: no cover
            raise FlowException("Unknown action type '%s' in definition: '%s'" % (action_type, json_obj))

        return cls.__action_mapping[action_type].from_json(org, json_obj)

    @classmethod
    def from_json_array(cls, org, json_arr):
        actions = []
        for inner in json_arr:
            action = Action.from_json(org, inner)
            if action:
                actions.append(action)
        return actions


class EmailAction(Action):
    """
    Sends an email to someone
    """

    TYPE = "email"
    EMAILS = "emails"
    SUBJECT = "subject"
    MESSAGE = "msg"

    def __init__(self, uuid, emails, subject, message):
        super().__init__(uuid)

        if not emails:
            raise FlowException("Email actions require at least one recipient")

        self.emails = emails
        self.subject = subject
        self.message = message

    @classmethod
    def from_json(cls, org, json_obj):
        emails = json_obj.get(EmailAction.EMAILS)
        message = json_obj.get(EmailAction.MESSAGE)
        subject = json_obj.get(EmailAction.SUBJECT)
        return cls(json_obj.get(cls.UUID), emails, subject, message)

    def as_json(self):
        return dict(type=self.TYPE, uuid=self.uuid, emails=self.emails, subject=self.subject, msg=self.message)

    def execute(self, run, context, actionset_uuid, msg, offline_on=None):
        from .tasks import send_email_action_task

        # build our message from our flow variables
        (message, errors) = Msg.evaluate_template(self.message, context, org=run.flow.org)
        (subject, errors) = Msg.evaluate_template(self.subject, context, org=run.flow.org)

        # make sure the subject is single line; replace '\t\n\r\f\v' to ' '
        subject = regex.sub(r"\s+", " ", subject, regex.V0)

        valid_addresses = []
        invalid_addresses = []
        for email in self.emails:
            if email.startswith("@"):
                # a valid email will contain @ so this is very likely to generate evaluation errors
                (address, errors) = Msg.evaluate_template(email, context, org=run.flow.org)
            else:
                address = email

            address = address.strip()

            if is_valid_address(address):
                valid_addresses.append(address)
            else:
                invalid_addresses.append(address)

        if valid_addresses:
            on_transaction_commit(
                lambda: send_email_action_task.delay(run.flow.org.id, valid_addresses, subject, message)
            )
        return []


class AddToGroupAction(Action):
    """
    Adds the user to a group
    """

    TYPE = "add_group"
    GROUP = "group"
    GROUPS = "groups"

    def __init__(self, uuid, groups):
        super().__init__(uuid)

        self.groups = groups

    @classmethod
    def from_json(cls, org, json_obj):
        return cls(json_obj.get(cls.UUID), cls.get_groups(org, json_obj))

    @classmethod
    def get_groups(cls, org, json_obj):

        # for backwards compatibility
        group_data = json_obj.get(AddToGroupAction.GROUP, None)
        if not group_data:
            group_data = json_obj.get(AddToGroupAction.GROUPS)
        else:
            group_data = [group_data]

        groups = []

        for g in group_data:
            if isinstance(g, dict):
                group_uuid = g.get("uuid", None)
                group_name = g.get("name")

                group = ContactGroup.get_or_create(org, org.created_by, group_name, group_uuid)
                groups.append(group)
            else:
                if g and g[0] == "@":
                    groups.append(g)
                else:  # pragma: needs cover
                    group = ContactGroup.get_user_group(org, g)
                    if group:
                        groups.append(group)
                    else:
                        groups.append(ContactGroup.create_static(org, org.get_user(), g))
        return groups

    def as_json(self):
        groups = []
        for g in self.groups:
            if isinstance(g, ContactGroup):
                groups.append(dict(uuid=g.uuid, name=g.name))
            else:
                groups.append(g)

        return dict(type=self.get_type(), uuid=self.uuid, groups=groups)

    def get_type(self):
        return AddToGroupAction.TYPE

    def execute(self, run, context, actionset_uuid, msg, offline_on=None):
        contact = run.contact
        add = AddToGroupAction.TYPE == self.get_type()
        user = get_flow_user(run.org)

        if contact:
            for group in self.groups:
                if not isinstance(group, ContactGroup):
                    (value, errors) = Msg.evaluate_template(group, context, org=run.flow.org)
                    group = None

                    if not errors:
                        group = ContactGroup.get_user_group(contact.org, value)

                if group:
                    # TODO should become a failure (because it should be impossible) and not just a simulator error
                    if group.is_dynamic:
                        # report to sentry
                        logger.error(
                            "Attempt to add/remove contacts on dynamic group '%s' [%d] "
                            "in flow '%s' [%d] for org '%s' [%d]"
                            % (group.name, group.pk, run.flow.name, run.flow.pk, run.org.name, run.org.pk)
                        )
                        continue  # pragma: can't cover

                    group.org = run.org
                    group.update_contacts(user, [contact], add)
        return []


class DeleteFromGroupAction(AddToGroupAction):
    """
    Removes the user from a group
    """

    TYPE = "del_group"

    def get_type(self):
        return DeleteFromGroupAction.TYPE

    def as_json(self):
        groups = []
        for g in self.groups:
            if isinstance(g, ContactGroup):
                groups.append(dict(uuid=g.uuid, name=g.name))
            else:
                groups.append(g)

        return dict(type=self.get_type(), uuid=self.uuid, groups=groups)

    @classmethod
    def from_json(cls, org, json_obj):
        return cls(json_obj.get(cls.UUID), cls.get_groups(org, json_obj))

    def execute(self, run, context, actionset, msg, offline_on=None):
        if len(self.groups) == 0:
            contact = run.contact
            user = get_flow_user(run.org)
            if contact:
                # remove from all active and inactive user-defined, static groups
                for group in ContactGroup.user_groups.filter(
                    org=contact.org, group_type=ContactGroup.TYPE_USER_DEFINED, query__isnull=True
                ):
                    group.update_contacts(user, [contact], False)
            return []
        return AddToGroupAction.execute(self, run, context, actionset, msg, offline_on)


class AddLabelAction(Action):
    """
    Add a label to the incoming message
    """

    TYPE = "add_label"
    LABELS = "labels"

    def __init__(self, uuid, labels):
        super().__init__(uuid)

        self.labels = labels

    @classmethod
    def from_json(cls, org, json_obj):
        labels_data = json_obj.get(cls.LABELS)

        labels = []
        for label_data in labels_data:
            if isinstance(label_data, dict):
                label_uuid = label_data.get("uuid", None)
                label_name = label_data.get("name")

                if label_uuid and Label.label_objects.filter(org=org, uuid=label_uuid).first():
                    label = Label.label_objects.filter(org=org, uuid=label_uuid).first()
                    if label:
                        labels.append(label)
                else:  # pragma: needs cover
                    labels.append(Label.get_or_create(org, org.get_user(), label_name))

            elif isinstance(label_data, str):
                if label_data and label_data[0] == "@":
                    # label name is a variable substitution
                    labels.append(label_data)
                else:  # pragma: needs cover
                    labels.append(Label.get_or_create(org, org.get_user(), label_data))
            else:  # pragma: needs cover
                raise ValueError("Label data must be a dict or string")

        return cls(json_obj.get(cls.UUID), labels)

    def as_json(self):
        labels = []
        for action_label in self.labels:
            if isinstance(action_label, Label):
                labels.append(dict(uuid=action_label.uuid, name=action_label.name))
            else:
                labels.append(action_label)

        return dict(type=self.get_type(), uuid=self.uuid, labels=labels)

    def get_type(self):
        return AddLabelAction.TYPE

    def execute(self, run, context, actionset_uuid, msg, offline_on=None):
        for label in self.labels:
            if not isinstance(label, Label):
                contact = run.contact
                (value, errors) = Msg.evaluate_template(label, context, org=run.flow.org)

                if not errors:
                    label = Label.label_objects.filter(org=contact.org, name__iexact=value.strip()).first()
                else:  # pragma: needs cover
                    label = None

            if label and msg and msg.pk:
                label.toggle_label([msg], True)
        return []


class SayAction(Action):
    """
    Voice action for reading some text to a user
    """

    TYPE = "say"
    MESSAGE = "msg"
    RECORDING = "recording"

    def __init__(self, uuid, msg, recording):
        super().__init__(uuid)

        self.msg = msg
        self.recording = recording

    @classmethod
    def from_json(cls, org, json_obj):
        return cls(json_obj.get(cls.UUID), json_obj.get(cls.MESSAGE), json_obj.get(cls.RECORDING))

    def as_json(self):
        return dict(type=self.TYPE, uuid=self.uuid, msg=self.msg, recording=self.recording)

    def execute(self, run, context, actionset_uuid, event, offline_on=None):

        media_url = None
        if self.recording:

            # localize our recording
            recording = run.flow.get_localized_text(self.recording, run.contact)

            # if we have a localized recording, create the url
            if recording:  # pragma: needs cover
                media_url = f"{settings.STORAGE_URL}/{recording}"

        # localize the text for our message, need this either way for logging
        message = run.flow.get_localized_text(self.msg, run.contact)
        (message, errors) = Msg.evaluate_template(message, context)

        msg = run.create_outgoing_ivr(message, media_url, run.connection)

        if msg:
            return [msg]
        else:  # pragma: needs cover
            # no message, possibly failed loop detection
            run.voice_response.say(_("Sorry, an invalid flow has been detected. Good bye."))
            return []


class PlayAction(Action):
    """
    Voice action for reading some text to a user
    """

    TYPE = "play"
    URL = "url"

    def __init__(self, uuid, url):
        super().__init__(uuid)

        self.url = url

    @classmethod
    def from_json(cls, org, json_obj):
        return cls(json_obj.get(cls.UUID), json_obj.get(cls.URL))

    def as_json(self):
        return dict(type=self.TYPE, uuid=self.uuid, url=self.url)

    def execute(self, run, context, actionset_uuid, event, offline_on=None):
        (recording_url, errors) = Msg.evaluate_template(self.url, context)
        msg = run.create_outgoing_ivr(_("Played contact recording"), recording_url, run.connection)

        if msg:
            return [msg]
        else:  # pragma: needs cover
            # no message, possibly failed loop detection
            run.voice_response.say(_("Sorry, an invalid flow has been detected. Good bye."))
            return []


class ReplyAction(Action):
    """
    Simple action for sending back a message
    """

    TYPE = "reply"
    MESSAGE = "msg"
    MSG_TYPE = None
    MEDIA = "media"
    SEND_ALL = "send_all"
    QUICK_REPLIES = "quick_replies"

    def __init__(self, uuid, msg=None, media=None, quick_replies=None, send_all=False):
        super().__init__(uuid)

        self.msg = msg
        self.media = media if media else {}
        self.send_all = send_all
        self.quick_replies = quick_replies if quick_replies else []

    @classmethod
    def from_json(cls, org, json_obj):
        # assert we have some kind of message in this reply
        msg = json_obj.get(cls.MESSAGE)
        if isinstance(msg, dict):
            if not msg:
                raise FlowException("Invalid reply action, empty message dict")

            if not any([v for v in msg.values()]):
                raise FlowException("Invalid reply action, missing at least one message")
        elif not msg:
            raise FlowException("Invalid reply action, no message")

        return cls(
            json_obj.get(cls.UUID),
            msg=json_obj.get(cls.MESSAGE),
            media=json_obj.get(cls.MEDIA, None),
            quick_replies=json_obj.get(cls.QUICK_REPLIES),
            send_all=json_obj.get(cls.SEND_ALL, False),
        )

    def as_json(self):
        return dict(
            type=self.TYPE,
            uuid=self.uuid,
            msg=self.msg,
            media=self.media,
            quick_replies=self.quick_replies,
            send_all=self.send_all,
        )

    @staticmethod
    def get_translated_quick_replies(metadata, run):
        """
        Gets the appropriate metadata translation for the given contact
        """
        language_metadata = []
        for item in metadata:
            text = run.flow.get_localized_text(text_translations=item, contact=run.contact)
            language_metadata.append(text)

        return language_metadata

    def execute(self, run, context, actionset_uuid, msg, offline_on=None):
        replies = []

        if self.msg or self.media:
            user = get_flow_user(run.org)

            text = ""
            if self.msg:
                text = run.flow.get_localized_text(self.msg, run.contact)

            quick_replies = []
            if self.quick_replies:
                quick_replies = ReplyAction.get_translated_quick_replies(self.quick_replies, run)

            attachments = None
            if self.media:
                # localize our media attachment
                media_type, media_url = run.flow.get_localized_text(self.media, run.contact).split(":", 1)

                # if we have a localized media, create the url
                if media_url and len(media_type.split("/")) > 1:
                    abs_url = f"{settings.STORAGE_URL}/{media_url}"
                    attachments = [f"{media_type}:{abs_url}"]
                else:
                    attachments = [f"{media_type}:{media_url}"]

            if offline_on:
                context = None
                sent_on = offline_on
            else:
                sent_on = None

            if msg and msg.id:
                replies = msg.reply(
                    text,
                    user,
                    trigger_send=False,
                    expressions_context=context,
                    connection=run.connection,
                    msg_type=self.MSG_TYPE,
                    quick_replies=quick_replies,
                    attachments=attachments,
                    send_all=self.send_all,
                    sent_on=sent_on,
                )
            else:
                # if our run has been responded to or any of our parent runs have
                # been responded to consider us interactive with high priority
                high_priority = run.get_session_responded()
                replies = run.contact.send(
                    text,
                    user,
                    trigger_send=False,
                    expressions_context=context,
                    connection=run.connection,
                    msg_type=self.MSG_TYPE,
                    attachments=attachments,
                    quick_replies=quick_replies,
                    sent_on=sent_on,
                    all_urns=self.send_all,
                    high_priority=high_priority,
                )
        return replies


class VariableContactAction(Action):
    """
    Base action that resolves variables into contacts. Used for actions that take
    SendAction, TriggerAction, etc
    """

    CONTACTS = "contacts"
    GROUPS = "groups"
    VARIABLES = "variables"
    PHONE = "phone"
    PATH = "path"
    SCHEME = "scheme"
    URNS = "urns"
    NAME = "name"
    ID = "id"

    def __init__(self, uuid, groups, contacts, variables):
        super().__init__(uuid)

        self.groups = groups
        self.contacts = contacts
        self.variables = variables

    @classmethod
    def parse_groups(cls, org, json_obj):
        # we actually instantiate our contacts here
        groups = []
        for group_data in json_obj.get(VariableContactAction.GROUPS):
            group_uuid = group_data.get(VariableContactAction.UUID, None)
            group_name = group_data.get(VariableContactAction.NAME)

            # flows from when true deletion was allowed need this
            if not group_name:
                group_name = "Missing"

            group = ContactGroup.get_or_create(org, org.get_user(), group_name, group_uuid)
            groups.append(group)

        return groups

    @classmethod
    def parse_contacts(cls, org, json_obj):
        contacts = []
        for contact in json_obj.get(VariableContactAction.CONTACTS):
            name = contact.get(VariableContactAction.NAME, None)
            phone = contact.get(VariableContactAction.PHONE, None)
            contact_uuid = contact.get(VariableContactAction.UUID, None)

            urns = []
            for urn in contact.get(VariableContactAction.URNS, []):
                scheme = urn.get(VariableContactAction.SCHEME)
                path = urn.get(VariableContactAction.PATH)

                if scheme and path:
                    urns.append(URN.from_parts(scheme, path))

            if phone:  # pragma: needs cover
                urns.append(URN.from_tel(phone))

            contact = Contact.objects.filter(uuid=contact_uuid, org=org).first()

            if not contact:
                contact = Contact.get_or_create_by_urns(org, org.created_by, name=None, urns=urns)

                # if they don't have a name use the one in our action
                if name and not contact.name:  # pragma: needs cover
                    contact.name = name
                    contact.save(update_fields=["name"], handle_update=True)

            if contact:
                contacts.append(contact)

        return contacts

    @classmethod
    def parse_variables(cls, org, json_obj):
        variables = []
        if VariableContactAction.VARIABLES in json_obj:
            variables = list(_.get(VariableContactAction.ID) for _ in json_obj.get(VariableContactAction.VARIABLES))
        return variables

    def build_groups_and_contacts(self, run, msg):
        expressions_context = run.flow.build_expressions_context(run.contact, msg, run=run)
        contacts = list(self.contacts)
        groups = list(self.groups)

        # see if we've got groups or contacts
        for variable in self.variables:
            # this is a marker for a new contact
            if variable == NEW_CONTACT_VARIABLE:
                contacts.append(Contact.get_or_create_by_urns(run.org, get_flow_user(run.org), name=None, urns=()))

            # other type of variable, perform our substitution
            else:
                (variable, errors) = Msg.evaluate_template(variable, expressions_context, org=run.flow.org)

                # Check for possible contact uuid and use its contact
                contact_variable_by_uuid = Contact.objects.filter(uuid=variable, org=run.flow.org).first()
                if contact_variable_by_uuid:
                    contacts.append(contact_variable_by_uuid)
                    continue

                variable_group = ContactGroup.get_user_group(run.flow.org, name=variable)
                if variable_group:  # pragma: needs cover
                    groups.append(variable_group)
                else:
                    country = run.flow.org.get_country_code()
                    (number, valid) = URN.normalize_number(variable, country)
                    if number and valid:
                        contact, contact_urn = Contact.get_or_create(
                            run.org, URN.from_tel(number), user=get_flow_user(run.org)
                        )
                        contacts.append(contact)

        return groups, contacts


class TriggerFlowAction(VariableContactAction):
    """
    Action that starts a set of contacts down another flow
    """

    TYPE = "trigger-flow"

    def __init__(self, uuid, flow, groups, contacts, variables):
        super().__init__(uuid, groups, contacts, variables)

        self.flow = flow

    @classmethod
    def from_json(cls, org, json_obj):
        flow_json = json_obj.get("flow")
        flow_uuid = flow_json.get("uuid")
        flow = Flow.objects.filter(org=org, is_active=True, is_archived=False, uuid=flow_uuid).first()

        # it is possible our flow got deleted
        if not flow:
            return None

        groups = VariableContactAction.parse_groups(org, json_obj)
        contacts = VariableContactAction.parse_contacts(org, json_obj)
        variables = VariableContactAction.parse_variables(org, json_obj)

        return cls(json_obj.get(cls.UUID), flow, groups, contacts, variables)

    def as_json(self):
        contact_ids = [dict(uuid=_.uuid, name=_.name) for _ in self.contacts]
        group_ids = [dict(uuid=_.uuid, name=_.name) for _ in self.groups]
        variables = [dict(id=_) for _ in self.variables]

        return dict(
            type=self.TYPE,
            uuid=self.uuid,
            flow=dict(uuid=self.flow.uuid, name=self.flow.name),
            contacts=contact_ids,
            groups=group_ids,
            variables=variables,
        )

    def execute(self, run, context, actionset_uuid, msg, offline_on=None):
        if self.flow:
            (groups, contacts) = self.build_groups_and_contacts(run, msg)
            # start our contacts down the flow
            # our extra will be our flow variables in our message context
            extra = context.get("extra", dict())
            child_runs = self.flow.start(
                groups, contacts, restart_participants=True, started_flows=[run.flow.pk], extra=extra, parent_run=run
            )

            # build up all the msgs that where sent by our flow
            msgs = []
            for run in child_runs:
                msgs += run.start_msgs

            return msgs
        else:  # pragma: no cover
            return []


class SetLanguageAction(Action):
    """
    Action that sets the language for a contact
    """

    TYPE = "lang"
    LANG = "lang"
    NAME = "name"

    def __init__(self, uuid, lang, name):
        super().__init__(uuid)

        self.lang = lang
        self.name = name

    @classmethod
    def from_json(cls, org, json_obj):
        return cls(json_obj.get(cls.UUID), json_obj.get(cls.LANG), json_obj.get(cls.NAME))

    def as_json(self):
        return dict(type=self.TYPE, uuid=self.uuid, lang=self.lang, name=self.name)

    def execute(self, run, context, actionset_uuid, msg, offline_on=None):
        old_value = run.contact.language

        if len(self.lang) != 3:
            new_lang = None
        else:
            new_lang = self.lang

        if old_value != new_lang:
            run.contact.language = new_lang
            run.contact.save(update_fields=["language"], handle_update=True)

        return []


class StartFlowAction(Action):
    """
    Action that starts the contact into another flow
    """

    TYPE = "flow"
    FLOW = "flow"
    NAME = "name"

    def __init__(self, uuid, flow):
        super().__init__(uuid)

        self.flow = flow

    @classmethod
    def from_json(cls, org, json_obj):
        flow_obj = json_obj.get(cls.FLOW)
        flow_uuid = flow_obj.get("uuid")

        flow = Flow.objects.filter(org=org, is_active=True, is_archived=False, uuid=flow_uuid).first()

        # it is possible our flow got deleted
        if not flow:
            return None
        else:
            return cls(json_obj.get(cls.UUID), flow)

    def as_json(self):
        return dict(type=self.TYPE, uuid=self.uuid, flow=dict(uuid=self.flow.uuid, name=self.flow.name))

    def execute(self, run, context, actionset_uuid, msg, started_flows, offline_on=None):
        msgs = []

        # our extra will be our flow variables in our message context
        extra = context.get("extra", dict())

        # if they are both flow runs, just redirect the call
        if run.flow.flow_type == Flow.TYPE_VOICE and self.flow.flow_type == Flow.TYPE_VOICE:
            new_run = self.flow.start(
                [], [run.contact], started_flows=started_flows, restart_participants=True, extra=extra, parent_run=run
            )[0]
            url = "https://%s%s" % (
                new_run.org.get_brand_domain(),
                reverse("ivr.ivrcall_handle", args=[new_run.connection.pk]),
            )
            run.voice_response.redirect(url)
        else:
            child_runs = self.flow.start(
                [], [run.contact], started_flows=started_flows, restart_participants=True, extra=extra, parent_run=run
            )
            for run in child_runs:
                for msg in run.start_msgs:
                    msg.from_other_run = True
                    msgs.append(msg)

        return msgs


class SaveToContactAction(Action):
    """
    Action to save a variable substitution to a field on a contact
    """

    TYPE = "save"
    FIELD = "field"
    LABEL = "label"
    VALUE = "value"

    def __init__(self, uuid, label, field, value):
        super().__init__(uuid)

        self.label = label
        self.field = field
        self.value = value

    @classmethod
    def get_label(cls, org, field, label=None):

        # make sure this field exists
        if field == "name":
            label = "Contact Name"
        elif field == "first_name":
            label = "First Name"
        elif field == "tel_e164":
            label = "Phone Number"
        elif field in ContactURN.CONTEXT_KEYS_TO_SCHEME.keys():
            label = str(ContactURN.CONTEXT_KEYS_TO_LABEL[field])
        else:
            contact_field = ContactField.user_fields.filter(org=org, key=field).first()

            if not contact_field:
                contact_field = ContactField.get_or_create(org, get_flow_user(org), field, label)

            label = contact_field.label

        return label

    @classmethod
    def from_json(cls, org, json_obj):
        # they are creating a new field
        label = json_obj.get(cls.LABEL)
        field = json_obj.get(cls.FIELD)
        value = json_obj.get(cls.VALUE)

        if label and label.startswith("[_NEW_]"):
            label = label[7:]

        # create our contact field if necessary
        if not field:
            field = ContactField.make_key(label)

        # look up our label
        label = cls.get_label(org, field, label)

        return cls(json_obj.get(cls.UUID), label, field, value)

    def as_json(self):
        return dict(type=self.TYPE, uuid=self.uuid, label=self.label, field=self.field, value=self.value)

    def execute(self, run, context, actionset_uuid, msg, offline_on=None):
        # evaluate our value
        contact = run.contact
        user = get_flow_user(run.org)
        (value, errors) = Msg.evaluate_template(self.value, context, org=run.flow.org)

        value = value.strip()

        if self.field == "name":
            new_value = value[:128]
            contact.name = new_value
            contact.modified_by = user
            contact.save(update_fields=("name", "modified_by", "modified_on"), handle_update=True)

        elif self.field == "first_name":
            new_value = value[:128]
            contact.set_first_name(new_value)
            contact.modified_by = user
            contact.save(update_fields=("name", "modified_by", "modified_on"), handle_update=True)

        elif self.field in ContactURN.CONTEXT_KEYS_TO_SCHEME.keys():
            new_value = value[:128]

            # add in our new urn number
            scheme = ContactURN.CONTEXT_KEYS_TO_SCHEME[self.field]

            # trim off '@' for twitter handles
            if self.field == "twitter":  # pragma: needs cover
                if len(new_value) > 0:
                    if new_value[0] == "@":
                        new_value = new_value[1:]

            # only valid urns get added, sorry
            new_urn = None
            if new_value:
                new_urn = URN.normalize(URN.from_parts(scheme, new_value))
                if not URN.validate(new_urn, contact.org.get_country_code()):  # pragma: no cover
                    new_urn = False

            if new_urn:
                urns = [str(urn) for urn in contact.urns.all()]
                urns += [new_urn]

                contact.update_urns(user, urns)

        else:
            new_value = value[: Value.MAX_VALUE_LEN]
            contact.set_field(user, self.field, new_value)

        return []


class SetChannelAction(Action):
    """
    Action which sets the preferred channel to use for this Contact. If the contact has no URNs that match
    the Channel being set then this is a no-op.
    """

    TYPE = "channel"
    CHANNEL = "channel"
    NAME = "name"

    def __init__(self, uuid, channel):
        super().__init__(uuid)

        self.channel = channel

    @classmethod
    def from_json(cls, org, json_obj):
        channel_uuid = json_obj.get(SetChannelAction.CHANNEL)

        if channel_uuid:
            channel = Channel.objects.filter(org=org, is_active=True, uuid=channel_uuid).first()
        else:  # pragma: needs cover
            channel = None
        return cls(json_obj.get(cls.UUID), channel)

    def as_json(self):
        channel_uuid = self.channel.uuid if self.channel else None
        channel_name = (
            "%s: %s" % (self.channel.get_channel_type_display(), self.channel.get_address_display())
            if self.channel
            else None
        )
        return dict(type=self.TYPE, uuid=self.uuid, channel=channel_uuid, name=channel_name)

    def execute(self, run, context, actionset_uuid, msg, offline_on=None):
        # if we found the channel to set
        if self.channel:
            run.contact.set_preferred_channel(self.channel)
            return []
        else:
            return []


class SendAction(VariableContactAction):
    """
    Action which sends a message to a specified set of contacts and groups.
    """

    TYPE = "send"
    MESSAGE = "msg"
    MEDIA = "media"

    def __init__(self, uuid, msg, groups, contacts, variables, media=None):
        super().__init__(uuid, groups, contacts, variables)

        self.msg = msg
        self.media = media if media else {}

    @classmethod
    def from_json(cls, org, json_obj):
        groups = VariableContactAction.parse_groups(org, json_obj)
        contacts = VariableContactAction.parse_contacts(org, json_obj)
        variables = VariableContactAction.parse_variables(org, json_obj)

        return cls(
            json_obj.get(cls.UUID),
            json_obj.get(cls.MESSAGE),
            groups,
            contacts,
            variables,
            json_obj.get(cls.MEDIA, None),
        )

    def as_json(self):
        contact_ids = [dict(uuid=_.uuid) for _ in self.contacts]
        group_ids = [dict(uuid=_.uuid, name=_.name) for _ in self.groups]
        variables = [dict(id=_) for _ in self.variables]

        return dict(
            type=self.TYPE,
            uuid=self.uuid,
            msg=self.msg,
            contacts=contact_ids,
            groups=group_ids,
            variables=variables,
            media=self.media,
        )

    def execute(self, run, context, actionset_uuid, msg, offline_on=None):
        if self.msg or self.media:
            flow = run.flow
            (groups, contacts) = self.build_groups_and_contacts(run, msg)

            # no-op if neither text nor media are defined in the flow base language
            if not (self.msg.get(flow.base_language) or self.media.get(flow.base_language)):
                return list()

            broadcast = Broadcast.create(
                flow.org,
                flow.modified_by,
                self.msg,
                groups=groups,
                contacts=contacts,
                media=self.media,
                base_language=flow.base_language,
            )
            broadcast.send(expressions_context=context)

        return []


class Rule(object):
    def __init__(self, uuid, category, destination, destination_type, test, label=None):
        self.uuid = uuid
        self.category = category
        self.destination = destination
        self.destination_type = destination_type
        self.test = test
        self.label = label

    def get_category_name(self, flow_lang, contact_lang=None):
        if not self.category:  # pragma: needs cover
            if isinstance(self.test, BetweenTest):
                return "%s-%s" % (self.test.min, self.test.max)

        # return the category name for the flow language version
        if isinstance(self.category, dict):
            category = None
            if contact_lang:
                category = self.category.get(contact_lang)

            if not category and flow_lang:
                category = self.category.get(flow_lang)

            if not category:  # pragma: needs cover
                category = list(self.category.values())[0]

            return category

        return self.category  # pragma: needs cover

    def matches(self, run, sms, context, text):
        return self.test.evaluate(run, sms, context, text)

    def as_json(self):
        return dict(
            uuid=self.uuid,
            category=self.category,
            destination=self.destination,
            destination_type=self.destination_type,
            test=self.test.as_json(),
            label=self.label,
        )

    @classmethod
    def from_json_array(cls, org, json):
        rules = []
        for rule in json:
            category = rule.get("category", None)

            if isinstance(category, dict):
                # prune all of our translations to 36
                for k, v in category.items():
                    if isinstance(v, str):
                        category[k] = v[:36]
            elif category:
                category = category[:36]

            destination = rule.get("destination", None)
            destination_type = None

            # determine our destination type, if its not set its an action set
            if destination:
                destination_type = rule.get("destination_type", Flow.NODE_TYPE_ACTIONSET)

            rules.append(
                Rule(
                    rule.get("uuid"),
                    category,
                    destination,
                    destination_type,
                    Test.from_json(org, rule["test"]),
                    rule.get("label"),
                )
            )

        return rules


class Test(object):
    TYPE = "type"
    __test_mapping = None

    @classmethod
    def from_json(cls, org, json_dict):
        if not cls.__test_mapping:
            cls.__test_mapping = {
                AirtimeStatusTest.TYPE: AirtimeStatusTest,
                AndTest.TYPE: AndTest,
                BetweenTest.TYPE: BetweenTest,
                ContainsAnyTest.TYPE: ContainsAnyTest,
                ContainsOnlyPhraseTest.TYPE: ContainsOnlyPhraseTest,
                ContainsPhraseTest.TYPE: ContainsPhraseTest,
                ContainsTest.TYPE: ContainsTest,
                DateAfterTest.TYPE: DateAfterTest,
                DateBeforeTest.TYPE: DateBeforeTest,
                DateEqualTest.TYPE: DateEqualTest,
                EqTest.TYPE: EqTest,
                FalseTest.TYPE: FalseTest,
                GtTest.TYPE: GtTest,
                GteTest.TYPE: GteTest,
                DateTest.TYPE: DateTest,
                HasDistrictTest.TYPE: HasDistrictTest,
                HasEmailTest.TYPE: HasEmailTest,
                HasStateTest.TYPE: HasStateTest,
                HasWardTest.TYPE: HasWardTest,
                InGroupTest.TYPE: InGroupTest,
                LtTest.TYPE: LtTest,
                LteTest.TYPE: LteTest,
                NotEmptyTest.TYPE: NotEmptyTest,
                NumberTest.TYPE: NumberTest,
                OrTest.TYPE: OrTest,
                PhoneTest.TYPE: PhoneTest,
                RegexTest.TYPE: RegexTest,
                StartsWithTest.TYPE: StartsWithTest,
                SubflowTest.TYPE: SubflowTest,
                TimeoutTest.TYPE: TimeoutTest,
                TrueTest.TYPE: TrueTest,
                WebhookStatusTest.TYPE: WebhookStatusTest,
            }

        type = json_dict.get(cls.TYPE, None)
        if not type:  # pragma: no cover
            raise FlowException("Test definition missing 'type' field: %s", json_dict)

        if type not in cls.__test_mapping:  # pragma: no cover
            raise FlowException("Unknown type: '%s' in definition: %s" % (type, json_dict))

        return cls.__test_mapping[type].from_json(org, json_dict)

    @classmethod
    def from_json_array(cls, org, json):
        tests = []
        for inner in json:
            tests.append(Test.from_json(org, inner))

        return tests

    def evaluate(self, run, sms, context, text):  # pragma: no cover
        """
        Where the work happens, subclasses need to be able to evalute their Test
        according to their definition given the passed in message. Tests do not have
        side effects.
        """
        raise FlowException(
            "Subclasses must implement evaluate, returning a tuple containing 1 or 0 and the value tested"
        )


class WebhookStatusTest(Test):
    """
    {op: 'webhook', status: 'success' }
    """

    TYPE = "webhook_status"
    STATUS = "status"

    STATUS_SUCCESS = "success"
    STATUS_FAILURE = "failure"

    def __init__(self, status):
        self.status = status

    @classmethod
    def from_json(cls, org, json):
        return WebhookStatusTest(json.get("status"))

    def as_json(self):  # pragma: needs cover
        return dict(type=WebhookStatusTest.TYPE, status=self.status)

    def evaluate(self, run, sms, context, text):
        # we treat any 20* return code as successful
        success = 200 <= int(text) < 300

        if success and self.status == WebhookStatusTest.STATUS_SUCCESS:
            return 1, text
        elif not success and self.status == WebhookStatusTest.STATUS_FAILURE:
            return 1, text
        else:
            return 0, None


class AirtimeStatusTest(Test):
    """
    {op: 'airtime_status'}
    """

    TYPE = "airtime_status"
    EXIT = "exit_status"

    STATUS_SUCCESS = "success"
    STATUS_FAILED = "failed"

    STATUS_MAP = {STATUS_SUCCESS: AirtimeTransfer.SUCCESS, STATUS_FAILED: AirtimeTransfer.FAILED}

    def __init__(self, exit_status):
        self.exit_status = exit_status

    @classmethod
    def from_json(cls, org, json):
        return AirtimeStatusTest(json.get("exit_status"))

    def as_json(self):  # pragma: needs cover
        return dict(type=AirtimeStatusTest.TYPE, exit_status=self.exit_status)

    def evaluate(self, run, sms, context, text):
        status = text
        if status and AirtimeStatusTest.STATUS_MAP[self.exit_status] == status:
            return 1, status
        return 0, None


class InGroupTest(Test):
    """
    { op: "in_group" }
    """

    TYPE = "in_group"
    NAME = "name"
    UUID = "uuid"
    TEST = "test"

    def __init__(self, group):
        self.group = group

    @classmethod
    def from_json(cls, org, json):
        group = json.get(InGroupTest.TEST)
        name = group.get(InGroupTest.NAME)
        uuid = group.get(InGroupTest.UUID)
        return InGroupTest(ContactGroup.get_or_create(org, org.created_by, name, uuid))

    def as_json(self):
        group = ContactGroup.get_or_create(self.group.org, self.group.org.created_by, self.group.name, self.group.uuid)
        return dict(type=InGroupTest.TYPE, test=dict(name=group.name, uuid=group.uuid))

    def evaluate(self, run, sms, context, text):
        if run.contact.user_groups.filter(id=self.group.id).first():
            return 1, self.group.name
        return 0, None


class SubflowTest(Test):
    """
    { op: "subflow" }
    """

    TYPE = "subflow"
    EXIT = "exit_type"

    TYPE_COMPLETED = "completed"
    TYPE_EXPIRED = "expired"

    def __init__(self, exit_type):
        self.exit_type = exit_type

    @classmethod
    def from_json(cls, org, json):
        return SubflowTest(json.get(SubflowTest.EXIT))

    def as_json(self):  # pragma: needs cover
        return dict(type=SubflowTest.TYPE, exit_type=self.exit_type)

    def evaluate(self, run, sms, context, text):
        if self.exit_type == text:
            return 1, self.exit_type
        return 0, None


class TimeoutTest(Test):
    """
    { op: "timeout", minutes: 60 }
    """

    TYPE = "timeout"
    MINUTES = "minutes"

    def __init__(self, minutes):
        self.minutes = minutes

    @classmethod
    def from_json(cls, org, json):
        return TimeoutTest(int(json.get(TimeoutTest.MINUTES)))

    def as_json(self):  # pragma: needs cover
        return {"type": TimeoutTest.TYPE, TimeoutTest.MINUTES: self.minutes}

    def evaluate(self, run, sms, context, text):
        now = timezone.now()
        if run.timeout_on < timezone.now():
            return 1, now
        else:  # pragma: needs cover
            return 0, None


class TrueTest(Test):
    """
    { op: "true" }
    """

    TYPE = "true"

    def __init__(self):
        pass

    @classmethod
    def from_json(cls, org, json):
        return TrueTest()

    def as_json(self):
        return dict(type=TrueTest.TYPE)

    def evaluate(self, run, sms, context, text):
        return 1, text


class FalseTest(Test):
    """
    { op: "false" }
    """

    TYPE = "false"

    def __init__(self):
        pass

    @classmethod
    def from_json(cls, org, json):
        return FalseTest()

    def as_json(self):
        return dict(type=FalseTest.TYPE)

    def evaluate(self, run, sms, context, text):
        return 0, None


class AndTest(Test):
    """
    { op: "and",  "tests": [ ... ] }
    """

    TESTS = "tests"
    TYPE = "and"

    def __init__(self, tests):
        self.tests = tests

    @classmethod
    def from_json(cls, org, json):
        return AndTest(Test.from_json_array(org, json[cls.TESTS]))

    def as_json(self):
        return dict(type=AndTest.TYPE, tests=[_.as_json() for _ in self.tests])

    def evaluate(self, run, sms, context, text):  # pragma: needs cover
        matches = []
        for test in self.tests:
            (result, value) = test.evaluate(run, sms, context, text)
            if result:
                matches.append(value)
            else:
                return 0, None

        # all came out true, we are true
        return 1, " ".join(matches)


class OrTest(Test):
    """
    { op: "or",  "tests": [ ... ] }
    """

    TESTS = "tests"
    TYPE = "or"

    def __init__(self, tests):
        self.tests = tests

    @classmethod
    def from_json(cls, org, json):
        return OrTest(Test.from_json_array(org, json[cls.TESTS]))

    def as_json(self):
        return dict(type=OrTest.TYPE, tests=[_.as_json() for _ in self.tests])

    def evaluate(self, run, sms, context, text):  # pragma: needs cover
        for test in self.tests:
            (result, value) = test.evaluate(run, sms, context, text)
            if result:
                return result, value

        return 0, None


class NotEmptyTest(Test):
    """
    { op: "not_empty" }
    """

    TYPE = "not_empty"

    def __init__(self):  # pragma: needs cover
        pass

    @classmethod
    def from_json(cls, org, json):  # pragma: needs cover
        return NotEmptyTest()

    def as_json(self):  # pragma: needs cover
        return dict(type=NotEmptyTest.TYPE)

    def evaluate(self, run, sms, context, text):  # pragma: needs cover
        if text and len(text.strip()):
            return 1, text.strip()
        return 0, None


class ContainsTest(Test):
    """
    { op: "contains", "test": "red" }
    """

    TEST = "test"
    TYPE = "contains"

    def __init__(self, test):
        self.test = test

    @classmethod
    def from_json(cls, org, json):
        return cls(json[cls.TEST])

    def as_json(self):
        json = dict(type=ContainsTest.TYPE, test=self.test)
        return json

    def test_in_words(self, test, words, raw_words):
        matches = []
        for index, word in enumerate(words):
            if word == test:
                matches.append(index)
                continue

        return matches

    def evaluate(self, run, sms, context, text):
        # substitute any variables
        test = run.flow.get_localized_text(self.test, run.contact)
        test, errors = Msg.evaluate_template(test, context, org=run.flow.org)

        # tokenize our test
        tests = tokenize(test.lower())

        # tokenize our sms
        words = tokenize(text.lower())
        raw_words = tokenize(text)

        tests = [elt for elt in tests if elt != ""]
        words = [elt for elt in words if elt != ""]
        raw_words = [elt for elt in raw_words if elt != ""]

        # run through each of our tests
        matches = set()
        matched_tests = 0
        for test in tests:
            match = self.test_in_words(test, words, raw_words)
            if match:
                matched_tests += 1
                matches.update(match)

        # we are a match only if every test matches
        if matched_tests == len(tests):
            matches = sorted(list(matches))
            matched_words = " ".join([raw_words[idx] for idx in matches])
            return len(tests), matched_words
        else:
            return 0, None


class HasEmailTest(Test):
    """
    { op: "has_email" }
    """

    TYPE = "has_email"

    def __init__(self):
        pass

    @classmethod
    def from_json(cls, org, json):
        return cls()

    def as_json(self):
        return dict(type=self.TYPE)

    def evaluate(self, run, sms, context, text):
        # split on whitespace
        words = text.split()
        for word in words:
            word = word.strip(",.;:|()[]\"'<>?&*/\\")
            if is_valid_address(word):
                return 1, word

        return 0, None


class ContainsAnyTest(ContainsTest):
    """
    { op: "contains_any", "test": "red" }
    """

    TEST = "test"
    TYPE = "contains_any"

    def as_json(self):
        return dict(type=ContainsAnyTest.TYPE, test=self.test)

    def evaluate(self, run, sms, context, text):
        # substitute any variables
        test = run.flow.get_localized_text(self.test, run.contact)
        test, errors = Msg.evaluate_template(test, context, org=run.flow.org)

        # tokenize our test
        tests = tokenize(test.lower())

        # tokenize our sms
        words = tokenize(text.lower())
        raw_words = tokenize(text)

        tests = [elt for elt in tests if elt != ""]
        words = [elt for elt in words if elt != ""]
        raw_words = [elt for elt in raw_words if elt != ""]

        # run through each of our tests
        matches = set()
        for test in tests:
            match = self.test_in_words(test, words, raw_words)
            if match:
                matches.update(match)

        # we are a match if at least one test matches
        if matches:
            matches = sorted(list(matches))
            matched_words = " ".join([raw_words[idx] for idx in matches])
            return 1, matched_words
        else:
            return 0, None


class ContainsOnlyPhraseTest(ContainsTest):
    """
    { op: "contains_only_phrase", "test": "red" }
    """

    TEST = "test"
    TYPE = "contains_only_phrase"

    def as_json(self):
        return dict(type=ContainsOnlyPhraseTest.TYPE, test=self.test)

    def evaluate(self, run, sms, context, text):
        # substitute any variables
        test = run.flow.get_localized_text(self.test, run.contact)
        test, errors = Msg.evaluate_template(test, context, org=run.flow.org)

        # tokenize our test
        tests = tokenize(test.lower())

        # tokenize our sms
        words = tokenize(text.lower())
        raw_words = tokenize(text)

        # they are the same? then we matched
        if tests == words:
            return 1, " ".join(raw_words)
        else:
            return 0, None


class ContainsPhraseTest(ContainsTest):
    """
    { op: "contains_phrase", "test": "red" }
    """

    TEST = "test"
    TYPE = "contains_phrase"

    def as_json(self):
        return dict(type=ContainsPhraseTest.TYPE, test=self.test)

    def evaluate(self, run, sms, context, text):
        # substitute any variables
        test = run.flow.get_localized_text(self.test, run.contact)
        test, errors = Msg.evaluate_template(test, context, org=run.flow.org)

        # tokenize our test
        tests = tokenize(test.lower())
        if not tests:
            return True, ""

        # tokenize our sms
        words = tokenize(text.lower())
        raw_words = tokenize(text)

        # look for the phrase
        test_idx = 0
        matches = []
        for i in range(len(words)):
            if tests[test_idx] == words[i]:
                matches.append(raw_words[i])
                test_idx += 1
                if test_idx == len(tests):
                    break
            else:
                matches = []
                test_idx = 0

        # we found the phrase
        if test_idx == len(tests):
            matched_words = " ".join(matches)
            return 1, matched_words
        else:
            return 0, None


class StartsWithTest(Test):
    """
    { op: "starts", "test": "red" }
    """

    TEST = "test"
    TYPE = "starts"

    def __init__(self, test):
        self.test = test

    @classmethod
    def from_json(cls, org, json):
        return cls(json[cls.TEST])

    def as_json(self):  # pragma: needs cover
        return dict(type=StartsWithTest.TYPE, test=self.test)

    def evaluate(self, run, sms, context, text):
        # substitute any variables in our test
        test = run.flow.get_localized_text(self.test, run.contact)
        test, errors = Msg.evaluate_template(test, context, org=run.flow.org)

        # strip leading and trailing whitespace
        text = text.strip()

        # see whether we start with our test
        if text.lower().find(test.lower()) == 0:
            return 1, text[: len(test)]
        else:
            return 0, None


class HasStateTest(Test):
    TYPE = "state"

    def __init__(self):
        pass

    @classmethod
    def from_json(cls, org, json):
        return cls()

    def as_json(self):
        return dict(type=self.TYPE)

    def evaluate(self, run, sms, context, text):
        org = run.flow.org

        # if they removed their country since adding the rule
        if not org.country:
            return 0, None

        state = org.parse_location(text, AdminBoundary.LEVEL_STATE)
        if state:
            return 1, state[0]

        return 0, None


class HasDistrictTest(Test):
    TYPE = "district"
    TEST = "test"

    def __init__(self, state=None):
        self.state = state

    @classmethod
    def from_json(cls, org, json):
        return cls(json[cls.TEST])

    def as_json(self):
        return dict(type=self.TYPE, test=self.state)

    def evaluate(self, run, sms, context, text):

        # if they removed their country since adding the rule
        org = run.flow.org
        if not org.country:
            return 0, None

        # evaluate our district in case it has a replacement variable
        state, errors = Msg.evaluate_template(self.state, context, org=run.flow.org)

        parent = org.parse_location(state, AdminBoundary.LEVEL_STATE)
        if parent:
            district = org.parse_location(text, AdminBoundary.LEVEL_DISTRICT, parent[0])
            if district:
                return 1, district[0]
        district = org.parse_location(text, AdminBoundary.LEVEL_DISTRICT)

        # parse location when state contraint is not provided or available
        if (errors or not state) and len(district) == 1:
            return 1, district[0]

        return 0, None


class HasWardTest(Test):
    TYPE = "ward"
    STATE = "state"
    DISTRICT = "district"

    def __init__(self, state=None, district=None):
        self.state = state
        self.district = district

    @classmethod
    def from_json(cls, org, json):
        return cls(json[cls.STATE], json[cls.DISTRICT])

    def as_json(self):
        return dict(type=self.TYPE, state=self.state, district=self.district)

    def evaluate(self, run, sms, context, text):
        # if they removed their country since adding the rule
        org = run.flow.org
        if not org.country:  # pragma: needs cover
            return 0, None
        district = None

        # evaluate our district in case it has a replacement variable
        district_name, missing_district = Msg.evaluate_template(self.district, context, org=run.flow.org)
        state_name, missing_state = Msg.evaluate_template(self.state, context, org=run.flow.org)
        if (district_name and state_name) and (len(missing_district) == 0 and len(missing_state) == 0):
            state = org.parse_location(state_name, AdminBoundary.LEVEL_STATE)
            if state:
                district = org.parse_location(district_name, AdminBoundary.LEVEL_DISTRICT, state[0])
                if district:
                    ward = org.parse_location(text, AdminBoundary.LEVEL_WARD, district[0])
                    if ward:
                        return 1, ward[0]

        # parse location when district contraint is not provided or available
        ward = org.parse_location(text, AdminBoundary.LEVEL_WARD)
        if len(ward) == 1 and district is None:
            return 1, ward[0]

        return 0, None


class DateTest(Test):
    """
    Base class for those tests that check relative dates
    """

    TEST = None
    TYPE = "date"

    def __init__(self, test=None):
        self.test = test

    @classmethod
    def from_json(cls, org, json):
        if cls.TEST:
            return cls(json[cls.TEST])
        else:
            return cls()

    def as_json(self):
        if self.test:
            return dict(type=self.TYPE, test=self.test)
        else:
            return dict(type=self.TYPE)

    def evaluate_date_test(self, date_message, date_test):
        return date_message is not None

    def evaluate(self, run, sms, context, text):
        org = run.flow.org
        day_first = org.get_dayfirst()
        tz = org.timezone

        test, errors = Msg.evaluate_template(self.test, context, org=org)
        if not errors:
            date_message = str_to_datetime(text, tz=tz, dayfirst=day_first)
            date_test = str_to_datetime(test, tz=tz, dayfirst=day_first)

            if self.evaluate_date_test(date_message, date_test):
                return 1, date_message.astimezone(tz)

        return 0, None


class DateEqualTest(DateTest):
    TEST = "test"
    TYPE = "date_equal"

    def evaluate_date_test(self, date_message, date_test):
        return date_message and date_test and date_message.date() == date_test.date()


class DateAfterTest(DateTest):
    TEST = "test"
    TYPE = "date_after"

    def evaluate_date_test(self, date_message, date_test):
        return date_message and date_test and date_message >= date_test


class DateBeforeTest(DateTest):
    TEST = "test"
    TYPE = "date_before"

    def evaluate_date_test(self, date_message, date_test):
        return date_message and date_test and date_message <= date_test


class NumericTest(Test):
    """
    Base class for those tests that do numeric tests.
    """

    TEST = "test"
    TYPE = ""

    @classmethod
    def convert_to_decimal(cls, word):
        try:
            return (word, Decimal(word))
        except Exception as e:
            # does this start with a number?  just use that part if so
            match = regex.match(r"^[$£€]?([\d,][\d,\.]*([\.,]\d+)?)\D*$", word, regex.UNICODE | regex.V0)

            if match:
                return (match.group(1), Decimal(match.group(1)))
            else:
                raise e

    # test every word in the message against our test
    def evaluate(self, run, sms, context, text):
        text = text.replace(",", "")
        for word in regex.split(r"\s+", text, flags=regex.UNICODE | regex.V0):
            try:
                (word, decimal) = NumericTest.convert_to_decimal(word)
                if self.evaluate_numeric_test(run, context, decimal):
                    return 1, decimal
            except Exception:  # pragma: needs cover
                pass
        return 0, None


class BetweenTest(NumericTest):
    """
    Test whether we are between two numbers (inclusive)
    """

    MIN = "min"
    MAX = "max"
    TYPE = "between"

    def __init__(self, min_val, max_val):
        self.min = min_val
        self.max = max_val

    @classmethod
    def from_json(cls, org, json):
        return cls(json[cls.MIN], json[cls.MAX])

    def as_json(self):
        return dict(type=self.TYPE, min=self.min, max=self.max)

    def evaluate_numeric_test(self, run, context, decimal_value):
        min_val, min_errors = Msg.evaluate_template(self.min, context, org=run.flow.org)
        max_val, max_errors = Msg.evaluate_template(self.max, context, org=run.flow.org)

        if not min_errors and not max_errors:
            try:
                return Decimal(min_val) <= decimal_value <= Decimal(max_val)
            except Exception:  # pragma: needs cover
                pass

        return False  # pragma: needs cover


class NumberTest(NumericTest):
    """
    Tests that there is any number in the string.
    """

    TYPE = "number"

    def __init__(self):
        pass

    @classmethod
    def from_json(cls, org, json):
        return cls()

    def as_json(self):  # pragma: needs cover
        return dict(type=self.TYPE)

    def evaluate_numeric_test(self, run, context, decimal_value):
        return True


class SimpleNumericTest(NumericTest):
    """
    Base class for those tests that do a numeric test with a single value
    """

    TEST = "test"
    TYPE = ""

    def __init__(self, test):
        self.test = test

    @classmethod
    def from_json(cls, org, json):
        return cls(json[cls.TEST])

    def as_json(self):
        return dict(type=self.TYPE, test=self.test)

    def evaluate_numeric_test(self, message_numeric, test_numeric):  # pragma: no cover
        raise FlowException("Evaluate numeric test needs to be defined by subclass")

    # test every word in the message against our test
    def evaluate(self, run, sms, context, text):
        test, errors = Msg.evaluate_template(str(self.test), context, org=run.flow.org)

        text = text.replace(",", "")
        for word in regex.split(r"\s+", text, flags=regex.UNICODE | regex.V0):
            try:
                (word, decimal) = NumericTest.convert_to_decimal(word)
                if self.evaluate_numeric_test(decimal, Decimal(test)):
                    return 1, decimal
            except Exception:
                pass
        return 0, None


class GtTest(SimpleNumericTest):
    TEST = "test"
    TYPE = "gt"

    def evaluate_numeric_test(self, message_numeric, test_numeric):
        return message_numeric > test_numeric


class GteTest(SimpleNumericTest):
    TEST = "test"
    TYPE = "gte"

    def evaluate_numeric_test(self, message_numeric, test_numeric):
        return message_numeric >= test_numeric


class LtTest(SimpleNumericTest):
    TEST = "test"
    TYPE = "lt"

    def evaluate_numeric_test(self, message_numeric, test_numeric):
        return message_numeric < test_numeric


class LteTest(SimpleNumericTest):
    TEST = "test"
    TYPE = "lte"

    def evaluate_numeric_test(self, message_numeric, test_numeric):  # pragma: needs cover
        return message_numeric <= test_numeric


class EqTest(SimpleNumericTest):
    TEST = "test"
    TYPE = "eq"

    def evaluate_numeric_test(self, message_numeric, test_numeric):
        return message_numeric == test_numeric


class PhoneTest(Test):
    """
    Test for whether a response contains a phone number
    """

    TYPE = "phone"

    def __init__(self):
        pass

    @classmethod
    def from_json(cls, org, json):
        return cls()

    def as_json(self):  # pragma: needs cover
        return dict(type=self.TYPE)

    def evaluate(self, run, sms, context, text):
        org = run.flow.org

        # try to find a phone number in the text we have been sent
        country_code = org.get_country_code()
        if not country_code:  # pragma: needs cover
            country_code = "US"

        number = None
        matches = phonenumbers.PhoneNumberMatcher(text, country_code)

        # try it as an international number if we failed
        if not matches.has_next():  # pragma: needs cover
            matches = phonenumbers.PhoneNumberMatcher("+" + text, country_code)

        for match in matches:
            number = phonenumbers.format_number(match.number, phonenumbers.PhoneNumberFormat.E164)

        return number, number


class RegexTest(Test):  # pragma: needs cover
    """
    Test for whether a response matches a regular expression
    """

    TEST = "test"
    TYPE = "regex"

    def __init__(self, test):
        self.test = test

    @classmethod
    def from_json(cls, org, json):
        return cls(json[cls.TEST])

    def as_json(self):
        return dict(type=self.TYPE, test=self.test)

    def evaluate(self, run, sms, context, text):
        try:
            test = run.flow.get_localized_text(self.test, run.contact)

            # check whether we match
            rexp = regex.compile(test, regex.UNICODE | regex.IGNORECASE | regex.MULTILINE | regex.V0)
            match = rexp.search(text)

            # if so, $0 will be what we return
            if match:
                return_match = match.group(0)

                # build up a dictionary that contains indexed group matches
                group_dict = {}
                for idx in range(rexp.groups + 1):
                    group_dict[str(idx)] = match.group(idx)

                # set it on run@extra
                run.update_fields(group_dict)

                # return all matched values
                return True, return_match

        except Exception as e:
            logger.error(f"Unable to evaluate RegexTest: {str(e)}", exc_info=True)

        return False, None<|MERGE_RESOLUTION|>--- conflicted
+++ resolved
@@ -2322,58 +2322,6 @@
                     raise FlowUserConflictException(self.saved_by, last_save)
 
         try:
-<<<<<<< HEAD
-            definition = mailroom.get_client().flow_validate(self.org, json_dict)
-            self.results = definition["_results"]
-
-            # TODO remove this when we no longer need rulesets or actionsets
-            self.update_rulesets_and_actionsets(json_dict)
-
-            # if we have a base language, set that
-            self.base_language = json_dict.get("base_language", None)
-
-            # set our metadata
-            self.metadata = None
-            if Flow.METADATA in json_dict:
-                self.metadata = json_dict[Flow.METADATA]
-
-            if user:
-                self.saved_by = user
-
-            # if it's our migration user, don't update saved on
-            if user and user != flow_user:
-                self.saved_on = timezone.now()
-
-            self.version_number = get_current_export_version()
-            self.save()
-
-            # clear property cache
-            self.clear_props_cache()
-
-            # in case rulesets/actionsets were prefetched, clear those cached values
-            # TODO https://code.djangoproject.com/ticket/29625
-            self.action_sets._remove_prefetched_objects()
-            self.rule_sets._remove_prefetched_objects()
-
-            # create a version of our flow for posterity
-            if user is None:
-                user = self.created_by
-
-            # last version
-            revision_num = 1
-            last_revision = self.revisions.order_by("-revision").first()
-            if last_revision:
-                revision_num = last_revision.revision + 1
-
-            # create a new version
-            revision = self.revisions.create(
-                definition=json_dict,
-                created_by=user,
-                modified_by=user,
-                spec_version=get_current_export_version(),
-                revision=revision_num,
-            )
-=======
             # run through all our action sets and validate / instantiate them, we need to do this in a transaction
             # or mailroom won't know about the labels / groups possibly created here
             with transaction.atomic():
@@ -2381,7 +2329,8 @@
                     actions = [_.as_json() for _ in Action.from_json_array(self.org, actionset.get(Flow.ACTIONS))]
                     actionset[Flow.ACTIONS] = actions
 
-            # mailroom.get_client().flow_validate(self.org, json_dict)
+            definition = mailroom.get_client().flow_validate(self.org, json_dict)
+            self.results = definition["_results"]
 
             with transaction.atomic():
                 # TODO remove this when we no longer need rulesets or actionsets
@@ -2431,7 +2380,6 @@
                     spec_version=get_current_export_version(),
                     revision=revision_num,
                 )
->>>>>>> 69bffc4f
 
                 self.update_dependencies()
 
