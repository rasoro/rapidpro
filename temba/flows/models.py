--- conflicted
+++ resolved
@@ -40,17 +40,10 @@
 from temba.channels.models import Channel, ChannelSession
 from temba.locations.models import AdminBoundary
 from temba.msgs.models import Broadcast, Msg, FLOW, INBOX, INCOMING, QUEUED, FAILED, INITIALIZING, HANDLED, Label
-<<<<<<< HEAD
 from temba.msgs.models import PENDING, DELIVERED, USSD as MSG_TYPE_USSD, OUTGOING, UnreachableException
-from temba.orgs.models import Org, Language, UNREAD_FLOW_MSGS, CURRENT_EXPORT_VERSION
-from temba.utils import get_datetime_format, str_to_datetime, datetime_to_str, analytics, json_date_to_datetime
-from temba.utils import chunk_list, on_transaction_commit, goflow
-=======
-from temba.msgs.models import PENDING, DELIVERED, USSD as MSG_TYPE_USSD, OUTGOING
 from temba.orgs.models import Org, Language, get_current_export_version
-from temba.utils import analytics, chunk_list, on_transaction_commit
+from temba.utils import analytics, chunk_list, on_transaction_commit, goflow
 from temba.utils.dates import get_datetime_format, str_to_datetime, datetime_to_str, json_date_to_datetime
->>>>>>> 6c1679ed
 from temba.utils.email import is_valid_address
 from temba.utils.export import BaseExportTask, BaseExportAssetStore
 from temba.utils.expressions import ContactFieldCollector
@@ -1814,12 +1807,9 @@
                     broadcast = Broadcast.create(self.org, self.created_by, send_action.msg, [],
                                                  media=send_action.media,
                                                  base_language=self.base_language,
-<<<<<<< HEAD
-                                                 send_all=send_action.send_all, action_uuid=send_action.uuid)
-=======
                                                  send_all=send_action.send_all,
+                                                 action_uuid=send_action.uuid,
                                                  quick_replies=send_action.quick_replies)
->>>>>>> 6c1679ed
                     broadcast.update_contacts(all_contact_ids)
 
                     # manually set our broadcast status to QUEUED, our sub processes will send things off for us
@@ -1860,7 +1850,6 @@
     def start_msg_flow_batch(self, batch_contact_ids, broadcasts, started_flows, start_msg=None,
                              extra=None, flow_start=None, parent_run=None):
 
-<<<<<<< HEAD
         if self.use_flow_server() and not (start_msg and not start_msg.contact_urn):
             # try to start the session against our flow server
             contacts = Contact.objects.filter(id__in=batch_contact_ids).order_by('id')
@@ -1871,17 +1860,11 @@
                 flow_start.update_status()
             return runs
 
-        simulation = False
-        if len(batch_contact_ids) == 1:
-            if Contact.objects.filter(pk=batch_contact_ids[0], org=self.org, is_test=True).first():
-                simulation = True
-=======
         batch_contacts = Contact.objects.filter(id__in=batch_contact_ids)
         Contact.bulk_cache_initialize(self.org, batch_contacts)
         contact_map = {c.id: c for c in batch_contacts}
 
         simulation = len(batch_contacts) == 1 and batch_contacts[0].is_test
->>>>>>> 6c1679ed
 
         # these fields are the initial state for our flow run
         run_fields = None
@@ -2868,7 +2851,6 @@
             del self.__dict__['cached_child']
 
     @classmethod
-<<<<<<< HEAD
     def create_or_update_from_goflow(cls, session, contact, run_output, run_log, wait, msg_in, broadcasts=()):
         """
         Creates or updates a flow run from the given output returned from goflow
@@ -3129,10 +3111,7 @@
         return contacts, groups
 
     @classmethod
-    def create(cls, flow, contact_id, start=None, session=None, connection=None, fields=None,
-=======
     def create(cls, flow, contact, start=None, session=None, connection=None, fields=None,
->>>>>>> 6c1679ed
                created_on=None, db_insert=True, submitted_by=None, parent=None, responded=False):
 
         args = dict(org_id=flow.org_id, flow=flow, contact=contact, start=start,
