--- conflicted
+++ resolved
@@ -2616,16 +2616,10 @@
     RESULT_NAME = 'name'
     RESULT_NODE_UUID = 'node_uuid'
     RESULT_CATEGORY = 'category'
-<<<<<<< HEAD
-    RESULT_VALUE = 'value'
-    RESULT_INPUT = 'input'
-    RESULT_MODIFIED_ON = 'modified_on'
-=======
     RESULT_CATEGORY_LOCALIZED = 'category_localized'
     RESULT_VALUE = 'value'
     RESULT_INPUT = 'input'
     RESULT_CREATED_ON = 'created_on'
->>>>>>> 0e1d9775
 
     uuid = models.UUIDField(unique=True, default=uuid4)
 
@@ -3066,11 +3060,7 @@
         else:
             return six.text_type(value)
 
-<<<<<<< HEAD
-    def save_run_result(self, name, node_uuid, category, raw_value, raw_input):
-=======
     def save_run_result(self, name, node_uuid, category, category_localized, raw_value, raw_input):
->>>>>>> 0e1d9775
         # slug our name
         key = Flow.label_to_slug(name)
 
@@ -3082,11 +3072,6 @@
             FlowRun.RESULT_CATEGORY: category,
             FlowRun.RESULT_VALUE: FlowRun.serialize_value(raw_value),
             FlowRun.RESULT_INPUT: raw_input,
-<<<<<<< HEAD
-            FlowRun.RESULT_MODIFIED_ON: timezone.now().isoformat(),
-        }
-
-=======
             FlowRun.RESULT_CREATED_ON: timezone.now().isoformat(),
         }
 
@@ -3094,7 +3079,6 @@
         if category != category_localized:
             results[key][FlowRun.RESULT_CATEGORY_LOCALIZED] = category_localized
 
->>>>>>> 0e1d9775
         self.results = json.dumps(results)
         self.modified_on = timezone.now()
         self.save(update_fields=['results', 'modified_on'])
@@ -3220,10 +3204,6 @@
                     rule_category = rule.get_category_name(run.flow.base_language)
                     rule_value = value
 
-<<<<<<< HEAD
-                rule.category = rule_category
-=======
->>>>>>> 0e1d9775
                 ruleset.save_run_value(run, rule, rule_value, json_obj['rule']['text'])
 
             # update our step with our rule details
@@ -3718,12 +3698,8 @@
 
         run.save_run_result(name=self.label,
                             node_uuid=self.uuid,
-<<<<<<< HEAD
-                            category=rule.category,
-=======
                             category=rule.get_category_name(run.flow.base_language),
                             category_localized=rule.get_category_name(run.flow.base_language, run.contact.language),
->>>>>>> 0e1d9775
                             raw_value=raw_value,
                             raw_input=raw_input)
 
