from __future__ import unicode_literals

import json
import numbers
import phonenumbers
import pytz
import regex
import requests
import time
import urllib2
import xlwt

from collections import OrderedDict
from datetime import timedelta
from decimal import Decimal
from django.conf import settings
from django.core.files import File
from django.core.files.storage import default_storage
from django.core.files.temp import NamedTemporaryFile
from django.core.urlresolvers import reverse
from django.contrib.auth.models import User, Group
from django.db import models, transaction
from django.db.models import Q, Count, QuerySet
from django.utils import timezone
from django.utils.translation import ugettext_lazy as _, ungettext_lazy as _n
from django.utils.html import escape
from enum import Enum
from redis_cache import get_redis_connection
from smartmin.models import SmartModel
from string import maketrans, punctuation
from temba.contacts.models import Contact, ContactGroup, ContactField, ContactURN, TEL_SCHEME, NEW_CONTACT_VARIABLE
from temba.locations.models import AdminBoundary
from temba.msgs.models import Broadcast, Msg, FLOW, INBOX, OUTGOING, INCOMING, STOP_WORDS, QUEUED, INITIALIZING, HANDLED, SENT, Label
from temba.orgs.models import Org, Language, UNREAD_FLOW_MSGS, CURRENT_EXPORT_VERSION
from temba.utils.email import send_template_email, is_valid_address
from temba.utils import get_datetime_format, str_to_datetime, datetime_to_str, analytics, json_date_to_datetime
from temba.utils.profiler import SegmentProfiler
from temba.utils.cache import get_cacheable
from temba.utils.models import TembaModel
from temba.utils.queues import push_task
from temba.values.models import VALUE_TYPE_CHOICES, TEXT, DATETIME, DECIMAL, Value
from twilio import twiml
from unidecode import unidecode
from uuid import uuid4

FLOW_DEFAULT_EXPIRES_AFTER = 60 * 12
START_FLOW_BATCH_SIZE = 500

RULE_SET = 'R'
ACTION_SET = 'A'
STEP_TYPE_CHOICES = ((RULE_SET, "RuleSet"),
                     (ACTION_SET, "ActionSet"))


class FlowException(Exception):
    def __init__(self, *args, **kwargs):
        super(FlowException, self).__init__(*args, **kwargs)


class FlowReferenceException(Exception):
    def __init__(self, flow_names):
        self.flow_names = flow_names


FLOW_LOCK_TTL = 60  # 1 minute
FLOW_LOCK_KEY = 'org:%d:lock:flow:%d:%s'

FLOW_PROP_CACHE_KEY = 'org:%d:cache:flow:%d:%s'
FLOW_PROP_CACHE_TTL = 24 * 60 * 60 * 7  # 1 week
FLOW_STAT_CACHE_KEY = 'org:%d:cache:flow:%d:%s'

UNREAD_FLOW_RESPONSES = 'unread_flow_responses'

# the most frequently we will check if our cache needs rebuilding
FLOW_STAT_CACHE_FREQUENCY = 24 * 60 * 60  # 1 day


class FlowLock(Enum):
    """
    Locks that are flow specific
    """
    participation = 1
    activity = 2
    definition = 3


class FlowPropsCache(Enum):
    """
    Properties of a flow that we cache
    """
    terminal_nodes = 1
    category_nodes = 2


class FlowStatsCache(Enum):
    """
    Stats we calculate and cache for flows
    """
    runs_started_count = 1
    runs_completed_count = 2
    contacts_started_set = 3
    visit_count_map = 4
    step_active_set = 5
    cache_check = 6


def edit_distance(s1, s2): # pragma: no cover
    """
    Compute the Damerau-Levenshtein distance between two given
    strings (s1 and s2)
    """
    # if first letters are different, infinite distance
    if s1 and s2 and s1[0] != s2[0]:
        return 100

    d = {}
    lenstr1 = len(s1)
    lenstr2 = len(s2)

    for i in xrange(-1, lenstr1+1):
        d[(i, -1)] = i+1
    for j in xrange(-1, lenstr2+1):
        d[(-1, j)] = j+1

    for i in xrange(0, lenstr1):
        for j in xrange(0, lenstr2):
            if s1[i] == s2[j]:
                cost = 0
            else:
                cost = 1
            d[(i, j)] = min(
                d[(i-1, j)] + 1,  # deletion
                d[(i, j-1)] + 1,  # insertion
                d[(i-1, j-1)] + cost,  # substitution
            )
            if i > 1 and j > 1 and s1[i] == s2[j-1] and s1[i-1] == s2[j]:
                d[(i, j)] = min(d[(i, j)], d[i-2, j-2] + cost)  # transposition

    return d[lenstr1-1,lenstr2-1]


class Flow(TembaModel, SmartModel):
    UUID = 'uuid'
    ENTRY = 'entry'
    RULE_SETS = 'rule_sets'
    ACTION_SETS = 'action_sets'
    RULES = 'rules'
    CONFIG = 'config'
    ACTIONS = 'actions'
    DESTINATION = 'destination'
    LABEL = 'label'
    WEBHOOK_URL = 'webhook'
    WEBHOOK_ACTION = 'webhook_action'
    FINISHED_KEY = 'finished_key'
    RULESET_TYPE = 'ruleset_type'
    OPERAND = 'operand'
    METADATA = 'metadata'

    BASE_LANGUAGE = 'base_language'
    SAVED_BY = 'saved_by'
    VERSION = 'version'

    SAVED_ON = 'saved_on'
    NAME = 'name'
    REVISION = 'revision'
    VERSION = 'version'
    FLOW_TYPE = 'flow_type'
    ID = 'id'
    EXPIRES = 'expires'


    X = 'x'
    Y = 'y'

    FLOW = 'F'
    MESSAGE = 'M'
    VOICE = 'V'
    SURVEY = 'S'

    RULES_ENTRY = 'R'
    ACTIONS_ENTRY = 'A'

    FLOW_TYPES = ((FLOW, _("Message flow")),
                  (MESSAGE, _("Single Message Flow")),
                  (VOICE, _("Phone call flow")),
                  (SURVEY, _("Android Survey")))

    ENTRY_TYPES = ((RULES_ENTRY, "Rules"),
                   (ACTIONS_ENTRY, "Actions"))

    name = models.CharField(max_length=64,
                            help_text=_("The name for this flow"))

    labels = models.ManyToManyField('FlowLabel', related_name='flows', verbose_name=_("Labels"), blank=True,
                                    help_text=_("Any labels on this flow"))

    org = models.ForeignKey(Org, related_name='flows')

    entry_uuid = models.CharField(null=True, max_length=36, unique=True)

    entry_type = models.CharField(max_length=1, null=True, choices=ENTRY_TYPES,
                                  help_text=_("The type of node this flow starts with"))

    is_archived = models.BooleanField(default=False,
                                      help_text=_("Whether this flow is archived"))

    flow_type = models.CharField(max_length=1, choices=FLOW_TYPES, default=FLOW,
                                 help_text=_("The type of this flow"))

    metadata = models.TextField(null=True, blank=True,
                                help_text=_("Any extra metadata attached to this flow, strictly used by the user interface."))

    expires_after_minutes = models.IntegerField(default=FLOW_DEFAULT_EXPIRES_AFTER,
                                                help_text=_("Minutes of inactivity that will cause expiration from flow"))

    ignore_triggers = models.BooleanField(default=False,
                                          help_text=_("Ignore keyword triggers while in this flow"))

    saved_on = models.DateTimeField(auto_now_add=True,
                                    help_text=_("When this item was saved"))

    saved_by = models.ForeignKey(User, related_name="flow_saves",
                                 help_text=_("The user which last saved this flow"))

    base_language = models.CharField(max_length=4, null=True, blank=True,
                                     help_text=_('The primary language for editing this flow'),
                                     default='base')

    version_number = models.IntegerField(default=CURRENT_EXPORT_VERSION,
                                         help_text=_("The flow version this definition is in"))

    @classmethod
    def create(cls, org, user, name, flow_type=FLOW, expires_after_minutes=FLOW_DEFAULT_EXPIRES_AFTER, base_language=None):
        flow = Flow.objects.create(org=org, name=name, flow_type=flow_type,
                                   expires_after_minutes=expires_after_minutes, base_language=base_language,
                                   saved_by=user, created_by=user, modified_by=user)

        analytics.track(user.username, 'nyaruka.flow_created', dict(name=name))
        return flow

    @classmethod
    def create_single_message(cls, org, user, message):
        """
        Creates a special 'single message' flow
        """
        name = 'Single Message (%s)' % unicode(uuid4())
        flow = Flow.create(org, user, name, flow_type=Flow.MESSAGE)
        flow.update_single_message_flow(message)
        return flow

    @classmethod
    def label_to_slug(cls, label):
        return regex.sub(r'[^a-z0-9]+', '_', label.lower(), regex.V0)

    @classmethod
    def create_join_group(cls, org, user, group, response=None, start_flow=None):
        """
        Creates a special 'join group' flow
        """
        base_language = org.primary_language.iso_code if org.primary_language else 'base'

        name = Flow.get_unique_name('Join %s' % group.name, org)
        flow = Flow.create(org, user, name, base_language=base_language)

        uuid = unicode(uuid4())
        actions = [dict(type='add_group', group=dict(id=group.pk, name=group.name)),
                   dict(type='save', field='name', label='Contact Name', value='@step.value|remove_first_word|title_case')]

        if response:
            actions += [dict(type='reply', msg={base_language:response})]

        if start_flow:
            actions += [dict(type='flow', id=start_flow.pk, name=start_flow.name)]

        action_sets = [dict(x=100, y=0, uuid=uuid, actions=actions)]
        flow.update(dict(entry=uuid, rulesets=[], action_sets=action_sets))
        return flow

    @classmethod
    def export_definitions(cls, flows, fail_on_dependencies=True):
        """
        Builds a json definition fit for export
        """

        exported_triggers = []
        exported_flows = []

        for flow in flows:

            # only export current versions
            flow.ensure_current_version()

            # get our json with group names
            flow_definition = flow.as_json(expand_contacts=True)
            if fail_on_dependencies:
                # if the flow references other flows, don't allow export yet
                other_flows = set()
                for action_set in flow_definition.get('action_sets', []):
                    for action in action_set.get('actions', []):
                        action_type = action['type']
                        if action_type == StartFlowAction.TYPE or action_type == TriggerFlowAction.TYPE:
                            other_flows.add(action['name'].strip())

                if len(other_flows):
                    raise FlowReferenceException(other_flows)

            exported_flows.append(flow_definition)

        # get all non-schedule based triggers that are active for these flows
        triggers = set()
        for flow in flows:
            triggers.update(flow.get_dependencies()['triggers'])

        for trigger in triggers:
            exported_triggers.append(trigger.as_json())

        from temba.orgs.models import CURRENT_EXPORT_VERSION
        return dict(version=CURRENT_EXPORT_VERSION, flows=exported_flows, triggers=exported_triggers)

    @classmethod
    def import_flows(cls, exported_json, org, user, same_site=False):
        """
        Import flows from our flow export file
        """
        export_version = exported_json.get('version', 0)
        from temba.orgs.models import EARLIEST_IMPORT_VERSION, CURRENT_EXPORT_VERSION
        if export_version < EARLIEST_IMPORT_VERSION:
            raise ValueError(_("Unknown version (%s)" % exported_json.get('version', 0)))

        created_flows = []
        flow_id_map = dict()

        # create all the flow containers first
        for flow_spec in exported_json['flows']:

            # migrate our flow definition forward if necessary
            if export_version < CURRENT_EXPORT_VERSION:
                flow_spec = FlowRevision.migrate_definition(flow_spec, export_version)

            flow_type = flow_spec.get('flow_type', Flow.FLOW)
            name = flow_spec['metadata']['name'][:64].strip()

            flow = None

            # Don't create our campaign message flows, we'll do that later
            # this check is only needed up to version 3 of exports
            if flow_type != Flow.MESSAGE:
                # check if we can find that flow by id first
                if same_site:
                    flow = Flow.objects.filter(org=org, id=flow_spec['metadata']['id']).first()
                    if flow:
                        flow.expires_after_minutes = flow_spec['metadata'].get('expires', FLOW_DEFAULT_EXPIRES_AFTER)
                        flow.name = Flow.get_unique_name(name, org, ignore=flow)
                        flow.save(update_fields=['name', 'expires_after_minutes'])

                # if it's not of our world, let's try by name
                if not flow:
                    flow = Flow.objects.filter(org=org, name=name).first()

                # if there isn't one already, create a new flow
                if not flow:
                    flow = Flow.create(org, user, Flow.get_unique_name(name, org), flow_type=flow_type,
                                       expires_after_minutes=flow_spec['metadata'].get('expires', FLOW_DEFAULT_EXPIRES_AFTER))

                created_flows.append(dict(flow=flow, flow_spec=flow_spec))
                flow_id_map[flow_spec['metadata']['id']] = flow.pk

        # now let's update our flow definitions with any referenced flows
        for created in created_flows:
            for actionset in created['flow_spec'][Flow.ACTION_SETS]:
                for action in actionset['actions']:
                    if action['type'] in ['flow', 'trigger-flow']:

                        # first map our id accordingly
                        if action['id'] in flow_id_map:
                            action['id'] = flow_id_map[action['id']]

                        existing_flow = Flow.objects.filter(id=action['id'], org=org).first()
                        if not existing_flow:
                            existing_flow = Flow.objects.filter(org=org, name=action['name']).first()
                            if existing_flow:
                                action['id'] = existing_flow.pk

            created['flow'].import_definition(created['flow_spec'])

        # remap our flow ids according to how they were resolved
        if 'campaigns' in exported_json:
            for campaign in exported_json['campaigns']:
                for event in campaign['events']:
                    if 'flow' in event:
                        flow_id = event['flow']['id']
                        if flow_id in flow_id_map:
                            event['flow']['id'] = flow_id_map[flow_id]

        if 'triggers' in exported_json:
            for trigger in exported_json['triggers']:
                if 'flow' in trigger:
                    flow_id = trigger['flow']['id']
                    if flow_id in flow_id_map:
                        trigger['flow']['id'] = flow_id_map[flow_id]

    @classmethod
    def copy(cls, flow, user):
        copy = Flow.create(flow.org, user, "Copy of %s" % flow.name[:55], flow_type=flow.flow_type)

        # grab the json of our original
        flow_json = flow.as_json()

        copy.import_definition(flow_json)

        # copy our expiration as well
        copy.expires_after_minutes = flow.expires_after_minutes
        copy.save()

        return copy

    @classmethod
    def get_node(cls, flow, uuid, destination_type):

        if not uuid or not destination_type:
            return None

        if destination_type == RULE_SET:
            return RuleSet.get(flow, uuid)
        else:
            return ActionSet.get(flow, uuid)

    @classmethod
    def get_org_responses_since(cls, org, since):
        rule_ids = [r.uuid for r in RuleSet.objects.filter(flow__is_active=True, flow__org=org).order_by('uuid')]
        return FlowStep.objects.filter(contact__is_test=False, step_uuid__in=rule_ids, left_on__gte=since).count()

    @classmethod
    def handle_call(cls, call, user_response=None, hangup=False):
        if not user_response:
            user_response = {}

        flow = call.flow
        run = FlowRun.objects.filter(call=call).first()

        # what we will send back
        voice_response = twiml.Response()
        run.voice_response = voice_response

        # make sure our test contact is handled by simulation
        if call.contact.is_test:
            Contact.set_simulation(True)

        # parse the user response
        text = user_response.get('Digits', None)
        recording_url = user_response.get('RecordingUrl', None)
        recording_id = user_response.get('RecordingSid', uuid4())

        # if we've been sent a recording, go grab it
        if recording_url:
            url = Flow.download_recording(call, recording_url, recording_id)
            recording_url = "https://%s/%s" % (settings.AWS_BUCKET_DOMAIN, url)

        # create a message to hold our inbound message
        from temba.msgs.models import HANDLED, IVR
        if text or recording_url:
            if recording_url:
                text = recording_url
            msg = Msg.create_incoming(call.channel, (call.contact_urn.scheme, call.contact_urn.path),
                                      text, status=HANDLED, msg_type=IVR, recording_url=recording_url)
        else:
            msg = Msg(contact=call.contact, text='', id=0)

        # find out where we last left off
        step = run.steps.all().order_by('-arrived_on').first()

        # if we are just starting the flow, create our first step
        if not step:
            # lookup our entry node
            destination = ActionSet.objects.filter(flow=run.flow, uuid=flow.entry_uuid).first()
            if not destination:
                destination = RuleSet.objects.filter(flow=run.flow, uuid=flow.entry_uuid).first()

            # and add our first step for our run
            if destination:
                step = flow.add_step(run, destination, [], call=call)

        # go and actually handle wherever we are in the flow
        destination = Flow.get_node(run.flow, step.step_uuid, step.step_type)
        handled = Flow.handle_destination(destination, step, run, msg, user_input=text is not None)

        # if we stopped needing user input (likely), then wrap our response accordingly
        voice_response = Flow.wrap_voice_response_with_input(call, run, voice_response)

        # if we handled it, increment our unread count
        if handled and not call.contact.is_test:
            run.flow.increment_unread_responses()

        # if we didn't handle it, this is a good time to hangup
        if not handled or hangup:
            voice_response.hangup()
            run.set_completed(final_step=step)

            # if we hangup then the run is no longer active
            run.expire()

        return voice_response

    @classmethod
    def wrap_voice_response_with_input(cls, call, run, voice_response):
        """ Finds where we are in the flow and wraps our voice_response with whatever comes next """
        step = run.steps.all().order_by('-pk').first()
        destination = Flow.get_node(run.flow, step.step_uuid, step.step_type)
        if isinstance(destination, RuleSet):
            response = twiml.Response()
            callback = 'https://%s%s' % (settings.TEMBA_HOST, reverse('ivr.ivrcall_handle', args=[call.pk]))
            gather = destination.get_voice_input(response, action=callback)

            # recordings have to be tacked on last
            if destination.ruleset_type == RuleSet.TYPE_WAIT_RECORDING:
                voice_response.record(action=callback)
            elif gather:
                # nest all of our previous verbs in our gather
                for verb in voice_response.verbs:
                    gather.append(verb)
                voice_response = response

        return voice_response

    @classmethod
    def download_recording(cls, call, recording_url, recording_id):
        """
        Fetches the recording and stores it with the provided recording_id
        :param call: the call the recording is a part of
        :param recording_url: the url where the recording lives
        :param recording_id: the id we will use for the downloaded recording
        :return: the url for our downloaded recording
        """
        run = FlowRun.objects.filter(call=call).first()

        ivr_client = call.channel.get_ivr_client()
        recording = requests.get(recording_url, stream=True, auth=ivr_client.auth)
        temp = NamedTemporaryFile(delete=True)
        temp.write(recording.content)
        temp.flush()

        print "Fetched recording %s and saved to %s" % (recording_url, recording_id)
        return default_storage.save('recordings/%d/%d/runs/%d/%s.wav' %
                                    (call.org.pk, run.flow.pk, run.pk, recording_id), File(temp))

    @classmethod
    def get_unique_name(cls, base_name, org, ignore=None):
        name = base_name[:64].strip()

        count = 2
        while True:
            flows = Flow.objects.filter(name=name, org=org, is_active=True)
            if ignore:
                flows = flows.exclude(pk=ignore.pk)

            if flows.first() is None:
                break

            name = '%s %d' % (base_name[:59].strip(), count)
            count += 1

        return name

    @classmethod
    def find_and_handle(cls, msg, started_flows=None, voice_response=None, triggered_start=False):
        if started_flows is None:
            started_flows = []

        steps = FlowStep.get_active_steps_for_contact(msg.contact, step_type=RULE_SET)
        for step in steps:
            flow = step.run.flow
            flow.ensure_current_version()
            destination = Flow.get_node(flow, step.step_uuid, step.step_type)

            # this node doesn't exist anymore, mark it as left so they leave the flow
            if not destination:
                step.run.set_completed(final_step=step)
                continue

            handled = Flow.handle_destination(destination, step, step.run, msg, started_flows,
                                              user_input=True, triggered_start=triggered_start)

            if handled:
                # increment our unread count if this isn't the simulator
                if not msg.contact.is_test:
                    flow.increment_unread_responses()

                return True

        return False

    @classmethod
    def handle_destination(cls, destination, step, run, msg,
                           started_flows=None, is_test_contact=False, user_input=False, triggered_start=False):

        if started_flows is None:
            started_flows = []

        def add_to_path(path, uuid):
            if uuid in path:
                path.append(uuid)
                raise FlowException("Flow cycle detected at runtime: %s" % path)
            path.append(uuid)

        start_time = time.time()
        path = []

        # lookup our next destination
        handled = False
        while destination:
            result = {handled: False}

            if destination.get_step_type() == RULE_SET:
                should_pause = False

                # if we are a ruleset against @step or we have a webhook we wait
                if destination.is_pause():
                    should_pause = True

                if user_input or not should_pause:
                    result = Flow.handle_ruleset(destination, step, run, msg)
                    add_to_path(path, destination.uuid)

                # if we used this input, then mark our user input as used
                if should_pause:
                    user_input = False

                    # once we handle user input, reset our path
                    path = []

            elif destination.get_step_type() == ACTION_SET:
                result = Flow.handle_actionset(destination, step, run, msg, started_flows, is_test_contact)
                add_to_path(path, destination.uuid)

            # if this is a triggered start, we only consider user input on the first step, so clear it now
            if triggered_start:
                user_input = False

            # pull out our current state from the result
            step = result.get('step')

            # lookup our next destination
            destination = result.get('destination', None)

            # if any one of our destinations handled us, consider it handled
            if result.get('handled', False):
                handled = True

        if handled:
            analytics.track("System", "temba.flow_execution", properties=dict(value=time.time() - start_time))

        return handled

    @classmethod
    def handle_actionset(cls, actionset, step, run, msg, started_flows=None, is_test_contact=False):
        if started_flows is None:
            started_flows = []

        # not found, escape out, but we still handled this message, user is now out of the flow
        if not actionset:
            run.set_completed(final_step=step)
            return dict(handled=True, destination=None, destination_type=None)

        # actually execute all the actions in our actionset
        msgs = actionset.execute_actions(run, msg, started_flows)

        for msg in msgs:
            step.add_message(msg)

        # and onto the destination
        destination = Flow.get_node(actionset.flow, actionset.destination, actionset.destination_type)
        if destination:
            arrived_on = timezone.now()
            step.left_on = arrived_on
            step.next_uuid = destination.uuid
            step.save(update_fields=['left_on', 'next_uuid'])

            step = run.flow.add_step(run, destination, previous_step=step, arrived_on=arrived_on)
        else:
            run.set_completed(final_step=step)
            step = None

        # sync our channels to trigger any messages
        run.flow.org.trigger_send(msgs)
        return dict(handled=True, destination=destination, step=step)

    @classmethod
    def handle_ruleset(cls, ruleset, step, run, msg):
        # find a matching rule
        rule, value = ruleset.find_matching_rule(step, run, msg)
        flow = ruleset.flow

        # add the message to our step
        if msg.id > 0:
            step.add_message(msg)

        step.save_rule_match(rule, value)
        ruleset.save_run_value(run, rule, value)

        # no destination for our rule?  we are done, though we did handle this message, user is now out of the flow
        if not rule.destination:
            # log it for our test contacts
            run.set_completed(final_step=step)
            return dict(handled=True, destination=None, destination_type=None)

        # Create the step for our destination
        destination = Flow.get_node(flow, rule.destination, rule.destination_type)
        if destination:
            arrived_on = timezone.now()
            step.left_on = arrived_on
            step.next_uuid = rule.destination
            step.save(update_fields=['left_on', 'next_uuid'])
            step = flow.add_step(run, destination, rule=rule.uuid, category=rule.category, previous_step=step)
        return dict(handled=True, destination=destination, step=step)

    @classmethod
    def apply_action_label(cls, flows, label, add):
        return label.toggle_label(flows, add)

    @classmethod
    def apply_action_archive(cls, flows):
        changed = []

        for flow in flows:
            flow.archive()
            changed.append(flow.pk)

        return changed

    @classmethod
    def apply_action_restore(cls, flows):
        changed = []
        for flow in flows:
            try:
                flow.restore()
                changed.append(flow.pk)
            except FlowException:
                pass
        return changed

    def clear_props_cache(self):
        r = get_redis_connection()
        keys = [self.get_props_cache_key(c) for c in FlowPropsCache.__members__.values()]
        r.delete(*keys)

    def clear_stats_cache(self):
        r = get_redis_connection()
        keys = [self.get_stats_cache_key(c) for c in FlowStatsCache.__members__.values()]
        r.delete(*keys)

    def get_props_cache_key(self, kind):
        return FLOW_PROP_CACHE_KEY % (self.org_id, self.pk, kind.name)

    def get_stats_cache_key(self, kind, item=None):
        name = kind
        if hasattr(kind, 'name'):
            name = kind.name

        cache_key = FLOW_STAT_CACHE_KEY % (self.org_id, self.pk, name)
        if item:
            cache_key += (':%s' % item)
        return cache_key

    def calculate_active_step_keys(self):
        """
        Returns a list of UUIDs for all ActionSets and RuleSets on this flow.
        :return:
        """
        # first look up any action set uuids
        steps = list(self.action_sets.values('uuid'))

        # then our ruleset uuids
        steps += list(self.rule_sets.values('uuid'))

        # extract just the uuids
        return [self.get_stats_cache_key(FlowStatsCache.step_active_set, step['uuid']) for step in steps]

    def lock_on(self, lock, qualifier=None, lock_ttl=None):
        """
        Creates the requested type of flow-level lock
        """
        r = get_redis_connection()
        lock_key = FLOW_LOCK_KEY % (self.org_id, self.pk, lock.name)
        if qualifier:
            lock_key += (":%s" % qualifier)

        if not lock_ttl:
            lock_ttl = FLOW_LOCK_TTL

        return r.lock(lock_key, lock_ttl)

    def do_calculate_flow_stats(self, lock_ttl=None):

        r = get_redis_connection()
        with self.lock_on(FlowLock.participation, lock_ttl=lock_ttl):

            # all the runs that were started
            runs_started = self.runs.filter(contact__is_test=False).count()
            r.set(self.get_stats_cache_key(FlowStatsCache.runs_started_count), runs_started)

            # find all the completed runs
            terminal_nodes = [node.uuid for node in self.action_sets.filter(destination=None)]
            category_nodes = [node.uuid for node in self.rule_sets.all()]

            stopped_at_rule = Q(step_uuid__in=category_nodes, left_on=None) & ~Q(rule_uuid=None)
            completed = FlowStep.objects.values('run__pk').filter(run__flow=self).filter(
                Q(step_uuid__in=terminal_nodes) | stopped_at_rule).filter(run__contact__is_test=False).distinct('run')

            run_ids = [value['run__pk'] for value in completed]
            if run_ids:
                completed_key = self.get_stats_cache_key(FlowStatsCache.runs_completed_count)
                r.delete(completed_key)
                r.sadd(completed_key, *run_ids)

            # unique contacts
            contact_ids = [value['contact_id'] for value in self.runs.values('contact_id').filter(contact__is_test=False).distinct('contact_id')]
            contacts_key = self.get_stats_cache_key(FlowStatsCache.contacts_started_set)
            r.delete(contacts_key)
            if contact_ids:
                r.sadd(contacts_key, *contact_ids)

        # activity
        with self.lock_on(FlowLock.activity, lock_ttl=lock_ttl):
            (active, visits) = self._calculate_activity()

            # remove our old active cache
            keys = self.calculate_active_step_keys()
            if keys:
                r.delete(*keys)
            r.delete(self.get_stats_cache_key(FlowStatsCache.visit_count_map))

            # add current active cache
            for step, runs in active.items():
                for run in runs:
                    r.sadd(self.get_stats_cache_key(FlowStatsCache.step_active_set, step), run)

            if len(visits):
                r.hmset(self.get_stats_cache_key(FlowStatsCache.visit_count_map), visits)

    def _calculate_activity(self, simulation=False):

        """
        Calculate our activity stats from the database. This is expensive. It should only be run
        for simulation or in an async task to rebuild the activity cache
        """

        # who is actively at each step
        steps = FlowStep.objects.values('run__pk', 'step_uuid').filter(run__is_active=True, run__flow=self, left_on=None, run__contact__is_test=simulation).annotate(count=Count('run_id'))

        active = {}
        for step in steps:
            step_id = step['step_uuid']
            if step_id not in active:
                active[step_id] = {step['run__pk']}
            else:
                active[step_id].add(step['run__pk'])

        # need to be a list for json
        for key, value in active.items():
            active[key] = list(value)

        visits = {}
        visited_actions = FlowStep.objects.values('step_uuid', 'next_uuid').filter(run__flow=self, step_type='A', run__contact__is_test=simulation).annotate(count=Count('run_id'))
        visited_rules = FlowStep.objects.values('rule_uuid', 'next_uuid').filter(run__flow=self, step_type='R', run__contact__is_test=simulation).exclude(rule_uuid=None).annotate(count=Count('run_id'))

        # where have people visited
        for step in visited_actions:
            if step['next_uuid'] and step['count']:
                visits['%s:%s' % (step['step_uuid'], step['next_uuid'])] = step['count']

        for step in visited_rules:
            if step['next_uuid'] and step['count']:
                visits['%s:%s' % (step['rule_uuid'], step['next_uuid'])] = step['count']

        return (active, visits)

    def _check_for_cache_update(self):
        """
        Checks if we have a redis cache for our flow stats, or whether they need to be updated.
        If so, triggers an async rebuild of the cache for our flow.
        """
        from .tasks import calculate_flow_stats_task, check_flow_stats_accuracy_task

        r = get_redis_connection()

        # if there's no key for our run count, we definitely need to build it
        if not r.exists(self.get_stats_cache_key(FlowStatsCache.runs_started_count)):
            calculate_flow_stats_task.delay(self.pk)
            return

        # don't do the more expensive check if it was performed recently
        cache_check = self.get_stats_cache_key(FlowStatsCache.cache_check)
        if r.exists(cache_check):
            return

        # don't check again for a day or so, add up to an hour of randomness
        # to spread things out a bit
        import random
        r.set(cache_check, 1, FLOW_STAT_CACHE_FREQUENCY + random.randint(0, 60 * 60))

        # check flow stats for accuracy, rebuilding if necessary
        check_flow_stats_accuracy_task.delay(self.pk)

    def get_activity(self, simulation=False, check_cache=True):
        """
        Get the activity summary for a flow as a tuple of the number of active runs
        at each step and a map of the previous visits
        """

        if simulation:
            (active, visits) = self._calculate_activity(simulation=True)
            # we want counts not actual run ids
            for key, value in active.items():
                active[key] = len(value)
            return (active, visits)

        if check_cache:
            self._check_for_cache_update()

        r = get_redis_connection()

        # get all possible active keys
        keys = self.calculate_active_step_keys()
        active = {}
        for key in keys:
            count = r.scard(key)
            # only include stats for steps that actually have people there
            if count:
                active[key[key.rfind(':') + 1:]] = count

        # visited path
        visited = r.hgetall(self.get_stats_cache_key(FlowStatsCache.visit_count_map))

        # make sure our counts are treated as ints for consistency
        for k, v in visited.items():
            visited[k] = int(v)

        return (active, visited)

    def get_total_runs(self):
        self._check_for_cache_update()
        r = get_redis_connection()
        runs = r.get(self.get_stats_cache_key(FlowStatsCache.runs_started_count))
        if runs:
            return int(runs)
        return 0

    def get_total_contacts(self):
        self._check_for_cache_update()
        r = get_redis_connection()
        return r.scard(self.get_stats_cache_key(FlowStatsCache.contacts_started_set))

    def update_start_counts(self, contacts, simulation=False):
        """
        Track who and how many people just started our flow
        """

        simulation = len(contacts) == 1 and contacts[0].is_test

        if not simulation:
            r = get_redis_connection()
            contact_count = len(contacts)

            # total number of runs as an int
            r.incrby(self.get_stats_cache_key(FlowStatsCache.runs_started_count), contact_count)

            # distinct participants as a set
            if contact_count:
                r.sadd(self.get_stats_cache_key(FlowStatsCache.contacts_started_set), *[c.pk for c in contacts])

    def get_base_text(self, language_dict, default=''):
        if not isinstance(language_dict, dict):
            return language_dict

        if self.base_language:
            return language_dict.get(self.base_language, default)

        return default

    def get_localized_text(self, text_translations, contact=None, default_text=''):
        """
        Given a language dict and a preferred language, return the best possible text match
        :param text_translations: The text in all supported languages, or string (which will just return immediately)
        :param contact: the contact we are interacting with
        :param default_text: What to use if all else fails
        :return: the localized text
        """
        org_languages = {l.iso_code for l in self.org.languages.all()}

        # We return according to the following precedence:
        #   1) Contact's language (if it's a valid org language)
        #   2) Org Primary Language
        #   3) Flow Base Language
        #   4) Default Text
        preferred_languages = []

        if contact and contact.language and contact.language in org_languages:
            preferred_languages.append(contact.language)

        if self.org.primary_language:
            preferred_languages.append(self.org.primary_language.iso_code)

        preferred_languages.append(self.base_language)

        return Language.get_localized_text(text_translations, preferred_languages, default_text)

    def update_run_expirations(self):
        """
        Update all of our current run expirations according to our new expiration period
        """
        for step in FlowStep.objects.filter(run__flow=self, run__is_active=True, left_on=None).distinct('run'):
            step.run.update_expiration(step.arrived_on)

        # force an expiration update
        from temba.flows.tasks import check_flows_task
        check_flows_task.delay()

    def import_definition(self, flow_json):
        """
        Allows setting the definition for a flow from another definition.  All uuid's will be
        remmaped accordingly.
        """
        # uuid mappings
        uuid_map = dict()

        def copy_recording(url, path):
            if not url:
                return None

            try:
                url = "https://%s/%s" % (settings.AWS_BUCKET_DOMAIN, url)
                temp = NamedTemporaryFile(delete=True)
                temp.write(urllib2.urlopen(url).read())
                temp.flush()
                return default_storage.save(path, temp)
            except:
                # its okay if its no longer there, we'll remove the recording
                return None

        def remap_uuid(json, attribute):
            if attribute in json and json[attribute]:
                uuid = json[attribute]
                new_uuid = uuid_map.get(uuid, None)
                if not new_uuid:
                    new_uuid = str(uuid4())
                    uuid_map[uuid] = new_uuid

                json[attribute] = new_uuid

        remap_uuid(flow_json, 'entry')
        for actionset in flow_json[Flow.ACTION_SETS]:
            remap_uuid(actionset, 'uuid')
            remap_uuid(actionset, 'destination')

            # for all of our recordings, pull them down and remap
            for action in actionset['actions']:
                if 'recording' in action:
                    # if its a localized
                    if isinstance(action['recording'], dict):
                        for lang, url in action['recording'].iteritems():
                            path = copy_recording(url, 'recordings/%d/%d/steps/%s.wav' % (self.org.pk, self.pk, action['uuid']))
                            action['recording'][lang] = path
                    else:
                        path = copy_recording(action['recording'], 'recordings/%d/%d/steps/%s.wav' % (self.org.pk, self.pk, action['uuid']))
                        action['recording'] = path

        for ruleset in flow_json[Flow.RULE_SETS]:
            remap_uuid(ruleset, 'uuid')
            for rule in ruleset.get('rules', []):
                remap_uuid(rule, 'uuid')
                remap_uuid(rule, 'destination')

        # now update with our remapped values
        self.update(flow_json)
        return self

    def archive(self):
        self.is_archived = True
        self.save(update_fields=['is_archived'])

        # archive our triggers as well
        from temba.triggers.models import Trigger
        Trigger.objects.filter(flow=self).update(is_archived=True)

    def restore(self):
        if self.flow_type == Flow.VOICE:
            if not self.org.supports_ivr():
                raise FlowException("%s requires a Twilio number")

        self.is_archived = False
        self.save(update_fields=['is_archived'])
        # we don't know enough to restore triggers automatically

    def update_single_message_flow(self, message):
        self.flow_type = Flow.MESSAGE
        self.save(update_fields=['name', 'flow_type'])

        uuid = str(uuid4())
        action_sets = [dict(x=100, y=0,  uuid=uuid, actions=[dict(type='reply', msg=dict(base=message))])]
        self.update(dict(entry=uuid, rule_sets=[], action_sets=action_sets, base_language='base'))

    def steps(self):
        return FlowStep.objects.filter(run__flow=self)

    def get_completed_runs(self):
        self._check_for_cache_update()
        r = get_redis_connection()
        return r.scard(self.get_stats_cache_key(FlowStatsCache.runs_completed_count))

    def get_completed_percentage(self):
        total_runs = self.get_total_runs()
        if total_runs > 0:
            completed_percentage = int((self.get_completed_runs() * 100) / total_runs)
        else:
            completed_percentage = 0
        return completed_percentage

    def get_and_clear_unread_responses(self):
        """
        Gets the number of new responses since the last clearing for this flow.
        """
        r = get_redis_connection()

        # get the number of new responses
        new_responses = r.hget(UNREAD_FLOW_RESPONSES, self.id)

        # then clear them
        r.hdel(UNREAD_FLOW_RESPONSES, self.id)

        return 0 if new_responses is None else int(new_responses)

    def increment_unread_responses(self):
        """
        Increments the number of new responses for this flow.
        """
        r = get_redis_connection()
        r.hincrby(UNREAD_FLOW_RESPONSES, self.id, 1)

        # increment our global count as well
        self.org.increment_unread_msg_count(UNREAD_FLOW_MSGS)

    def get_terminal_nodes(self):
        cache_key = self.get_props_cache_key(FlowPropsCache.terminal_nodes)
        return get_cacheable(cache_key, FLOW_PROP_CACHE_TTL,
                             lambda: [s.uuid for s in self.action_sets.filter(destination=None)])

    def get_category_nodes(self):
        cache_key = self.get_props_cache_key(FlowPropsCache.category_nodes)
        return get_cacheable(cache_key, FLOW_PROP_CACHE_TTL, lambda: [rs.uuid for rs in self.rule_sets.all()])

    def get_columns(self):
        node_order = []
        for ruleset in RuleSet.objects.filter(flow=self).exclude(label=None).order_by('y', 'pk'):
            if ruleset.uuid:
                node_order.append(ruleset)

        return node_order

    def build_ruleset_caches(self, ruleset_list=None):
        rulesets = dict()
        rule_categories = dict()

        if not ruleset_list:
            ruleset_list = RuleSet.objects.filter(flow=self).exclude(label=None).order_by('pk').select_related('flow', 'flow__org')

        for ruleset in ruleset_list:
            rulesets[ruleset.uuid] = ruleset
            for rule in ruleset.get_rules():
                rule_categories[rule.uuid] = rule.category

        return (rulesets, rule_categories)

    def build_message_context(self, contact, msg):
        # if we have a contact, build up our results for them
        if contact:
            results = self.get_results(contact, only_last_run=True)
        else:
            results = []

        contact_context = contact.build_message_context() if contact else dict()

        # create a flow dict
        flow_context = dict()

        date_format = get_datetime_format(self.org.get_dayfirst())[1]

        # wrapper around our value dict, lets us do a nice representation of both @flow.foo and @flow.foo.text
        def value_wrapper(value):
            values = dict(text=value['text'],
                          time=datetime_to_str(value['time'], format=date_format),
                          category=self.get_localized_text(value['category'], contact),
                          value=unicode(value['rule_value']))
            values['__default__'] = unicode(value['rule_value'])
            return values

        values = []

        if results and results[0]:
            for value in results[0]['values']:
                field = Flow.label_to_slug(value['label'])
                flow_context[field] = value_wrapper(value)
                values.append("%s: %s" % (value['label'], value['rule_value']))

        # our default value
        flow_context['__default__'] = "\n".join(values)

        # add our message context
        channel_context = dict()
        if msg:
            message_context = msg.build_message_context()

            # some fake channel deets for simulation
            if msg.contact.is_test:
                channel_context = dict(__default__='(800) 555-1212', name='Simulator', tel='(800) 555-1212', tel_e164='+18005551212')
            # where the message was sent to
            elif msg.channel:
                channel_context = msg.channel.build_message_context()
        elif contact:
            message_context = dict(__default__='', contact=contact_context)
        else:
            message_context = dict(__default__='')

        run = self.runs.filter(contact=contact).order_by('-created_on').first()
        run_context = dict(__default__='')
        if run:
            run_context.update(run.field_dict())

        context = dict(flow=flow_context, channel=channel_context, step=message_context, extra=run_context)
        if contact:
            context['contact'] = contact_context

        return context

    def get_results(self, contact=None, filter_ruleset=None, only_last_run=True, run=None):
        if filter_ruleset:
            ruleset_list = [filter_ruleset]
        elif run and hasattr(run.flow, 'ruleset_prefetch'):
            ruleset_list = run.flow.ruleset_prefetch
        else:
            ruleset_list = None

        (rulesets, rule_categories) = self.build_ruleset_caches(ruleset_list)

        # for each of the contacts that participated
        results = []

        if run:
            runs = [run]
            flow_steps = [s for s in run.steps.all() if s.rule_uuid]
        else:
            runs = self.runs.all().select_related('contact')

            # hide simulation test contact
            runs = runs.filter(contact__is_test=Contact.get_simulation())

            if contact:
                runs = runs.filter(contact=contact)

            runs = runs.order_by('contact', '-created_on')

            # or possibly only the last run
            if only_last_run:
                runs = runs.distinct('contact')

            flow_steps = FlowStep.objects.filter(step_uuid__in=rulesets.keys()).exclude(rule_uuid=None)

            # filter our steps to only the runs we care about
            flow_steps = flow_steps.filter(run__pk__in=[r.pk for r in runs])

            # and the ruleset we care about
            if filter_ruleset:
                flow_steps = flow_steps.filter(step_uuid=filter_ruleset.uuid)

            flow_steps = flow_steps.order_by('arrived_on', 'pk').select_related('run').prefetch_related('messages')

        steps_cache = {}
        for step in flow_steps:

            step_dict = dict(left_on=step.left_on,
                             arrived_on=step.arrived_on,
                             rule_uuid=step.rule_uuid,
                             rule_category=step.rule_category,
                             rule_decimal_value=step.rule_decimal_value,
                             rule_value=step.rule_value,
                             text=step.get_text(),
                             step_uuid=step.step_uuid)

            step_run = step.run.id

            if step_run in steps_cache.keys():
                steps_cache[step_run].append(step_dict)

            else:
                steps_cache[step_run] = [step_dict]

        for run in runs:
            first_seen = None
            last_seen = None
            values = []

            if run.id in steps_cache:
                run_steps = steps_cache[run.id]
            else:
                run_steps = []

            for rule_step in run_steps:
                ruleset = rulesets.get(rule_step['step_uuid'])
                if not first_seen:
                    first_seen = rule_step['left_on']
                last_seen = rule_step['arrived_on']

                if ruleset:
                    time = rule_step['left_on'] if rule_step['left_on'] else rule_step['arrived_on']

                    label = ruleset.label
                    category = rule_categories.get(rule_step['rule_uuid'], None)

                    # if this category no longer exists, use the category label at the time
                    if not category:
                        category = rule_step['rule_category']

                    value = rule_step['rule_decimal_value'] if rule_step['rule_decimal_value'] is not None else rule_step['rule_value']

                    values.append(dict(node=rule_step['step_uuid'],
                                       label=label,
                                       category=category,
                                       text=rule_step['text'],
                                       value=value,
                                       rule_value=rule_step['rule_value'],
                                       time=time))

            results.append(dict(contact=run.contact, values=values, first_seen=first_seen, last_seen=last_seen, run=run.pk))

        # sort so most recent is first
        now = timezone.now()
        results = sorted(results, reverse=True, key=lambda result: result['first_seen'] if result['first_seen'] else now)
        return results

    def async_start(self, user, groups, contacts, restart_participants=False):
        """
        Causes us to schedule a flow to start in a background thread.
        """
        from .tasks import start_flow_task

        # create a flow start object
        flow_start = FlowStart.objects.create(flow=self, restart_participants=restart_participants,
                                              created_by=user, modified_by=user)

        contact_ids = [c.id for c in contacts]
        flow_start.contacts.add(*contact_ids)

        group_ids = [g.id for g in groups]
        flow_start.groups.add(*group_ids)

        start_flow_task.delay(flow_start.pk)

    def start(self, groups, contacts, restart_participants=False, started_flows=None, start_msg=None, extra=None, flow_start=None):
        """
        Starts a flow for the passed in groups and contacts.
        """
        # build up querysets of our groups for memory efficiency
        if isinstance(groups, QuerySet):
            group_qs = groups
        else:
            group_qs = ContactGroup.all_groups.filter(id__in=[g.id for g in groups])

        # build up querysets of our contacts for memory efficiency
        if isinstance(contacts, QuerySet):
            contact_qs = contacts
        else:
            contact_qs = Contact.objects.filter(id__in=[c.id for c in contacts])

        self.ensure_current_version()

        if started_flows is None:
            started_flows = []

        # prevents infinite loops
        if self.pk in started_flows:
            return

        # add this flow to our list of started flows
        started_flows.append(self.pk)

        if not self.entry_uuid:
            return

        if start_msg and start_msg.id:
            start_msg.msg_type = FLOW
            start_msg.save(update_fields=['msg_type'])

        all_contacts = Contact.all().filter(Q(all_groups__in=group_qs) | Q(pk__in=contact_qs))
        all_contacts = all_contacts.only('is_test').order_by('pk').distinct('pk')

        if not restart_participants:
            # exclude anybody who has already participated in the flow
            all_contacts = all_contacts.exclude(pk__in=[r['contact'] for r in self.runs.all().values('contact')])
        else:
            # mark any current runs as no longer active
            previous_runs = self.runs.filter(is_active=True, contact__in=all_contacts)
            self.remove_active_for_run_ids([r['id'] for r in previous_runs.values('id')])
            previous_runs.update(is_active=False)

        # update our total flow count on our flow start so we can keep track of when it is finished
        if flow_start:
            flow_start.contact_count = all_contacts.count()
            flow_start.save(update_fields=['contact_count'])

        # if there are no contacts to start this flow, then update our status and exit this flow
        if all_contacts.count() == 0:
            if flow_start: flow_start.update_status()
            return

        # single contact starting from a trigger? increment our unread count
        if start_msg and all_contacts.count() == 1 and not all_contacts.first().is_test:
            self.increment_unread_responses()

        if self.flow_type == Flow.VOICE:
            return self.start_call_flow(all_contacts, start_msg=start_msg,
                                        extra=extra, flow_start=flow_start)

        else:
            return self.start_msg_flow(all_contacts,
                                       started_flows=started_flows,
                                       start_msg=start_msg, extra=extra, flow_start=flow_start)

    def start_call_flow(self, all_contacts, start_msg=None, extra=None, flow_start=None):
        from temba.ivr.models import IVRCall
        runs = []
        channel = self.org.get_call_channel()

        from temba.channels.models import CALL
        if not channel or CALL not in channel.role:
            return runs

        (entry_actions, entry_rules) = (None, None)
        if self.entry_type == Flow.ACTIONS_ENTRY:
            entry_actions = ActionSet.objects.filter(uuid=self.entry_uuid).first()

        elif self.entry_type == Flow.RULES_ENTRY:
            entry_rules = RuleSet.objects.filter(uuid=self.entry_uuid).first()

        for contact in all_contacts:
            run = FlowRun.create(self, contact, start=flow_start)
            if extra:
                run.update_fields(extra)

            # keep track of all runs we are starting in redis for faster calcs later
            self.update_start_counts([contact])

            # create our call objects
            call = IVRCall.create_outgoing(channel, contact, self, self.created_by)

            # save away our created call
            run.call = call
            run.save(update_fields=['call'])

            # trigger the call to start (in the background)
            call.start_call()

            runs.append(run)

        if flow_start:
            flow_start.update_status()

        return runs

    def start_msg_flow(self, all_contacts, started_flows=None, start_msg=None, extra=None, flow_start=None):
        start_msg_id = start_msg.id if start_msg else None
        flow_start_id = flow_start.id if flow_start else None

        if started_flows is None:
            started_flows = []

        # create the broadcast for this flow
        send_actions = self.get_entry_send_actions()

        # convert to contact ids
        all_contact_ids = [c['id'] for c in all_contacts.values('id')]

        # for each send action, we need to create a broadcast, we'll group our created messages under these
        broadcasts = []
        for send_action in send_actions:
            message_text = self.get_localized_text(send_action.msg)

            # if we have localized versions, add those to our broadcast definition
            language_dict = None
            if isinstance(send_action.msg, dict):
                language_dict = json.dumps(send_action.msg)

            if message_text:
                broadcast = Broadcast.create(self.org, self.created_by, message_text, [],
                                             language_dict=language_dict)
                broadcast.update_contacts(all_contact_ids)

                # manually set our broadcast status to QUEUED, our sub processes will send things off for us
                broadcast.status = QUEUED
                broadcast.save(update_fields=['status'])

                # add it to the list of broadcasts in this flow start
                broadcasts.append(broadcast)

        # if there are fewer contacts than our batch size, do it immediately
        if len(all_contact_ids) < START_FLOW_BATCH_SIZE:
            return self.start_msg_flow_batch(all_contacts, broadcasts=broadcasts, started_flows=started_flows,
                                             start_msg=start_msg, extra=extra, flow_start=flow_start)

        # otherwise, create batches instead
        else:
            # for all our contacts, build up start sms batches
            task_context = dict(contacts=[], flow=self.pk, flow_start=flow_start_id,
                                started_flows=started_flows, broadcasts=[b.id for b in broadcasts], start_msg=start_msg_id, extra=extra)

            batch_contacts = task_context['contacts']
            for contact_id in all_contact_ids:
                batch_contacts.append(contact_id)

                if len(batch_contacts) >= START_FLOW_BATCH_SIZE:
                    print "Starting flow '%s' for batch of %d contacts" % (self.name, len(task_context['contacts']))
                    push_task(self.org, 'flows', 'start_msg_flow_batch', task_context)
                    batch_contacts = []
                    task_context['contacts'] = batch_contacts

            if batch_contacts:
                print "Starting flow '%s' for batch of %d contacts" % (self.name, len(task_context['contacts']))
                push_task(self.org, 'flows', 'start_msg_flow_batch', task_context)

            return []

    def start_msg_flow_batch(self, batch_contacts, broadcasts=None, started_flows=None, start_msg=None,
                             extra=None, flow_start=None):
        batch_contact_ids = [c.id for c in batch_contacts]

        if started_flows is None:
            started_flows = []

        if broadcasts is None:
            broadcasts = []

        # these fields are the initial state for our flow run
        run_fields = None
        if extra:
            (normalized_fields, count) = FlowRun.normalize_fields(extra)
            run_fields = json.dumps(normalized_fields)

        # create all our flow runs for this set of contacts at once
        batch = []
        now = timezone.now()
        for contact in batch_contacts:
            run = FlowRun.create(self, contact, fields=run_fields, start=flow_start, created_on=now, db_insert=False)
            batch.append(run)
        FlowRun.objects.bulk_create(batch)

        # keep track of all runs we are starting in redis for faster calcs later
        self.update_start_counts(batch_contacts)

        # build a map of contact to flow run
        run_map = dict()
        for run in FlowRun.objects.filter(contact__in=batch_contact_ids, flow=self, created_on=now):
            run_map[run.contact_id] = run
            if run.contact.is_test:
                ActionLog.create(run, '%s has entered the "%s" flow' % (run.contact.get_display(self.org, short=True), run.flow.name))

        # update our expiration date on our runs, we do this by calculating it on one run then updating all others
        run.update_expiration(timezone.now())
        FlowRun.objects.filter(contact__in=batch_contact_ids, created_on=now).update(expires_on=run.expires_on,
                                                                                     modified_on=timezone.now())

        # if we have some broadcasts to optimize for
        message_map = dict()
        if broadcasts:
            # create our message context
            message_context_base = self.build_message_context(None, start_msg)
            if extra:
                extra['__default__'] = ", ".join("%s: %s" % (_, extra[_]) for _ in sorted(extra.keys()))
                message_context_base['extra'] = extra

            # and add each contact and message to each broadcast
            for broadcast in broadcasts:
                # create our message context
                message_context = dict()
                message_context.update(message_context_base)

                # provide the broadcast with a partial recipient list
                partial_recipients = list(), batch_contacts

                # create the sms messages
                created_on = timezone.now()
                broadcast.send(message_context=message_context, trigger_send=False,
                               response_to=start_msg, status=INITIALIZING, msg_type=FLOW,
                               created_on=created_on, base_language=self.base_language,
                               partial_recipients=partial_recipients)

                # map all the messages we just created back to our contact
                for msg in Msg.objects.filter(broadcast=broadcast, created_on=created_on):
                    if not msg.contact_id in message_map:
                        message_map[msg.contact_id] = [msg]
                    else:
                        message_map[msg.contact_id].append(msg)

        # now execute our actual flow steps
        (entry_actions, entry_rules) = (None, None)
        if self.entry_type == Flow.ACTIONS_ENTRY:
            entry_actions = ActionSet.objects.filter(uuid=self.entry_uuid).first()

        elif self.entry_type == Flow.RULES_ENTRY:
            entry_rules = RuleSet.objects.filter(uuid=self.entry_uuid).first()

        runs = []
        msgs = []
        optimize_sending_action = len(broadcasts) > 0

        for contact in batch_contacts:
            # each contact maintain it's own list of started flows
            started_flows_by_contact = list(started_flows)

            run = run_map[contact.id]
            run_msgs = message_map.get(contact.id, [])
            arrived_on = timezone.now()

            if entry_actions:
                run_msgs += entry_actions.execute_actions(run, start_msg, started_flows_by_contact,
                                                          execute_reply_action=not optimize_sending_action)

                step = self.add_step(run, entry_actions, run_msgs, is_start=True, arrived_on=arrived_on)

                # and onto the destination
                if entry_actions.destination:
                    destination = Flow.get_node(entry_actions.flow,
                                                entry_actions.destination,
                                                entry_actions.destination_type)

                    next_step = self.add_step(run, destination, previous_step=step, arrived_on=timezone.now())

                    msg = Msg(contact=contact, text='', id=0)
                    Flow.handle_destination(destination, next_step, run, msg, started_flows_by_contact,
                                            is_test_contact=contact.is_test)

                else:
                    run.set_completed(final_step=step)

            elif entry_rules:
                step = self.add_step(run, entry_rules, run_msgs, is_start=True, arrived_on=arrived_on)

                # if we have a start message, go and handle the rule
                if start_msg:
                    Flow.find_and_handle(start_msg, started_flows_by_contact, triggered_start=True)

                # if we didn't get an incoming message, see if we need to evaluate it passively
                elif not entry_rules.is_pause():
                    # create an empty placeholder message
                    msg = Msg(contact=contact, text='', id=0)
                    Flow.handle_destination(entry_rules, step, run, msg, started_flows_by_contact)

            if start_msg:
                step.add_message(start_msg)

            runs.append(run)

            # add these messages as ones that are ready to send
            for msg in run_msgs:
                msgs.append(msg)

        # trigger our messages to be sent
        if msgs:
            msg_ids = [m.id for m in msgs]
            Msg.objects.filter(id__in=msg_ids).update(status=PENDING)

            # trigger a sync
            self.org.trigger_send(msgs)

        # if we have a flow start, check whether we are complete
        if flow_start:
            flow_start.update_status()

        return runs

    def add_step(self, run, node,
                 msgs=None, rule=None, category=None, call=None, is_start=False, previous_step=None, arrived_on=None):
        if msgs is None:
            msgs = []

        if not arrived_on:
            arrived_on = timezone.now()

        # if we were previously marked complete, activate again
        run.set_completed(False)

        if not is_start:
            # we have activity, update our expires on date accordingly
            run.update_expiration(timezone.now())

            # mark any other states for this contact as evaluated, contacts can only be in one place at time
            self.steps().filter(run=run, left_on=None).update(left_on=arrived_on, next_uuid=node.uuid,
                                                              rule_uuid=rule, rule_category=category)

        # then add our new step and associate it with our message
        step = FlowStep.objects.create(run=run, contact=run.contact, step_type=node.get_step_type(),
                                       step_uuid=node.uuid, arrived_on=arrived_on)

        # for each message, associate it with this step and set the label on it
        for msg in msgs:
            step.add_message(msg)

        # update the activity for our run
        if not run.contact.is_test:
            self.update_activity(step, previous_step, rule_uuid=rule)

        return step

    def remove_active_for_run_ids(self, run_ids):
        """
        Bulk deletion of activity for a list of run ids. This removes the runs
        from the active step, but does not remove the visited (path) data
        for the runs.
        """
        r = get_redis_connection()
        if run_ids:
            for key in self.calculate_active_step_keys():
                r.srem(key, *run_ids)

    def remove_active_for_step(self, step):
        """
        Removes the active stat for a run at the given step, but does not
        remove the (path) data for the runs.
        """
        r = get_redis_connection()
        r.srem(self.get_stats_cache_key(FlowStatsCache.step_active_set, step.step_uuid), step.run.pk)

    def remove_visits_for_step(self, step):
        """
        Decrements the count for the given step
        """
        r = get_redis_connection()
        step_uuid = step.step_uuid
        if step.rule_uuid:
            step_uuid = step.rule_uuid
        r.hincrby(self.get_stats_cache_key(FlowStatsCache.visit_count_map), "%s:%s" % (step_uuid, step.next_uuid), -1)

    def update_activity(self, step, previous_step=None, rule_uuid=None):
        """
        Updates our cache for the given step. This will mark the current active step and
        record history path data for activity.

        :param step: the step they just took
        :param previous_step: the step they were just on
        :param rule_uuid: the uuid for the rule they came from (if any)
        :param simulation: if we are part of a simulation
        """

        with self.lock_on(FlowLock.activity):
            r = get_redis_connection()

            # remove our previous active spot
            if previous_step:
                self.remove_active_for_step(previous_step)

                # mark our path
                previous_uuid = previous_step.step_uuid

                # if we came from a rule, use that instead of our step
                if rule_uuid:
                    previous_uuid = rule_uuid
                r.hincrby(self.get_stats_cache_key(FlowStatsCache.visit_count_map), "%s:%s" % (previous_uuid, step.step_uuid), 1)

            # make us active on our new step
            r.sadd(self.get_stats_cache_key(FlowStatsCache.step_active_set, step.step_uuid), step.run.pk)

    def get_entry_send_actions(self):
        """
        Returns all the entry actions (the first actions in a flow) that are reply actions. This is used
        for grouping all our outgoing messages into a single Broadcast.
        """
        if not self.entry_uuid or self.entry_type != Flow.ACTIONS_ENTRY:
            return []

        # get our entry actions
        entry_actions = ActionSet.objects.filter(uuid=self.entry_uuid).first()
        send_actions = []

        if entry_actions:
            actions = entry_actions.get_actions()

            for action in actions:
                # if this isn't a reply action, bail, they might be modifying the contact
                if not isinstance(action, ReplyAction):
                    break

                send_actions.append(action)

        return send_actions

    def get_dependencies(self, dependencies=None):

        if not dependencies:
            dependencies = dict(flows=set(), groups=set(), campaigns=set(), triggers=set())

        if self in dependencies['flows']:
            return dependencies

        flows = set()
        groups = set()
        # flows.add(self)

        # find all the flows we reference, note this won't include archived flows
        for action_set in self.action_sets.all():
            for action in action_set.get_actions():
                if hasattr(action, 'flow'):
                    flows.add(action.flow)
                if hasattr(action, 'groups'):
                    for group in action.groups:
                        if not isinstance(group, unicode):
                            groups.update(action.groups)

        # add any campaigns that use our groups
        from temba.campaigns.models import Campaign
        campaigns = Campaign.objects.filter(org=self.org, group__in=groups, is_archived=False, is_active=True)
        for campaign in campaigns:
            flows.update(list(campaign.get_flows()))

        # and any of our triggers that reference us
        from temba.triggers.models import Trigger
        triggers = set(Trigger.objects.filter(org=self.org, flow=self, is_archived=False, is_active=True))

        dependencies['flows'].update(flows)
        dependencies['groups'].update(groups)
        dependencies['campaigns'].update(set(campaigns))
        dependencies['triggers'].update(triggers)

        for flow in flows:
            dependencies = flow.get_dependencies(dependencies)

        return dependencies

    def as_json(self, expand_contacts=False):
        """
        Returns the JSON definition for this flow.

          expand_contacts:
            Add names for contacts and groups that are just ids. This is useful for human readable
            situations such as the flow editor.

        """
        flow = dict()

        if self.entry_uuid:
            flow[Flow.ENTRY] = self.entry_uuid
        else:
            flow[Flow.ENTRY] = None

        actionsets = []
        for actionset in ActionSet.objects.filter(flow=self).order_by('pk'):
            actionsets.append(actionset.as_json())

        def lookup_action_contacts(action, contacts, groups):
            if 'contact' in action:
                contacts.append(action['contact']['id'])

            if 'contacts' in action:
                for contact in action['contacts']:
                    contacts.append(contact['id'])

            if 'group' in action:
                g = action['group']
                if isinstance(g, dict):
                    groups.append(g['id'])

            if 'groups' in action:
                for group in action['groups']:
                    if isinstance(group, dict):
                        groups.append(group['id'])

        def replace_action_contacts(action, contacts, groups):

            if 'contact' in action:
                contact = contacts.get(action['contact']['id'], None)
                if contact:
                    action['contact'] = contact.as_json()

            if 'contacts' in action:
                expanded_contacts = []
                for contact in action['contacts']:
                    contact = contacts.get(contact['id'], None)
                    if contact:
                        expanded_contacts.append(contact.as_json())

                action['contacts'] = expanded_contacts

            if 'group' in action:
                # variable substitution
                group = action['group']
                if isinstance(group, dict):
                    group = groups.get(action['group']['id'], None)
                    if group:
                        action['group'] = dict(id=group.id, name=group.name)

            if 'groups' in action:
                expanded_groups = []
                for group in action['groups']:

                    # variable substitution
                    if not isinstance(group, dict):
                        expanded_groups.append(group)
                    else:
                        group = groups.get(group['id'], None)
                        if group:
                            expanded_groups.append(dict(id=group.id, name=group.name))

                action['groups'] = expanded_groups

        if expand_contacts:
            groups = []
            contacts = []

            for actionset in actionsets:
                for action in actionset['actions']:
                    lookup_action_contacts(action, contacts, groups)

            # load them all
            contacts = dict((_.pk, _) for _ in Contact.all().filter(org=self.org, pk__in=contacts))
            groups = dict((_.pk, _) for _ in ContactGroup.user_groups.filter(org=self.org, pk__in=groups))

            # and replace them
            for actionset in actionsets:
                for action in actionset['actions']:
                    replace_action_contacts(action, contacts, groups)

        flow[Flow.ACTION_SETS] = actionsets

        # add in our rulesets
        rulesets = []
        for ruleset in RuleSet.objects.filter(flow=self).order_by('pk'):
            rulesets.append(ruleset.as_json())
        flow[Flow.RULE_SETS] = rulesets

        # required flow running details
        flow[Flow.BASE_LANGUAGE] = self.base_language
        flow[Flow.FLOW_TYPE] = self.flow_type
        flow[Flow.VERSION] = CURRENT_EXPORT_VERSION

        # lastly our metadata
        if not self.metadata:
            flow[Flow.METADATA] = dict()
        else:
            flow[Flow.METADATA] = json.loads(self.metadata)

        revision = self.revisions.all().order_by('-revision').first()
        flow[Flow.METADATA][Flow.NAME] = self.name
        flow[Flow.METADATA][Flow.SAVED_ON] = datetime_to_str(self.saved_on)
        flow[Flow.METADATA][Flow.REVISION] = revision.revision if revision else 1
        flow[Flow.METADATA][Flow.ID] = self.pk
        flow[Flow.METADATA][Flow.EXPIRES] = self.expires_after_minutes

        return flow

    @classmethod
    def detect_invalid_cycles(cls, json_dict):
        """
        Checks for invalid cycles in our flow
        :param json_dict: our flow definition
        :return: invalid cycle path as list of uuids if found, otherwise empty list
        """

        # Adapted from a blog post by Guido:
        # http://neopythonic.blogspot.com/2009/01/detecting-cycles-in-directed-graph.html

        # Maintain path as a a depth-first path in the implicit tree;
        # path is represented as an OrderedDict of {node: [child,...]} pairs.

        nodes = list()
        node_map = {}

        for ruleset in json_dict.get(Flow.RULE_SETS, []):
            nodes.append(ruleset.get('uuid'))
            node_map[ruleset.get('uuid')] = ruleset

        for actionset in json_dict.get(Flow.ACTION_SETS, []):
            nodes.append(actionset.get('uuid'))
            node_map[actionset.get('uuid')] = actionset

        def get_destinations(uuid):
            node = node_map.get(uuid)

            if not node:
                return []

            rules = node.get('rules', [])
            destinations = []
            if rules:

                if node.get('ruleset_type', None) in RuleSet.TYPE_WAIT:
                    return []

                for rule in rules:
                    if rule.get('destination'):
                        destinations.append(rule.get('destination'))

            elif node.get('destination'):
                destinations.append(node.get('destination'))
            return destinations

        while nodes:
            root = nodes.pop()
            path = OrderedDict({root: get_destinations(root)})
            while path:
                # children at the fringe of the tree
                children = path[next(reversed(path))]
                while children:
                    child = children.pop()

                    # found a loop
                    if child in path:
                        pathlist = list(path)
                        return pathlist[pathlist.index(child):] + [child]

                    # new path
                    if child in nodes:
                        path[child] = get_destinations(child)
                        nodes.remove(child)
                        break
                else:
                    # no more children; pop back up a level
                    path.popitem()
        return None

    def ensure_current_version(self):
        """
        Makes sure the flow is at the current version. If it isn't it will
        migrate the defintion forward updating the flow accordingly.
        """
        if self.version_number < CURRENT_EXPORT_VERSION:
            with self.lock_on(FlowLock.definition):
                revision = self.revisions.all().order_by('-revision').all().first()
                if revision:
                    json_flow = revision.get_definition_json()
                else:
                    json_flow = self.as_json()

                self.update(json_flow)
                # TODO: After Django 1.8 consider doing a self.refresh_from_db() here

    def update(self, json_dict, user=None, force=False):
        """
        Updates a definition for a flow.
        """

        def get_step_type(dest, rulesets, actionsets):
            if dest:
                if rulesets.get(dest, None):
                    return RULE_SET
                if actionsets.get(dest, None):
                    return ACTION_SET
            return None

        cycle = Flow.detect_invalid_cycles(json_dict)
        if cycle:
            raise FlowException("Found invalid cycle: %s" % cycle)

        try:
            # check whether the flow has changed since this flow was last saved
            if user and not force:
                saved_on = json_dict.get(Flow.METADATA).get(Flow.SAVED_ON, None)
                org = user.get_org()
                tz = org.get_tzinfo()

                if not saved_on or str_to_datetime(saved_on, tz) < self.saved_on:
                    saver = ""
                    if self.saved_by.first_name:
                        saver += "%s " % self.saved_by.first_name
                    if self.saved_by.last_name:
                        saver += "%s" % self.saved_by.last_name

                    if not saver:
                        saver = self.saved_by.username

                    return dict(status="unsaved", description="Flow NOT Saved", saved_on=datetime_to_str(self.saved_on), saved_by=saver)

            top_y = 0
            top_uuid = None

            # load all existing objects into dicts by uuid
            existing_actionsets = dict()
            for actionset in self.action_sets.all():
                existing_actionsets[actionset.uuid] = actionset

            existing_rulesets = dict()
            for ruleset in self.rule_sets.all():
                existing_rulesets[ruleset.uuid] = ruleset

            # set of uuids which we've seen, we use this set to remove objects no longer used in this flow
            seen = set()
            destinations = set()

            # our steps in our current update submission
            current_actionsets = {}
            current_rulesets = {}

            # parse our actions
            for actionset in json_dict.get(Flow.ACTION_SETS, []):

                uuid = actionset.get(Flow.UUID)

                # validate our actions, normalizing them as JSON after reading them
                actions = [_.as_json() for _ in Action.from_json_array(self.org, actionset.get(Flow.ACTIONS))]

                if actions:
                    current_actionsets[uuid] = actions

            for ruleset in json_dict.get(Flow.RULE_SETS, []):
                uuid = ruleset.get(Flow.UUID)
                current_rulesets[uuid] = ruleset
                seen.add(uuid)

            # create all our rule sets
            for ruleset in json_dict.get(Flow.RULE_SETS, []):

                uuid = ruleset.get(Flow.UUID)
                rules = ruleset.get(Flow.RULES)
                label = ruleset.get(Flow.LABEL, None)
                webhook_url = ruleset.get(Flow.WEBHOOK_URL, None)
                webhook_action = ruleset.get(Flow.WEBHOOK_ACTION, None)
                operand = ruleset.get(Flow.OPERAND, None)
                finished_key = ruleset.get(Flow.FINISHED_KEY)
                ruleset_type = ruleset.get(Flow.RULESET_TYPE)
                config = ruleset.get(Flow.CONFIG)

                if not config:
                    config = dict()

                # cap our lengths
                label = label[:64]

                if operand:
                    operand = operand[:128]

                if webhook_url:
                    webhook_url = webhook_url[:255]

                (x, y) = (ruleset.get(Flow.X), ruleset.get(Flow.Y))

                if not top_uuid or y < top_y:
                    top_y = y
                    top_uuid = uuid

                # validate we can parse our rules, this will throw if not
                Rule.from_json_array(self.org, rules)

                for rule in rules:
                    if 'destination' in rule:
                        # if the destination was excluded for not having any actions
                        # remove the connection for our rule too
                        if rule['destination'] not in current_actionsets and rule['destination'] not in seen:
                            rule['destination'] = None
                        else:
                            destination_uuid = rule.get('destination', None)
                            destinations.add(destination_uuid)

                            # determine what kind of destination we are pointing to
                            rule['destination_type'] = get_step_type(destination_uuid,
                                                                     current_rulesets, current_actionsets)

                            # print "Setting destination [%s] type to: %s" % (destination_uuid, rule['destination_type'])

                existing = existing_rulesets.get(uuid, None)

                if existing:
                    existing.label = ruleset.get(Flow.LABEL, None)
                    existing.set_rules_dict(rules)
                    existing.webhook_url = webhook_url
                    existing.webhook_action = webhook_action
                    existing.operand = operand
                    existing.label = label
                    existing.finished_key = finished_key
                    existing.ruleset_type = ruleset_type
                    existing.set_config(config)
                    (existing.x, existing.y) = (x, y)
                    existing.save()
                else:

                    existing = RuleSet.objects.create(flow=self,
                                                      uuid=uuid,
                                                      label=label,
                                                      rules=json.dumps(rules),
                                                      webhook_url=webhook_url,
                                                      webhook_action=webhook_action,
                                                      finished_key=finished_key,
                                                      ruleset_type=ruleset_type,
                                                      operand=operand,
                                                      config=json.dumps(config),
                                                      x=x, y=y)

                existing_rulesets[uuid] = existing

                # update our value type based on our new rules
                existing.value_type = existing.get_value_type()
                RuleSet.objects.filter(pk=existing.pk).update(value_type=existing.value_type)

            # now work through our action sets
            for actionset in json_dict.get(Flow.ACTION_SETS, []):
                uuid = actionset.get(Flow.UUID)

                # skip actionsets without any actions. This happens when there are no valid
                # actions in an actionset such as when deleted groups or flows are the only actions
                if uuid not in current_actionsets:
                    continue

                actions = current_actionsets[uuid]
                seen.add(uuid)

                (x, y) = (actionset.get(Flow.X), actionset.get(Flow.Y))

                if not top_uuid or y < top_y:
                    top_y = y
                    top_uuid = uuid

                existing = existing_actionsets.get(uuid, None)

                # lookup our destination
                destination_uuid = actionset.get('destination')
                destination_type = get_step_type(destination_uuid, current_rulesets, current_actionsets)

                if destination_uuid:
                    if not destination_type:
                        destination_uuid = None

                # only create actionsets if there are actions
                if actions:
                    if existing:
                        # print "Updating %s to point to %s" % (unicode(actions), destination_uuid)
                        existing.destination = destination_uuid
                        existing.destination_type = destination_type
                        existing.set_actions_dict(actions)
                        (existing.x, existing.y) = (x, y)
                        existing.save()
                    else:
                        existing = ActionSet.objects.create(flow=self,
                                                            uuid=uuid,
                                                            destination=destination_uuid,
                                                            destination_type=destination_type,
                                                            actions=json.dumps(actions),
                                                            x=x, y=y)

                        existing_actionsets[uuid] = existing

            # now work through all our objects once more, making sure all uuids map appropriately
            for existing in existing_actionsets.values():
                if not existing.uuid in seen:
                    del existing_actionsets[existing.uuid]
                    existing.delete()

            for existing in existing_rulesets.values():
                if not existing.uuid in seen:
                    # clean up any values on this ruleset
                    Value.objects.filter(ruleset=existing, org=self.org).delete()

                    del existing_rulesets[existing.uuid]
                    existing.delete()

            # make sure all destinations are present though
            for destination in destinations:
                if not destination in existing_rulesets and not destination in existing_actionsets:
                    raise FlowException("Invalid destination: '%s', no matching actionset or ruleset" % destination)

            entry = json_dict.get('entry', None)

            # check if we are pointing to a destination that is no longer valid
            if entry not in existing_rulesets and entry not in existing_actionsets:
                entry = None

            if not entry and top_uuid:
                entry = top_uuid

            # set our entry
            if entry in existing_actionsets:
                self.entry_uuid = entry
                self.entry_type = Flow.ACTIONS_ENTRY
            elif entry in existing_rulesets:
                self.entry_uuid = entry
                self.entry_type = Flow.RULES_ENTRY
            else:
                self.entry_uuid = None
                self.entry_type = None

            # if we have a base language, set that
            self.base_language = json_dict.get('base_language', None)

            # set our metadata
            self.metadata = None
            if Flow.METADATA in json_dict:
                self.metadata = json.dumps(json_dict[Flow.METADATA])

            if user:
                self.saved_by = user
            self.saved_on = timezone.now()
            self.version_number = CURRENT_EXPORT_VERSION
            self.save()

            # clear property cache
            self.clear_props_cache()

            # create a version of our flow for posterity
            if user is None:
                user = self.created_by

            # last version
            revision = 1
            last_revision = self.revisions.order_by('-revision').first()
            if last_revision:
                revision = last_revision.revision + 1

            # create a new version
            self.revisions.create(definition=json.dumps(json_dict),
                                  created_by=user,
                                  modified_by=user,
                                  spec_version=CURRENT_EXPORT_VERSION,
                                  revision=revision)

            return dict(status="success", description="Flow Saved",
                        saved_on=datetime_to_str(self.saved_on), revision=revision)

        except Exception as e:
            # note that badness happened
            import logging
            logger = logging.getLogger(__name__)
            logger.exception(unicode(e))
            raise e

    def __unicode__(self):
        return self.name

    class Meta:
        ordering = ('-modified_on',)


class RuleSet(models.Model):

    TYPE_WAIT_MESSAGE = 'wait_message'
    TYPE_WAIT_RECORDING = 'wait_recording'
    TYPE_WAIT_DIGIT = 'wait_digit'
    TYPE_WAIT_DIGITS = 'wait_digits'
    TYPE_WEBHOOK = 'webhook'
    TYPE_FLOW_FIELD = 'flow_field'
    TYPE_FORM_FIELD = 'form_field'
    TYPE_CONTACT_FIELD = 'contact_field'
    TYPE_EXPRESSION = 'expression'

    TYPE_WAIT = (TYPE_WAIT_MESSAGE, TYPE_WAIT_RECORDING, TYPE_WAIT_DIGIT, TYPE_WAIT_DIGITS)

    TYPE_CHOICES = ((TYPE_WAIT_MESSAGE, "Wait for message"),
                    (TYPE_WAIT_RECORDING, "Wait for recording"),
                    (TYPE_WAIT_DIGIT, "Wait for digit"),
                    (TYPE_WAIT_DIGITS, "Wait for digits"),
                    (TYPE_WEBHOOK, "Webhook"),
                    (TYPE_FLOW_FIELD, "Split on flow field"),
                    (TYPE_CONTACT_FIELD, "Split on contact field"),
                    (TYPE_EXPRESSION, "Split by expression"))

    uuid = models.CharField(max_length=36, unique=True)
    flow = models.ForeignKey(Flow, related_name='rule_sets')

    label = models.CharField(max_length=64, null=True, blank=True,
                             help_text=_("The label for this field"))

    operand = models.CharField(max_length=128, null=True, blank=True,
                               help_text=_("The value that rules will be run against, if None defaults to @step.value"))

    webhook_url = models.URLField(null=True, blank=True, max_length=255,
                            help_text=_("The URL that will be called with the user's response before we run our rules"))

    webhook_action = models.CharField(null=True, blank=True, max_length=8, default='POST',
                                      help_text=_('How the webhook should be executed'))

    rules = models.TextField(help_text=_("The JSON encoded actions for this action set"))

    finished_key = models.CharField(max_length=1, null=True, blank=True,
                                    help_text="During IVR, this is the key to indicate we are done waiting")

    value_type = models.CharField(max_length=1, choices=VALUE_TYPE_CHOICES, default=TEXT,
                                  help_text="The type of value this ruleset saves")

    ruleset_type = models.CharField(max_length=16, choices=TYPE_CHOICES, null=True,
                                    help_text="The type of ruleset")

    response_type = models.CharField(max_length=1, help_text="The type of response that is being saved")

    config = models.TextField(null=True, verbose_name=_("Ruleset Configuration"),
                              help_text=_("RuleSet type specific configuration"))

    x = models.IntegerField()
    y = models.IntegerField()

    created_on = models.DateTimeField(auto_now_add=True, help_text=_("When this ruleset was originally created"))
    modified_on = models.DateTimeField(auto_now=True, help_text=_("When this ruleset was last modified"))

    @classmethod
    def get(cls, flow, uuid):
        return RuleSet.objects.filter(flow=flow, uuid=uuid).select_related('flow', 'flow__org').first()

    @classmethod
    def contains_step(cls, text):

        # remove any padding
        if text:
            text = text.strip()

        # match @step.value or @(step.value)
        return text and text[0] == '@' and 'step' in text

    def config_json(self):
        if not self.config:
            return dict()
        else:
            return json.loads(self.config)

    def set_config(self, config):
        self.config = json.dumps(config)

    def build_uuid_to_category_map(self):
        flow_language = self.flow.base_language

        uuid_to_category = dict()
        ordered_categories = []
        unique_categories = set()

        for rule in self.get_rules():
            label = rule.get_category_name(flow_language) if rule.category else unicode(_("Valid"))

            # ignore "Other" labels
            if label == "Other":
                continue

            # we only want to represent each unique label once
            if not label.lower() in unique_categories:
                unique_categories.add(label.lower())
                ordered_categories.append(dict(label=label, count=0))

            uuid_to_category[rule.uuid] = label

            # this takes care of results that were categorized with different rules that may not exist anymore
            for value in Value.objects.filter(ruleset=self, category=label).order_by('rule_uuid').distinct('rule_uuid'):
                uuid_to_category[value.rule_uuid] = label

        return (ordered_categories, uuid_to_category)

    def get_value_type(self):
        """
        Determines the value type that this ruleset will generate.
        """
        rules = self.get_rules()

        # we keep track of specialized rule types we see
        dec_rules = 0
        dt_rules = 0
        rule_count = 0

        for rule in self.get_rules():
            if not isinstance(rule, TrueTest):
                rule_count += 1

            if isinstance(rule, NumericTest):
                dec_rules += 1
            elif isinstance(rule, DateTest):
                dt_rules += 1

        # no real rules? this is open ended, return
        if rule_count == 0:
            return TEXT

        # if we are all of one type (excluding other) then we are that type
        if dec_rules == len(rules) - 1:
            return DECIMAL
        elif dt_rules == len(rules) - 1:
            return DATETIME
        else:
            return TEXT

    def get_voice_input(self, voice_response, action=None):

        # recordings aren't wrapped input they get tacked on at the end
        if self.ruleset_type == RuleSet.TYPE_WAIT_RECORDING:
            return voice_response
        elif self.ruleset_type == RuleSet.TYPE_WAIT_DIGITS:
            return voice_response.gather(finishOnKey=self.finished_key, timeout=60, action=action)
        else:
            # otherwise we assume it's single digit entry
            return voice_response.gather(numDigits=1, timeout=60, action=action)

    def is_pause(self):
        return self.ruleset_type in RuleSet.TYPE_WAIT

    def find_matching_rule(self, step, run, msg):

        orig_text = None
        if msg:
            orig_text = msg.text

        context = run.flow.build_message_context(run.contact, msg)

        if self.ruleset_type == RuleSet.TYPE_WEBHOOK:
            from temba.api.models import WebHookEvent
            (value, errors) = Msg.substitute_variables(self.webhook_url, run.contact, context,
                                                       org=run.flow.org, url_encode=True)
            result = WebHookEvent.trigger_flow_event(value, self.flow, run, self,
                                                     run.contact, msg, self.webhook_action)

            # rebuild our context again, the webhook may have populated something
            context = run.flow.build_message_context(run.contact, msg)

            rule = self.get_rules()[0]
            rule.category = run.flow.get_base_text(rule.category)

            # return the webhook result body as the value
            return rule, result.body

        else:

            # if it's a form field, construct an expression accordingly
            if self.ruleset_type == RuleSet.TYPE_FORM_FIELD:
                config = self.config_json()
                delim = config.get('field_delimiter', ' ')
                self.operand = '@(FIELD(%s, %d, "%s"))' % (self.operand[1:], config.get('field_index', 0) + 1, delim)

            # if we have a custom operand, figure that out
            text = None
            if self.operand:
                (text, errors) = Msg.substitute_variables(self.operand, run.contact, context, org=run.flow.org)
            elif msg:
                text = msg.text

            try:
                rules = self.get_rules()
                for rule in rules:
                    (result, value) = rule.matches(run, msg, context, text)
                    if result > 0:
                        # treat category as the base category
                        rule.category = run.flow.get_base_text(rule.category)
                        return rule, value
            finally:
                if msg:
                    msg.text = orig_text

            return None, None

    def save_run_value(self, run, rule, value, recording=False):
        value = unicode(value)[:640]
        location_value = None
        dec_value = None
        dt_value = None
        recording_value = None

        if isinstance(value, AdminBoundary):
            location_value = value
        else:
            dt_value = run.flow.org.parse_date(value)
            dec_value = run.flow.org.parse_decimal(value)

        if recording:
            recording_value = value

        # delete any existing values for this ruleset, run and contact, we only store the latest
        Value.objects.filter(contact=run.contact, run=run, ruleset=self).delete()

        Value.objects.create(contact=run.contact, run=run, ruleset=self, category=rule.category, rule_uuid=rule.uuid,
                             string_value=value, decimal_value=dec_value, datetime_value=dt_value,
                             location_value=location_value, recording_value=recording_value, org=run.flow.org)

        # invalidate any cache on this ruleset
        Value.invalidate_cache(ruleset=self)

        # output the new value if in the simulator
        if run.contact.is_test:
            ActionLog.create(run, _("Saved '%s' as @flow.%s") % (value, Flow.label_to_slug(self.label)))

    def get_step_type(self):
        return RULE_SET

    def get_rules_dict(self):
        return json.loads(self.rules)

    def get_rules(self):
        return Rule.from_json_array(self.flow.org, json.loads(self.rules))

    def get_rule_uuids(self):
        return [rule['uuid'] for rule in json.loads(self.rules)]

    def set_rules_dict(self, json_dict):
        self.rules = json.dumps(json_dict)

    def set_rules(self, rules):
        rules_dict = []
        for rule in rules:
            rules_dict.append(rule.as_json())
        self.set_rules_dict(rules_dict)

    def as_json(self):
        return dict(uuid=self.uuid, x=self.x, y=self.y, label=self.label,
                    rules=self.get_rules_dict(), webhook=self.webhook_url, webhook_action=self.webhook_action,
                    finished_key=self.finished_key, ruleset_type=self.ruleset_type, response_type=self.response_type,
                    operand=self.operand, config=self.config_json())

    def __unicode__(self):
        if self.label:
            return "RuleSet: %s - %s" % (self.uuid, self.label)
        else:
            return "RuleSet: %s" % (self.uuid, )



class ActionSet(models.Model):
    uuid = models.CharField(max_length=36, unique=True)
    flow = models.ForeignKey(Flow, related_name='action_sets')

    destination = models.CharField(max_length=36, null=True)
    destination_type = models.CharField(max_length=1, choices=STEP_TYPE_CHOICES, null=True)

    actions = models.TextField(help_text=_("The JSON encoded actions for this action set"))

    x = models.IntegerField()
    y = models.IntegerField()

    created_on = models.DateTimeField(auto_now_add=True, help_text=_("When this action was originally created"))
    modified_on = models.DateTimeField(auto_now=True, help_text=_("When this action was last modified"))

    @classmethod
    def get(cls, flow, uuid):
        return ActionSet.objects.filter(flow=flow, uuid=uuid).select_related('flow', 'flow__org').first()

    def get_reply_message(self):
        actions = self.get_actions()

        if len(actions) == 1 and isinstance(actions[0], ReplyAction):
            return actions[0].msg

        return None

    def get_step_type(self):
        return ACTION_SET

    def execute_actions(self, run, msg, started_flows, execute_reply_action=True):
        actions = self.get_actions()
        msgs = []

        for action in actions:
            if not execute_reply_action and isinstance(action, ReplyAction):
                pass

            elif isinstance(action, StartFlowAction):
                if action.flow.pk in started_flows:
                    pass
                else:
                    msgs += action.execute(run, self.uuid, msg, started_flows)

                    # reload our contact and reassign it to our run, it may have been changed deep down in our child flow
                    run.contact = Contact.objects.get(pk=run.contact.pk)

            else:
                msgs += action.execute(run, self.uuid, msg)

                # actions modify the run.contact, update the msg contact in case they did so
                if msg:
                    msg.contact = run.contact

        return msgs

    def get_actions_dict(self):
        return json.loads(self.actions)

    def get_actions(self):
        return Action.from_json_array(self.flow.org, json.loads(self.actions))

    def set_actions_dict(self, json_dict):
        self.actions = json.dumps(json_dict)

    def set_actions(self, actions):
        actions_dict = []
        for action in actions:
            actions_dict.append(action.as_json())
        self.set_actions_dict(actions_dict)

    def as_json(self):
        return dict(uuid=self.uuid, x=self.x, y=self.y, destination=self.destination, actions=self.get_actions_dict())

    def get_description(self):
        """
        Tries to return a slightly friendly version of the actions in this actionset.
        """
        description = ""
        for action in self.get_actions():
            description += str(action.get_description()) + "\n"

        return description

    def __unicode__(self):
        return "ActionSet: %s" % (self.uuid, )


class FlowRevision(SmartModel):
    """
    JSON definitions for previous flow revisions
    """
    flow = models.ForeignKey(Flow, related_name='revisions')

    definition = models.TextField(help_text=_("The JSON flow definition"))

    spec_version = models.IntegerField(default=CURRENT_EXPORT_VERSION, help_text=_("The flow version this definition is in"))

    revision = models.IntegerField(null=True, help_text=_("Revision number for this definition"))

    @classmethod
    def migrate_definition(cls, json_flow, version, to_version=None):
        if not to_version:
            to_version = CURRENT_EXPORT_VERSION

        from temba.flows import flow_migrations

        while version < to_version and version < CURRENT_EXPORT_VERSION:
            migrate_fn = getattr(flow_migrations, 'migrate_to_version_%d' % (version + 1), None)
            if migrate_fn:
                json_flow = migrate_fn(json_flow)
            version += 1

        return json_flow

    def get_definition_json(self):

        definition = json.loads(self.definition)

        # if it's previous to version 6, wrap the definition to
        # mirror our exports for those versions
        if self.spec_version <= 6:
            definition = dict(definition=definition, flow_type=self.flow.flow_type,
                              expires=self.flow.expires_after_minutes, id=self.flow.pk,
                              revision=self.revision, uuid=self.flow.uuid)

        # migrate our definition if necessary
        if self.spec_version < CURRENT_EXPORT_VERSION:
            definition = FlowRevision.migrate_definition(definition, self.spec_version, self.flow)

        return definition

    def as_json(self, include_definition=False):
        return dict(user=dict(email=self.created_by.username,
                    name=self.created_by.get_full_name()),
                    created_on=datetime_to_str(self.created_on),
                    id=self.pk,
                    version=self.spec_version,
                    revision=self.revision)


class FlowRun(models.Model):
    org = models.ForeignKey(Org, related_name='runs', db_index=False)

    flow = models.ForeignKey(Flow, related_name='runs')

    contact = models.ForeignKey(Contact, related_name='runs')

    call = models.ForeignKey('ivr.IVRCall', related_name='runs', null=True, blank=True,
                             help_text=_("The call that handled this flow run, only for voice flows"))

    is_active = models.BooleanField(default=True,
                                    help_text=_("Whether this flow run is currently active"))

    fields = models.TextField(blank=True, null=True,
                              help_text=_("A JSON representation of any custom flow values the user has saved away"))

    created_on = models.DateTimeField(default=timezone.now,
                                      help_text=_("When this flow run was created"))

    expires_on = models.DateTimeField(null=True,
                                      help_text=_("When this flow run will expire"))

    expired_on = models.DateTimeField(null=True,
                                      help_text=_("When this flow run expired"))

    modified_on = models.DateTimeField(auto_now=True,
                                       help_text=_("When this flow run was last updated"))

    start = models.ForeignKey('flows.FlowStart', null=True, blank=True, related_name='runs',
                              help_text=_("The FlowStart objects that started this run"))

    @classmethod
    def create(cls, flow, contact, start=None, call=None, fields=None, created_on=None, db_insert=True):
        args = dict(org=flow.org, flow=flow, contact=contact, start=start, call=call, fields=fields)

        if created_on:
            args['created_on'] = created_on

        if db_insert:
            return FlowRun.objects.create(**args)
        else:
            return FlowRun(**args)

    @classmethod
    def normalize_fields(cls, fields, count=-1):
        """
        Turns an arbitrary dictionary into a dictionary containing only string keys and values
        """
        if isinstance(fields, (str, unicode)):
            return fields[:640], count+1

        elif isinstance(fields, numbers.Number):
            return fields, count+1

        elif isinstance(fields, dict):
            count += 1
            field_dict = dict()
            for (k, v) in fields.items():
                (field_dict[k[:255]], count) = FlowRun.normalize_fields(v, count)

                if count >= 128:
                    break

            return field_dict, count

        elif isinstance(fields, list):
            count += 1
            list_dict = dict()
            for (i, v) in enumerate(fields):
                (list_dict[str(i)], count) = FlowRun.normalize_fields(v, count)

                if count >= 128:
                    break

            return list_dict, count

        else:
            return unicode(fields), count+1

    @classmethod
    def do_expire_runs(cls, runs, batch_size=1000):
        """
        Expires a set of runs
        """
        # let's optimize by only selecting what we need and loading the actual ids
        runs = list(runs.order_by('flow').values('id', 'flow'))

        # remove activity for each run, batched by flow
        last_flow = None
        expired_runs = []

        for run in runs:
            if run['flow'] != last_flow:
                if expired_runs:
                    flow = Flow.objects.filter(id=last_flow).first()
                    if flow:
                        flow.remove_active_for_run_ids(expired_runs)
                expired_runs = []
            expired_runs.append(run['id'])
            last_flow = run['flow']

        # same thing for our last batch if we have one
        if expired_runs:
            flow = Flow.objects.filter(id=last_flow).first()
            if flow:
                flow.remove_active_for_run_ids(expired_runs)

        # finally, update our db with the new expirations
        # batch this for 1,000 runs at a time so we don't grab locks for too long
        batches = [runs[i:i + batch_size] for i in range(0, len(runs), batch_size)]
        for batch in batches:
            FlowRun.objects.filter(id__in=[f['id'] for f in batch]).update(is_active=False, expired_on=timezone.now())

    def release(self):

        # remove each of our steps. we do this one at a time
        # so we can decrement the activity properly
        for step in self.steps.all():
            step.release()

        # remove our run from the activity
        with self.flow.lock_on(FlowLock.activity):
            self.flow.remove_active_for_run_ids([self.pk])

        # decrement our total flow count
        r = get_redis_connection()

        with self.flow.lock_on(FlowLock.participation):

            r.incrby(self.flow.get_stats_cache_key(FlowStatsCache.runs_started_count), -1)

            # remove ourselves from the completed runs
            r.srem(self.flow.get_stats_cache_key(FlowStatsCache.runs_completed_count), self.pk)

            # if we are the last run for our contact, remove our contact from the start set
            if FlowRun.objects.filter(flow=self.flow, contact=self.contact).exclude(pk=self.pk).count() == 0:
                r.srem(self.flow.get_stats_cache_key(FlowStatsCache.contacts_started_set), self.contact.pk)

        # lastly delete ourselves
        self.delete()

    def set_completed(self, complete=True, final_step=None, completed_on=None):
        """
        Mark a run as complete. Runs can become incomplete at a later
        data if they re-engage with an updated flow.
        """
        if complete:
            if self.contact.is_test:
                ActionLog.create(self, _('%s has exited this flow') % self.contact.get_display(self.flow.org, short=True))

            now = timezone.now()

            # mark that we left this step
            if final_step:
                final_step.left_on = completed_on if completed_on else now
                final_step.save(update_fields=['left_on'])
                self.flow.remove_active_for_step(final_step)

            # mark this flow as inactive
            self.is_active = False
            self.modified_on = now
            self.save(update_fields=['modified_on', 'is_active'])

        r = get_redis_connection()
        if not self.contact.is_test:
            with self.flow.lock_on(FlowLock.participation):
                key = self.flow.get_stats_cache_key(FlowStatsCache.runs_completed_count)
                if complete:
                    r.sadd(key, self.pk)
                else:
                    r.srem(key, self.pk)

    def update_expiration(self, point_in_time):
        """
        Set our expiration according to the flow settings
        """
        if self.flow.expires_after_minutes:
            now = timezone.now()
            if not point_in_time:
                point_in_time = now
            self.expires_on = point_in_time + timedelta(minutes=self.flow.expires_after_minutes)
            self.modified_on = now

            # save our updated fields
            self.save(update_fields=['expires_on', 'modified_on'])

            # if it's in the past, just expire us now
            if self.expires_on < now:
                self.expire()

    def expire(self):
        self.do_expire_runs(FlowRun.objects.filter(pk=self.pk))

    @classmethod
    def expire_all_for_contacts(cls, contacts):
        runs = cls.objects.filter(is_active=True, contact__in=contacts)
        cls.do_expire_runs(runs)

    def update_fields(self, field_map):
        # validate our field
        (field_map, count) = FlowRun.normalize_fields(field_map)

        if not self.fields:
            self.fields = json.dumps(field_map)
        else:
            existing_map = json.loads(self.fields)
            existing_map.update(field_map)
            self.fields = json.dumps(existing_map)

        self.save(update_fields=['fields'])

    def field_dict(self):
        if self.fields:
            extra = json.loads(self.fields)
            extra['__default__'] = ", ".join("%s: %s" % (_, extra[_]) for _ in sorted(extra.keys()))
            return extra
        else:
            return dict()

    def is_completed(self):
        """
        Whether this run has reached the terminal node in the flow
        """
        terminal_nodes = self.flow.get_terminal_nodes()
        category_nodes = self.flow.get_category_nodes()

        for step in self.steps.all():
            if step.step_uuid in terminal_nodes:
                return True
            elif step.step_uuid in category_nodes and step.left_on is None and step.rule_uuid is not None:
                return True

        return False

    def create_outgoing_ivr(self, text, recording_url, response_to=None):

        # create a Msg object to track what happened
        from temba.msgs.models import DELIVERED, IVR
        msg = Msg.create_outgoing(self.flow.org, self.flow.created_by, self.contact, text, channel=self.call.channel,
                                  response_to=response_to, recording_url=recording_url, status=DELIVERED, msg_type=IVR)

        if msg:
            if recording_url:
                self.voice_response.play(url=recording_url)
            else:
                self.voice_response.say(text)

        return msg


class FlowStepIterator(object):
    """
    Queryset wrapper to chunk queries and reduce in-memory footprint
    """
    def __init__(self, ids, order_by=None, select_related=None, prefetch_related=None, max_obj_num=1000):
        self._ids = ids
        self._order_by = order_by
        self._select_related = select_related
        self._prefetch_related = prefetch_related
        self._generator = self._setup()
        self.max_obj_num = max_obj_num

    def _setup(self):
        for i in xrange(0, len(self._ids), self.max_obj_num):
            chunk_queryset = FlowStep.objects.filter(id__in=self._ids[i:i+self.max_obj_num])

            if self._order_by:
                chunk_queryset = chunk_queryset.order_by(*self._order_by)

            if self._select_related:
                chunk_queryset = chunk_queryset.select_related(*self._select_related)

            if self._prefetch_related:
                chunk_queryset = chunk_queryset.prefetch_related(*self._prefetch_related)

            for obj in chunk_queryset:
                yield obj

    def __iter__(self):
        return self

    def next(self):
        return self._generator.next()


class ExportFlowResultsTask(SmartModel):
    """
    Container for managing our export requests
    """
    org = models.ForeignKey(Org, related_name='flow_results_exports', help_text=_("The Organization of the user."))

    flows = models.ManyToManyField(Flow, related_name='exports', help_text=_("The flows to export"))

    host = models.CharField(max_length=32, help_text=_("The host this export task was created on"))

    task_id = models.CharField(null=True, max_length=64)

    is_finished = models.BooleanField(default=False,  help_text=_("Whether this export is complete"))

    uuid = models.CharField(max_length=36, null=True,
                            help_text=_("The uuid used to name the resulting export file"))

    def start_export(self):
        """
        Starts our export, wrapping it in a try block to make sure we mark it as finished when complete.
        """
        try:
            start = time.time()
            self.do_export()
        finally:
            elapsed = time.time() - start
            analytics.track(self.created_by.username, 'temba.flowresult_export_latency', properties=dict(value=elapsed))

            self.is_finished = True
            self.save(update_fields=['is_finished'])

    def do_export(self):
        from xlwt import Workbook
        book = Workbook()
        max_rows = 65535

        date_format = xlwt.easyxf(num_format_str='MM/DD/YYYY HH:MM:SS')
        small_width = 15 * 256
        medium_width = 20 * 256
        large_width = 100 * 256

        # merge the columns for all of our flows
        columns = []
        flows = self.flows.all()
        with SegmentProfiler("get columns"):
            for flow in flows:
                columns += flow.get_columns()

        org = None
        if flows:
            org = flows[0].org

        org_tz = pytz.timezone(flows[0].org.timezone)

        def as_org_tz(dt):
            if dt:
                return dt.astimezone(org_tz).replace(tzinfo=None)
            else:
                return None

        # create a mapping of column id to index
        column_map = dict()
        for col in range(len(columns)):
            column_map[columns[col].uuid] = 5+col*3

        # build a cache of rule uuid to category name, we want to use the most recent name the user set
        # if possible and back down to the cached rule_category only when necessary
        category_map = dict()

        with SegmentProfiler("rule uuid to category to name"):
            for ruleset in RuleSet.objects.filter(flow__in=flows).select_related('flow'):
                for rule in ruleset.get_rules():
                    category_map[rule.uuid] = rule.get_category_name(ruleset.flow.base_language)

        with SegmentProfiler("calculate all steps"):
            all_steps = FlowStep.objects.filter(run__flow__in=flows, step_type=RULE_SET)\
                                        .order_by('contact', 'run', 'arrived_on', 'pk')

        # count of unique flow runs
        with SegmentProfiler("# of runs"):
            all_runs_count = all_steps.values('run').distinct().count()

        # count of unique contacts
        with SegmentProfiler("# of contacts"):
            contacts_count = all_steps.values('contact').distinct().count()

        # grab the ids for all our steps so we don't have to ever calculate them again
        with SegmentProfiler("calculate step ids"):
            all_steps = FlowStep.objects.filter(run__flow__in=flows)\
                                        .order_by('contact', 'run', 'arrived_on', 'pk')\
                                        .values('id')
            step_ids = [s['id'] for s in all_steps]

        # build our sheets
        run_sheets = []
        total_run_sheet_count = 0

        # the full sheets we need for runs
        for i in range(all_runs_count / max_rows + 1):
            total_run_sheet_count += 1
            name = "Runs" if (i+1) <= 1 else "Runs (%d)" % (i+1)
            sheet = book.add_sheet(name, cell_overwrite_ok=True)
            run_sheets.append(sheet)

        total_merged_run_sheet_count = 0

        # the full sheets we need for contacts
        for i in range(contacts_count / max_rows + 1):
            total_merged_run_sheet_count += 1
            name = "Contacts" if (i+1) <= 1 else "Contacts (%d)" % (i+1)
            sheet = book.add_sheet(name, cell_overwrite_ok=True)
            run_sheets.append(sheet)

        # then populate their header columns
        for sheet in run_sheets:
            # build up our header row
            sheet.write(0, 0, "Phone")
            sheet.write(0, 1, "Name")
            sheet.write(0, 2, "Groups")
            sheet.write(0, 3, "First Seen")
            sheet.write(0, 4, "Last Seen")

            sheet.col(0).width = small_width
            sheet.col(1).width = medium_width
            sheet.col(2).width = medium_width
            sheet.col(3).width = medium_width
            sheet.col(4).width = medium_width

            for col in range(len(columns)):
                ruleset = columns[col]
                sheet.write(0, 5+col*3, "%s (Category) - %s" % (unicode(ruleset.label), unicode(ruleset.flow.name)))
                sheet.write(0, 5+col*3+1, "%s (Value) - %s" % (unicode(ruleset.label), unicode(ruleset.flow.name)))
                sheet.write(0, 5+col*3+2, "%s (Text) - %s" % (unicode(ruleset.label), unicode(ruleset.flow.name)))
                sheet.col(5+col*3).width = 15 * 256
                sheet.col(5+col*3+1).width = 15 * 256
                sheet.col(5+col*3+2).width = 15 * 256

        run_row = 0
        merged_row = 0
        msg_row = 0

        latest = None
        earliest = None

        last_run = 0
        last_contact = None

        # index of sheets that we are currently writing to
        run_sheet_index = 0
        merged_run_sheet_index = total_run_sheet_count
        msg_sheet_index = 0

        # get our initial runs and merged runs to write to
        runs = book.get_sheet(run_sheet_index)
        merged_runs = book.get_sheet(merged_run_sheet_index)
        msgs = None

        processed_steps = 0
        total_steps = len(step_ids)
        start = time.time()
        flow_names = ", ".join([f['name'] for f in self.flows.values('name')])

        urn_display_cache = {}

        def get_contact_urn_display(contact):
            """
            Gets the possibly cached URN display (e.g. formatted phone number) for the given contact
            """
            urn_display = urn_display_cache.get(contact.pk)
            if urn_display:
                return urn_display
            urn_display = contact.get_urn_display(org=org, full=True)
            urn_display_cache[contact.pk] = urn_display
            return urn_display

        for run_step in FlowStepIterator(step_ids,
                                         order_by=['contact', 'run', 'arrived_on', 'pk'],
                                         select_related=['run', 'contact'],
                                         prefetch_related=['messages__contact_urn',
                                                           'messages__channel',
                                                           'contact__all_groups']):

            processed_steps += 1
            if processed_steps % 10000 == 0:
                print "Export of %s - %d%% complete in %0.2fs" % \
                      (flow_names, processed_steps * 100 / total_steps, time.time() - start)

            # skip over test contacts
            if run_step.contact.is_test:
                continue

            contact_urn_display = get_contact_urn_display(run_step.contact)

            # if this is a rule step, write out the value collected
            if run_step.step_type == RULE_SET:

                if last_contact != run_step.contact.pk:
                    if merged_row % 1000 == 0:
                        merged_runs.flush_row_data()

                    merged_row += 1

                    if merged_row > max_rows:
                        # get the next sheet to use for Contacts
                        merged_row = 1
                        merged_run_sheet_index += 1
                        merged_runs = book.get_sheet(merged_run_sheet_index)

                # a new run
                if last_run != run_step.run.pk:
                    earliest = None
                    latest = None

                    if run_row % 1000 == 0:
                        runs.flush_row_data()

                    run_row += 1

                    if run_row > max_rows:
                        # get the next sheet to use for Runs
                        run_row = 1
                        run_sheet_index += 1
                        runs = book.get_sheet(run_sheet_index)

                    # build up our group names
                    group_names = []
                    for group in run_step.contact.all_groups.all():
                        if group.group_type == ContactGroup.TYPE_USER_DEFINED:
                            group_names.append(group.name)

                    group_names.sort()
                    groups = ", ".join(group_names)

                    runs.write(run_row, 0, contact_urn_display)
                    runs.write(run_row, 1, run_step.contact.name)
                    runs.write(run_row, 2, groups)

                    merged_runs.write(merged_row, 0, contact_urn_display)
                    merged_runs.write(merged_row, 1, run_step.contact.name)
                    merged_runs.write(merged_row, 2, groups)

                if not latest or latest < run_step.arrived_on:
                    latest = run_step.arrived_on

                if not earliest or earliest > run_step.arrived_on:
                    earliest = run_step.arrived_on

                if earliest:
                    runs.write(run_row, 3, as_org_tz(earliest), date_format)
                    merged_runs.write(merged_row, 3, as_org_tz(earliest), date_format)

                if latest:
                    runs.write(run_row, 4, as_org_tz(latest), date_format)
                    merged_runs.write(merged_row, 4, as_org_tz(latest), date_format)

                # write the step data
                col = column_map.get(run_step.step_uuid, 0)
                if col:
                    category = category_map.get(run_step.rule_uuid, None)
                    if category:
                        runs.write(run_row, col, category)
                        merged_runs.write(merged_row, col, category)
                    elif run_step.rule_category:
                        runs.write(run_row, col, run_step.rule_category)
                        merged_runs.write(merged_row, col, run_step.rule_category)

                    value = run_step.rule_value
                    if value:
                        runs.write(run_row, col+1, value)
                        merged_runs.write(merged_row, col+1, value)

                    text = run_step.get_text()
                    if text:
                        runs.write(run_row, col+2, text)
                        merged_runs.write(merged_row, col+2, text)

                last_run = run_step.run.pk
                last_contact = run_step.contact.pk

            # write out any message associated with this step
            step_msgs = list(run_step.messages.all())

            if step_msgs:
                msg = step_msgs[0]
                msg_row += 1

                if msg_row % 1000 == 0:
                    msgs.flush_row_data()

                if msg_row > max_rows or not msgs:
                    msg_row = 1
                    msg_sheet_index += 1

                    name = "Messages" if (msg_sheet_index+1) <= 1 else "Messages (%d)" % (msg_sheet_index+1)
                    msgs = book.add_sheet(name)

                    msgs.write(0, 0, "Phone")
                    msgs.write(0, 1, "Name")
                    msgs.write(0, 2, "Date")
                    msgs.write(0, 3, "Direction")
                    msgs.write(0, 4, "Message")
                    msgs.write(0, 5, "Channel")

                    msgs.col(0).width = small_width
                    msgs.col(1).width = medium_width
                    msgs.col(2).width = medium_width
                    msgs.col(3).width = small_width
                    msgs.col(4).width = large_width
                    msgs.col(5).width = small_width

                msg_urn_display = msg.contact_urn.get_display(org=org, full=True) if msg.contact_urn else ''
                channel_name = msg.channel.name if msg.channel else ''

                msgs.write(msg_row, 0, msg_urn_display)
                msgs.write(msg_row, 1, run_step.contact.name)
                msgs.write(msg_row, 2, as_org_tz(run_step.arrived_on), date_format)
                msgs.write(msg_row, 3, "IN" if msg.direction == INCOMING else "OUT")
                msgs.write(msg_row, 4, msg.text)
                msgs.write(msg_row, 5, channel_name)

        temp = NamedTemporaryFile(delete=True)
        book.save(temp)
        temp.flush()

        # initialize the UUID which we will save results as
        self.uuid = str(uuid4())
        self.save(update_fields=['uuid'])

        # save as file asset associated with this task
        from temba.assets.models import AssetType
        from temba.assets.views import get_asset_url

        store = AssetType.results_export.store
        store.save(self.pk, File(temp), 'xls')

        subject = "Your export is ready"
        template = 'flows/email/flow_export_download'

        from temba.middleware import BrandingMiddleware
        branding = BrandingMiddleware.get_branding_for_host(self.host)
        download_url = branding['link'] + get_asset_url(AssetType.results_export, self.pk)

        # force a gc
        import gc
        gc.collect()

        # only send the email if this is production
        send_template_email(self.created_by.username, subject, template, dict(flows=flows, link=download_url), branding)


class ActionLog(models.Model):
    """
    Log of an event that occurred whilst executing a flow in the simulator
    """
    LEVEL_INFO = 'I'
    LEVEL_WARN = 'W'
    LEVEL_ERROR = 'E'
    LEVEL_CHOICES = ((LEVEL_INFO, _("Info")), (LEVEL_WARN, _("Warning")), (LEVEL_ERROR, _("Error")))

    run = models.ForeignKey(FlowRun, related_name='logs')

    text = models.TextField(help_text=_("Log event text"))

    level = models.CharField(max_length=1, choices=LEVEL_CHOICES, default=LEVEL_INFO, help_text=_("Log event level"))

    created_on = models.DateTimeField(auto_now_add=True, help_text=_("When this log event occurred"))

    @classmethod
    def create(cls, run, text, level=LEVEL_INFO, safe=False):
        if not safe:
            text = escape(text)

        text = text.replace('\n', "<br/>")

        try:
            return ActionLog.objects.create(run=run, text=text, level=level)
        except Exception:
            return None  # it's possible our test run can be deleted out from under us

    @classmethod
    def info(cls, run, text, safe=False):
        return cls.create(run, text, cls.LEVEL_INFO, safe)

    @classmethod
    def warn(cls, run, text, safe=False):
        return cls.create(run, text, cls.LEVEL_WARN, safe)

    @classmethod
    def error(cls, run, text, safe=False):
        return cls.create(run, text, cls.LEVEL_ERROR, safe)

    def as_json(self):
        return dict(id=self.id,
                    direction="O",
                    level=self.level,
                    text=self.text,
                    created_on=self.created_on.strftime('%x %X'),
                    model="log")

    def simulator_json(self):
        return self.as_json()


class FlowStep(models.Model):
    """
    A contact's visit to a node in a flow (rule set or action set)
    """
    run = models.ForeignKey(FlowRun, related_name='steps')

    contact = models.ForeignKey(Contact, related_name='flow_steps')

    step_type = models.CharField(max_length=1, choices=STEP_TYPE_CHOICES, help_text=_("What type of node was visited"))

    step_uuid = models.CharField(max_length=36, db_index=True,
                                 help_text=_("The UUID of the ActionSet or RuleSet for this step"))

    rule_uuid = models.CharField(max_length=36, null=True,
                                 help_text=_("For uuid of the rule that matched on this ruleset, null on ActionSets"))

    rule_category = models.CharField(max_length=36, null=True,
                                     help_text=_("The category label that matched on this ruleset, null on ActionSets"))

    rule_value = models.CharField(max_length=640, null=True,
                                  help_text=_("The value that was matched in our category for this ruleset, null on ActionSets"))

    rule_decimal_value = models.DecimalField(max_digits=36, decimal_places=8, null=True,
                                             help_text=_("The decimal value that was matched in our category for this ruleset, null on ActionSets or if a non numeric rule was matched"))

    next_uuid = models.CharField(max_length=36, null=True,
                                 help_text=_("The uuid of the next step type we took"))

    arrived_on = models.DateTimeField(help_text=_("When the user arrived at this step in the flow"))

    left_on = models.DateTimeField(null=True, db_index=True,
                                   help_text=_("When the user left this step in the flow"))

    messages = models.ManyToManyField(Msg, related_name='steps',
                                      help_text=_("Any messages that are associated with this step (either sent or received)"))

    @classmethod
    def from_json(cls, json_obj, flow, run, previous_rule=None):

        node = json_obj['node']
        arrived_on = json_date_to_datetime(json_obj['arrived_on'])

        # find and update the previous step
        prev_step = FlowStep.objects.filter(run=run).order_by('-left_on').first()
        if prev_step:
            prev_step.left_on = arrived_on
            prev_step.next_uuid = node.uuid
            prev_step.save(update_fields=('left_on', 'next_uuid'))

        # generate the messages for this step
        msgs = []
        if node.is_ruleset():
            if node.is_pause():
                incoming = Msg.create_incoming(org=run.org, contact=run.contact, text=json_obj['rule']['text'],
                                               msg_type=FLOW, status=HANDLED, date=arrived_on,
                                               channel=None, urn=None)
            else:
                incoming = Msg.objects.filter(org=run.org, direction=INCOMING, steps__run=run).order_by('-pk').first()

            msgs.append(incoming)
        else:
            actions = Action.from_json_array(flow.org, json_obj['actions'])

            last_incoming = Msg.objects.filter(org=run.org, direction=INCOMING, steps__run=run).order_by('-pk').first()

            for action in actions:
                msgs += action.execute(run, node.uuid, msg=last_incoming, offline_on=arrived_on)

        step = flow.add_step(run, node, msgs=msgs, previous_step=prev_step, arrived_on=arrived_on, rule=previous_rule)

        if node.is_ruleset():
            rule_uuid = json_obj['rule']['uuid']
            rule_value = json_obj['rule']['value']
            rule_category = json_obj['rule']['category']

            # update the value if we have an existing ruleset
            ruleset = RuleSet.objects.filter(flow=flow, uuid=node.uuid).first()
            if ruleset:
                rule = None
                for r in ruleset.get_rules():
                    if r.uuid == rule_uuid:
                        rule = r
                        break

                if not rule:
                    raise ValueError("No such rule with UUID %s" % rule_uuid)

                rule.category = rule_category
                ruleset.save_run_value(run, rule, rule_value)

            # update our step with our rule details
            step.rule_uuid = rule_uuid
            step.rule_category = rule_category
            step.rule_value = rule_value

            try:
                step.rule_decimal_value = Decimal(json_obj['rule']['value'])
            except Exception:
                pass

            step.save(update_fields=('rule_uuid', 'rule_category', 'rule_value', 'rule_decimal_value'))

        return step

    @classmethod
    def get_active_steps_for_contact(cls, contact, step_type=None):

        steps = FlowStep.objects.filter(run__is_active=True, run__flow__is_active=True, run__contact=contact, left_on=None)

        # don't consider voice steps, those are interactive
        steps = steps.exclude(run__flow__flow_type=Flow.VOICE)

        # real contacts don't deal with archived flows
        if not contact.is_test:
            steps = steps.filter(run__flow__is_archived=False)

        if step_type:
            steps = steps.filter(step_type=step_type)

        steps = steps.order_by('-pk')

        # optimize lookups
        return steps.select_related('run', 'run__flow', 'run__contact', 'run__flow__org')

    @classmethod
    def get_step_messages(cls, steps):
        messages = None
        for step in steps:
            step_messages = step.messages.all()
            if not messages:
                messages = step_messages
            else:
                messages = messages | step_messages

        if messages:
            return messages.order_by('created_on')
        return messages

    def release(self):
        if not self.contact.is_test:
            self.run.flow.remove_visits_for_step(self)

        # finally delete us
        self.delete()

    def save_rule_match(self, rule, value):
        self.rule_category = rule.category
        self.rule_uuid = rule.uuid

        if value is None:
            value = ''
        self.rule_value = unicode(value)[:640]

        if isinstance(value, Decimal):
            self.rule_decimal_value = value

        self.save(update_fields=['rule_category', 'rule_uuid', 'rule_value', 'rule_decimal_value'])

    def response_to(self):
        if self.messages.all():
            msg = self.messages.all().first()
            previous = self.run.contact.messages.filter(direction=OUTGOING, pk__lt=msg.pk).order_by('-pk').first()
            if previous:
                return previous.text

    def get_text(self):
        msg = self.messages.all().first()
        return msg.text if msg else None

    def add_message(self, msg):
        # no-op for no msg or mock msgs
        if not msg or not msg.id:
            return

        self.messages.add(msg)

        # incoming non-IVR messages won't have a type yet so update that
        if not msg.msg_type or msg.msg_type == INBOX:
            msg.msg_type = FLOW
            msg.save(update_fields=['msg_type'])

    def get_step(self):
        """
        Returns either the RuleSet or ActionSet associated with this FlowStep
        """
        if self.step_type == RULE_SET:
            return RuleSet.objects.filter(uuid=self.step_uuid).first()
        else:
            return ActionSet.objects.filter(uuid=self.step_uuid).first()

    def __unicode__(self):
        return "%s - %s:%s" % (self.run.contact, self.step_type, self.step_uuid)

    class Meta:
        index_together = ['step_uuid', 'next_uuid', 'rule_uuid', 'left_on']


PENDING = 'P'
STARTING = 'S'
COMPLETE = 'C'
FAILED = 'F'

FLOW_START_STATUS_CHOICES = ((PENDING, "Pending"),
                             (STARTING, "Starting"),
                             (COMPLETE, "Complete"),
                             (FAILED, "Failed"))


class FlowStart(SmartModel):
    flow = models.ForeignKey(Flow, related_name='starts', help_text=_("The flow that is being started"))

    groups = models.ManyToManyField(ContactGroup, help_text=_("Groups that will start the flow"))

    contacts = models.ManyToManyField(Contact, help_text=_("Contacts that will start the flow"))

    restart_participants = models.BooleanField(default=True,
                                               help_text=_("Whether to restart any participants already in this flow"))

    contact_count = models.IntegerField(default=0,
                                        help_text=_("How many unique contacts were started down the flow"))

    status = models.CharField(max_length=1, default='P', choices=FLOW_START_STATUS_CHOICES,
                              help_text=_("The status of this flow start"))

    def start(self):
        self.status = STARTING
        self.save(update_fields=['status'])

        try:
            groups = [g for g in self.groups.all()]
            contacts = [c for c in self.contacts.all().only('is_test')]

            self.flow.start(groups, contacts, restart_participants=self.restart_participants, flow_start=self)

        except Exception as e:
            import traceback
            traceback.print_exc(e)

            self.status = FAILED
            self.save(update_fields=['status'])
            raise e

    def update_status(self):
        # only update our status to complete if we have started as many runs as our total contact count
        if self.runs.count() == self.contact_count:
            self.status = COMPLETE
            self.save(update_fields=['status'])

    def __unicode__(self):
        return "FlowStart %d (Flow %d)" % (self.id, self.flow_id)


class FlowLabel(models.Model):
    name = models.CharField(max_length=64, verbose_name=_("Name"),
                            help_text=_("The name of this flow label"))
    parent = models.ForeignKey('FlowLabel', verbose_name=_("Parent"), null=True, related_name="children")
    org = models.ForeignKey(Org)

    def get_flows_count(self):
        """
        Returns the count of flows tagged with this label or one of its children
        """
        return self.get_flows().count()

    def get_flows(self):
        return Flow.objects.filter(Q(labels=self) | Q(labels__parent=self)).filter(is_archived=False).distinct()

    @classmethod
    def create_unique(cls, base, org, parent=None):

        base = base.strip()

        # truncate if necessary
        if len(base) > 32:
            base = base[:32]

        # find the next available label by appending numbers
        count = 2
        while FlowLabel.objects.filter(name=base, org=org, parent=parent):
            # make room for the number
            if len(base) >= 32:
                base = base[:30]
            last = str(count - 1)
            if base.endswith(last):
                base = base[:-len(last)]
            base = "%s %d" % (base.strip(), count)
            count += 1

        return FlowLabel.objects.create(name=base, org=org, parent=parent)

    @classmethod
    def generate_label(cls, org, text, fallback):

        # TODO: POS tagging might be better here using nltk
        # tags = nltk.pos_tag(nltk.word_tokenize(str(obj.question).lower()))

        # remove punctuation and split into words
        words = unidecode(text).lower().translate(maketrans("", ""), punctuation)
        words = words.split(' ')

        # now look for some label candidates based on word length
        labels = []
        take_next = False
        for word in words:

            # ignore stop words
            if word.lower() in STOP_WORDS:
                continue

            if not labels:
                labels.append(word)
                take_next = True
            elif len(word) == len(labels[0]):
                labels.append(word)
                take_next = True
            elif len(word) > len(labels[0]):
                labels = [word]
                take_next = True
            elif take_next:
                labels.append(word)
                take_next = False

        label = " ".join(labels)

        if not label:
            label = fallback

        label = FlowLabel.create_unique(label, org)
        return label

    def toggle_label(self, flows, add):
        changed = []

        for flow in flows:
            # if we are adding the flow label and this flow doesnt have it, add it
            if add:
                if not flow.labels.filter(pk=self.pk):
                    flow.labels.add(self)
                    changed.append(flow.pk)

            # otherwise, remove it if not already present
            else:
                if flow.labels.filter(pk=self.pk):
                    flow.labels.remove(self)
                    changed.append(flow.pk)

        return changed

    def __unicode__(self):
        if self.parent:
            return "%s > %s" % (self.parent, self.name)
        return self.name

    class Meta:
        unique_together = ('name', 'parent', 'org')

__flow_user = None
def get_flow_user():
    global __flow_user
    if not __flow_user:
        user = User.objects.filter(username='flow').first()
        if user:
            __flow_user = user
        else:
            user = User.objects.create_user('flow')
            user.groups.add(Group.objects.get(name='Service Users'))
            __flow_user = user

    return __flow_user


class Action(object):
    """
    Base class for actions that can be added to an action set and executed during a flow run
    """
    TYPE = 'type'
    __action_mapping = None

    @classmethod
    def from_json(cls, org, json_obj):
        if not cls.__action_mapping:
            cls.__action_mapping = {
                ReplyAction.TYPE: ReplyAction,
                SendAction.TYPE: SendAction,
                AddToGroupAction.TYPE: AddToGroupAction,
                DeleteFromGroupAction.TYPE: DeleteFromGroupAction,
                AddLabelAction.TYPE: AddLabelAction,
                EmailAction.TYPE: EmailAction,
                APIAction.TYPE: APIAction,
                SaveToContactAction.TYPE: SaveToContactAction,
                SetLanguageAction.TYPE: SetLanguageAction,
                StartFlowAction.TYPE: StartFlowAction,
                SayAction.TYPE: SayAction,
                PlayAction.TYPE: PlayAction,
                TriggerFlowAction.TYPE: TriggerFlowAction,
            }

        action_type = json_obj.get(cls.TYPE)
        if not action_type:  # pragma: no cover
            raise FlowException("Action definition missing 'type' attribute: %s" % json_obj)

        if action_type not in cls.__action_mapping:  # pragma: no cover
            raise FlowException("Unknown action type '%s' in definition: '%s'" % (action_type, json_obj))

        return cls.__action_mapping[action_type].from_json(org, json_obj)

    @classmethod
    def from_json_array(cls, org, json_arr):
        actions = []
        for inner in json_arr:
            action = Action.from_json(org, inner)
            if action:
                actions.append(action)
        return actions

    def get_description(self):
        return str(self.__class__)


class EmailAction(Action):
    """
    Sends an email to someone
    """
    TYPE = 'email'
    EMAILS = 'emails'
    SUBJECT = 'subject'
    MESSAGE = 'msg'

    def __init__(self, emails, subject, message):
        if not emails:
            raise FlowException("Email actions require at least one recipient")

        self.emails = emails
        self.subject = subject
        self.message = message

    @classmethod
    def from_json(cls, org, json_obj):
        emails = json_obj.get(EmailAction.EMAILS)
        message = json_obj.get(EmailAction.MESSAGE)
        subject = json_obj.get(EmailAction.SUBJECT)
        return EmailAction(emails, subject, message)

    def as_json(self):
        return dict(type=EmailAction.TYPE, emails=self.emails, subject=self.subject, msg=self.message)

    def execute(self, run, actionset_uuid, msg, offline_on=None):
        from .tasks import send_email_action_task

        # build our message from our flow variables
        message_context = run.flow.build_message_context(run.contact, msg)
        (message, errors) = Msg.substitute_variables(self.message, run.contact, message_context, org=run.flow.org)
        (subject, errors) = Msg.substitute_variables(self.subject, run.contact, message_context, org=run.flow.org)

        # make sure the subject is single line; replace '\t\n\r\f\v' to ' '
        subject = regex.sub('\s+', ' ', subject, regex.V0)

        valid_addresses = []
        invalid_addresses = []
        for email in self.emails:
            if email[0] == '@':
                # a valid email will contain @ so this is very likely to generate evaluation errors
                (address, errors) = Msg.substitute_variables(email, run.contact, message_context, org=run.flow.org)
            else:
                address = email

            address = address.strip()

            if is_valid_address(address):
                valid_addresses.append(address)
            else:
                invalid_addresses.append(address)

        if not run.contact.is_test:
            if valid_addresses:
                send_email_action_task.delay(valid_addresses, subject, message)
        else:
            if valid_addresses:
                ActionLog.info(run, _("\"%s\" would be sent to %s") % (message, ", ".join(valid_addresses)))
            if invalid_addresses:
                ActionLog.warn(run, _("Some email address appear to be invalid: %s") % ", ".join(invalid_addresses))
        return []

    def get_description(self):
        return "Email to %s with subject %s" % (", ".join(self.emails), self.subject)


class APIAction(Action):
    """
    Forwards the steps in this flow to the webhook (if any)
    """
    TYPE = 'api'
    ACTION = 'action'

    def __init__(self, webhook, action='POST'):
        self.webhook = webhook
        self.action = action

    @classmethod
<<<<<<< HEAD
    def from_json(cls, org, json):
        return APIAction(json.get('webhook', org.get_webhook_url()), json.get('action', 'POST'))
=======
    def from_json(cls, org, json_obj):
        return APIAction(json_obj.get('webhook', org.get_webhook_url()), json_obj.get('action', 'POST'))
>>>>>>> d19e37d1

    def as_json(self):
        return dict(type=APIAction.TYPE, webhook=self.webhook, action=self.action)

    def execute(self, run, actionset_uuid, msg, offline_on=None):
        from temba.api.models import WebHookEvent

        message_context = run.flow.build_message_context(run.contact, msg)
        (value, errors) = Msg.substitute_variables(self.webhook, run.contact, message_context,
                                                   org=run.flow.org, url_encode=True)

        if errors:
            ActionLog.warn(run, _("URL appears to contain errors: %s") % ", ".join(errors))

        WebHookEvent.trigger_flow_event(value, run.flow, run, actionset_uuid, run.contact, msg, self.action)
        return []

    def get_description(self):
        return "API call to %s" % self.webhook


class AddToGroupAction(Action):
    """
    Adds the user to a group
    """
    TYPE = 'add_group'
    GROUP = 'group'
    GROUPS = 'groups'
    ID = 'id'
    NAME = 'name'

    def __init__(self, groups):
        self.groups = groups

    @classmethod
    def from_json(cls, org, json_obj):
        return AddToGroupAction(AddToGroupAction.get_groups(org, json_obj))

    @classmethod
    def get_groups(cls, org, json_obj):

        # for backwards compatibility
        group_data = json_obj.get(AddToGroupAction.GROUP, None)
        if not group_data:
            group_data = json_obj.get(AddToGroupAction.GROUPS)
        else:
            group_data = [group_data]

        groups = []
        for g in group_data:
            if isinstance(g, dict):
                group_id = g.get(AddToGroupAction.ID, None)
                group_name = g.get(AddToGroupAction.NAME)

                try:
                    group_id = int(group_id)
                except Exception:
                    group_id = -1

                if group_id and ContactGroup.user_groups.filter(org=org, id=group_id).first():
                    group = ContactGroup.user_groups.filter(org=org, id=group_id).first()
                    if not group.is_active:
                        group.is_active = True
                        group.save(update_fields=['is_active'])
                elif ContactGroup.user_groups.filter(org=org, name=group_name, is_active=True).first():
                    group = ContactGroup.user_groups.filter(org=org, name=group_name, is_active=True).first()
                else:
                    group = ContactGroup.create(org, org.created_by, group_name)

                if group:
                    groups.append(group)
            else:
                if g and g[0] == '@':
                    groups.append(g)
                else:
                    group = ContactGroup.user_groups.filter(org=org, name=g, is_active=True)
                    if group:
                        groups.append(group[0])
                    else:
                        groups.append(ContactGroup.create(org, org.get_user(), g))
        return groups

    def as_json(self):
        groups = []
        for g in self.groups:
            if isinstance(g, ContactGroup):
                groups.append(dict(id=g.pk, name=g.name))
            else:
                groups.append(g)

        return dict(type=self.get_type(), groups=groups)

    def get_type(self):
        return AddToGroupAction.TYPE

    def execute(self, run, actionset_uuid, msg, offline_on=None):
        contact = run.contact
        add = AddToGroupAction.TYPE == self.get_type()

        if contact:
            for group in self.groups:
                if not isinstance(group, ContactGroup):
                    contact = run.contact
                    message_context = run.flow.build_message_context(contact, msg)
                    (value, errors) = Msg.substitute_variables(group, contact, message_context, org=run.flow.org)
                    group = None

                    if not errors:
                        try:
                            group = ContactGroup.user_groups.get(org=contact.org, name=value, is_active=True)
                        except ContactGroup.DoesNotExist:
                            user = get_flow_user()
                            try:
                                group = ContactGroup.create(contact.org, user, name=value)
                                if run.contact.is_test:
                                    ActionLog.info(run, _("Group '%s' created") % value)
                            except ValueError:
                                    ActionLog.error(run, _("Unable to create group with name '%s'") % value)
                    else:
                        ActionLog.error(run, _("Group name could not be evaluated: %s") % ', '.join(errors))

                if group:
                    group.update_contacts([contact], add)
                    if run.contact.is_test:
                        if add:
                            ActionLog.info(run, _("Added %s to %s") % (run.contact.name, group.name))
                        else:
                            ActionLog.info(run, _("Removed %s from %s") % (run.contact.name, group.name))
        return []

    def get_description(self):
        return "Added to group %s" % (", ".join([g.name for g in self.groups]))


class DeleteFromGroupAction(AddToGroupAction):
    """
    Removes the user from a group
    """
    TYPE = 'del_group'

    def get_type(self):
        return DeleteFromGroupAction.TYPE

    @classmethod
    def from_json(cls, org, json_obj):
        return DeleteFromGroupAction(DeleteFromGroupAction.get_groups(org, json_obj))

    def get_description(self):
        return "Removed from group %s" % ", ".join([g.name for g in self.groups])


class AddLabelAction(Action):
    """
    Add a label to the incoming message
    """
    TYPE = 'add_label'
    LABELS = 'labels'
    ID = 'id'
    NAME = 'name'

    def __init__(self, labels):
        self.labels = labels

    @classmethod
    def from_json(cls, org, json_obj):
        labels_data = json_obj.get(AddLabelAction.LABELS)

        labels = []
        for l_data in labels_data:
            if isinstance(l_data, dict):
                label_id = l_data.get(AddLabelAction.ID, None)
                label_name = l_data.get(AddLabelAction.NAME)

                try:
                    label_id = int(label_id)
                except (TypeError, ValueError):
                    label_id = 0

                if label_id and Label.label_objects.filter(org=org, id=label_id).first():
                    label = Label.label_objects.filter(org=org, id=label_id).first()
                    if label:
                        labels.append(label)
                else:
                    labels.append(Label.get_or_create(org, org.get_user(), label_name))

            elif isinstance(l_data, basestring):
                if l_data and l_data[0] == '@':
                    # label name is a variable substitution
                    labels.append(l_data)
                else:
                    labels.append(Label.get_or_create(org, org.get_user(), l_data))
            else:
                raise ValueError("Label data must be a dict or string")

        return AddLabelAction(labels)

    def as_json(self):
        labels = []
        for action_label in self.labels:
            if isinstance(action_label, Label):
                labels.append(dict(id=action_label.pk, name=action_label.name))
            else:
                labels.append(action_label)

        return dict(type=self.get_type(), labels=labels)

    def get_type(self):
        return AddLabelAction.TYPE

    def execute(self, run, actionset_uuid, msg, offline_on=None):
        for label in self.labels:
            if not isinstance(label, Label):
                contact = run.contact
                message_context = run.flow.build_message_context(contact, msg)
                (value, errors) = Msg.substitute_variables(label, contact, message_context, org=run.flow.org)

                if not errors:
                    try:
                        label = Label.get_or_create(contact.org, contact.org.get_user(), value)
                        if run.contact.is_test:
                            ActionLog.info(run, _("Label '%s' created") % label.name)
                    except ValueError:
                        ActionLog.error(run, _("Unable to create label with name '%s'") % label.name)
                else:
                    label = None
                    ActionLog.error(run, _("Label name could not be evaluated: %s") % ', '.join(errors))

            if label and msg and msg.pk:
                if run.contact.is_test:
                    # don't really add labels to simulator messages
                    ActionLog.info(run, _("Added %s label to msg '%s'") % (label.name, msg.text))
                else:
                    label.toggle_label([msg], True)
        return []

    def get_description(self):
        return "Added label %s" % self.labels


class SayAction(Action):
    """
    Voice action for reading some text to a user
    """
    TYPE = 'say'
    MESSAGE = 'msg'
    UUID = 'uuid'
    RECORDING = 'recording'

    def __init__(self, uuid, msg, recording):
        self.uuid = uuid
        self.msg = msg
        self.recording = recording

    @classmethod
    def from_json(cls, org, json_obj):
        return SayAction(json_obj.get(SayAction.UUID),
                         json_obj.get(SayAction.MESSAGE),
                         json_obj.get(SayAction.RECORDING))

    def as_json(self):
        return dict(type=SayAction.TYPE, msg=self.msg,
                    uuid=self.uuid, recording=self.recording)

    def execute(self, run, actionset_uuid, event, offline_on=None):

        recording_url = None
        if self.recording:

            # localize our recording
            recording = run.flow.get_localized_text(self.recording, run.contact)

            # if we have a localized recording, create the url
            if recording:
                recording_url = "https://%s/%s" % (settings.AWS_BUCKET_DOMAIN, recording)

        # localize the text for our message, need this either way for logging
        message = run.flow.get_localized_text(self.msg, run.contact)
        (message, errors) = Msg.substitute_variables(message, run.contact, run.flow.build_message_context(run.contact, event))

        msg = run.create_outgoing_ivr(message, recording_url)

        if msg:
            if run.contact.is_test:
                if recording_url:
                    ActionLog.create(run, _('Played recorded message for "%s"') % message)
                else:
                    ActionLog.create(run, _('Read message "%s"') % message)
            return [msg]
        else:
            # no message, possibly failed loop detection
            run.voice_response.say(_("Sorry, an invalid flow has been detected. Good bye."))
            return []

    def get_description(self):
        return "Said %s" % self.msg


class PlayAction(Action):
    """
    Voice action for reading some text to a user
    """
    TYPE = 'play'
    URL = 'url'
    UUID = 'uuid'

    def __init__(self, uuid, url):
        self.uuid = uuid
        self.url = url

    @classmethod
    def from_json(cls, org, json_obj):
        return PlayAction(json_obj.get(PlayAction.UUID),
                         json_obj.get(PlayAction.URL))

    def as_json(self):
        return dict(type=PlayAction.TYPE, url=self.url, uuid=self.uuid)

    def execute(self, run, actionset_uuid, event, offline_on=None):

        (recording_url, errors) = Msg.substitute_variables(self.url, run.contact, run.flow.build_message_context(run.contact, event))
        msg = run.create_outgoing_ivr(_('Played contact recording'), recording_url)

        if msg:
            if run.contact.is_test:
                log_txt = _('Played recording at "%s"') % recording_url
                ActionLog.create(run, log_txt)
            return [msg]
        else:
            # no message, possibly failed loop detection
            run.voice_response.say(_("Sorry, an invalid flow has been detected. Good bye."))
            return []

    def get_description(self):
        return "Played %s" % self.url


class ReplyAction(Action):
    """
    Simple action for sending back a message
    """
    TYPE = 'reply'
    MESSAGE = 'msg'

    def __init__(self, msg=None):
        self.msg = msg

    @classmethod
    def from_json(cls, org, json_obj):
        return ReplyAction(msg=json_obj.get(ReplyAction.MESSAGE))

    def as_json(self):
        return dict(type=ReplyAction.TYPE, msg=self.msg)

    def execute(self, run, actionset_uuid, msg, offline_on=None):
        if self.msg:
            user = get_flow_user()
            text = run.flow.get_localized_text(self.msg, run.contact)

            if offline_on:
                return [Msg.create_outgoing(run.org, user, (run.contact, None), text, status=SENT,
                                            created_on=offline_on, response_to=msg)]

            context = run.flow.build_message_context(run.contact, msg)
            if msg:
                broadcast = msg.reply(text, user, trigger_send=False, message_context=context)
            else:
                broadcast = run.contact.send(text, user, trigger_send=False, message_context=context)

            return list(broadcast.get_messages())
        return []

    def get_description(self):
        return "Replied with %s" % self.msg


class VariableContactAction(Action):
    """
    Base action that resolves variables into contacts. Used for actions that take
    SendAction, TriggerAction, etc
    """
    CONTACTS = 'contacts'
    GROUPS = 'groups'
    VARIABLES = 'variables'
    PHONE = 'phone'
    NAME = 'name'
    ID = 'id'

    def __init__(self, groups, contacts, variables):
        self.groups = groups
        self.contacts = contacts
        self.variables = variables

    @classmethod
    def parse_groups(cls, org, json_obj):
        # we actually instantiate our contacts here
        groups = []
        for group_data in json_obj.get(VariableContactAction.GROUPS):
            group_id = group_data.get(VariableContactAction.ID, None)
            group_name = group_data.get(VariableContactAction.NAME)

            if group_id and ContactGroup.user_groups.filter(org=org, id=group_id):
                group = ContactGroup.user_groups.get(org=org, id=group_id)
            elif ContactGroup.user_groups.filter(org=org, name=group_name):
                group = ContactGroup.user_groups.get(org=org, name=group_name)
            else:
                group = ContactGroup.create(org, org.get_user(), group_name)

            groups.append(group)

        return groups

    @classmethod
    def parse_contacts(cls, org, json_obj):
        contacts = []
        for contact in json_obj.get(VariableContactAction.CONTACTS):
            name = contact.get(VariableContactAction.NAME, None)
            phone = contact.get(VariableContactAction.PHONE, None)
            contact_id = contact.get(VariableContactAction.ID, None)

            contact = Contact.objects.filter(pk=contact_id, org=org).first()
            if not contact and phone:
                contact = Contact.get_or_create(org, org.created_by, name=None, urns=[(TEL_SCHEME, phone)])

                # if they dont have a name use the one in our action
                if name and not contact.name:
                    contact.name = name
                    contact.save(update_fields=['name'])

            if contact:
                contacts.append(contact)

        return contacts

    @classmethod
    def parse_variables(cls, org, json_obj):
        variables = []
        if VariableContactAction.VARIABLES in json_obj:
            variables = list(_.get(VariableContactAction.ID) for _ in json_obj.get(VariableContactAction.VARIABLES))
        return variables

    def build_groups_and_contacts(self, run, msg):
        message_context = run.flow.build_message_context(run.contact, msg)
        contacts = list(self.contacts)
        groups = list(self.groups)

        # see if we've got groups or contacts
        for variable in self.variables:
            # this is a marker for a new contact
            if variable == NEW_CONTACT_VARIABLE:
                # if this is a test contact, stuff a fake contact in for logging purposes
                if run.contact.is_test:
                    contacts.append(Contact(pk=-1))

                # otherwise, really create the contact
                else:
                    contacts.append(Contact.get_or_create(run.flow.org, get_flow_user(), name=None, urns=()))

            # other type of variable, perform our substitution
            else:
                (variable, errors) = Msg.substitute_variables(variable, contact=run.contact,
                                                              message_context=message_context, org=run.flow.org)

                variable_group = ContactGroup.user_groups.filter(org=run.flow.org, is_active=True, name=variable).first()
                if variable_group:
                    groups.append(variable_group)
                else:
                    country = run.flow.org.get_country_code()
                    if country:
                        (number, valid) = ContactURN.normalize_number(variable, country)
                        if number and valid:
                            contact = Contact.get_or_create(run.flow.org, get_flow_user(), urns=[(TEL_SCHEME, number)])
                            contacts.append(contact)

        return groups, contacts


class TriggerFlowAction(VariableContactAction):
    """
    Action that starts a set of contacts down another flow
    """
    TYPE = 'trigger-flow'

    def __init__(self, flow, groups, contacts, variables):
        self.flow = flow
        super(TriggerFlowAction, self).__init__(groups, contacts, variables)

    @classmethod
    def from_json(cls, org, json_obj):
        flow_pk = json_obj.get(cls.ID)
        flow = Flow.objects.filter(org=org, is_active=True, is_archived=False, pk=flow_pk).first()

        # it is possible our flow got deleted
        if not flow:
            return None

        groups = VariableContactAction.parse_groups(org, json_obj)
        contacts = VariableContactAction.parse_contacts(org, json_obj)
        variables = VariableContactAction.parse_variables(org, json_obj)

        return TriggerFlowAction(flow, groups, contacts, variables)

    def as_json(self):
        contact_ids = [dict(id=_.pk) for _ in self.contacts]
        group_ids = [dict(id=_.pk) for _ in self.groups]
        variables = [dict(id=_) for _ in self.variables]
        return dict(type=TriggerFlowAction.TYPE, id=self.flow.pk, name=self.flow.name,
                    contacts=contact_ids, groups=group_ids, variables=variables)

    def execute(self, run, actionset_uuid, msg, offline_on=None):
        if self.flow:
            message_context = run.flow.build_message_context(run.contact, msg)
            (groups, contacts) = self.build_groups_and_contacts(run, msg)

            # start our contacts down the flow
            if not run.contact.is_test:
                # our extra will be our flow variables in our message context
                extra = message_context.get('extra', dict())
                extra['flow'] = message_context.get('flow', dict())
                extra['contact'] = run.contact.build_message_context()

                self.flow.start(groups, contacts, restart_participants=True, started_flows=[run.flow.pk], extra=extra)
                return []

            else:
                unique_contacts = set()
                for contact in contacts:
                    unique_contacts.add(contact.pk)

                for group in groups:
                    for contact in group.contacts.all():
                        unique_contacts.add(contact.pk)

                self.logger(run, self.flow, len(unique_contacts))

            return []
        else: # pragma: no cover
            return []

    def logger(self, run, flow, contact_count):
        log_txt = _("Added %d contact(s) to '%s' flow") % (contact_count, flow.name)
        log = ActionLog.create(run, log_txt)
        return log

    def get_description(self):
        return "Triggered flow %s" % self.flow


class SetLanguageAction(Action):
    """
    Action that sets the language for a contact
    """
    TYPE = 'lang'
    LANG = 'lang'
    NAME = 'name'

    def __init__(self, lang, name):
        self.lang = lang
        self.name = name

    @classmethod
    def from_json(cls, org, json_obj):
        return SetLanguageAction(json_obj.get(cls.LANG), json_obj.get(cls.NAME))

    def as_json(self):
        return dict(type=SetLanguageAction.TYPE, lang=self.lang, name=self.name)

    def execute(self, run, actionset_uuid, msg, offline_on=None):

        if len(self.lang) != 3:
            run.contact.language = None
        else:
            run.contact.language = self.lang

        run.contact.save(update_fields=['language'])
        self.logger(run)
        return []

    def logger(self, run):
        # only log for test contact
        if not run.contact.is_test:
            return False

        log_txt = _("Setting language to %s") % self.name
        log = ActionLog.create(run, log_txt)
        return log

    def get_description(self):
        print "Set language to %s" % self.name


class StartFlowAction(Action):
    """
    Action that starts the contact into another flow
    """
    TYPE = 'flow'
    ID = 'id'
    NAME = 'name'

    def __init__(self, flow):
        self.flow = flow

    @classmethod
    def from_json(cls, org, json_obj):
        flow_pk = json_obj.get(cls.ID)
        flow = Flow.objects.filter(org=org, is_active=True, is_archived=False, pk=flow_pk).first()

        # it is possible our flow got deleted
        if not flow:
            return None
        else:
            return StartFlowAction(flow)

    def as_json(self):
        return dict(type=StartFlowAction.TYPE, id=self.flow.pk, name=self.flow.name)

    def execute(self, run, actionset_uuid, msg, started_flows, offline_on=None):
        self.flow.start([], [run.contact], started_flows=started_flows, restart_participants=True)
        self.logger(run)
        return []

    def logger(self, run):
        # only log for test contact
        if not run.contact.is_test:
            return False

        log_txt = _("Starting other flow %s") % self.flow.name

        log = ActionLog.create(run, log_txt)

        return log

    def get_description(self):
        return "Started flow %s" % self.flow


class SaveToContactAction(Action):
    """
    Action to save a variable substitution to a field on a contact
    """
    TYPE = 'save'
    FIELD = 'field'
    LABEL = 'label'
    VALUE = 'value'

    def __init__(self, label, field, value):
        self.label = label
        self.field = field
        self.value = value

    @classmethod
    def get_label(cls, org, field, label=None):
        # make sure this field exists
        if field == 'name':
            label = 'Contact Name'
        elif field == 'first_name':
            label = 'First Name'
        elif field == 'tel_e164':
            label = 'Phone Number'
        else:
            contact_field = ContactField.objects.filter(org=org, key=field).first()
            if contact_field:
                label = contact_field.label
            else:
                ContactField.get_or_create(org, field, label)

        return label

    @classmethod
    def from_json(cls, org, json_obj):
        # they are creating a new field
        label = json_obj.get(cls.LABEL)
        field = json_obj.get(cls.FIELD)
        value = json_obj.get(cls.VALUE)

        # create our contact field if necessary
        if not field:
            field = ContactField.make_key(label)

        # look up our label
        label = cls.get_label(org, field, label)

        return SaveToContactAction(label, field, value)

    def as_json(self):
        return dict(type=SaveToContactAction.TYPE, label=self.label, field=self.field, value=self.value)

    def execute(self, run, actionset_uuid, msg, offline_on=None):
        # evaluate our value
        contact = run.contact
        message_context = run.flow.build_message_context(contact, msg)
        (value, errors) = Msg.substitute_variables(self.value, contact, message_context, org=run.flow.org)

        if contact.is_test and errors:
            ActionLog.warn(run, _("Expression contained errors: %s") % ', '.join(errors))

        value = value.strip()

        if self.field == 'name':
            new_value = value[:128]
            contact.name = new_value
            contact.save(update_fields=['name'])

        elif self.field == 'first_name':
            new_value = value[:128]
            contact.set_first_name(new_value)
            contact.save(update_fields=['name'])

        elif self.field == 'tel_e164':
            new_value = value[:128]

            # don't really update URNs on test contacts
            if not contact.is_test:
                urns = [(urn.scheme, urn.path) for urn in contact.urns.all()]

                # add in our new phone number
                urns += [('tel', new_value)]
                contact.update_urns(urns)
        else:
            new_value = value[:640]
            contact.set_field(self.field, new_value)

        self.logger(run, new_value)

        return []

    def logger(self, run, new_value):
        # only log for test contact
        if not run.contact.is_test:
            return False

        label = SaveToContactAction.get_label(run.flow.org, self.field, self.label)
        log_txt = _("Updated %s to '%s'") % (label, new_value)

        log = ActionLog.create(run, log_txt)

        return log

    def get_description(self):
        return "Updated field %s to '%s'" % (self.field, self.value)


class SendAction(VariableContactAction):
    """
    Action which sends a message to a specified set of contacts and groups.
    """
    TYPE = 'send'
    MESSAGE = 'msg'

    def __init__(self, msg, groups, contacts, variables):
        self.msg = msg
        super(SendAction, self).__init__(groups, contacts, variables)

    @classmethod
    def from_json(cls, org, json_obj):
        groups = VariableContactAction.parse_groups(org, json_obj)
        contacts = VariableContactAction.parse_contacts(org, json_obj)
        variables = VariableContactAction.parse_variables(org, json_obj)

        return SendAction(json_obj.get(SendAction.MESSAGE), groups, contacts, variables)

    def as_json(self):
        contact_ids = [dict(id=_.pk) for _ in self.contacts]
        group_ids = [dict(id=_.pk) for _ in self.groups]
        variables = [dict(id=_) for _ in self.variables]
        return dict(type=SendAction.TYPE, msg=self.msg, contacts=contact_ids, groups=group_ids, variables=variables)

    def execute(self, run, actionset_uuid, msg, offline_on=None):
        if self.msg:
            flow = run.flow
            message_context = flow.build_message_context(run.contact, msg)

            (groups, contacts) = self.build_groups_and_contacts(run, msg)

            # create our broadcast and send it
            if not run.contact.is_test:

                # if we have localized versions, add those to our broadcast definition
                language_dict = None
                if isinstance(self.msg, dict):
                    language_dict = json.dumps(self.msg)

                message_text = run.flow.get_localized_text(self.msg)

                # no message text? then no-op
                if not message_text:
                    return list()

                recipients = groups + contacts

                broadcast = Broadcast.create(flow.org, flow.modified_by, message_text, recipients,
                                             language_dict=language_dict)
                broadcast.send(trigger_send=False, message_context=message_context, base_language=flow.base_language)
                return list(broadcast.get_messages())

            else:
                unique_contacts = set()
                for contact in contacts:
                    unique_contacts.add(contact.pk)

                for group in groups:
                    for contact in group.contacts.all():
                        unique_contacts.add(contact.pk)

                # contact refers to each contact this message is being sent to so evaluate without it for logging
                del message_context['contact']

                text = run.flow.get_localized_text(self.msg, run.contact)
                (message, errors) = Msg.substitute_variables(text, None, message_context,
                                                             org=run.flow.org, partial_vars=True)

                self.logger(run, message, len(unique_contacts))

            return []
        else:  # pragma: no cover
            return []

    def logger(self, run, text, contact_count):
        log_txt = _n("Sending '%(msg)s' to %(count)d contact",
                     "Sending '%(msg)s' to %(count)d contacts",
                     contact_count) % dict(msg=text, count=contact_count)
        log = ActionLog.create(run, log_txt)
        return log

    def get_description(self):
        return "Sent '%s' to %s" % (self.msg, ", ".join(send.name for send in (self.contacts + self.groups)))


class Rule(object):

    def __init__(self, uuid, category, destination, destination_type, test):
        self.uuid = uuid
        self.category = category
        self.destination = destination
        self.destination_type = destination_type
        self.test = test

    def get_category_name(self, flow_lang):
        if not self.category:
            if isinstance(self.test, BetweenTest):
                return "%s-%s" % (self.test.min, self.test.max)

        # return the category name for the flow language version
        if isinstance(self.category, dict):
            if flow_lang:
                return self.category[flow_lang]
            else:
                return self.category.values()[0]

        return self.category

    def matches(self, run, sms, context, text):
        return self.test.evaluate(run, sms, context, text)

    def as_json(self):
        return dict(uuid=self.uuid,
                    category=self.category,
                    destination=self.destination,
                    destination_type=self.destination_type,
                    test=self.test.as_json())

    @classmethod
    def from_json_array(cls, org, json):
        rules = []
        for rule in json:
            category = rule.get('category', None)

            if isinstance(category, dict):
                # prune all of our translations to 36
                for k, v in category.items():
                    if isinstance(v, unicode):
                        category[k] = v[:36]
            elif category:
                category = category[:36]

            destination = rule.get('destination', None)
            destination_type = None

            # determine our destination type, if its not set its an action set
            if destination:
                destination_type = rule.get('destination_type', ACTION_SET)

            rules.append(Rule(rule.get('uuid'),
                              category,
                              destination,
                              destination_type,
                              Test.from_json(org, rule['test'])))

        return rules

class Test(object):
    TYPE = 'type'
    __test_mapping = None

    @classmethod
    def from_json(cls, org, json_dict):
        if not cls.__test_mapping:
            cls.__test_mapping = {
                TrueTest.TYPE: TrueTest,
                FalseTest.TYPE: FalseTest,
                AndTest.TYPE: AndTest,
                OrTest.TYPE: OrTest,
                ContainsTest.TYPE: ContainsTest,
                ContainsAnyTest.TYPE: ContainsAnyTest,
                NumberTest.TYPE: NumberTest,
                LtTest.TYPE: LtTest,
                LteTest.TYPE: LteTest,
                GtTest.TYPE: GtTest,
                GteTest.TYPE: GteTest,
                EqTest.TYPE: EqTest,
                BetweenTest.TYPE: BetweenTest,
                StartsWithTest.TYPE: StartsWithTest,
                HasDateTest.TYPE: HasDateTest,
                DateEqualTest.TYPE: DateEqualTest,
                DateAfterTest.TYPE: DateAfterTest,
                DateBeforeTest.TYPE: DateBeforeTest,
                PhoneTest.TYPE: PhoneTest,
                RegexTest.TYPE: RegexTest,
                HasDistrictTest.TYPE: HasDistrictTest,
                HasStateTest.TYPE: HasStateTest,
                NotEmptyTest.TYPE: NotEmptyTest
            }

        type = json_dict.get(cls.TYPE, None)
        if not type: # pragma: no cover
            raise FlowException("Test definition missing 'type' field: %s", json_dict)

        if not type in cls.__test_mapping: # pragma: no cover
            raise FlowException("Unknown type: '%s' in definition: %s" % (type, json_dict))

        return cls.__test_mapping[type].from_json(org, json_dict)

    @classmethod
    def from_json_array(cls, org, json):
        tests = []
        for inner in json:
            tests.append(Test.from_json(org, inner))

        return tests

    def evaluate(self, run, sms, context, text): # pragma: no cover
        """
        Where the work happens, subclasses need to be able to evalute their Test
        according to their definition given the passed in message. Tests do not have
        side effects.
        """
        raise FlowException("Subclasses must implement evaluate, returning a tuple containing 1 or 0 and the value tested")


class TrueTest(Test):
    """
    { op: "true" }
    """
    TYPE = 'true'

    def __init__(self):
        pass

    @classmethod
    def from_json(cls, org, json):
        return TrueTest()

    def as_json(self):
        return dict(type=TrueTest.TYPE)

    def evaluate(self, run, sms, context, text):
        return 1, text


class FalseTest(Test):
    """
    { op: "false" }
    """
    TYPE = 'false'

    def __init__(self):
        pass

    @classmethod
    def from_json(cls, org, json):
        return FalseTest()

    def as_json(self):
        return dict(type=FalseTest.TYPE)

    def evaluate(self, run, sms, context, text):
        return 0, None


class AndTest(Test):
    """
    { op: "and",  "tests": [ ... ] }
    """
    TESTS = 'tests'
    TYPE = 'and'

    def __init__(self, tests):
        self.tests = tests

    @classmethod
    def from_json(cls, org, json):
        return AndTest(Test.from_json_array(org, json[cls.TESTS]))

    def as_json(self):
        return dict(type=AndTest.TYPE, tests=[_.as_json() for _ in self.tests])

    def evaluate(self, run, sms, context, text):
        matches = []
        for test in self.tests:
            (result, value) = test.evaluate(run, sms, context, text)
            if result:
                matches.append(value)
            else:
                return 0, None

        # all came out true, we are true
        return 1, " ".join(matches)


class OrTest(Test):
    """
    { op: "or",  "tests": [ ... ] }
    """
    TESTS = 'tests'
    TYPE = 'or'

    def __init__(self, tests):
        self.tests = tests

    @classmethod
    def from_json(cls, org, json):
        return OrTest(Test.from_json_array(org, json[cls.TESTS]))

    def as_json(self):
        return dict(type=OrTest.TYPE, tests=[_.as_json() for _ in self.tests])

    def evaluate(self, run, sms, context, text):
        for test in self.tests:
            (result, value) = test.evaluate(run, sms, context, text)
            if result:
                return result, value

        return 0, None


class NotEmptyTest(Test):
    """
    { op: "not_empty" }
    """

    TYPE = 'not_empty'

    def __init__(self):
        pass

    @classmethod
    def from_json(cls, org, json):
        return NotEmptyTest()

    def as_json(self):
        return dict(type=NotEmptyTest.TYPE)

    def evaluate(self, run, sms, context, text):
        if text and len(text.strip()):
            return 1, text
        return 0, None

class ContainsTest(Test):
    """
    { op: "contains", "test": "red" }
    """
    TEST = 'test'
    TYPE = 'contains'

    def __init__(self, test):
        self.test = test

    @classmethod
    def from_json(cls, org, json):
        return cls(json[cls.TEST])

    def as_json(self):
        json = dict(type=ContainsTest.TYPE, test=self.test)
        return json

    def test_in_words(self, test, words, raw_words):
        for index, word in enumerate(words):
            if word == test:
                return raw_words[index]

            # words are over 4 characters and start with the same letter
            if len(word) > 4 and len(test) > 4 and word[0] == test[0]:
                # edit distance of 1 or less is a match
                if edit_distance(word, test) <= 1:
                    return raw_words[index]

        return None

    def evaluate(self, run, sms, context, text):
        # substitute any variables
        test = run.flow.get_localized_text(self.test, run.contact)
        test, errors = Msg.substitute_variables(test, run.contact, context, org=run.flow.org)

        # tokenize our test
        tests = regex.split(r"\W+", test.lower(), flags=regex.UNICODE | regex.V0)

        # tokenize our sms
        words = regex.split(r"\W+", text.lower(), flags=regex.UNICODE | regex.V0)
        raw_words = regex.split(r"\W+", text, flags=regex.UNICODE | regex.V0)

        # run through each of our tests
        matches = []
        for test in tests:
            match = self.test_in_words(test, words, raw_words)
            if match:
                matches.append(match)

        # we are a match only if every test matches
        if len(matches) == len(tests):
            return len(tests), " ".join(matches)
        else:
            return 0, None


class ContainsAnyTest(ContainsTest):
    """
    { op: "contains_any", "test": "red" }
    """
    TEST = 'test'
    TYPE = 'contains_any'

    def as_json(self):
        return dict(type=ContainsAnyTest.TYPE, test=self.test)

    def evaluate(self, run, sms, context, text):
        # substitute any variables
        test = run.flow.get_localized_text(self.test, run.contact)
        test, errors = Msg.substitute_variables(test, run.contact, context, org=run.flow.org)

        # tokenize our test
        tests = regex.split(r"\W+", test.lower(), flags=regex.UNICODE | regex.V0)

        # tokenize our sms
        words = regex.split(r"\W+", text.lower(), flags=regex.UNICODE | regex.V0)
        raw_words = regex.split(r"\W+", text, flags=regex.UNICODE | regex.V0)

        # run through each of our tests
        matches = []
        for test in tests:
            match = self.test_in_words(test, words, raw_words)
            if match:
                matches.append(match)

        # we are a match if at least one test matches
        if len(matches) > 0:
            return 1, " ".join(matches)
        else:
            return 0, None


class StartsWithTest(Test):
    """
    { op: "starts", "test": "red" }
    """
    TEST = 'test'
    TYPE = 'starts'

    def __init__(self, test):
        self.test = test

    @classmethod
    def from_json(cls, org, json):
        return cls(json[cls.TEST])

    def as_json(self):
        return dict(type=StartsWithTest.TYPE, test=self.test)

    def evaluate(self, run, sms, context, text):
        # substitute any variables in our test
        test = run.flow.get_localized_text(self.test, run.contact)
        test, errors = Msg.substitute_variables(test, run.contact, context, org=run.flow.org)

        # strip leading and trailing whitespace
        text = text.strip()

        # see whether we start with our test
        if text.lower().find(test.lower()) == 0:
            return 1, text[:len(test)]
        else:
            return 0, None


class HasStateTest(Test):
    TYPE = 'state'

    def __init__(self):
        pass

    @classmethod
    def from_json(cls, org, json):
        return cls()

    def as_json(self):
        return dict(type=self.TYPE)

    def evaluate(self, run, sms, context, text):
        org = run.flow.org

        # if they removed their country since adding the rule
        if not org.country:
            return 0, None

        state = org.parse_location(text, 1)
        if state:
            return 1, state

        return 0, None


class HasDistrictTest(Test):
    TYPE = 'district'
    TEST = 'test'

    def __init__(self, state):
        self.state = state

    @classmethod
    def from_json(cls, org, json):
        return cls(json[cls.TEST])

    def as_json(self):
        return dict(type=self.TYPE, test=self.state)

    def evaluate(self, run, sms, context, text):

        # if they removed their country since adding the rule
        org = run.flow.org
        if not org.country:
            return 0, None

        # evaluate our district in case it has a replacement variable
        state, errors = Msg.substitute_variables(self.state, sms.contact, context, org=run.flow.org)

        parent = org.parse_location(state, 1)
        if parent:
            district = org.parse_location(text, 2, parent)
            if district:
                return 1, district

        return 0, None


class HasDateTest(Test):
    TYPE = 'date'

    def __init__(self):
        pass

    @classmethod
    def from_json(cls, org, json):
        return cls()

    def as_json(self):
        return dict(type=self.TYPE)

    def evaluate_date_test(self, message_date):
        return True

    def evaluate(self, run, sms, context, text):
        text = text.replace(' ', "-")
        org = run.flow.org
        dayfirst = org.get_dayfirst()
        tz = org.get_tzinfo()

        (date_format, time_format) = get_datetime_format(dayfirst)

        date = str_to_datetime(text, tz=tz, dayfirst=org.get_dayfirst())
        if date is not None and self.evaluate_date_test(date):
            return 1, datetime_to_str(date, tz=tz, format=time_format, ms=False)

        return 0, None


class DateTest(Test):
    """
    Base class for those tests that check relative dates
    """
    TEST = 'test'
    TYPE = 'date'

    def __init__(self, test):
        self.test = test

    @classmethod
    def from_json(cls, org, json):
        return cls(json[cls.TEST])

    def as_json(self):
        return dict(type=self.TYPE, test=self.test)

    def evaluate_date_test(self, date_message, date_test):
        raise FlowException("Evaluate date test needs to be defined by subclass.")

    def evaluate(self, run, sms, context, text):
        org = run.flow.org
        dayfirst = org.get_dayfirst()
        tz = org.get_tzinfo()
        test, errors = Msg.substitute_variables(self.test, run.contact, context, org=org)

        text = text.replace(' ', "-")
        if not errors:
            date_message = str_to_datetime(text, tz=tz, dayfirst=dayfirst)
            date_test = str_to_datetime(test, tz=tz, dayfirst=dayfirst)

            (date_format, time_format) = get_datetime_format(dayfirst)

            if date_message is not None and date_test is not None and self.evaluate_date_test(date_message, date_test):
                return 1, datetime_to_str(date_message, tz=tz, format=time_format, ms=False)

        return 0, None


class DateEqualTest(DateTest):
    TEST = 'test'
    TYPE = 'date_equal'

    def evaluate_date_test(self, date_message, date_test):
        return date_message.date() == date_test.date()


class DateAfterTest(DateTest):
    TEST = 'test'
    TYPE = 'date_after'

    def evaluate_date_test(self, date_message, date_test):
        return date_message >= date_test


class DateBeforeTest(DateTest):
    TEST = 'test'
    TYPE = 'date_before'

    def evaluate_date_test(self, date_message, date_test):
        return date_message <= date_test


class NumericTest(Test):
    """
    Base class for those tests that do numeric tests.
    """
    TEST = 'test'
    TYPE = ''

    @classmethod
    def convert_to_decimal(cls, word):
        # common substitutions
        original_word = word
        word = word.replace('l', '1').replace('o', '0').replace('O', '0')

        try:
            return (word, Decimal(word))
        except Exception as e:
            # we only try this hard if we haven't already substituted characters
            if original_word == word:
                # does this start with a number?  just use that part if so
                match = regex.match(r"^(\d+).*$", word, regex.UNICODE | regex.V0)
                if match:
                    return (match.group(1), Decimal(match.group(1)))
                else:
                    raise e
            else:
                raise e

    # test every word in the message against our test
    def evaluate(self, run, sms, context, text):
        text = text.replace(',', '')
        for word in regex.split(r"\s+", text, flags=regex.UNICODE | regex.V0):
            try:
                (word, decimal) = NumericTest.convert_to_decimal(word)
                if self.evaluate_numeric_test(run, context, decimal):
                    return 1, decimal
            except:
                pass
        return 0, None


class BetweenTest(NumericTest):
    """
    Test whether we are between two numbers (inclusive)
    """
    MIN = 'min'
    MAX = 'max'
    TYPE = 'between'

    def __init__(self, min_val, max_val):
        self.min = min_val
        self.max = max_val

    @classmethod
    def from_json(cls, org, json):
        return cls(json[cls.MIN], json[cls.MAX])

    def as_json(self):
        return dict(type=self.TYPE, min=self.min, max=self.max)

    def evaluate_numeric_test(self, run, context, decimal_value):
        min_val, min_errors = Msg.substitute_variables(self.min, run.contact, context, org=run.flow.org)
        max_val, max_errors = Msg.substitute_variables(self.max, run.contact, context, org=run.flow.org)

        if not min_errors and not max_errors:
            try:
                return Decimal(min_val) <= decimal_value <= Decimal(max_val)
            except Exception:
                pass

        return False


class NumberTest(NumericTest):
    """
    Tests that there is any number in the string.
    """
    TYPE = 'number'

    def __init__(self):
        pass

    @classmethod
    def from_json(cls, org, json):
        return cls()

    def as_json(self):
        return dict(type=self.TYPE)

    def evaluate_numeric_test(self, run, context, decimal_value):
        return True


class SimpleNumericTest(Test):
    """
    Base class for those tests that do a numeric test with a single value
    """
    TEST = 'test'
    TYPE = ''

    def __init__(self, test):
        self.test = test

    @classmethod
    def from_json(cls, org, json):
        return cls(json[cls.TEST])

    def as_json(self):
        return dict(type=self.TYPE, test=self.test)

    def evaluate_numeric_test(self, message_numeric, test_numeric): # pragma: no cover
        raise FlowException("Evaluate numeric test needs to be defined by subclass")

    # test every word in the message against our test
    def evaluate(self, run, sms, context, text):
        test, errors = Msg.substitute_variables(str(self.test), run.contact, context, org=run.flow.org)

        text = text.replace(',', '')
        for word in regex.split(r"\s+", text, flags=regex.UNICODE | regex.V0):
            try:
                (word, decimal) = NumericTest.convert_to_decimal(word)
                if self.evaluate_numeric_test(decimal, Decimal(test)):
                    return 1, decimal
            except:
                pass
        return 0, None


class GtTest(SimpleNumericTest):
    TEST = 'test'
    TYPE = 'gt'

    def evaluate_numeric_test(self, message_numeric, test_numeric):
        return message_numeric > test_numeric


class GteTest(SimpleNumericTest):
    TEST = 'test'
    TYPE = 'gte'

    def evaluate_numeric_test(self, message_numeric, test_numeric):
        return message_numeric >= test_numeric


class LtTest(SimpleNumericTest):
    TEST = 'test'
    TYPE = 'lt'

    def evaluate_numeric_test(self, message_numeric, test_numeric):
        return message_numeric < test_numeric


class LteTest(SimpleNumericTest):
    TEST = 'test'
    TYPE = 'lte'

    def evaluate_numeric_test(self, message_numeric, test_numeric):
        return message_numeric <= test_numeric


class EqTest(SimpleNumericTest):
    TEST = 'test'
    TYPE = 'eq'

    def evaluate_numeric_test(self, message_numeric, test_numeric):
        return message_numeric == test_numeric


class PhoneTest(Test):
    """
    Test for whether a response contains a phone number
    """
    TYPE = 'phone'

    def __init__(self):
        pass

    @classmethod
    def from_json(cls, org, json):
        return cls()

    def as_json(self):
        return dict(type=self.TYPE)

    def evaluate(self, run, sms, context, text):
        org = run.flow.org

        # try to find a phone number in the text we have been sent
        country_code = org.get_country_code()
        if not country_code:
            country_code = 'US'

        number = None
        matches = phonenumbers.PhoneNumberMatcher(text, country_code)

        # try it as an international number if we failed
        if not matches.has_next():
            matches = phonenumbers.PhoneNumberMatcher('+' + text, country_code)

        for match in matches:
            number = phonenumbers.format_number(match.number, phonenumbers.PhoneNumberFormat.E164)

        return number, number


class RegexTest(Test):
    """
    Test for whether a response matches a regular expression
    """
    TEST = 'test'
    TYPE = 'regex'

    def __init__(self, test):
        self.test = test

    @classmethod
    def from_json(cls, org, json):
        return cls(json[cls.TEST])

    def as_json(self):
        return dict(type=self.TYPE, test=self.test)

    def evaluate(self, run, sms, context, text):
        try:
            test = run.flow.get_localized_text(self.test, run.contact)

            # check whether we match
            rexp = regex.compile(test, regex.UNICODE | regex.IGNORECASE | regex.MULTILINE | regex.V0)
            match = rexp.search(text)

            # if so, $0 will be what we return
            if match:
                return_match = match.group(0)

                # build up a dictionary that contains indexed values
                group_dict = match.groupdict()
                for idx in range(rexp.groups + 1):
                    group_dict[str(idx)] = match.group(idx)

                # set it on run@extra
                run.update_fields(group_dict)

                # return all matched values
                return True, return_match

        except:
            import traceback
            traceback.print_exc()

        return False, None<|MERGE_RESOLUTION|>--- conflicted
+++ resolved
@@ -3934,13 +3934,8 @@
         self.action = action
 
     @classmethod
-<<<<<<< HEAD
-    def from_json(cls, org, json):
-        return APIAction(json.get('webhook', org.get_webhook_url()), json.get('action', 'POST'))
-=======
     def from_json(cls, org, json_obj):
         return APIAction(json_obj.get('webhook', org.get_webhook_url()), json_obj.get('action', 'POST'))
->>>>>>> d19e37d1
 
     def as_json(self):
         return dict(type=APIAction.TYPE, webhook=self.webhook, action=self.action)
