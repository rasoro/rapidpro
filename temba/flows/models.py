from __future__ import unicode_literals

import json
import logging
import numbers
import phonenumbers
import pytz
import regex
import time
import urllib2
import xlwt
import re

from collections import OrderedDict, defaultdict
from datetime import timedelta
from decimal import Decimal
from django.conf import settings
from django.core.files import File
from django.core.files.storage import default_storage
from django.core.files.temp import NamedTemporaryFile
from django.core.urlresolvers import reverse
from django.contrib.auth.models import User, Group
from django.db import models, connection
from django.db.models import Q, Count, QuerySet, Sum
from django.utils import timezone
from django.utils.translation import ugettext_lazy as _, ungettext_lazy as _n
from django.utils.html import escape
from enum import Enum
from redis_cache import get_redis_connection
from smartmin.models import SmartModel
from temba.airtime.models import AirtimeTransfer
from temba.contacts.models import Contact, ContactGroup, ContactField, ContactURN, URN, TEL_SCHEME, NEW_CONTACT_VARIABLE
from temba.channels.models import Channel
from temba.locations.models import AdminBoundary, STATE_LEVEL, DISTRICT_LEVEL, WARD_LEVEL
from temba.msgs.models import Broadcast, Msg, FLOW, INBOX, INCOMING, QUEUED, INITIALIZING, HANDLED, SENT, Label, PENDING, OUTGOING
from temba.orgs.models import Org, Language, UNREAD_FLOW_MSGS, CURRENT_EXPORT_VERSION
from temba.utils import get_datetime_format, str_to_datetime, datetime_to_str, analytics, json_date_to_datetime, chunk_list
from temba.utils.email import send_template_email, is_valid_address
from temba.utils.models import TembaModel, ChunkIterator, generate_uuid
from temba.utils.profiler import SegmentProfiler
from temba.utils.queues import push_task
from temba.values.models import Value
from twilio import twiml
from uuid import uuid4

logger = logging.getLogger(__name__)

FLOW_DEFAULT_EXPIRES_AFTER = 60 * 12
START_FLOW_BATCH_SIZE = 500


class FlowException(Exception):
    def __init__(self, *args, **kwargs):
        super(FlowException, self).__init__(*args, **kwargs)


FLOW_LOCK_TTL = 60  # 1 minute
FLOW_LOCK_KEY = 'org:%d:lock:flow:%d:%s'

FLOW_PROP_CACHE_KEY = 'org:%d:cache:flow:%d:%s'
FLOW_PROP_CACHE_TTL = 24 * 60 * 60 * 7  # 1 week
FLOW_STAT_CACHE_KEY = 'org:%d:cache:flow:%d:%s'

UNREAD_FLOW_RESPONSES = 'unread_flow_responses'

# the most frequently we will check if our cache needs rebuilding
FLOW_STAT_CACHE_FREQUENCY = 24 * 60 * 60  # 1 day


class FlowLock(Enum):
    """
    Locks that are flow specific
    """
    participation = 1
    activity = 2
    definition = 3


class FlowPropsCache(Enum):
    """
    Properties of a flow that we cache
    """
    terminal_nodes = 1
    category_nodes = 2


class FlowStatsCache(Enum):
    """
    Stats we calculate and cache for flows
    """
    runs_started_count = 1    # deprecated, no longer used
    runs_completed_count = 2  # deprecated, no longer used
    contacts_started_set = 3  # deprecated, no longer used
    visit_count_map = 4
    step_active_set = 5
    cache_check = 6


def edit_distance(s1, s2):  # pragma: no cover
    """
    Compute the Damerau-Levenshtein distance between two given
    strings (s1 and s2)
    """
    # if first letters are different, infinite distance
    if s1 and s2 and s1[0] != s2[0]:
        return 100

    d = {}
    lenstr1 = len(s1)
    lenstr2 = len(s2)

    for i in xrange(-1, lenstr1 + 1):
        d[(i, -1)] = i + 1
    for j in xrange(-1, lenstr2 + 1):
        d[(-1, j)] = j + 1

    for i in xrange(0, lenstr1):
        for j in xrange(0, lenstr2):
            if s1[i] == s2[j]:
                cost = 0
            else:
                cost = 1
            d[(i, j)] = min(
                d[(i - 1, j)] + 1,  # deletion
                d[(i, j - 1)] + 1,  # insertion
                d[(i - 1, j - 1)] + cost,  # substitution
            )
            if i > 1 and j > 1 and s1[i] == s2[j - 1] and s1[i - 1] == s2[j]:
                d[(i, j)] = min(d[(i, j)], d[i - 2, j - 2] + cost)  # transposition

    return d[lenstr1 - 1, lenstr2 - 1]


class Flow(TembaModel):
    UUID = 'uuid'
    ENTRY = 'entry'
    RULE_SETS = 'rule_sets'
    ACTION_SETS = 'action_sets'
    RULES = 'rules'
    CONFIG = 'config'
    ACTIONS = 'actions'
    DESTINATION = 'destination'
    LABEL = 'label'
    WEBHOOK_URL = 'webhook'
    WEBHOOK_ACTION = 'webhook_action'
    FINISHED_KEY = 'finished_key'
    RULESET_TYPE = 'ruleset_type'
    OPERAND = 'operand'
    METADATA = 'metadata'

    BASE_LANGUAGE = 'base_language'
    SAVED_BY = 'saved_by'
    VERSION = 'version'

    CONTACT_CREATION = 'contact_creation'
    CONTACT_PER_RUN = 'run'
    CONTACT_PER_LOGIN = 'login'

    SAVED_ON = 'saved_on'
    NAME = 'name'
    REVISION = 'revision'
    VERSION = 'version'
    FLOW_TYPE = 'flow_type'
    ID = 'id'
    EXPIRES = 'expires'

    X = 'x'
    Y = 'y'

    FLOW = 'F'
    MESSAGE = 'M'
    VOICE = 'V'
    SURVEY = 'S'

    RULES_ENTRY = 'R'
    ACTIONS_ENTRY = 'A'

    FLOW_TYPES = ((FLOW, _("Message flow")),
                  (MESSAGE, _("Single Message Flow")),
                  (VOICE, _("Phone call flow")),
                  (SURVEY, _("Android Survey")))

    ENTRY_TYPES = ((RULES_ENTRY, "Rules"),
                   (ACTIONS_ENTRY, "Actions"))

    name = models.CharField(max_length=64,
                            help_text=_("The name for this flow"))

    labels = models.ManyToManyField('FlowLabel', related_name='flows', verbose_name=_("Labels"), blank=True,
                                    help_text=_("Any labels on this flow"))

    org = models.ForeignKey(Org, related_name='flows')

    entry_uuid = models.CharField(null=True, max_length=36, unique=True)

    entry_type = models.CharField(max_length=1, null=True, choices=ENTRY_TYPES,
                                  help_text=_("The type of node this flow starts with"))

    is_archived = models.BooleanField(default=False,
                                      help_text=_("Whether this flow is archived"))

    flow_type = models.CharField(max_length=1, choices=FLOW_TYPES, default=FLOW,
                                 help_text=_("The type of this flow"))

    metadata = models.TextField(null=True, blank=True,
                                help_text=_("Any extra metadata attached to this flow, strictly used by the user interface."))

    expires_after_minutes = models.IntegerField(default=FLOW_DEFAULT_EXPIRES_AFTER,
                                                help_text=_("Minutes of inactivity that will cause expiration from flow"))

    ignore_triggers = models.BooleanField(default=False,
                                          help_text=_("Ignore keyword triggers while in this flow"))

    saved_on = models.DateTimeField(auto_now_add=True,
                                    help_text=_("When this item was saved"))

    saved_by = models.ForeignKey(User, related_name="flow_saves",
                                 help_text=_("The user which last saved this flow"))

    base_language = models.CharField(max_length=4, null=True, blank=True,
                                     help_text=_('The primary language for editing this flow'),
                                     default='base')

    version_number = models.IntegerField(default=CURRENT_EXPORT_VERSION,
                                         help_text=_("The flow version this definition is in"))

    @classmethod
    def create(cls, org, user, name, flow_type=FLOW, expires_after_minutes=FLOW_DEFAULT_EXPIRES_AFTER, base_language=None):
        flow = Flow.objects.create(org=org, name=name, flow_type=flow_type,
                                   expires_after_minutes=expires_after_minutes, base_language=base_language,
                                   saved_by=user, created_by=user, modified_by=user)

        analytics.track(user.username, 'nyaruka.flow_created', dict(name=name))
        return flow

    @classmethod
    def create_single_message(cls, org, user, message):
        """
        Creates a special 'single message' flow
        """
        name = 'Single Message (%s)' % unicode(uuid4())
        flow = Flow.create(org, user, name, flow_type=Flow.MESSAGE)
        flow.update_single_message_flow(message)
        return flow

    @classmethod
    def label_to_slug(cls, label):
        return regex.sub(r'[^a-z0-9]+', '_', label.lower(), regex.V0)

    @classmethod
    def create_join_group(cls, org, user, group, response=None, start_flow=None):
        """
        Creates a special 'join group' flow
        """
        base_language = org.primary_language.iso_code if org.primary_language else 'base'

        name = Flow.get_unique_name(org, 'Join %s' % group.name)
        flow = Flow.create(org, user, name, base_language=base_language)

        uuid = unicode(uuid4())
        actions = [dict(type='add_group', group=dict(uuid=group.uuid, name=group.name)),
                   dict(type='save', field='name', label='Contact Name', value='@(PROPER(REMOVE_FIRST_WORD(step.value)))')]

        if response:
            actions += [dict(type='reply', msg={base_language: response})]

        if start_flow:
            actions += [dict(type='flow', flow=dict(uuid=start_flow.uuid, name=start_flow.name))]

        action_sets = [dict(x=100, y=0, uuid=uuid, actions=actions)]
        flow.update(dict(entry=uuid, base_language=base_language,
                         rule_sets=[], action_sets=action_sets))

        return flow

    @classmethod
    def import_flows(cls, exported_json, org, user, same_site=False):
        """
        Import flows from our flow export file
        """
        created_flows = []
        flow_uuid_map = dict()

        # create all the flow containers first
        for flow_spec in exported_json['flows']:

            FlowRevision.validate_flow_definition(flow_spec)

            flow_type = flow_spec.get('flow_type', Flow.FLOW)
            name = flow_spec['metadata']['name'][:64].strip()

            flow = None

            # Don't create our campaign message flows, we'll do that later
            # this check is only needed up to version 3 of exports
            if flow_type != Flow.MESSAGE:
                # check if we can find that flow by id first
                if same_site:
                    flow = Flow.objects.filter(org=org, is_active=True, uuid=flow_spec['metadata']['uuid']).first()
                    if flow:
                        flow.expires_after_minutes = flow_spec['metadata'].get('expires', FLOW_DEFAULT_EXPIRES_AFTER)
                        flow.name = Flow.get_unique_name(org, name, ignore=flow)
                        flow.save(update_fields=['name', 'expires_after_minutes'])

                # if it's not of our world, let's try by name
                if not flow:
                    flow = Flow.objects.filter(org=org, is_active=True, name=name).first()

                # if there isn't one already, create a new flow
                if not flow:
                    flow = Flow.create(org, user, Flow.get_unique_name(org, name), flow_type=flow_type,
                                       expires_after_minutes=flow_spec['metadata'].get('expires', FLOW_DEFAULT_EXPIRES_AFTER))

                created_flows.append(dict(flow=flow, flow_spec=flow_spec))

                if 'uuid' in flow_spec['metadata']:
                    flow_uuid_map[flow_spec['metadata']['uuid']] = flow.uuid

        # now let's update our flow definitions with any referenced flows
        def remap_flow(element):
            # first map our id accordingly
            if element['uuid'] in flow_uuid_map:
                element['uuid'] = flow_uuid_map[element['uuid']]

            existing_flow = Flow.objects.filter(uuid=element['uuid'], org=org, is_active=True).first()
            if not existing_flow:
                existing_flow = Flow.objects.filter(org=org, name=element['name'], is_active=True).first()
                if existing_flow:
                    element['uuid'] = existing_flow.uuid

        for created in created_flows:
            for ruleset in created['flow_spec'][Flow.RULE_SETS]:
                if ruleset['ruleset_type'] == RuleSet.TYPE_SUBFLOW:
                    remap_flow(ruleset['config']['flow'])

            for actionset in created['flow_spec'][Flow.ACTION_SETS]:
                for action in actionset['actions']:
                    if action['type'] in ['flow', 'trigger-flow']:
                        remap_flow(action['flow'])
            remap_flow(created['flow_spec']['metadata'])
            created['flow'].import_definition(created['flow_spec'])

        # remap our flow ids according to how they were resolved
        if 'campaigns' in exported_json:
            for campaign in exported_json['campaigns']:
                for event in campaign['events']:
                    if 'flow' in event:
                        flow_uuid = event['flow']['uuid']
                        if flow_uuid in flow_uuid_map:
                            event['flow']['uuid'] = flow_uuid_map[flow_uuid]

        if 'triggers' in exported_json:
            for trigger in exported_json['triggers']:
                if 'flow' in trigger:
                    flow_uuid = trigger['flow']['uuid']
                    if flow_uuid in flow_uuid_map:
                        trigger['flow']['uuid'] = flow_uuid_map[flow_uuid]

        return exported_json

    @classmethod
    def copy(cls, flow, user):
        copy = Flow.create(flow.org, user, "Copy of %s" % flow.name[:55], flow_type=flow.flow_type)

        # grab the json of our original
        flow_json = flow.as_json()

        copy.import_definition(flow_json)

        # copy our expiration as well
        copy.expires_after_minutes = flow.expires_after_minutes
        copy.save()

        return copy

    @classmethod
    def get_node(cls, flow, uuid, destination_type):

        if not uuid or not destination_type:
            return None

        if destination_type == FlowStep.TYPE_RULE_SET:
            return RuleSet.get(flow, uuid)
        else:
            return ActionSet.get(flow, uuid)

    @classmethod
    def handle_call(cls, call, user_response=None, hangup=False):
        if not user_response:
            user_response = {}

        flow = call.flow
        run = FlowRun.objects.filter(call=call).first()

        # what we will send back
        voice_response = twiml.Response()
        run.voice_response = voice_response

        # make sure our test contact is handled by simulation
        if call.contact.is_test:
            Contact.set_simulation(True)

        # parse the user response
        text = user_response.get('Digits', None)
        media_url = user_response.get('RecordingUrl', None)

        # if we've been sent a recording, go grab it
        if media_url:
            media_url = call.channel.get_ivr_client().download_media(media_url)

        # create a message to hold our inbound message
        from temba.msgs.models import IVR
        if text is not None or media_url:

            # we don't have text for media, so lets use the media value there too
            if media_url and ':' in media_url:
                text = media_url.partition(':')[2]

            msg = Msg.create_incoming(call.channel, call.contact_urn.urn,
                                      text, status=PENDING, msg_type=IVR, media=media_url)
        else:
            msg = Msg(org=call.org, contact=call.contact, text='', id=0)

        # find out where we last left off
        step = run.steps.all().order_by('-arrived_on').first()

        # if we are just starting the flow, create our first step
        if not step:
            # lookup our entry node
            destination = ActionSet.objects.filter(flow=run.flow, uuid=flow.entry_uuid).first()
            if not destination:
                destination = RuleSet.objects.filter(flow=run.flow, uuid=flow.entry_uuid).first()

            # and add our first step for our run
            if destination:
                step = flow.add_step(run, destination, [], call=call)

        # go and actually handle wherever we are in the flow
        destination = Flow.get_node(run.flow, step.step_uuid, step.step_type)
        (handled, msgs) = Flow.handle_destination(destination, step, run, msg, user_input=text is not None)

        # if we stopped needing user input (likely), then wrap our response accordingly
        voice_response = Flow.wrap_voice_response_with_input(call, run, voice_response)

        # if we handled it, increment our unread count
        if handled and not call.contact.is_test:
            run.flow.increment_unread_responses()
            if msg.id:
                Msg.mark_handled(msg)

        # if we didn't handle it, this is a good time to hangup
        if not handled or hangup:
            voice_response.hangup()
            run.set_completed(final_step=step)

        return voice_response

    @classmethod
    def wrap_voice_response_with_input(cls, call, run, voice_response):
        """ Finds where we are in the flow and wraps our voice_response with whatever comes next """
        step = run.steps.all().order_by('-pk').first()
        destination = Flow.get_node(run.flow, step.step_uuid, step.step_type)
        if isinstance(destination, RuleSet):
            response = twiml.Response()
            callback = 'https://%s%s' % (settings.TEMBA_HOST, reverse('ivr.ivrcall_handle', args=[call.pk]))
            gather = destination.get_voice_input(response, action=callback)

            # recordings have to be tacked on last
            if destination.ruleset_type == RuleSet.TYPE_WAIT_RECORDING:
                voice_response.record(action=callback)
            elif gather:
                # nest all of our previous verbs in our gather
                for verb in voice_response.verbs:
                    gather.append(verb)

                voice_response = response

                # append a redirect at the end in case the user sends #
                voice_response.append(twiml.Redirect(url=callback + "?empty=1"))

        return voice_response

    @classmethod
    def get_unique_name(cls, org, base_name, ignore=None):
        """
        Generates a unique flow name based on the given base name
        """
        name = base_name[:64].strip()

        count = 2
        while True:
            flows = Flow.objects.filter(name=name, org=org, is_active=True)
            if ignore:
                flows = flows.exclude(pk=ignore.pk)

            if not flows.exists():
                break

            name = '%s %d' % (base_name[:59].strip(), count)
            count += 1

        return name

    @classmethod
    def find_and_handle(cls, msg, started_flows=None, voice_response=None,
                        triggered_start=False, resume_parent_run=False, resume_after_timeout=False):

        if started_flows is None:
            started_flows = []

        steps = FlowStep.get_active_steps_for_contact(msg.contact, step_type=FlowStep.TYPE_RULE_SET)
        for step in steps:
            flow = step.run.flow
            flow.ensure_current_version()
            destination = Flow.get_node(flow, step.step_uuid, step.step_type)

            # this node doesn't exist anymore, mark it as left so they leave the flow
            if not destination:  # pragma: no cover
                step.run.set_completed(final_step=step)
                continue

            (handled, msgs) = Flow.handle_destination(destination, step, step.run, msg, started_flows,
                                                      user_input=True, triggered_start=triggered_start,
                                                      resume_parent_run=resume_parent_run,
                                                      resume_after_timeout=resume_after_timeout)

            if handled:
                # increment our unread count if this isn't the simulator
                if not msg.contact.is_test:
                    flow.increment_unread_responses()

                return True

        return False

    @classmethod
    def handle_destination(cls, destination, step, run, msg,
                           started_flows=None, is_test_contact=False, user_input=False,
                           triggered_start=False, trigger_send=True, resume_parent_run=False, resume_after_timeout=False):

        if started_flows is None:
            started_flows = []

        def add_to_path(path, uuid):
            if uuid in path:
                path.append(uuid)
                raise FlowException("Flow cycle detected at runtime: %s" % path)
            path.append(uuid)

        start_time = time.time()
        path = []
        msgs = []

        # lookup our next destination
        handled = False
        while destination:
            result = {handled: False}

            if destination.get_step_type() == FlowStep.TYPE_RULE_SET:
                should_pause = False

                # check if we need to stop
                if destination.is_pause() or msg.status == HANDLED:
                    should_pause = True

                if (user_input or resume_after_timeout) or not should_pause:
                    result = Flow.handle_ruleset(destination, step, run, msg, started_flows, resume_parent_run, resume_after_timeout)
                    add_to_path(path, destination.uuid)

                # if we used this input, then mark our user input as used
                if should_pause:
                    user_input = False

                    # once we handle user input, reset our path
                    path = []

            elif destination.get_step_type() == FlowStep.TYPE_ACTION_SET:
                result = Flow.handle_actionset(destination, step, run, msg, started_flows, is_test_contact)
                add_to_path(path, destination.uuid)

                # add any generated messages to be sent at once
                msgs += result['msgs']

            # if this is a triggered start, we only consider user input on the first step, so clear it now
            if triggered_start:
                user_input = False

            # pull out our current state from the result
            step = result.get('step')

            # lookup our next destination
            destination = result.get('destination', None)

            # if any one of our destinations handled us, consider it handled
            if result.get('handled', False):
                handled = True

            resume_parent_run = False
            resume_after_timeout = False

        if handled:
            analytics.gauge('temba.flow_execution', time.time() - start_time)

        # send any messages generated
        if msgs and trigger_send:
            msgs.sort(key=lambda message: message.created_on)
            run.flow.org.trigger_send(msgs)

        return handled, msgs

    @classmethod
    def handle_actionset(cls, actionset, step, run, msg, started_flows, is_test_contact=False):

        # not found, escape out, but we still handled this message, user is now out of the flow
        if not actionset:  # pragma: no cover
            run.set_completed(final_step=step)
            return dict(handled=True, destination=None, destination_type=None)

        # actually execute all the actions in our actionset
        msgs = actionset.execute_actions(run, msg, started_flows)

        for msg in msgs:
            step.add_message(msg)

        # and onto the destination
        destination = Flow.get_node(actionset.flow, actionset.destination, actionset.destination_type)
        if destination:
            arrived_on = timezone.now()
            step.left_on = arrived_on
            step.next_uuid = destination.uuid
            step.save(update_fields=['left_on', 'next_uuid'])

            step = run.flow.add_step(run, destination, previous_step=step, arrived_on=arrived_on)
        else:
            run.set_completed(final_step=step)
            step = None

        return dict(handled=True, destination=destination, step=step, msgs=msgs)

    @classmethod
    def handle_ruleset(cls, ruleset, step, run, msg, started_flows, resume_parent_run=False, resume_after_timeout=False):
        if ruleset.ruleset_type == RuleSet.TYPE_SUBFLOW:
            if not resume_parent_run:
                flow_uuid = json.loads(ruleset.config).get('flow').get('uuid')
                flow = Flow.objects.filter(org=run.org, uuid=flow_uuid).first()
                message_context = run.flow.build_message_context(run.contact, msg)

                # our extra will be the current flow variables
                extra = message_context.get('extra', {})
                extra['flow'] = message_context.get('flow', {})

                if msg.id > 0:
                    step.add_message(msg)
                    run.update_expiration(timezone.now())

                if flow:
                    flow.start([], [run.contact], started_flows=started_flows, restart_participants=True,
                               extra=extra, parent_run=run, interrupt=False)
                    return dict(handled=True, destination=None, destination_type=None)

        # find a matching rule
        rule, value = ruleset.find_matching_rule(step, run, msg, resume_after_timeout=resume_after_timeout)
        flow = ruleset.flow

        # add the message to our step
        if msg.id > 0:
            step.add_message(msg)
            run.update_expiration(timezone.now())

        if ruleset.ruleset_type in RuleSet.TYPE_MEDIA:
            # store the media path as the value
            value = msg.media.split(':', 1)[1]

        step.save_rule_match(rule, value)
        ruleset.save_run_value(run, rule, value)

        # output the new value if in the simulator
        if run.contact.is_test:
            ActionLog.create(run, _("Saved '%s' as @flow.%s") % (value, Flow.label_to_slug(ruleset.label)))

        # no destination for our rule?  we are done, though we did handle this message, user is now out of the flow
        if not rule.destination:
            # log it for our test contacts
            run.set_completed(final_step=step)
            return dict(handled=True, destination=None, destination_type=None)

        # Create the step for our destination
        destination = Flow.get_node(flow, rule.destination, rule.destination_type)
        if destination:
            arrived_on = timezone.now()
            step.left_on = arrived_on
            step.next_uuid = rule.destination
            step.save(update_fields=['left_on', 'next_uuid'])
            step = flow.add_step(run, destination, rule=rule.uuid, category=rule.category, previous_step=step)
        return dict(handled=True, destination=destination, step=step)

    @classmethod
    def apply_action_label(cls, user, flows, label, add):
        return label.toggle_label(flows, add)

    @classmethod
    def apply_action_archive(cls, user, flows):
        changed = []

        for flow in flows:
            flow.archive()
            changed.append(flow.pk)

        return changed

    @classmethod
    def apply_action_restore(cls, user, flows):
        changed = []
        for flow in flows:
            try:
                flow.restore()
                changed.append(flow.pk)
            except FlowException:  # pragma: no cover
                pass
        return changed

    @classmethod
    def build_flow_context(cls, flow, contact, contact_context=None):
        """
        Get a flow context built on the last run for the contact in the given flow
        """

        date_format = get_datetime_format(flow.org.get_dayfirst())[1]
        tz = pytz.timezone(flow.org.timezone)

        # wrapper around our value dict, lets us do a nice representation of both @flow.foo and @flow.foo.text
        def value_wrapper(value):
            values = dict(text=value['text'],
                          time=datetime_to_str(value['time'], format=date_format, tz=tz),
                          category=flow.get_localized_text(value['category'], contact),
                          value=unicode(value['rule_value']))
            values['__default__'] = unicode(value['rule_value'])
            return values

        flow_context = {}
        values = []
        if contact:
            results = flow.get_results(contact, only_last_run=True)
            if results and results[0]:
                for value in results[0]['values']:
                    field = Flow.label_to_slug(value['label'])
                    flow_context[field] = value_wrapper(value)
                    values.append("%s: %s" % (value['label'], value['rule_value']))

            flow_context['__default__'] = "\n".join(values)

            # if we don't have a contact context, build one
            if not contact_context:
                flow_context['contact'] = contact.build_message_context()

        return flow_context

    def as_select2(self):
        return dict(id=self.uuid, text=self.name)

    def release(self):
        """
        Releases this flow, marking it inactive. We remove all flow runs, steps and values in a background process.
        We keep FlowRevisions and FlowStarts however.
        """
        from .tasks import delete_flow_results_task

        self.is_active = False
        self.save()

        # release any campaign events that depend on this flow
        from temba.campaigns.models import CampaignEvent
        for event in CampaignEvent.objects.filter(flow=self, is_active=True):
            event.release()

        # release any triggers that depend on this flow
        from temba.triggers.models import Trigger
        for trigger in Trigger.objects.filter(flow=self, is_active=True):
            trigger.release()

        # delete our results in the background
        delete_flow_results_task.delay(self.id)

    def delete_results(self):
        """
        Removes all flow runs, values and steps for a flow.
        """
        # grab the ids of all our runs
        run_ids = self.runs.all().values_list('id', flat=True)

        # in chunks of 1000, remove any values or flowsteps associated with these runs
        # we keep Runs around for auditing purposes
        for chunk in chunk_list(run_ids, 1000):
            Value.objects.filter(run__in=chunk).delete()
            FlowStep.objects.filter(run__in=chunk).delete()

        # clear all our cached stats
        self.clear_props_cache()
        self.clear_stats_cache()

    def clear_props_cache(self):
        r = get_redis_connection()
        keys = [self.get_props_cache_key(c) for c in FlowPropsCache.__members__.values()]
        r.delete(*keys)

    def clear_stats_cache(self):
        r = get_redis_connection()
        keys = [self.get_stats_cache_key(c) for c in FlowStatsCache.__members__.values()]
        r.delete(*keys)

    def get_props_cache_key(self, kind):
        return FLOW_PROP_CACHE_KEY % (self.org_id, self.pk, kind.name)

    def get_stats_cache_key(self, kind, item=None):
        name = kind
        if hasattr(kind, 'name'):
            name = kind.name

        cache_key = FLOW_STAT_CACHE_KEY % (self.org_id, self.pk, name)
        if item:
            cache_key += (':%s' % item)
        return cache_key

    def calculate_active_step_keys(self):
        """
        Returns a list of UUIDs for all ActionSets and RuleSets on this flow.
        :return:
        """
        # first look up any action set uuids
        steps = list(self.action_sets.values('uuid'))

        # then our ruleset uuids
        steps += list(self.rule_sets.values('uuid'))

        # extract just the uuids
        return [self.get_stats_cache_key(FlowStatsCache.step_active_set, step['uuid']) for step in steps]

    def lock_on(self, lock, qualifier=None, lock_ttl=None):
        """
        Creates the requested type of flow-level lock
        """
        r = get_redis_connection()
        lock_key = FLOW_LOCK_KEY % (self.org_id, self.pk, lock.name)
        if qualifier:
            lock_key += (":%s" % qualifier)

        if not lock_ttl:
            lock_ttl = FLOW_LOCK_TTL

        return r.lock(lock_key, lock_ttl)

    def do_calculate_flow_stats(self, lock_ttl=None):
        r = get_redis_connection()

        # activity
        with self.lock_on(FlowLock.activity, lock_ttl=lock_ttl):
            (active, visits) = self._calculate_activity()

            # remove our old active cache
            keys = self.calculate_active_step_keys()
            if keys:
                r.delete(*keys)
            r.delete(self.get_stats_cache_key(FlowStatsCache.visit_count_map))

            # add current active cache
            for step, runs in active.items():
                for run in runs:
                    r.sadd(self.get_stats_cache_key(FlowStatsCache.step_active_set, step), run)

            if len(visits):
                r.hmset(self.get_stats_cache_key(FlowStatsCache.visit_count_map), visits)

    def _calculate_activity(self, simulation=False):

        """
        Calculate our activity stats from the database. This is expensive. It should only be run
        for simulation or in an async task to rebuild the activity cache
        """
        # who is actively at each step
        steps = FlowStep.objects.values('run__pk', 'step_uuid').filter(run__is_active=True, run__flow=self, left_on=None, run__contact__is_test=simulation).annotate(count=Count('run_id'))

        active = {}
        for step in steps:
            step_id = step['step_uuid']
            if step_id not in active:
                active[step_id] = {step['run__pk']}
            else:
                active[step_id].add(step['run__pk'])

        # need to be a list for json
        for key, value in active.items():
            active[key] = list(value)

        visits = {}
        visited_actions = FlowStep.objects.values('step_uuid', 'next_uuid').filter(run__flow=self, step_type='A', run__contact__is_test=simulation).annotate(count=Count('run_id'))
        visited_rules = FlowStep.objects.values('rule_uuid', 'next_uuid').filter(run__flow=self, step_type='R', run__contact__is_test=simulation).exclude(rule_uuid=None).annotate(count=Count('run_id'))

        # where have people visited
        for step in visited_actions:
            if step['next_uuid'] and step['count']:
                visits['%s:%s' % (step['step_uuid'], step['next_uuid'])] = step['count']

        for step in visited_rules:
            if step['next_uuid'] and step['count']:
                visits['%s:%s' % (step['rule_uuid'], step['next_uuid'])] = step['count']

        return (active, visits)

    def _check_for_cache_update(self):
        """
        Checks if we have a redis cache for our flow stats, or whether they need to be updated.
        If so, triggers an async rebuild of the cache for our flow.
        """
        from .tasks import check_flow_stats_accuracy_task

        r = get_redis_connection()

        # don't do the more expensive check if it was performed recently
        cache_check = self.get_stats_cache_key(FlowStatsCache.cache_check)
        if r.exists(cache_check):
            return

        # don't check again for a day or so, add up to an hour of randomness
        # to spread things out a bit
        import random
        r.set(cache_check, 1, FLOW_STAT_CACHE_FREQUENCY + random.randint(0, 60 * 60))

        # check flow stats for accuracy, rebuilding if necessary
        check_flow_stats_accuracy_task.delay(self.pk)

    def get_activity(self, simulation=False, check_cache=True):
        """
        Get the activity summary for a flow as a tuple of the number of active runs
        at each step and a map of the previous visits
        """
        if simulation:
            (active, visits) = self._calculate_activity(simulation=True)
            # we want counts not actual run ids
            for key, value in active.items():
                active[key] = len(value)
            return (active, visits)

        if check_cache:
            self._check_for_cache_update()

        r = get_redis_connection()

        # get all possible active keys
        keys = self.calculate_active_step_keys()
        active = {}
        for key in keys:
            count = r.scard(key)
            # only include stats for steps that actually have people there
            if count:
                active[key[key.rfind(':') + 1:]] = count

        # visited path
        visited = r.hgetall(self.get_stats_cache_key(FlowStatsCache.visit_count_map))

        # make sure our counts are treated as ints for consistency
        for k, v in visited.items():
            visited[k] = int(v)

        return (active, visited)

    def get_total_runs(self):
        return FlowRunCount.run_count(self)

    def get_base_text(self, language_dict, default=''):
        if not isinstance(language_dict, dict):  # pragma: no cover
            return language_dict

        if self.base_language:
            return language_dict.get(self.base_language, default)

        return default  # pragma: no cover

    def get_localized_text(self, text_translations, contact=None, default_text=''):
        """
        Given a language dict and a preferred language, return the best possible text match
        :param text_translations: The text in all supported languages, or string (which will just return immediately)
        :param contact: the contact we are interacting with
        :param default_text: What to use if all else fails
        :return: the localized text
        """
        org_languages = {l.iso_code for l in self.org.languages.all()}

        # We return according to the following precedence:
        #   1) Contact's language (if it's a valid org language)
        #   2) Org Primary Language
        #   3) Flow Base Language
        #   4) Default Text
        preferred_languages = []

        if contact and contact.language and contact.language in org_languages:
            preferred_languages.append(contact.language)

        if self.org.primary_language:
            preferred_languages.append(self.org.primary_language.iso_code)

        preferred_languages.append(self.base_language)

        return Language.get_localized_text(text_translations, preferred_languages, default_text)

    def update_run_expirations(self):
        """
        Update all of our current run expirations according to our new expiration period
        """
        for step in FlowStep.objects.filter(run__flow=self, run__is_active=True, left_on=None).distinct('run'):
            step.run.update_expiration(step.arrived_on)

        # force an expiration update
        from temba.flows.tasks import check_flows_task
        check_flows_task.delay()

    def import_definition(self, flow_json):
        """
        Allows setting the definition for a flow from another definition.  All uuid's will be
        remmaped accordingly.
        """
        # uuid mappings
        uuid_map = dict()

        def copy_recording(url, path):
            if not url:
                return None

            try:
                url = "https://%s/%s" % (settings.AWS_BUCKET_DOMAIN, url)
                temp = NamedTemporaryFile(delete=True)
                temp.write(urllib2.urlopen(url).read())
                temp.flush()
                return default_storage.save(path, temp)
            except Exception:
                # its okay if its no longer there, we'll remove the recording
                return None

        def remap_uuid(json, attribute):
            if attribute in json and json[attribute]:
                uuid = json[attribute]
                new_uuid = uuid_map.get(uuid, None)
                if not new_uuid:
                    new_uuid = str(uuid4())
                    uuid_map[uuid] = new_uuid

                json[attribute] = new_uuid

        remap_uuid(flow_json, 'entry')
        for actionset in flow_json[Flow.ACTION_SETS]:
            remap_uuid(actionset, 'uuid')
            remap_uuid(actionset, 'destination')

            # for all of our recordings, pull them down and remap
            for action in actionset['actions']:
                if 'recording' in action:
                    # if its a localized
                    if isinstance(action['recording'], dict):
                        for lang, url in action['recording'].iteritems():
                            path = copy_recording(url, 'recordings/%d/%d/steps/%s.wav' % (self.org.pk, self.pk, action['uuid']))
                            action['recording'][lang] = path
                    else:
                        path = copy_recording(action['recording'], 'recordings/%d/%d/steps/%s.wav' % (self.org.pk, self.pk, action['uuid']))
                        action['recording'] = path

        for ruleset in flow_json[Flow.RULE_SETS]:
            remap_uuid(ruleset, 'uuid')
            for rule in ruleset.get('rules', []):
                remap_uuid(rule, 'uuid')
                remap_uuid(rule, 'destination')

        # now update with our remapped values
        self.update(flow_json)
        return self

    def set_metadata_json(self, metadata):
        self.metadata = json.dumps(metadata)

    def get_metadata_json(self):
        metadata = {}
        if self.metadata:
            metadata = json.loads(self.metadata)
        return metadata

    def archive(self):
        self.is_archived = True
        self.save(update_fields=['is_archived'])

        # archive our triggers as well
        from temba.triggers.models import Trigger
        Trigger.objects.filter(flow=self).update(is_archived=True)

    def restore(self):
        if self.flow_type == Flow.VOICE:
            if not self.org.supports_ivr():
                raise FlowException("%s requires a Twilio number")

        self.is_archived = False
        self.save(update_fields=['is_archived'])
        # we don't know enough to restore triggers automatically

    def update_single_message_flow(self, message):
        self.flow_type = Flow.MESSAGE
        self.save(update_fields=['name', 'flow_type'])

        uuid = str(uuid4())
        action_sets = [dict(x=100, y=0, uuid=uuid, actions=[dict(type='reply', msg=dict(base=message))])]
        self.update(dict(entry=uuid, rule_sets=[], action_sets=action_sets, base_language='base'))

    def steps(self):
        return FlowStep.objects.filter(run__flow=self)

    def get_completed_runs(self):
        return FlowRunCount.run_count_for_type(self, FlowRun.EXIT_TYPE_COMPLETED)

    def get_interrupted_runs(self):
        return FlowRunCount.run_count_for_type(self, FlowRun.EXIT_TYPE_INTERRUPTED)

    def get_expired_runs(self):
        return FlowRunCount.run_count_for_type(self, FlowRun.EXIT_TYPE_EXPIRED)

    def get_completed_percentage(self):
        total_runs = FlowRunCount.run_count(self)

        if not total_runs:
            return 0
        else:
            return int(self.get_completed_runs() * 100 / total_runs)

    def get_and_clear_unread_responses(self):
        """
        Gets the number of new responses since the last clearing for this flow.
        """
        r = get_redis_connection()

        # get the number of new responses
        new_responses = r.hget(UNREAD_FLOW_RESPONSES, self.id)

        # then clear them
        r.hdel(UNREAD_FLOW_RESPONSES, self.id)

        return 0 if new_responses is None else int(new_responses)

    def increment_unread_responses(self):
        """
        Increments the number of new responses for this flow.
        """
        r = get_redis_connection()
        r.hincrby(UNREAD_FLOW_RESPONSES, self.id, 1)

        # increment our global count as well
        self.org.increment_unread_msg_count(UNREAD_FLOW_MSGS)

    def get_columns(self):
        node_order = []
        for ruleset in RuleSet.objects.filter(flow=self).exclude(label=None).order_by('y', 'pk'):
            if ruleset.uuid:
                node_order.append(ruleset)

        return node_order

    def build_ruleset_caches(self, ruleset_list=None):
        rulesets = dict()
        rule_categories = dict()

        if ruleset_list is None:
            ruleset_list = RuleSet.objects.filter(flow=self).exclude(label=None).order_by('pk').select_related('flow', 'flow__org')

        for ruleset in ruleset_list:
            rulesets[ruleset.uuid] = ruleset
            for rule in ruleset.get_rules():
                rule_categories[rule.uuid] = rule.category

        return (rulesets, rule_categories)

    def build_message_context(self, contact, msg):
        contact_context = contact.build_message_context() if contact else dict()

        # our default value
        channel_context = None

        # add our message context
        if msg:
            message_context = msg.build_message_context()

            # some fake channel deets for simulation
            if msg.contact.is_test:
                channel_context = dict(__default__='(800) 555-1212', name='Simulator', tel='(800) 555-1212', tel_e164='+18005551212')
            elif msg.channel:
                channel_context = msg.channel.build_message_context()
        elif contact:
            message_context = dict(__default__='', contact=contact_context)
        else:
            message_context = dict(__default__='')

        # If we still don't know our channel and have a contact, derive the right channel to use
        if not channel_context and contact:
            _contact, contact_urn = Msg.resolve_recipient(self.org, self.created_by, contact, None)

            # only populate channel if this contact can actually be reached (ie, has a URN)
            if contact_urn:
                channel = contact.org.get_send_channel(contact_urn=contact_urn)
                channel_context = channel.build_message_context() if channel else None

        run = self.runs.filter(contact=contact).order_by('-created_on').first()
        run_context = run.field_dict() if run else {}

        # our current flow context
        flow_context = Flow.build_flow_context(self, contact, contact_context)

        context = dict(flow=flow_context, channel=channel_context, step=message_context, extra=run_context)

        # if we have parent or child contexts, add them in too
        if run:
            if run.parent:
                context['parent'] = Flow.build_flow_context(run.parent.flow, run.parent.contact)

            # see if we spawned any children and add them too
            child_run = FlowRun.objects.filter(parent=run).order_by('-created_on').first()
            if child_run:
                context['child'] = Flow.build_flow_context(child_run.flow, child_run.contact)

        if contact:
            context['contact'] = contact_context

        return context

    def get_results(self, contact=None, filter_ruleset=None, only_last_run=True, run=None):
        if filter_ruleset:
            ruleset_list = [filter_ruleset]
        elif run and hasattr(run.flow, 'ruleset_prefetch'):
            ruleset_list = run.flow.ruleset_prefetch
        else:
            ruleset_list = None

        (rulesets, rule_categories) = self.build_ruleset_caches(ruleset_list)

        # for each of the contacts that participated
        results = []

        if run:
            runs = [run]
            flow_steps = [s for s in run.steps.all() if s.rule_uuid]
        else:
            runs = self.runs.all().select_related('contact')

            # hide simulation test contact
            runs = runs.filter(contact__is_test=Contact.get_simulation())

            if contact:
                runs = runs.filter(contact=contact)

            runs = runs.order_by('contact', '-created_on')

            # or possibly only the last run
            if only_last_run:
                runs = runs.distinct('contact')

            flow_steps = FlowStep.objects.filter(step_uuid__in=rulesets.keys()).exclude(rule_uuid=None)

            # filter our steps to only the runs we care about
            flow_steps = flow_steps.filter(run__pk__in=[r.pk for r in runs])

            # and the ruleset we care about
            if filter_ruleset:
                flow_steps = flow_steps.filter(step_uuid=filter_ruleset.uuid)

            flow_steps = flow_steps.order_by('arrived_on', 'pk').select_related('run').prefetch_related('messages')

        steps_cache = {}
        for step in flow_steps:

            step_dict = dict(left_on=step.left_on,
                             arrived_on=step.arrived_on,
                             rule_uuid=step.rule_uuid,
                             rule_category=step.rule_category,
                             rule_decimal_value=step.rule_decimal_value,
                             rule_value=step.rule_value,
                             text=step.get_text(),
                             step_uuid=step.step_uuid)

            step_run = step.run.id

            if step_run in steps_cache.keys():
                steps_cache[step_run].append(step_dict)

            else:
                steps_cache[step_run] = [step_dict]

        for run in runs:
            first_seen = None
            last_seen = None
            values = []

            if run.id in steps_cache:
                run_steps = steps_cache[run.id]
            else:
                run_steps = []

            for rule_step in run_steps:
                ruleset = rulesets.get(rule_step['step_uuid'])
                if not first_seen:
                    first_seen = rule_step['left_on']
                last_seen = rule_step['arrived_on']

                if ruleset:
                    time = rule_step['left_on'] if rule_step['left_on'] else rule_step['arrived_on']

                    label = ruleset.label
                    category = rule_categories.get(rule_step['rule_uuid'], None)

                    # if this category no longer exists, use the category label at the time
                    if not category:
                        category = rule_step['rule_category']

                    value = rule_step['rule_decimal_value'] if rule_step['rule_decimal_value'] is not None else rule_step['rule_value']

                    values.append(dict(node=rule_step['step_uuid'],
                                       label=label,
                                       category=category,
                                       text=rule_step['text'],
                                       value=value,
                                       rule_value=rule_step['rule_value'],
                                       time=time))

            results.append(dict(contact=run.contact, values=values, first_seen=first_seen, last_seen=last_seen, run=run.pk))

        # sort so most recent is first
        now = timezone.now()
        results = sorted(results, reverse=True, key=lambda result: result['first_seen'] if result['first_seen'] else now)
        return results

    def async_start(self, user, groups, contacts, restart_participants=False):
        """
        Causes us to schedule a flow to start in a background thread.
        """
        from .tasks import start_flow_task

        # create a flow start object
        flow_start = FlowStart.objects.create(flow=self, restart_participants=restart_participants,
                                              created_by=user, modified_by=user)

        contact_ids = [c.id for c in contacts]
        flow_start.contacts.add(*contact_ids)

        group_ids = [g.id for g in groups]
        flow_start.groups.add(*group_ids)

        start_flow_task.delay(flow_start.pk)

    def start(self, groups, contacts, restart_participants=False, started_flows=None,
              start_msg=None, extra=None, flow_start=None, parent_run=None, interrupt=True):
        """
        Starts a flow for the passed in groups and contacts.
        """
        # build up querysets of our groups for memory efficiency
        if isinstance(groups, QuerySet):  # pragma: no cover
            group_qs = groups
        else:
            group_qs = ContactGroup.all_groups.filter(id__in=[g.id for g in groups])

        # build up querysets of our contacts for memory efficiency
        if isinstance(contacts, QuerySet):  # pragma: no cover
            contact_qs = contacts
        else:
            contact_qs = Contact.objects.filter(id__in=[c.id for c in contacts])

        self.ensure_current_version()

        if started_flows is None:
            started_flows = []

        # prevents infinite loops
        if self.pk in started_flows:
            return

        # add this flow to our list of started flows
        started_flows.append(self.pk)

        if not self.entry_uuid:
            return

        if start_msg and start_msg.id:
            start_msg.msg_type = FLOW
            start_msg.save(update_fields=['msg_type'])

        all_contact_ids = Contact.all().filter(Q(all_groups__in=group_qs) | Q(pk__in=contact_qs))
        all_contact_ids = all_contact_ids.only('is_test').order_by('pk').values_list('pk', flat=True).distinct('pk')

        if not restart_participants:
            # exclude anybody who has already participated in the flow
            already_started = set(self.runs.all().values_list('contact_id', flat=True))
            all_contact_ids = [contact_id for contact_id in all_contact_ids if contact_id not in already_started]

        # if we have a parent run, find any parents/grandparents that are active, we'll keep these active
        ancestor_ids = []
        ancestor = parent_run
        while ancestor:
            ancestor_ids.append(ancestor.id)
            ancestor = ancestor.parent

        # for the contacts that will be started, exit any existing flow runs
        active_runs = FlowRun.objects.filter(is_active=True, contact__pk__in=all_contact_ids).exclude(id__in=ancestor_ids)
        FlowRun.bulk_exit(active_runs, FlowRun.EXIT_TYPE_INTERRUPTED)

        # if we are interrupting parent flow runs, mark them as completed
        if ancestor_ids and interrupt:
            ancestor_runs = FlowRun.objects.filter(id__in=ancestor_ids)
            FlowRun.bulk_exit(ancestor_runs, FlowRun.EXIT_TYPE_COMPLETED)

        contact_count = len(all_contact_ids)

        # update our total flow count on our flow start so we can keep track of when it is finished
        if flow_start:
            flow_start.contact_count = contact_count
            flow_start.save(update_fields=['contact_count'])

        # if there are no contacts to start this flow, then update our status and exit this flow
        if contact_count == 0:
            if flow_start:
                flow_start.update_status()
            return

        # single contact starting from a trigger? increment our unread count
        if start_msg and contact_count == 1:
            if Contact.objects.filter(pk=all_contact_ids[0], org=self.org, is_test=False).first():
                self.increment_unread_responses()

        if self.flow_type == Flow.VOICE:
            return self.start_call_flow(all_contact_ids, start_msg=start_msg,
                                        extra=extra, flow_start=flow_start, parent_run=parent_run)

        else:
            return self.start_msg_flow(all_contact_ids,
                                       started_flows=started_flows, start_msg=start_msg,
                                       extra=extra, flow_start=flow_start, parent_run=parent_run)

    def start_call_flow(self, all_contact_ids, start_msg=None, extra=None, flow_start=None, parent_run=None):
        from temba.ivr.models import IVRCall
        runs = []
        channel = self.org.get_call_channel()

        from temba.channels.models import CALL
        if not channel or CALL not in channel.role:
            return runs

        for contact_id in all_contact_ids:
            contact = Contact.objects.filter(pk=contact_id, org=channel.org).first()
            contact_urn = contact.get_urn(TEL_SCHEME)
            channel = self.org.get_call_channel(contact_urn=contact_urn)

            # can't reach this contact, move on
            if not contact or not contact_urn or not channel:  # pragma: no cover
                continue

            run = FlowRun.create(self, contact_id, start=flow_start, parent=parent_run)
            if extra:
                run.update_fields(extra)

            # create our call objects
            call = IVRCall.create_outgoing(channel, contact, contact_urn, self, self.created_by)

            # save away our created call
            run.call = call
            run.save(update_fields=['call'])

            # if we were started by other call, save that off
            if parent_run and parent_run.call:
                call.parent = parent_run.call
                call.save()
            else:
                # trigger the call to start (in the background)
                call.start_call()

            runs.append(run)

        if flow_start:
            flow_start.update_status()

        return runs

    def start_msg_flow(self, all_contact_ids, started_flows=None, start_msg=None, extra=None,
                       flow_start=None, parent_run=None):

        start_msg_id = start_msg.id if start_msg else None
        flow_start_id = flow_start.id if flow_start else None

        if started_flows is None:
            started_flows = []

        # create the broadcast for this flow
        send_actions = self.get_entry_send_actions()

        # for each send action, we need to create a broadcast, we'll group our created messages under these
        broadcasts = []
        for send_action in send_actions:
            message_text = self.get_localized_text(send_action.msg)

            # if we have localized versions, add those to our broadcast definition
            language_dict = None
            if isinstance(send_action.msg, dict):
                language_dict = json.dumps(send_action.msg)

            if message_text:
                broadcast = Broadcast.create(self.org, self.created_by, message_text, [],
                                             language_dict=language_dict)
                broadcast.update_contacts(all_contact_ids)

                # manually set our broadcast status to QUEUED, our sub processes will send things off for us
                broadcast.status = QUEUED
                broadcast.save(update_fields=['status'])

                # add it to the list of broadcasts in this flow start
                broadcasts.append(broadcast)

        # if there are fewer contacts than our batch size, do it immediately
        if len(all_contact_ids) < START_FLOW_BATCH_SIZE:
            return self.start_msg_flow_batch(all_contact_ids, broadcasts=broadcasts, started_flows=started_flows,
                                             start_msg=start_msg, extra=extra, flow_start=flow_start,
                                             parent_run=parent_run)

        # otherwise, create batches instead
        else:
            # for all our contacts, build up start sms batches
            task_context = dict(contacts=[], flow=self.pk, flow_start=flow_start_id,
                                started_flows=started_flows, broadcasts=[b.id for b in broadcasts], start_msg=start_msg_id, extra=extra)

            batch_contacts = task_context['contacts']
            for contact_id in all_contact_ids:
                batch_contacts.append(contact_id)

                if len(batch_contacts) >= START_FLOW_BATCH_SIZE:
                    print "Starting flow '%s' for batch of %d contacts" % (self.name, len(task_context['contacts']))
                    push_task(self.org, 'flows', 'start_msg_flow_batch', task_context)
                    batch_contacts = []
                    task_context['contacts'] = batch_contacts

            if batch_contacts:
                print "Starting flow '%s' for batch of %d contacts" % (self.name, len(task_context['contacts']))
                push_task(self.org, 'flows', 'start_msg_flow_batch', task_context)

            return []

    def start_msg_flow_batch(self, batch_contact_ids, broadcasts, started_flows, start_msg=None,
                             extra=None, flow_start=None, parent_run=None):

        simulation = False
        if len(batch_contact_ids) == 1:
            if Contact.objects.filter(pk=batch_contact_ids[0], org=self.org, is_test=True).first():
                simulation = True

        # these fields are the initial state for our flow run
        run_fields = None
        if extra:
            # we keep 1024 values in @extra for new flow runs because we might be passing the state
            (normalized_fields, count) = FlowRun.normalize_fields(extra, 1024)
            run_fields = json.dumps(normalized_fields)

        # create all our flow runs for this set of contacts at once
        batch = []
        now = timezone.now()

        for contact_id in batch_contact_ids:
            run = FlowRun.create(self, contact_id, fields=run_fields, start=flow_start, created_on=now,
                                 parent=parent_run, db_insert=False)
            batch.append(run)
        FlowRun.objects.bulk_create(batch)

        # build a map of contact to flow run
        run_map = dict()
        for run in FlowRun.objects.filter(contact__in=batch_contact_ids, flow=self, created_on=now):
            run_map[run.contact_id] = run
            if run.contact.is_test:
                ActionLog.create(run, '%s has entered the "%s" flow' % (run.contact.get_display(self.org, short=True), run.flow.name))

        # update our expiration date on our runs, we do this by calculating it on one run then updating all others
        run.update_expiration(timezone.now())
        FlowRun.objects.filter(contact__in=batch_contact_ids, created_on=now).update(expires_on=run.expires_on,
                                                                                     modified_on=timezone.now())

        # if we have some broadcasts to optimize for
        message_map = dict()
        if broadcasts:
            # create our message context
            message_context_base = self.build_message_context(None, start_msg)
            if extra:
                message_context_base['extra'] = extra

            # and add each contact and message to each broadcast
            for broadcast in broadcasts:
                # create our message context
                message_context = dict()
                message_context.update(message_context_base)

                # provide the broadcast with a partial recipient list
                partial_recipients = list(), Contact.objects.filter(org=self.org, pk__in=batch_contact_ids)

                # create the sms messages
                created_on = timezone.now()
                broadcast.send(message_context=message_context, trigger_send=False,
                               response_to=start_msg, status=INITIALIZING, msg_type=FLOW,
                               created_on=created_on, base_language=self.base_language,
                               partial_recipients=partial_recipients, run_map=run_map)

                # map all the messages we just created back to our contact
                for msg in Msg.current_messages.filter(broadcast=broadcast, created_on=created_on):
                    if msg.contact_id not in message_map:
                        message_map[msg.contact_id] = [msg]
                    else:
                        message_map[msg.contact_id].append(msg)

        # now execute our actual flow steps
        (entry_actions, entry_rules) = (None, None)
        if self.entry_type == Flow.ACTIONS_ENTRY:
            entry_actions = ActionSet.objects.filter(uuid=self.entry_uuid).first()

        elif self.entry_type == Flow.RULES_ENTRY:
            entry_rules = RuleSet.objects.filter(uuid=self.entry_uuid).first()

        runs = []
        msgs = []
        optimize_sending_action = len(broadcasts) > 0

        for contact_id in batch_contact_ids:
            # each contact maintains its own list of started flows
            started_flows_by_contact = list(started_flows)

            run = run_map[contact_id]
            run_msgs = message_map.get(contact_id, [])
            arrived_on = timezone.now()

            if entry_actions:
                run_msgs += entry_actions.execute_actions(run, start_msg, started_flows_by_contact,
                                                          skip_leading_reply_actions=not optimize_sending_action)

                step = self.add_step(run, entry_actions, run_msgs, is_start=True, arrived_on=arrived_on)

                # and onto the destination
                if entry_actions.destination:
                    destination = Flow.get_node(entry_actions.flow,
                                                entry_actions.destination,
                                                entry_actions.destination_type)

                    next_step = self.add_step(run, destination, previous_step=step, arrived_on=timezone.now())

                    msg = Msg(org=self.org, contact_id=contact_id, text='', id=0)
                    handled, step_msgs = Flow.handle_destination(destination, next_step, run, msg, started_flows_by_contact,
                                                                 is_test_contact=simulation, trigger_send=False)
                    run_msgs += step_msgs

                else:
                    run.set_completed(final_step=step)

            elif entry_rules:
                step = self.add_step(run, entry_rules, run_msgs, is_start=True, arrived_on=arrived_on)

                # if we have a start message, go and handle the rule
                if start_msg:
                    Flow.find_and_handle(start_msg, started_flows_by_contact, triggered_start=True)

                # if we didn't get an incoming message, see if we need to evaluate it passively
                elif not entry_rules.is_pause():
                    # create an empty placeholder message
                    msg = Msg(org=self.org, contact_id=contact_id, text='', id=0)
                    handled, step_msgs = Flow.handle_destination(entry_rules, step, run, msg, started_flows_by_contact, trigger_send=False)
                    run_msgs += step_msgs

            if start_msg:
                step.add_message(start_msg)

            runs.append(run)

            # add these messages as ones that are ready to send
            for msg in run_msgs:
                msgs.append(msg)

        # trigger our messages to be sent
        if msgs:
            # then send them off
            msgs.sort(key=lambda message: (message.contact_id, message.created_on))
            Msg.all_messages.filter(id__in=[m.id for m in msgs]).update(status=PENDING)

            # trigger a sync
            self.org.trigger_send(msgs)

        # if we have a flow start, check whether we are complete
        if flow_start:
            flow_start.update_status()

        return runs

    def add_step(self, run, node,
                 msgs=None, rule=None, category=None, call=None, is_start=False, previous_step=None, arrived_on=None):
        if msgs is None:
            msgs = []

        if not arrived_on:
            arrived_on = timezone.now()

        # update our timeouts
        timeout = node.get_timeout() if isinstance(node, RuleSet) else None
        run.update_timeout(arrived_on, timeout)

        if not is_start:
            # mark any other states for this contact as evaluated, contacts can only be in one place at time
            self.steps().filter(run=run, left_on=None).update(left_on=arrived_on, next_uuid=node.uuid,
                                                              rule_uuid=rule, rule_category=category)

        # then add our new step and associate it with our message
        step = FlowStep.objects.create(run=run, contact=run.contact, step_type=node.get_step_type(),
                                       step_uuid=node.uuid, arrived_on=arrived_on)

        # for each message, associate it with this step and set the label on it
        for msg in msgs:
            step.add_message(msg)

        # update the activity for our run
        if not run.contact.is_test:
            self.update_activity(step, previous_step, rule_uuid=rule)

        return step

    def remove_active_for_run_ids(self, run_ids):
        """
        Bulk deletion of activity for a list of run ids. This removes the runs
        from the active step, but does not remove the visited (path) data
        for the runs.
        """
        r = get_redis_connection()
        if run_ids:
            for key in self.calculate_active_step_keys():
                r.srem(key, *run_ids)

    def remove_active_for_step(self, step):
        """
        Removes the active stat for a run at the given step, but does not
        remove the (path) data for the runs.
        """
        r = get_redis_connection()
        r.srem(self.get_stats_cache_key(FlowStatsCache.step_active_set, step.step_uuid), step.run.pk)

    def remove_visits_for_step(self, step):
        """
        Decrements the count for the given step
        """
        r = get_redis_connection()
        step_uuid = step.step_uuid
        if step.rule_uuid:
            step_uuid = step.rule_uuid
        r.hincrby(self.get_stats_cache_key(FlowStatsCache.visit_count_map), "%s:%s" % (step_uuid, step.next_uuid), -1)

    def update_activity(self, step, previous_step=None, rule_uuid=None):
        """
        Updates our cache for the given step. This will mark the current active step and
        record history path data for activity.

        :param step: the step they just took
        :param previous_step: the step they were just on
        :param rule_uuid: the uuid for the rule they came from (if any)
        :param simulation: if we are part of a simulation
        """

        with self.lock_on(FlowLock.activity):
            r = get_redis_connection()

            # remove our previous active spot
            if previous_step:
                self.remove_active_for_step(previous_step)

                # mark our path
                previous_uuid = previous_step.step_uuid

                # if we came from a rule, use that instead of our step
                if rule_uuid:
                    previous_uuid = rule_uuid
                r.hincrby(self.get_stats_cache_key(FlowStatsCache.visit_count_map), "%s:%s" % (previous_uuid, step.step_uuid), 1)

            # make us active on our new step
            r.sadd(self.get_stats_cache_key(FlowStatsCache.step_active_set, step.step_uuid), step.run.pk)

    def get_entry_send_actions(self):
        """
        Returns all the entry actions (the first actions in a flow) that are reply actions. This is used
        for grouping all our outgoing messages into a single Broadcast.
        """
        if not self.entry_uuid or self.entry_type != Flow.ACTIONS_ENTRY:
            return []

        # get our entry actions
        entry_actions = ActionSet.objects.filter(uuid=self.entry_uuid).first()
        send_actions = []

        if entry_actions:
            actions = entry_actions.get_actions()

            for action in actions:
                # if this isn't a reply action, bail, they might be modifying the contact
                if not isinstance(action, ReplyAction):
                    break

                send_actions.append(action)

        return send_actions

    def get_dependencies(self, dependencies=None):

        # need to make sure we have the latest version to inspect dependencies
        self.ensure_current_version()

        if not dependencies:
            dependencies = dict(flows=set(), groups=set(), campaigns=set(), triggers=set())

        flows = set()
        groups = set()

        # find all the flows we reference, note this won't include archived flows
        for action_set in self.action_sets.all():
            for action in action_set.get_actions():
                if hasattr(action, 'flow'):
                    flows.add(action.flow)
                if hasattr(action, 'groups'):
                    for group in action.groups:
                        if not isinstance(group, unicode):
                            groups.add(group)

        for ruleset in self.rule_sets.all():
            if ruleset.ruleset_type == RuleSet.TYPE_SUBFLOW:
                flow = Flow.objects.filter(uuid=ruleset.config_json()['flow']['uuid']).first()
                if flow:
                    flows.add(flow)

        # add any campaigns that use our groups
        from temba.campaigns.models import Campaign
        campaigns = set(Campaign.objects.filter(org=self.org, group__in=groups, is_archived=False, is_active=True))
        for campaign in campaigns:
            flows.update(list(campaign.get_flows()))

        # and any of our triggers that reference us
        from temba.triggers.models import Trigger
        triggers = set(Trigger.objects.filter(org=self.org, flow=self, is_archived=False, is_active=True))

        dependencies['flows'].update(flows)
        dependencies['groups'].update(groups)
        dependencies['campaigns'].update(campaigns)
        dependencies['triggers'].update(triggers)

        if self in dependencies['flows']:
            return dependencies

        for flow in flows:
            dependencies = flow.get_dependencies(dependencies)

        return dependencies

    def as_json(self, expand_contacts=False):
        """
        Returns the JSON definition for this flow.

          expand_contacts:
            Add names for contacts and groups that are just ids. This is useful for human readable
            situations such as the flow editor.

        """
        flow = dict()

        if self.entry_uuid:
            flow[Flow.ENTRY] = self.entry_uuid
        else:
            flow[Flow.ENTRY] = None

        actionsets = []
        for actionset in ActionSet.objects.filter(flow=self).order_by('pk'):
            actionsets.append(actionset.as_json())

        def lookup_action_contacts(action, contacts, groups):

            if 'contact' in action:
                contacts.append(action['contact']['uuid'])

            if 'contacts' in action:
                for contact in action['contacts']:
                    contacts.append(contact['uuid'])

            if 'group' in action:
                g = action['group']
                if isinstance(g, dict):
                    if 'uuid' in g:
                        groups.append(g['uuid'])

            if 'groups' in action:
                for group in action['groups']:
                    if isinstance(group, dict):
                        if 'uuid' in group:
                            groups.append(group['uuid'])

        def replace_action_contacts(action, contacts, groups):

            if 'contact' in action:
                contact = contacts.get(action['contact']['uuid'], None)
                if contact:
                    action['contact'] = contact.as_json()

            if 'contacts' in action:
                expanded_contacts = []
                for contact in action['contacts']:
                    contact = contacts.get(contact['uuid'], None)
                    if contact:
                        expanded_contacts.append(contact.as_json())

                action['contacts'] = expanded_contacts

            if 'group' in action:
                # variable substitution
                group = action['group']
                if isinstance(group, dict):
                    if 'uuid' in group:
                        group = groups.get(group['uuid'], None)
                        if group:
                            action['group'] = dict(uuid=group.uuid, name=group.name)

            if 'groups' in action:
                expanded_groups = []
                for group in action['groups']:

                    # variable substitution
                    if not isinstance(group, dict):
                        expanded_groups.append(group)
                    else:
                        group_instance = groups.get(group['uuid'], None)
                        if group_instance:
                            expanded_groups.append(dict(uuid=group_instance.uuid, name=group_instance.name))
                        else:
                            expanded_groups.append(group)

                action['groups'] = expanded_groups

        if expand_contacts:
            groups = []
            contacts = []

            for actionset in actionsets:
                for action in actionset['actions']:
                    lookup_action_contacts(action, contacts, groups)

            # load them all
            contacts = dict((_.uuid, _) for _ in Contact.all().filter(org=self.org, uuid__in=contacts))
            groups = dict((_.uuid, _) for _ in ContactGroup.user_groups.filter(org=self.org, uuid__in=groups))

            # and replace them
            for actionset in actionsets:
                for action in actionset['actions']:
                    replace_action_contacts(action, contacts, groups)

        flow[Flow.ACTION_SETS] = actionsets

        # add in our rulesets
        rulesets = []
        for ruleset in RuleSet.objects.filter(flow=self).order_by('pk'):
            rulesets.append(ruleset.as_json())
        flow[Flow.RULE_SETS] = rulesets

        # required flow running details
        flow[Flow.BASE_LANGUAGE] = self.base_language
        flow[Flow.FLOW_TYPE] = self.flow_type
        flow[Flow.VERSION] = CURRENT_EXPORT_VERSION
        flow[Flow.METADATA] = self.get_metadata()
        return flow

    def get_metadata(self):

        metadata = dict()
        if self.metadata:
            metadata = json.loads(self.metadata)

        revision = self.revisions.all().order_by('-revision').first()

        metadata[Flow.NAME] = self.name
        metadata[Flow.SAVED_ON] = datetime_to_str(self.saved_on)
        metadata[Flow.REVISION] = revision.revision if revision else 1
        metadata[Flow.UUID] = self.uuid
        metadata[Flow.EXPIRES] = self.expires_after_minutes

        return metadata

    @classmethod
    def detect_invalid_cycles(cls, json_dict):
        """
        Checks for invalid cycles in our flow
        :param json_dict: our flow definition
        :return: invalid cycle path as list of uuids if found, otherwise empty list
        """

        # Adapted from a blog post by Guido:
        # http://neopythonic.blogspot.com/2009/01/detecting-cycles-in-directed-graph.html

        # Maintain path as a a depth-first path in the implicit tree;
        # path is represented as an OrderedDict of {node: [child,...]} pairs.

        nodes = list()
        node_map = {}

        for ruleset in json_dict.get(Flow.RULE_SETS, []):
            nodes.append(ruleset.get('uuid'))
            node_map[ruleset.get('uuid')] = ruleset

        for actionset in json_dict.get(Flow.ACTION_SETS, []):
            nodes.append(actionset.get('uuid'))
            node_map[actionset.get('uuid')] = actionset

        def get_destinations(uuid):
            node = node_map.get(uuid)

            if not node:
                return []

            rules = node.get('rules', [])
            destinations = []
            if rules:

                if node.get('ruleset_type', None) in RuleSet.TYPE_WAIT:
                    return []

                for rule in rules:
                    if rule.get('destination'):
                        destinations.append(rule.get('destination'))

            elif node.get('destination'):
                destinations.append(node.get('destination'))
            return destinations

        while nodes:
            root = nodes.pop()
            path = OrderedDict({root: get_destinations(root)})
            while path:
                # children at the fringe of the tree
                children = path[next(reversed(path))]
                while children:
                    child = children.pop()

                    # found a loop
                    if child in path:
                        pathlist = list(path)
                        return pathlist[pathlist.index(child):] + [child]

                    # new path
                    if child in nodes:
                        path[child] = get_destinations(child)
                        nodes.remove(child)
                        break
                else:
                    # no more children; pop back up a level
                    path.popitem()
        return None

    def ensure_current_version(self):
        """
        Makes sure the flow is at the current version. If it isn't it will
        migrate the definition forward updating the flow accordingly.
        """
        if self.version_number < CURRENT_EXPORT_VERSION:
            with self.lock_on(FlowLock.definition):
                revision = self.revisions.all().order_by('-revision').all().first()
                if revision:
                    json_flow = revision.get_definition_json()
                else:
                    json_flow = self.as_json()

                self.update(json_flow)
                self.refresh_from_db()

    def update(self, json_dict, user=None, force=False):
        """
        Updates a definition for a flow.
        """

        def get_step_type(dest, rulesets, actionsets):
            if dest:
                if rulesets.get(dest, None):
                    return FlowStep.TYPE_RULE_SET
                if actionsets.get(dest, None):
                    return FlowStep.TYPE_ACTION_SET
            return None

        cycle = Flow.detect_invalid_cycles(json_dict)
        if cycle:
            raise FlowException("Found invalid cycle: %s" % cycle)

        try:
            # check whether the flow has changed since this flow was last saved
            if user and not force:
                saved_on = json_dict.get(Flow.METADATA).get(Flow.SAVED_ON, None)
                org = user.get_org()
                tz = org.get_tzinfo()

                if not saved_on or str_to_datetime(saved_on, tz) < self.saved_on:
                    saver = ""
                    if self.saved_by.first_name:
                        saver += "%s " % self.saved_by.first_name
                    if self.saved_by.last_name:
                        saver += "%s" % self.saved_by.last_name

                    if not saver:
                        saver = self.saved_by.username

                    return dict(status="unsaved", description="Flow NOT Saved", saved_on=datetime_to_str(self.saved_on), saved_by=saver)

            top_y = 0
            top_uuid = None

            # load all existing objects into dicts by uuid
            existing_actionsets = dict()
            for actionset in self.action_sets.all():
                existing_actionsets[actionset.uuid] = actionset

            existing_rulesets = dict()
            for ruleset in self.rule_sets.all():
                existing_rulesets[ruleset.uuid] = ruleset

            # set of uuids which we've seen, we use this set to remove objects no longer used in this flow
            seen = set()
            destinations = set()

            # our steps in our current update submission
            current_actionsets = {}
            current_rulesets = {}

            # parse our actions
            for actionset in json_dict.get(Flow.ACTION_SETS, []):

                uuid = actionset.get(Flow.UUID)

                # validate our actions, normalizing them as JSON after reading them
                actions = [_.as_json() for _ in Action.from_json_array(self.org, actionset.get(Flow.ACTIONS))]

                if actions:
                    current_actionsets[uuid] = actions

            for ruleset in json_dict.get(Flow.RULE_SETS, []):
                uuid = ruleset.get(Flow.UUID)
                current_rulesets[uuid] = ruleset
                seen.add(uuid)

            # create all our rule sets
            for ruleset in json_dict.get(Flow.RULE_SETS, []):

                uuid = ruleset.get(Flow.UUID)
                rules = ruleset.get(Flow.RULES)
                label = ruleset.get(Flow.LABEL, None)
                webhook_url = ruleset.get(Flow.WEBHOOK_URL, None)
                webhook_action = ruleset.get(Flow.WEBHOOK_ACTION, None)
                operand = ruleset.get(Flow.OPERAND, None)
                finished_key = ruleset.get(Flow.FINISHED_KEY)
                ruleset_type = ruleset.get(Flow.RULESET_TYPE)
                config = ruleset.get(Flow.CONFIG)

                if not config:
                    config = dict()

                # cap our lengths
                label = label[:64]

                if operand:
                    operand = operand[:128]

                if webhook_url:
                    webhook_url = webhook_url[:255]

                (x, y) = (ruleset.get(Flow.X), ruleset.get(Flow.Y))

                if not top_uuid or y < top_y:
                    top_y = y
                    top_uuid = uuid

                # validate we can parse our rules, this will throw if not
                Rule.from_json_array(self.org, rules)

                for rule in rules:
                    if 'destination' in rule:
                        # if the destination was excluded for not having any actions
                        # remove the connection for our rule too
                        if rule['destination'] not in current_actionsets and rule['destination'] not in seen:
                            rule['destination'] = None
                        else:
                            destination_uuid = rule.get('destination', None)
                            destinations.add(destination_uuid)

                            # determine what kind of destination we are pointing to
                            rule['destination_type'] = get_step_type(destination_uuid,
                                                                     current_rulesets, current_actionsets)

                            # print "Setting destination [%s] type to: %s" % (destination_uuid, rule['destination_type'])

                existing = existing_rulesets.get(uuid, None)

                if existing:
                    existing.label = ruleset.get(Flow.LABEL, None)
                    existing.set_rules_dict(rules)
                    existing.webhook_url = webhook_url
                    existing.webhook_action = webhook_action
                    existing.operand = operand
                    existing.label = label
                    existing.finished_key = finished_key
                    existing.ruleset_type = ruleset_type
                    existing.set_config(config)
                    (existing.x, existing.y) = (x, y)
                    existing.save()
                else:

                    existing = RuleSet.objects.create(flow=self,
                                                      uuid=uuid,
                                                      label=label,
                                                      rules=json.dumps(rules),
                                                      webhook_url=webhook_url,
                                                      webhook_action=webhook_action,
                                                      finished_key=finished_key,
                                                      ruleset_type=ruleset_type,
                                                      operand=operand,
                                                      config=json.dumps(config),
                                                      x=x, y=y)

                existing_rulesets[uuid] = existing

                # update our value type based on our new rules
                existing.value_type = existing.get_value_type()
                RuleSet.objects.filter(pk=existing.pk).update(value_type=existing.value_type)

            # now work through our action sets
            for actionset in json_dict.get(Flow.ACTION_SETS, []):
                uuid = actionset.get(Flow.UUID)

                # skip actionsets without any actions. This happens when there are no valid
                # actions in an actionset such as when deleted groups or flows are the only actions
                if uuid not in current_actionsets:
                    continue

                actions = current_actionsets[uuid]
                seen.add(uuid)

                (x, y) = (actionset.get(Flow.X), actionset.get(Flow.Y))

                if not top_uuid or y < top_y:
                    top_y = y
                    top_uuid = uuid

                existing = existing_actionsets.get(uuid, None)

                # lookup our destination
                destination_uuid = actionset.get('destination')
                destination_type = get_step_type(destination_uuid, current_rulesets, current_actionsets)

                if destination_uuid:
                    if not destination_type:
                        destination_uuid = None

                # only create actionsets if there are actions
                if actions:
                    if existing:
                        # print "Updating %s to point to %s" % (unicode(actions), destination_uuid)
                        existing.destination = destination_uuid
                        existing.destination_type = destination_type
                        existing.set_actions_dict(actions)
                        (existing.x, existing.y) = (x, y)
                        existing.save()
                    else:
                        existing = ActionSet.objects.create(flow=self,
                                                            uuid=uuid,
                                                            destination=destination_uuid,
                                                            destination_type=destination_type,
                                                            actions=json.dumps(actions),
                                                            x=x, y=y)

                        existing_actionsets[uuid] = existing

            # now work through all our objects once more, making sure all uuids map appropriately
            for existing in existing_actionsets.values():
                if existing.uuid not in seen:
                    del existing_actionsets[existing.uuid]
                    existing.delete()

            for existing in existing_rulesets.values():
                if existing.uuid not in seen:
                    # clean up any values on this ruleset
                    Value.objects.filter(ruleset=existing, org=self.org).delete()

                    del existing_rulesets[existing.uuid]
                    existing.delete()

            # make sure all destinations are present though
            for destination in destinations:
                if destination not in existing_rulesets and destination not in existing_actionsets:
                    raise FlowException("Invalid destination: '%s', no matching actionset or ruleset" % destination)

            entry = json_dict.get('entry', None)

            # check if we are pointing to a destination that is no longer valid
            if entry not in existing_rulesets and entry not in existing_actionsets:
                entry = None

            if not entry and top_uuid:
                entry = top_uuid

            # set our entry
            if entry in existing_actionsets:
                self.entry_uuid = entry
                self.entry_type = Flow.ACTIONS_ENTRY
            elif entry in existing_rulesets:
                self.entry_uuid = entry
                self.entry_type = Flow.RULES_ENTRY
            else:
                self.entry_uuid = None
                self.entry_type = None

            # if we have a base language, set that
            self.base_language = json_dict.get('base_language', None)

            # set our metadata
            self.metadata = None
            if Flow.METADATA in json_dict:
                self.metadata = json.dumps(json_dict[Flow.METADATA])

            if user:
                self.saved_by = user
            self.saved_on = timezone.now()
            self.version_number = CURRENT_EXPORT_VERSION
            self.save()

            # clear property cache
            self.clear_props_cache()

            # create a version of our flow for posterity
            if user is None:
                user = self.created_by

            # last version
            revision = 1
            last_revision = self.revisions.order_by('-revision').first()
            if last_revision:
                revision = last_revision.revision + 1

            # create a new version
            self.revisions.create(definition=json.dumps(json_dict),
                                  created_by=user,
                                  modified_by=user,
                                  spec_version=CURRENT_EXPORT_VERSION,
                                  revision=revision)

            return dict(status="success", description="Flow Saved",
                        saved_on=datetime_to_str(self.saved_on), revision=revision)

        except Exception as e:
            # note that badness happened
            import logging
            logger = logging.getLogger(__name__)
            logger.exception(unicode(e))
            import traceback
            traceback.print_exc(e)
            raise e

    def __unicode__(self):
        return self.name

    class Meta:
        ordering = ('-modified_on',)


class FlowRun(models.Model):
    EXIT_TYPE_COMPLETED = 'C'
    EXIT_TYPE_INTERRUPTED = 'I'
    EXIT_TYPE_EXPIRED = 'E'
    EXIT_TYPE_CHOICES = ((EXIT_TYPE_COMPLETED, _("Completed")),
                         (EXIT_TYPE_INTERRUPTED, _("Interrupted")),
                         (EXIT_TYPE_EXPIRED, _("Expired")))

    INVALID_EXTRA_KEY_CHARS = re.compile(r'[^a-zA-Z0-9_]')

    org = models.ForeignKey(Org, related_name='runs', db_index=False)

    flow = models.ForeignKey(Flow, related_name='runs')

    contact = models.ForeignKey(Contact, related_name='runs')

    call = models.ForeignKey('ivr.IVRCall', related_name='runs', null=True, blank=True,
                             help_text=_("The call that handled this flow run, only for voice flows"))

    is_active = models.BooleanField(default=True,
                                    help_text=_("Whether this flow run is currently active"))

    fields = models.TextField(blank=True, null=True,
                              help_text=_("A JSON representation of any custom flow values the user has saved away"))

    created_on = models.DateTimeField(default=timezone.now,
                                      help_text=_("When this flow run was created"))

    modified_on = models.DateTimeField(auto_now=True,
                                       help_text=_("When this flow run was last updated"))

    exited_on = models.DateTimeField(null=True,
                                     help_text=_("When the contact exited this flow run"))

    exit_type = models.CharField(null=True, max_length=1, choices=EXIT_TYPE_CHOICES,
                                 help_text=_("Why the contact exited this flow run"))

    expires_on = models.DateTimeField(null=True,
                                      help_text=_("When this flow run will expire"))

    timeout_on = models.DateTimeField(null=True,
                                      help_text=_("When this flow will next time out (if any)"))

    responded = models.BooleanField(default=False, help_text='Whether contact has responded in this run')

    start = models.ForeignKey('flows.FlowStart', null=True, blank=True, related_name='runs',
                              help_text=_("The FlowStart objects that started this run"))

    submitted_by = models.ForeignKey(settings.AUTH_USER_MODEL, null=True,
                                     help_text="The user which submitted this flow run")

    parent = models.ForeignKey('flows.FlowRun', null=True, help_text=_("The parent run that triggered us"))

    @classmethod
    def create(cls, flow, contact_id, start=None, call=None, fields=None,
               created_on=None, db_insert=True, submitted_by=None, parent=None):

        args = dict(org=flow.org, flow=flow, contact_id=contact_id, start=start,
                    call=call, fields=fields, submitted_by=submitted_by, parent=parent)

        if created_on:
            args['created_on'] = created_on

        if db_insert:
            return FlowRun.objects.create(**args)
        else:
            return FlowRun(**args)

    @classmethod
    def normalize_field_key(cls, key):
        return FlowRun.INVALID_EXTRA_KEY_CHARS.sub('_', key)[:255]

    @classmethod
    def normalize_fields(cls, fields, max_values=128, count=-1):
        """
        Turns an arbitrary dictionary into a dictionary containing only string keys and values
        """
        if isinstance(fields, (str, unicode)):
            return fields[:640], count + 1

        elif isinstance(fields, numbers.Number):
            return fields, count + 1

        elif isinstance(fields, dict):
            count += 1
            field_dict = dict()
            for (k, v) in fields.items():
                (field_dict[FlowRun.normalize_field_key(k)], count) = FlowRun.normalize_fields(v, max_values, count)

                if count >= max_values:
                    break

            return field_dict, count

        elif isinstance(fields, list):
            count += 1
            list_dict = dict()
            for (i, v) in enumerate(fields):
                (list_dict[str(i)], count) = FlowRun.normalize_fields(v, max_values, count)

                if count >= max_values:
                    break

            return list_dict, count

        else:
            return unicode(fields), count + 1

    @classmethod
    def bulk_exit(cls, runs, exit_type, exited_on=None):
        """
        Exits (expires, interrupts) runs in bulk
        """
        if isinstance(runs, list):
            runs = [{'id': r.pk, 'flow_id': r.flow_id} for r in runs]
        else:
            runs = list(runs.values('id', 'flow_id'))  # select only what we need...

        # organize runs by flow
        runs_by_flow = defaultdict(list)
        for run in runs:
            runs_by_flow[run['flow_id']].append(run['id'])

        # for each flow, remove activity for all runs
        for flow_id, run_ids in runs_by_flow.iteritems():
            flow = Flow.objects.filter(id=flow_id).first()

            if flow:
                flow.remove_active_for_run_ids(run_ids)

        modified_on = timezone.now()
        if not exited_on:
            exited_on = modified_on

        from .tasks import continue_parent_flows

        # batch this for 1,000 runs at a time so we don't grab locks for too long
        for batch in chunk_list(runs, 1000):
            ids = [r['id'] for r in batch]
            run_objs = FlowRun.objects.filter(pk__in=ids)
            run_objs.update(is_active=False, exited_on=exited_on, exit_type=exit_type, modified_on=modified_on)

            # continue the parent flows to continue async
            continue_parent_flows.delay(ids)

    def get_last_msg(self, direction):
        """
        Returns the last incoming msg on this run, or an empty dummy message if there is none
        """
        msg = Msg.all_messages.filter(steps__run=self, direction=direction).order_by('-created_on').first()
        return msg

    @classmethod
    def continue_parent_flow_runs(cls, runs):
        """
        Hands flow control back to our parent run if we have one
        """
        runs = runs.filter(parent__flow__is_active=True, parent__flow__is_archived=False)
        for run in runs:
            steps = run.parent.steps.filter(left_on=None, step_type=FlowStep.TYPE_RULE_SET)
            step = steps.select_related('run', 'run__flow', 'run__contact', 'run__flow__org').first()

            if step:
                ruleset = RuleSet.objects.filter(uuid=step.step_uuid, ruleset_type=RuleSet.TYPE_SUBFLOW, flow__org=step.run.org).first()
                if ruleset:
                    # use the last incoming message on this step
                    msg = step.messages.filter(direction=INCOMING).order_by('-created_on').first()

                    # if we are routing back to the parent before a msg was sent, we need a placeholder
                    if not msg:
                        msg = Msg()
                        msg.text = ''
                        msg.org = run.org
                        msg.contact = run.contact

                    # finally, trigger our parent flow
                    Flow.find_and_handle(msg, started_flows=[run.flow, run.parent.flow], resume_parent_run=True)

    def resume_after_timeout(self):
        """
        Resumes a flow that is at a ruleset that has timed out
        """
        last_step = self.steps.order_by('-arrived_on').first()
        node = last_step.get_step()

        # only continue if we are at a ruleset with a timeout
        if isinstance(node, RuleSet) and timezone.now() > self.timeout_on > last_step.arrived_on:
            timeout = node.get_timeout()

            # if our current node doesn't have a timeout, then we've moved on
            if timeout:
                # get the last outgoing msg for this contact
                msg = self.get_last_msg(OUTGOING)

                # check that our last outgoing msg was sent and our timeout is in the past, otherwise reschedule
                if msg and (not msg.sent_on or timezone.now() < msg.sent_on + timedelta(minutes=timeout) - timedelta(seconds=5)):
                    self.update_timeout(msg.sent_on if msg.sent_on else timezone.now(), timeout)

                # look good, lets resume this run
                else:
                    msg = self.get_last_msg(INCOMING)
                    if not msg:
                        msg = Msg()
                        msg.text = ''
                        msg.org = self.org
                        msg.contact = self.contact
                    Flow.find_and_handle(msg, resume_after_timeout=True)

    def release(self):
        """
        Permanently deletes this flow run
        """
        # remove each of our steps. we do this one at a time
        # so we can decrement the activity properly
        for step in self.steps.all():
            step.release()

        # remove our run from the activity
        with self.flow.lock_on(FlowLock.activity):
            self.flow.remove_active_for_run_ids([self.pk])

        # lastly delete ourselves
        self.delete()

    def set_completed(self, final_step=None, completed_on=None):
        """
        Mark a run as complete
        """

        if self.contact.is_test:
            ActionLog.create(self, _('%s has exited this flow') % self.contact.get_display(self.flow.org, short=True))

        now = timezone.now()

        if not completed_on:
            completed_on = now

        # mark that we left this step
        if final_step:
            final_step.left_on = completed_on
            final_step.save(update_fields=['left_on'])
            self.flow.remove_active_for_step(final_step)

        # mark this flow as inactive
        self.exit_type = FlowRun.EXIT_TYPE_COMPLETED
        self.exited_on = completed_on
        self.modified_on = now
        self.is_active = False
        self.save(update_fields=('exit_type', 'exited_on', 'modified_on', 'is_active'))

        # let our parent know we finished
        from .tasks import continue_parent_flows
        continue_parent_flows.delay([self.pk])

    def update_timeout(self, now, minutes):
        """
        Updates our timeout for our run, either clearing it or setting it appropriately
        """
        if not minutes and self.timeout_on:
            self.timeout_on = None
            self.modified_on = now
            self.save(update_fields=['timeout_on', 'modified_on'])
        elif minutes:
            self.timeout_on = now + timedelta(minutes=minutes)
            self.modified_on = now
            self.save(update_fields=['timeout_on', 'modified_on'])

    def update_expiration(self, point_in_time):
        """
        Set our expiration according to the flow settings
        """
        if self.flow.expires_after_minutes:
            now = timezone.now()
            if not point_in_time:
                point_in_time = now
            self.expires_on = point_in_time + timedelta(minutes=self.flow.expires_after_minutes)
            self.modified_on = now

            # save our updated fields
            self.save(update_fields=['expires_on', 'modified_on'])

            # if it's in the past, just expire us now
            if self.expires_on < now:
                self.expire()

        # parent should always have a later expiration than the children
        if self.parent:
            self.parent.update_expiration(self.expires_on)

    def expire(self):
        self.bulk_exit([self], FlowRun.EXIT_TYPE_EXPIRED)

    @classmethod
    def expire_all_for_contacts(cls, contacts):
        contact_runs = cls.objects.filter(is_active=True, contact__in=contacts)
        cls.bulk_exit(contact_runs, FlowRun.EXIT_TYPE_EXPIRED)

    def update_fields(self, field_map, max_values=128):
        # validate our field
        (field_map, count) = FlowRun.normalize_fields(field_map, max_values)

        if not self.fields:
            self.fields = json.dumps(field_map)
        else:
            existing_map = json.loads(self.fields)
            existing_map.update(field_map)
            self.fields = json.dumps(existing_map)

        self.save(update_fields=['fields'])

    def field_dict(self):
        return json.loads(self.fields) if self.fields else {}

    def is_completed(self):
        return self.exit_type == FlowRun.EXIT_TYPE_COMPLETED

    def create_outgoing_ivr(self, text, recording_url, response_to=None):

        # create a Msg object to track what happened
        from temba.msgs.models import DELIVERED, IVR

        media = None
        if recording_url:
            media = '%s/x-wav:%s' % (Msg.MEDIA_AUDIO, recording_url)
            text = recording_url

        msg = Msg.create_outgoing(self.flow.org, self.flow.created_by, self.contact, text, channel=self.call.channel,
                                  response_to=response_to, media=media,
                                  status=DELIVERED, msg_type=IVR)

        # play a recording or read some text
        if msg:
            if recording_url:
                self.voice_response.play(url=recording_url)
            else:
                self.voice_response.say(text)

        return msg


class FlowStep(models.Model):
    """
    A contact's visit to a node in a flow (rule set or action set)
    """
    TYPE_RULE_SET = 'R'
    TYPE_ACTION_SET = 'A'
    STEP_TYPE_CHOICES = ((TYPE_RULE_SET, "RuleSet"),
                         (TYPE_ACTION_SET, "ActionSet"))

    run = models.ForeignKey(FlowRun, related_name='steps')

    contact = models.ForeignKey(Contact, related_name='flow_steps')

    step_type = models.CharField(max_length=1, choices=STEP_TYPE_CHOICES, help_text=_("What type of node was visited"))

    step_uuid = models.CharField(max_length=36, db_index=True,
                                 help_text=_("The UUID of the ActionSet or RuleSet for this step"))

    rule_uuid = models.CharField(max_length=36, null=True,
                                 help_text=_("For uuid of the rule that matched on this ruleset, null on ActionSets"))

    rule_category = models.CharField(max_length=36, null=True,
                                     help_text=_("The category label that matched on this ruleset, null on ActionSets"))

    rule_value = models.CharField(max_length=640, null=True,
                                  help_text=_("The value that was matched in our category for this ruleset, null on ActionSets"))

    rule_decimal_value = models.DecimalField(max_digits=36, decimal_places=8, null=True,
                                             help_text=_("The decimal value that was matched in our category for this ruleset, null on ActionSets or if a non numeric rule was matched"))

    next_uuid = models.CharField(max_length=36, null=True,
                                 help_text=_("The uuid of the next step type we took"))

    arrived_on = models.DateTimeField(help_text=_("When the user arrived at this step in the flow"))

    left_on = models.DateTimeField(null=True, db_index=True,
                                   help_text=_("When the user left this step in the flow"))

    messages = models.ManyToManyField(Msg, related_name='steps',
                                      help_text=_("Any messages that are associated with this step (either sent or received)"))

    broadcasts = models.ManyToManyField(Broadcast, related_name='steps',
                                        help_text=_("Any broadcasts that are associated with this step (only sent)"))

    @classmethod
    def from_json(cls, json_obj, flow, run, previous_rule=None):

        node = json_obj['node']
        arrived_on = json_date_to_datetime(json_obj['arrived_on'])

        # find and update the previous step
        prev_step = FlowStep.objects.filter(run=run).order_by('-left_on').first()
        if prev_step:
            prev_step.left_on = arrived_on
            prev_step.next_uuid = node.uuid
            prev_step.save(update_fields=('left_on', 'next_uuid'))

        # generate the messages for this step
        msgs = []
        if node.is_ruleset():
            incoming = None
            if node.is_pause():
                # if a msg was sent to this ruleset, create it
                if json_obj['rule']:

                    media = None
                    if 'media' in json_obj['rule']:

                        media = json_obj['rule']['media']
                        (media_type, url) = media.split(':', 1)

                        # store the non-typed url in the value and text
                        json_obj['rule']['value'] = url
                        json_obj['rule']['text'] = url

                    # if we received a message
                    incoming = Msg.create_incoming(org=run.org, contact=run.contact, text=json_obj['rule']['text'],
                                                   media=media, msg_type=FLOW, status=HANDLED, date=arrived_on,
                                                   channel=None, urn=None)
            else:
                incoming = Msg.current_messages.filter(org=run.org, direction=INCOMING, steps__run=run).order_by('-pk').first()

            if incoming:
                msgs.append(incoming)
        else:
            actions = Action.from_json_array(flow.org, json_obj['actions'])

            last_incoming = Msg.all_messages.filter(org=run.org, direction=INCOMING, steps__run=run).order_by('-pk').first()

            for action in actions:
                msgs += action.execute(run, node.uuid, msg=last_incoming, offline_on=arrived_on)

        step = flow.add_step(run, node, msgs=msgs, previous_step=prev_step, arrived_on=arrived_on, rule=previous_rule)

        # if a rule was picked on this ruleset
        if node.is_ruleset() and json_obj['rule']:
            rule_uuid = json_obj['rule']['uuid']
            rule_value = json_obj['rule']['value']
            rule_category = json_obj['rule']['category']

            # update the value if we have an existing ruleset
            ruleset = RuleSet.objects.filter(flow=flow, uuid=node.uuid).first()
            if ruleset:
                rule = None
                for r in ruleset.get_rules():
                    if r.uuid == rule_uuid:
                        rule = r
                        break

                if not rule:
                    raise ValueError("No such rule with UUID %s" % rule_uuid)

                rule.category = rule_category
                ruleset.save_run_value(run, rule, rule_value)

            # update our step with our rule details
            step.rule_uuid = rule_uuid
            step.rule_category = rule_category
            step.rule_value = rule_value

            try:
                step.rule_decimal_value = Decimal(json_obj['rule']['value'])
            except Exception:
                pass

            step.save(update_fields=('rule_uuid', 'rule_category', 'rule_value', 'rule_decimal_value'))

        return step

    @classmethod
    def get_active_steps_for_contact(cls, contact, step_type=None):

        steps = FlowStep.objects.filter(run__is_active=True, run__flow__is_active=True, run__contact=contact, left_on=None)

        # don't consider voice steps, those are interactive
        steps = steps.exclude(run__flow__flow_type=Flow.VOICE)

        # real contacts don't deal with archived flows
        if not contact.is_test:
            steps = steps.filter(run__flow__is_archived=False)

        if step_type:
            steps = steps.filter(step_type=step_type)

        steps = steps.order_by('-pk')

        # optimize lookups
        return steps.select_related('run', 'run__flow', 'run__contact', 'run__flow__org')

    def release(self):
        if not self.contact.is_test:
            self.run.flow.remove_visits_for_step(self)

        # finally delete us
        self.delete()

    def save_rule_match(self, rule, value):
        self.rule_category = rule.category
        self.rule_uuid = rule.uuid

        if value is None:
            value = ''
        self.rule_value = unicode(value)[:640]

        if isinstance(value, Decimal):
            self.rule_decimal_value = value

        self.save(update_fields=['rule_category', 'rule_uuid', 'rule_value', 'rule_decimal_value'])

    def get_text(self):
        msg = self.messages.all().first()
        return msg.text if msg else None

    def add_message(self, msg):
        # no-op for no msg or mock msgs
        if not msg or not msg.id:
            return

        self.messages.add(msg)

        # if this msg is part of a broadcast, save that on our flowstep so we can later purge the msg
        if msg.broadcast:
            self.broadcasts.add(msg.broadcast)

        # incoming non-IVR messages won't have a type yet so update that
        if not msg.msg_type or msg.msg_type == INBOX:
            msg.msg_type = FLOW
            msg.save(update_fields=['msg_type'])

        # if message is from contact, mark run as responded
        if not self.run.responded and msg.direction == INCOMING:
            # update our local run's responded state and it's expiration
            self.run.responded = True

            # and make sure the db is up to date
            FlowRun.objects.filter(id=self.run.id, responded=False).update(responded=True)

    def get_step(self):
        """
        Returns either the RuleSet or ActionSet associated with this FlowStep
        """
        if self.step_type == FlowStep.TYPE_RULE_SET:
            return RuleSet.objects.filter(uuid=self.step_uuid).first()
        else:
            return ActionSet.objects.filter(uuid=self.step_uuid).first()

    def __unicode__(self):
        return "%s - %s:%s" % (self.run.contact, self.step_type, self.step_uuid)

    class Meta:
        index_together = ['step_uuid', 'next_uuid', 'rule_uuid', 'left_on']


class RuleSet(models.Model):
    TYPE_WAIT_MESSAGE = 'wait_message'

    # Calls
    TYPE_WAIT_RECORDING = 'wait_recording'
    TYPE_WAIT_DIGIT = 'wait_digit'
    TYPE_WAIT_DIGITS = 'wait_digits'

    # Surveys
    TYPE_WAIT_PHOTO = 'wait_photo'
    TYPE_WAIT_VIDEO = 'wait_video'
    TYPE_WAIT_AUDIO = 'wait_audio'
    TYPE_WAIT_GPS = 'wait_gps'

    TYPE_AIRTIME = 'airtime'
    TYPE_WEBHOOK = 'webhook'
    TYPE_RESTHOOK = 'resthook'
    TYPE_FLOW_FIELD = 'flow_field'
    TYPE_FORM_FIELD = 'form_field'
    TYPE_CONTACT_FIELD = 'contact_field'
    TYPE_EXPRESSION = 'expression'
    TYPE_SUBFLOW = 'subflow'

    TYPE_MEDIA = (TYPE_WAIT_PHOTO, TYPE_WAIT_GPS, TYPE_WAIT_VIDEO, TYPE_WAIT_AUDIO, TYPE_WAIT_RECORDING)

    TYPE_WAIT = (TYPE_WAIT_MESSAGE, TYPE_WAIT_RECORDING, TYPE_WAIT_DIGIT, TYPE_WAIT_DIGITS,
                 TYPE_WAIT_PHOTO, TYPE_WAIT_VIDEO, TYPE_WAIT_AUDIO, TYPE_WAIT_GPS)

    TYPE_CHOICES = ((TYPE_WAIT_MESSAGE, "Wait for message"),
                    (TYPE_WAIT_RECORDING, "Wait for recording"),
                    (TYPE_WAIT_DIGIT, "Wait for digit"),
                    (TYPE_WAIT_DIGITS, "Wait for digits"),
                    (TYPE_SUBFLOW, "Subflow"),
                    (TYPE_WEBHOOK, "Webhook"),
<<<<<<< HEAD
                    (TYPE_RESTHOOK, "Resthook"),
=======
                    (TYPE_AIRTIME, "Transfer Airtime"),
                    (TYPE_FORM_FIELD, "Split by message form"),
>>>>>>> 5e61b862
                    (TYPE_FLOW_FIELD, "Split on flow field"),
                    (TYPE_CONTACT_FIELD, "Split on contact field"),
                    (TYPE_EXPRESSION, "Split by expression"))

    uuid = models.CharField(max_length=36, unique=True)

    flow = models.ForeignKey(Flow, related_name='rule_sets')

    label = models.CharField(max_length=64, null=True, blank=True,
                             help_text=_("The label for this field"))

    operand = models.CharField(max_length=128, null=True, blank=True,
                               help_text=_("The value that rules will be run against, if None defaults to @step.value"))

    webhook_url = models.URLField(null=True, blank=True, max_length=255,
                                  help_text=_("The URL that will be called with the user's response before we run our rules"))

    webhook_action = models.CharField(null=True, blank=True, max_length=8, default='POST',
                                      help_text=_('How the webhook should be executed'))

    rules = models.TextField(help_text=_("The JSON encoded actions for this action set"))

    finished_key = models.CharField(max_length=1, null=True, blank=True,
                                    help_text="During IVR, this is the key to indicate we are done waiting")

    value_type = models.CharField(max_length=1, choices=Value.TYPE_CHOICES, default=Value.TYPE_TEXT,
                                  help_text="The type of value this ruleset saves")

    ruleset_type = models.CharField(max_length=16, choices=TYPE_CHOICES, null=True,
                                    help_text="The type of ruleset")

    response_type = models.CharField(max_length=1, help_text="The type of response that is being saved")

    config = models.TextField(null=True, verbose_name=_("Ruleset Configuration"),
                              help_text=_("RuleSet type specific configuration"))

    x = models.IntegerField()
    y = models.IntegerField()

    created_on = models.DateTimeField(auto_now_add=True, help_text=_("When this ruleset was originally created"))
    modified_on = models.DateTimeField(auto_now=True, help_text=_("When this ruleset was last modified"))

    @classmethod
    def get(cls, flow, uuid):
        return RuleSet.objects.filter(flow=flow, uuid=uuid).select_related('flow', 'flow__org').first()

    @classmethod
    def contains_step(cls, text):

        # remove any padding
        if text:
            text = text.strip()

        # match @step.value or @(step.value)
        return text and text[0] == '@' and 'step' in text

    def config_json(self):
        if not self.config:
            return dict()
        else:
            return json.loads(self.config)

    def set_config(self, config):
        self.config = json.dumps(config)

    def build_uuid_to_category_map(self):
        flow_language = self.flow.base_language

        uuid_to_category = dict()
        ordered_categories = []
        unique_categories = set()

        for rule in self.get_rules():
            label = rule.get_category_name(flow_language) if rule.category else unicode(_("Valid"))

            # ignore "Other" labels
            if label == "Other":
                continue

            # we only want to represent each unique label once
            if not label.lower() in unique_categories:
                unique_categories.add(label.lower())
                ordered_categories.append(dict(label=label, count=0))

            uuid_to_category[rule.uuid] = label

            # this takes care of results that were categorized with different rules that may not exist anymore
            for value in Value.objects.filter(ruleset=self, category=label).order_by('rule_uuid').distinct('rule_uuid'):
                uuid_to_category[value.rule_uuid] = label

        return ordered_categories, uuid_to_category

    def get_value_type(self):
        """
        Determines the value type that this ruleset will generate.
        """
        rules = self.get_rules()

        # we keep track of specialized rule types we see
        dec_rules = 0
        dt_rules = 0
        rule_count = 0

        for rule in self.get_rules():
            if not isinstance(rule, TrueTest):
                rule_count += 1

            if isinstance(rule, NumericTest):
                dec_rules += 1
            elif isinstance(rule, DateTest):
                dt_rules += 1

        # no real rules? this is open ended, return
        if rule_count == 0:
            return Value.TYPE_TEXT

        # if we are all of one type (excluding other) then we are that type
        if dec_rules == len(rules) - 1:
            return Value.TYPE_DECIMAL
        elif dt_rules == len(rules) - 1:
            return Value.TYPE_DATETIME
        else:
            return Value.TYPE_TEXT

    def get_voice_input(self, voice_response, action=None):

        # recordings aren't wrapped input they get tacked on at the end
        if self.ruleset_type == RuleSet.TYPE_WAIT_RECORDING:
            return voice_response
        elif self.ruleset_type == RuleSet.TYPE_WAIT_DIGITS:
            return voice_response.gather(finishOnKey=self.finished_key, timeout=60, action=action)
        else:
            # otherwise we assume it's single digit entry
            return voice_response.gather(numDigits=1, timeout=60, action=action)

    def is_pause(self):
        return self.ruleset_type in RuleSet.TYPE_WAIT

    def get_timeout(self):
        for rule in self.get_rules():
            if isinstance(rule.test, TimeoutTest):
                return rule.test.minutes

        return None

    def find_matching_rule(self, step, run, msg, resume_after_timeout=False):
        orig_text = None
        if msg:
            orig_text = msg.text

        context = run.flow.build_message_context(run.contact, msg)

        if resume_after_timeout:
            for rule in self.get_rules():
                if isinstance(rule.test, TimeoutTest):
                    (result, value) = rule.matches(run, msg, context, orig_text)
                    if result > 0:
                        rule.category = run.flow.get_base_text(rule.category)
                        return rule, value

        elif self.ruleset_type in [RuleSet.TYPE_WEBHOOK, RuleSet.TYPE_RESTHOOK]:
            # figure out which URLs will be called
            if self.ruleset_type == RuleSet.TYPE_WEBHOOK:
                resthook = None
                urls = [self.webhook_url]
                action = self.webhook_action

            elif self.ruleset_type == RuleSet.TYPE_RESTHOOK:
                from temba.api.models import Resthook

                # look up the rest hook
                resthook = Resthook.objects.filter(is_active=True, org=run.org, slug=self.config_json()[RuleSet.RESTHOOK]).first()
                urls = resthook.get_subscriber_urls()
                action = 'POST'

            # fire off each of our URLs
            for url in urls:
                from temba.api.models import WebHookEvent

                (value, errors) = Msg.substitute_variables(url, run.contact, context,
                                                           org=run.flow.org, url_encode=True)

                result = WebHookEvent.trigger_flow_event(value, self.flow, run, self,
                                                         run.contact, msg, action, resthook=resthook)

            rule = self.get_rules()[0]
            rule.category = run.flow.get_base_text(rule.category)

            # return the webhook result body as the value
            return rule, result.body

        else:
            # if it's a form field, construct an expression accordingly
            if self.ruleset_type == RuleSet.TYPE_FORM_FIELD:
                config = self.config_json()
                delim = config.get('field_delimiter', ' ')
                self.operand = '@(FIELD(%s, %d, "%s"))' % (self.operand[1:], config.get('field_index', 0) + 1, delim)

            # if we have a custom operand, figure that out
            text = None
            if self.operand:
                (text, errors) = Msg.substitute_variables(self.operand, run.contact, context, org=run.flow.org)
            elif msg:
                text = msg.text

            if self.ruleset_type == RuleSet.TYPE_AIRTIME:

                # flow simulation will always simulate a suceessful airtime transfer
                # without saving the object in the DB
                if run.contact.is_test:
                    from temba.flows.models import ActionLog
                    log_txt = "Simulate Complete airtime transfer"
                    ActionLog.create(run, log_txt, safe=True)

                    airtime = AirtimeTransfer(status=AirtimeTransfer.SUCCESS)
                else:
                    airtime = AirtimeTransfer.trigger_airtime_event(self.flow.org, self, run.contact, msg)

                # rebuild our context again, the webhook may have populated something
                context = run.flow.build_message_context(run.contact, msg)

                # airtime test evaluate against the status of the airtime
                text = airtime.status

            try:
                rules = self.get_rules()
                for rule in rules:
                    (result, value) = rule.matches(run, msg, context, text)
                    if result > 0:
                        # treat category as the base category
                        rule.category = run.flow.get_base_text(rule.category)
                        return rule, value
            finally:
                if msg:
                    msg.text = orig_text

        return None, None

    def save_run_value(self, run, rule, value):
        value = unicode(value)[:640]
        location_value = None
        dec_value = None
        dt_value = None
        media_value = None

        if isinstance(value, AdminBoundary):
            location_value = value
        else:
            dt_value = run.flow.org.parse_date(value)
            dec_value = run.flow.org.parse_decimal(value)

        # if its a media value, only store the path as the value
        if ':' in value:
            (media_type, media_path) = value.split(':', 1)
            if media_type in Msg.MEDIA_TYPES:
                media_value = value
                value = media_path

        # delete any existing values for this ruleset, run and contact, we only store the latest
        Value.objects.filter(contact=run.contact, run=run, ruleset=self).delete()

        Value.objects.create(contact=run.contact, run=run, ruleset=self, category=rule.category, rule_uuid=rule.uuid,
                             string_value=value, decimal_value=dec_value, datetime_value=dt_value,
                             location_value=location_value, media_value=media_value, org=run.flow.org)

        # invalidate any cache on this ruleset
        Value.invalidate_cache(ruleset=self)

    def get_step_type(self):
        return FlowStep.TYPE_RULE_SET

    def get_rules_dict(self):
        return json.loads(self.rules)

    def get_rules(self):
        return Rule.from_json_array(self.flow.org, json.loads(self.rules))

    def get_rule_uuids(self):
        return [rule['uuid'] for rule in json.loads(self.rules)]

    def set_rules_dict(self, json_dict):
        self.rules = json.dumps(json_dict)

    def set_rules(self, rules):
        rules_dict = []
        for rule in rules:
            rules_dict.append(rule.as_json())
        self.set_rules_dict(rules_dict)

    def as_json(self):
        return dict(uuid=self.uuid, x=self.x, y=self.y, label=self.label,
                    rules=self.get_rules_dict(), webhook=self.webhook_url, webhook_action=self.webhook_action,
                    finished_key=self.finished_key, ruleset_type=self.ruleset_type, response_type=self.response_type,
                    operand=self.operand, config=self.config_json())

    def __unicode__(self):
        if self.label:
            return "RuleSet: %s - %s" % (self.uuid, self.label)
        else:
            return "RuleSet: %s" % (self.uuid, )


class ActionSet(models.Model):
    uuid = models.CharField(max_length=36, unique=True)
    flow = models.ForeignKey(Flow, related_name='action_sets')

    destination = models.CharField(max_length=36, null=True)
    destination_type = models.CharField(max_length=1, choices=FlowStep.STEP_TYPE_CHOICES, null=True)

    actions = models.TextField(help_text=_("The JSON encoded actions for this action set"))

    x = models.IntegerField()
    y = models.IntegerField()

    created_on = models.DateTimeField(auto_now_add=True, help_text=_("When this action was originally created"))
    modified_on = models.DateTimeField(auto_now=True, help_text=_("When this action was last modified"))

    @classmethod
    def get(cls, flow, uuid):
        return ActionSet.objects.filter(flow=flow, uuid=uuid).select_related('flow', 'flow__org').first()

    def get_step_type(self):
        return FlowStep.TYPE_ACTION_SET

    def execute_actions(self, run, msg, started_flows, skip_leading_reply_actions=True):
        actions = self.get_actions()
        msgs = []

        seen_other_action = False
        for action in actions:
            if not isinstance(action, ReplyAction):
                seen_other_action = True

            # if this is a reply action, we're skipping leading reply actions and we haven't seen other actions
            if not skip_leading_reply_actions and isinstance(action, ReplyAction) and not seen_other_action:
                # then skip it
                pass

            elif isinstance(action, StartFlowAction):
                if action.flow.pk in started_flows:
                    pass
                else:
                    msgs += action.execute(run, self.uuid, msg, started_flows)

                    # reload our contact and reassign it to our run, it may have been changed deep down in our child flow
                    run.contact = Contact.objects.get(pk=run.contact.pk)

            else:
                msgs += action.execute(run, self.uuid, msg)

                # actions modify the run.contact, update the msg contact in case they did so
                if msg:
                    msg.contact = run.contact

        return msgs

    def get_actions_dict(self):
        return json.loads(self.actions)

    def get_actions(self):
        return Action.from_json_array(self.flow.org, json.loads(self.actions))

    def set_actions_dict(self, json_dict):
        self.actions = json.dumps(json_dict)

    def as_json(self):
        return dict(uuid=self.uuid, x=self.x, y=self.y, destination=self.destination, actions=self.get_actions_dict())

    def __unicode__(self):  # pragma: no cover
        return "ActionSet: %s" % (self.uuid, )


class FlowRevision(SmartModel):
    """
    JSON definitions for previous flow revisions
    """
    flow = models.ForeignKey(Flow, related_name='revisions')

    definition = models.TextField(help_text=_("The JSON flow definition"))

    spec_version = models.IntegerField(default=CURRENT_EXPORT_VERSION, help_text=_("The flow version this definition is in"))

    revision = models.IntegerField(null=True, help_text=_("Revision number for this definition"))

    @classmethod
    def validate_flow_definition(cls, flow_spec):

        non_localized_error = _('Malformed flow, encountered non-localized definition')

        # should always have a base_language
        if 'base_language' not in flow_spec or not flow_spec['base_language']:
            raise ValueError(non_localized_error)

        # language should match values in definition
        base_language = flow_spec['base_language']

        def validate_localization(lang_dict):

            # must be a dict
            if not isinstance(lang_dict, dict):
                raise ValueError(non_localized_error)

            # and contain the base_language
            if base_language not in lang_dict:
                raise ValueError(non_localized_error)

        for actionset in flow_spec['action_sets']:
            for action in actionset['actions']:
                if 'msg' in action and action['type'] != 'email':
                    validate_localization(action['msg'])

        for ruleset in flow_spec['rule_sets']:
            for rule in ruleset['rules']:
                validate_localization(rule['category'])

    @classmethod
    def migrate_export(cls, org, exported_json, same_site, version, to_version=None):
        if not to_version:
            to_version = CURRENT_EXPORT_VERSION

        from temba.flows import flow_migrations
        while version < to_version and version < CURRENT_EXPORT_VERSION:

            migrate_fn = getattr(flow_migrations, 'migrate_export_to_version_%d' % (version + 1), None)
            if migrate_fn:
                exported_json = migrate_fn(exported_json, org, same_site)
            else:
                flows = []
                for json_flow in exported_json.get('flows', []):
                    migrate_fn = getattr(flow_migrations, 'migrate_to_version_%d' % (version + 1), None)
                    if migrate_fn:
                        json_flow = migrate_fn(json_flow, None)
                    flows.append(json_flow)
                exported_json['flows'] = flows
            version += 1

        return exported_json

    @classmethod
    def migrate_definition(cls, json_flow, flow, version, to_version=None):
        if not to_version:
            to_version = CURRENT_EXPORT_VERSION
        from temba.flows import flow_migrations
        while version < to_version and version < CURRENT_EXPORT_VERSION:
            migrate_fn = getattr(flow_migrations, 'migrate_to_version_%d' % (version + 1), None)
            if migrate_fn:
                json_flow = migrate_fn(json_flow, flow)
            version += 1

        return json_flow

    def get_definition_json(self):

        definition = json.loads(self.definition)

        # if it's previous to version 6, wrap the definition to
        # mirror our exports for those versions
        if self.spec_version <= 6:
            definition = dict(definition=definition, flow_type=self.flow.flow_type,
                              expires=self.flow.expires_after_minutes, id=self.flow.pk,
                              revision=self.revision, uuid=self.flow.uuid)

        # migrate our definition if necessary
        if self.spec_version < CURRENT_EXPORT_VERSION:
            definition = FlowRevision.migrate_definition(definition, self.flow, self.spec_version)
        return definition

    def as_json(self, include_definition=False):
        return dict(user=dict(email=self.created_by.username,
                    name=self.created_by.get_full_name()),
                    created_on=datetime_to_str(self.created_on),
                    id=self.pk,
                    version=self.spec_version,
                    revision=self.revision)


class FlowRunCount(models.Model):
    """
    Maintains counts of different states of exit types of flow runs on a flow. These are calculated
    via triggers on the database.
    """
    flow = models.ForeignKey(Flow, related_name='counts')
    exit_type = models.CharField(null=True, max_length=1, choices=FlowRun.EXIT_TYPE_CHOICES)
    count = models.IntegerField(default=0)

    LAST_SQUASH_KEY = 'last_flowruncount_squash'

    @classmethod
    def squash_counts(cls):
        # get the id of the last count we squashed
        r = get_redis_connection()
        last_squash = r.get(FlowRunCount.LAST_SQUASH_KEY)
        if not last_squash:
            last_squash = 0

        # get the unique flow ids for all new ones
        start = time.time()
        squash_count = 0
        for count in FlowRunCount.objects.filter(id__gt=last_squash).order_by('flow_id', 'exit_type').distinct('flow_id', 'exit_type'):
            print "Squashing: %d %s" % (count.flow_id, count.exit_type)

            # perform our atomic squash in SQL by calling our squash method
            with connection.cursor() as c:
                c.execute("SELECT temba_squash_flowruncount(%s, %s);", (count.flow_id, count.exit_type))

            squash_count += 1

        # insert our new top squashed id
        max_id = FlowRunCount.objects.all().order_by('-id').first()
        if max_id:
            r.set(FlowRunCount.LAST_SQUASH_KEY, max_id.id)

        print "Squashed run counts for %d pairs in %0.3fs" % (squash_count, time.time() - start)

    @classmethod
    def run_count(cls, flow):
        count = FlowRunCount.objects.filter(flow=flow)
        count = count.aggregate(Sum('count')).get('count__sum', 0)
        return 0 if count is None else count

    @classmethod
    def run_count_for_type(cls, flow, exit_type=None):
        count = FlowRunCount.objects.filter(flow=flow).filter(exit_type=exit_type)
        count = count.aggregate(Sum('count')).get('count__sum', 0)
        return 0 if count is None else count

    @classmethod
    def populate_for_flow(cls, flow):
        # remove old ones
        FlowRunCount.objects.filter(flow=flow).delete()

        # get test contacts on this org
        test_contacts = Contact.objects.filter(org=flow.org, is_test=True).values('id')

        # calculate our count for each exit type
        counts = FlowRun.objects.filter(flow=flow).exclude(contact__in=test_contacts)\
                                .values('exit_type').annotate(count=Count('pk'))

        # insert updated counts for each
        for count in counts:
            if count['count'] > 0:
                FlowRunCount.objects.create(flow=flow, exit_type=count['exit_type'], count=count['count'])

    def __unicode__(self):
        return "RunCount[%d:%s:%d]" % (self.flow_id, self.exit_type, self.count)

    class Meta:
        index_together = ('flow', 'exit_type')


class ExportFlowResultsTask(SmartModel):
    """
    Container for managing our export requests
    """
    INCLUDE_RUNS = 'include_runs'
    INCLUDE_MSGS = 'include_msgs'
    CONTACT_FIELDS = 'contact_fields'
    RESPONDED_ONLY = 'responded_only'

    org = models.ForeignKey(Org, related_name='flow_results_exports', help_text=_("The Organization of the user."))

    flows = models.ManyToManyField(Flow, related_name='exports', help_text=_("The flows to export"))

    host = models.CharField(max_length=32, help_text=_("The host this export task was created on"))

    task_id = models.CharField(null=True, max_length=64)

    is_finished = models.BooleanField(default=False, help_text=_("Whether this export is complete"))

    uuid = models.CharField(max_length=36, null=True,
                            help_text=_("The uuid used to name the resulting export file"))

    config = models.TextField(null=True,
                              help_text=_("Any configuration options for this flow export"))

    @classmethod
    def create(cls, host, org, user, flows, contact_fields, responded_only, include_runs, include_msgs):
        config = {ExportFlowResultsTask.INCLUDE_RUNS: include_runs,
                  ExportFlowResultsTask.INCLUDE_MSGS: include_msgs,
                  ExportFlowResultsTask.CONTACT_FIELDS: [c.id for c in contact_fields],
                  ExportFlowResultsTask.RESPONDED_ONLY: responded_only}

        export = ExportFlowResultsTask.objects.create(org=org, created_by=user, modified_by=user, host=host,
                                                      config=json.dumps(config))
        for flow in flows:
            export.flows.add(flow)

        return export

    def start_export(self):
        """
        Starts our export, wrapping it in a try block to make sure we mark it as finished when complete.
        """
        try:
            start = time.time()
            self.do_export()
        finally:
            elapsed = time.time() - start
            analytics.track(self.created_by.username, 'temba.flowresult_export_latency', properties=dict(value=elapsed))

            self.is_finished = True
            self.save(update_fields=['is_finished'])

    def do_export(self):
        from xlwt import Workbook
        book = Workbook()
        max_rows = 65535

        config = json.loads(self.config) if self.config else dict()
        include_runs = config.get(ExportFlowResultsTask.INCLUDE_RUNS, False)
        include_msgs = config.get(ExportFlowResultsTask.INCLUDE_MSGS, False)
        responded_only = config.get(ExportFlowResultsTask.RESPONDED_ONLY, True)
        contact_field_ids = config.get(ExportFlowResultsTask.CONTACT_FIELDS, [])

        contact_fields = []
        for cf_id in contact_field_ids:
            cf = ContactField.objects.filter(id=cf_id, org=self.org, is_active=True).first()
            if cf:
                contact_fields.append(cf)

        date_format = xlwt.easyxf(num_format_str='MM/DD/YYYY HH:MM:SS')
        small_width = 15 * 256
        medium_width = 20 * 256
        large_width = 100 * 256

        # merge the columns for all of our flows
        show_submitted_by = False
        columns = []
        flows = self.flows.all()
        with SegmentProfiler("get columns"):
            for flow in flows:
                columns += flow.get_columns()

                if flow.flow_type == Flow.SURVEY:
                    show_submitted_by = True

        org = None
        if flows:
            org = flows[0].org

        org_tz = pytz.timezone(flows[0].org.timezone)

        def as_org_tz(dt):
            if dt:
                return dt.astimezone(org_tz).replace(tzinfo=None)
            else:
                return None

        # create a mapping of column id to index
        column_map = dict()
        for col in range(len(columns)):
            column_map[columns[col].uuid] = 6 + len(contact_fields) + col * 3

        # build a cache of rule uuid to category name, we want to use the most recent name the user set
        # if possible and back down to the cached rule_category only when necessary
        category_map = dict()

        with SegmentProfiler("rule uuid to category to name"):
            for ruleset in RuleSet.objects.filter(flow__in=flows).select_related('flow'):
                for rule in ruleset.get_rules():
                    category_map[rule.uuid] = rule.get_category_name(ruleset.flow.base_language)

        ruleset_steps = FlowStep.objects.filter(run__flow__in=flows, step_type=FlowStep.TYPE_RULE_SET)
        ruleset_steps = ruleset_steps.order_by('contact', 'run', 'arrived_on', 'pk')

        if responded_only:
            ruleset_steps = ruleset_steps.filter(run__responded=True)

        # count of unique flow runs
        with SegmentProfiler("# of runs"):
            all_runs_count = ruleset_steps.values('run').distinct().count()

        # count of unique contacts
        with SegmentProfiler("# of contacts"):
            contacts_count = ruleset_steps.values('contact').distinct().count()

        # grab the ids for all our steps so we don't have to ever calculate them again
        with SegmentProfiler("calculate step ids"):
            all_steps = FlowStep.objects.filter(run__flow__in=flows)\
                                        .order_by('contact', 'run', 'arrived_on', 'pk')\
                                        .values('id')

            if responded_only:
                all_steps = all_steps.filter(run__responded=True)

            step_ids = [s['id'] for s in all_steps]

        # build our sheets
        run_sheets = []
        total_run_sheet_count = 0

        # the full sheets we need for runs
        if include_runs:
            for i in range(all_runs_count / max_rows + 1):
                total_run_sheet_count += 1
                name = "Runs" if (i + 1) <= 1 else "Runs (%d)" % (i + 1)
                sheet = book.add_sheet(name, cell_overwrite_ok=True)
                run_sheets.append(sheet)

        total_merged_run_sheet_count = 0

        # the full sheets we need for contacts
        for i in range(contacts_count / max_rows + 1):
            total_merged_run_sheet_count += 1
            name = "Contacts" if (i + 1) <= 1 else "Contacts (%d)" % (i + 1)
            sheet = book.add_sheet(name, cell_overwrite_ok=True)
            run_sheets.append(sheet)

        # then populate their header columns
        for (sheet_num, sheet) in enumerate(run_sheets):
            # build up our header row

            index = 0
            if show_submitted_by:
                sheet.write(0, index, "Surveyor")
                sheet.col(0).width = medium_width
                index += 1

            sheet.write(0, index, "Contact UUID")
            sheet.col(index).width = medium_width
            index += 1

            sheet.write(0, index, "URN")
            sheet.col(index).width = small_width
            index += 1

            sheet.write(0, index, "Name")
            sheet.col(index).width = medium_width
            index += 1

            sheet.write(0, index, "Groups")
            sheet.col(index).width = medium_width
            index += 1

            # add our contact fields
            for cf in contact_fields:
                sheet.write(0, index, cf.label)
                sheet.col(index).width = medium_width
                index += 1

            sheet.write(0, index, "First Seen")
            sheet.col(index).width = medium_width
            index += 1

            sheet.write(0, index, "Last Seen")
            sheet.col(index).width = medium_width
            index += 1

            for col in range(len(columns)):
                ruleset = columns[col]
                sheet.write(0, index + col * 3, "%s (Category) - %s" % (unicode(ruleset.label), unicode(ruleset.flow.name)))
                sheet.write(0, index + col * 3 + 1, "%s (Value) - %s" % (unicode(ruleset.label), unicode(ruleset.flow.name)))
                sheet.write(0, index + col * 3 + 2, "%s (Text) - %s" % (unicode(ruleset.label), unicode(ruleset.flow.name)))
                sheet.col(index + col * 3).width = 15 * 256
                sheet.col(index + col * 3 + 1).width = 15 * 256
                sheet.col(index + col * 3 + 2).width = 15 * 256

        run_row = 0
        merged_row = 0
        msg_row = 0

        latest = None
        earliest = None
        merged_latest = None
        merged_earliest = None

        last_run = 0
        last_contact = None

        # index of sheets that we are currently writing to
        run_sheet_index = 0
        merged_run_sheet_index = total_run_sheet_count
        msg_sheet_index = 0

        # get our initial runs and merged runs to write to
        runs = book.get_sheet(run_sheet_index)
        merged_runs = book.get_sheet(merged_run_sheet_index)
        msgs = None

        processed_steps = 0
        total_steps = len(step_ids)
        start = time.time()
        flow_names = ", ".join([f['name'] for f in self.flows.values('name')])

        urn_display_cache = {}

        def get_contact_urn_display(contact):
            """
            Gets the possibly cached URN display (e.g. formatted phone number) for the given contact
            """
            urn_display = urn_display_cache.get(contact.pk)
            if urn_display:
                return urn_display
            urn_display = contact.get_urn_display(org=org, full=True)
            urn_display_cache[contact.pk] = urn_display
            return urn_display

        for run_step in ChunkIterator(FlowStep, step_ids,
                                      order_by=['contact', 'run', 'arrived_on', 'pk'],
                                      select_related=['run', 'contact'],
                                      prefetch_related=['messages__contact_urn',
                                                        'messages__channel',
                                                        'contact__all_groups'],
                                      contact_fields=contact_fields):

            processed_steps += 1
            if processed_steps % 10000 == 0:
                print "Export of %s - %d%% complete in %0.2fs" % \
                      (flow_names, processed_steps * 100 / total_steps, time.time() - start)

            # skip over test contacts
            if run_step.contact.is_test:
                continue

            contact_urn_display = get_contact_urn_display(run_step.contact)
            contact_uuid = run_step.contact.uuid

            # if this is a rule step, write out the value collected
            if run_step.step_type == FlowStep.TYPE_RULE_SET:

                # a new contact
                if last_contact != run_step.contact.pk:
                    merged_earliest = run_step.arrived_on
                    merged_latest = None

                    if merged_row % 1000 == 0:
                        merged_runs.flush_row_data()

                    merged_row += 1

                    if merged_row > max_rows:
                        # get the next sheet to use for Contacts
                        merged_row = 1
                        merged_run_sheet_index += 1
                        merged_runs = book.get_sheet(merged_run_sheet_index)

                # a new run
                if last_run != run_step.run.pk:
                    earliest = run_step.arrived_on
                    latest = None

                    if include_runs:
                        if run_row % 1000 == 0:
                            runs.flush_row_data()

                        run_row += 1

                        if run_row > max_rows:
                            # get the next sheet to use for Runs
                            run_row = 1
                            run_sheet_index += 1
                            runs = book.get_sheet(run_sheet_index)

                    # build up our group names
                    group_names = []
                    for group in run_step.contact.all_groups.all():
                        if group.group_type == ContactGroup.TYPE_USER_DEFINED:
                            group_names.append(group.name)

                    group_names.sort()
                    groups = ", ".join(group_names)

                    padding = 0
                    if show_submitted_by:
                        submitted_by = ''

                        # use the login as the submission user
                        if run_step.run.submitted_by:
                            submitted_by = run_step.run.submitted_by.username

                        if include_runs:
                            runs.write(run_row, 0, submitted_by)
                        merged_runs.write(merged_row, 0, submitted_by)
                        padding = 1

                    if include_runs:
                        runs.write(run_row, padding + 0, contact_uuid)
                        runs.write(run_row, padding + 1, contact_urn_display)
                        runs.write(run_row, padding + 2, run_step.contact.name)
                        runs.write(run_row, padding + 3, groups)

                    merged_runs.write(merged_row, padding + 0, contact_uuid)
                    merged_runs.write(merged_row, padding + 1, contact_urn_display)
                    merged_runs.write(merged_row, padding + 2, run_step.contact.name)
                    merged_runs.write(merged_row, padding + 3, groups)

                    cf_padding = 0

                    # write our contact fields if any
                    for cf in contact_fields:
                        field_value = Contact.get_field_display_for_value(cf, run_step.contact.get_field(cf.key.lower()))
                        if field_value is None:
                            field_value = ''

                        field_value = unicode(field_value)

                        merged_runs.write(merged_row, padding + 4 + cf_padding, field_value)
                        if include_runs:
                            runs.write(run_row, padding + 4 + cf_padding, field_value)

                        cf_padding += 1

                if not latest or latest < run_step.arrived_on:
                    latest = run_step.arrived_on

                if not merged_latest or merged_latest < run_step.arrived_on:
                    merged_latest = run_step.arrived_on

                if include_runs:
                    runs.write(run_row, padding + 4 + cf_padding, as_org_tz(earliest), date_format)
                    runs.write(run_row, padding + 5 + cf_padding, as_org_tz(latest), date_format)

                merged_runs.write(merged_row, padding + 4 + cf_padding, as_org_tz(merged_earliest), date_format)
                merged_runs.write(merged_row, padding + 5 + cf_padding, as_org_tz(merged_latest), date_format)

                # write the step data
                col = column_map.get(run_step.step_uuid, 0) + padding
                if col:
                    category = category_map.get(run_step.rule_uuid, None)
                    if category:
                        if include_runs:
                            runs.write(run_row, col, category)
                        merged_runs.write(merged_row, col, category)
                    elif run_step.rule_category:
                        if include_runs:
                            runs.write(run_row, col, run_step.rule_category)
                        merged_runs.write(merged_row, col, run_step.rule_category)

                    value = run_step.rule_value
                    if value:
                        if include_runs:
                            runs.write(run_row, col + 1, value)
                        merged_runs.write(merged_row, col + 1, value)

                    text = run_step.get_text()
                    if text:
                        if include_runs:
                            runs.write(run_row, col + 2, text)
                        merged_runs.write(merged_row, col + 2, text)

                last_run = run_step.run.pk
                last_contact = run_step.contact.pk

            # write out any message associated with this step
            if include_msgs:
                step_msgs = list(run_step.messages.all())

                if step_msgs:
                    msg = step_msgs[0]
                    msg_row += 1

                    if msg_row % 1000 == 0:
                        msgs.flush_row_data()

                    if msg_row > max_rows or not msgs:
                        msg_row = 1
                        msg_sheet_index += 1

                        name = "Messages" if (msg_sheet_index + 1) <= 1 else "Messages (%d)" % (msg_sheet_index + 1)
                        msgs = book.add_sheet(name)

                        msgs.write(0, 0, "Contact UUID")
                        msgs.write(0, 1, "URN")
                        msgs.write(0, 2, "Name")
                        msgs.write(0, 3, "Date")
                        msgs.write(0, 4, "Direction")
                        msgs.write(0, 5, "Message")
                        msgs.write(0, 6, "Channel")

                        msgs.col(0).width = medium_width
                        msgs.col(1).width = small_width
                        msgs.col(2).width = medium_width
                        msgs.col(3).width = medium_width
                        msgs.col(4).width = small_width
                        msgs.col(5).width = large_width
                        msgs.col(6).width = small_width

                    msg_urn_display = msg.contact_urn.get_display(org=org, full=True) if msg.contact_urn else ''
                    channel_name = msg.channel.name if msg.channel else ''

                    msgs.write(msg_row, 0, run_step.contact.uuid)
                    msgs.write(msg_row, 1, msg_urn_display)
                    msgs.write(msg_row, 2, run_step.contact.name)
                    msgs.write(msg_row, 3, as_org_tz(msg.created_on), date_format)
                    msgs.write(msg_row, 4, "IN" if msg.direction == INCOMING else "OUT")
                    msgs.write(msg_row, 5, msg.text)
                    msgs.write(msg_row, 6, channel_name)

        temp = NamedTemporaryFile(delete=True)
        book.save(temp)
        temp.flush()

        # initialize the UUID which we will save results as
        self.uuid = str(uuid4())
        self.save(update_fields=['uuid'])

        # save as file asset associated with this task
        from temba.assets.models import AssetType
        from temba.assets.views import get_asset_url

        store = AssetType.results_export.store
        store.save(self.pk, File(temp), 'xls')

        subject = "Your export is ready"
        template = 'flows/email/flow_export_download'

        from temba.middleware import BrandingMiddleware
        branding = BrandingMiddleware.get_branding_for_host(self.host)
        download_url = branding['link'] + get_asset_url(AssetType.results_export, self.pk)

        # force a gc
        import gc
        gc.collect()

        # only send the email if this is production
        send_template_email(self.created_by.username, subject, template, dict(flows=flows, link=download_url), branding)


class ActionLog(models.Model):
    """
    Log of an event that occurred whilst executing a flow in the simulator
    """
    LEVEL_INFO = 'I'
    LEVEL_WARN = 'W'
    LEVEL_ERROR = 'E'
    LEVEL_CHOICES = ((LEVEL_INFO, _("Info")), (LEVEL_WARN, _("Warning")), (LEVEL_ERROR, _("Error")))

    run = models.ForeignKey(FlowRun, related_name='logs')

    text = models.TextField(help_text=_("Log event text"))

    level = models.CharField(max_length=1, choices=LEVEL_CHOICES, default=LEVEL_INFO, help_text=_("Log event level"))

    created_on = models.DateTimeField(auto_now_add=True, help_text=_("When this log event occurred"))

    @classmethod
    def create(cls, run, text, level=LEVEL_INFO, safe=False):
        if not safe:
            text = escape(text)

        text = text.replace('\n', "<br/>")

        try:
            return ActionLog.objects.create(run=run, text=text, level=level)
        except Exception:  # pragma: no cover
            return None  # it's possible our test run can be deleted out from under us

    @classmethod
    def info(cls, run, text, safe=False):
        return cls.create(run, text, cls.LEVEL_INFO, safe)

    @classmethod
    def warn(cls, run, text, safe=False):
        return cls.create(run, text, cls.LEVEL_WARN, safe)

    @classmethod
    def error(cls, run, text, safe=False):
        return cls.create(run, text, cls.LEVEL_ERROR, safe)

    def as_json(self):
        return dict(id=self.id,
                    direction="O",
                    level=self.level,
                    text=self.text,
                    created_on=self.created_on.strftime('%x %X'),
                    model="log")

    def simulator_json(self):
        return self.as_json()

    def __unicode__(self):
        return self.text


class FlowStart(SmartModel):
    STATUS_PENDING = 'P'
    STATUS_STARTING = 'S'
    STATUS_COMPLETE = 'C'
    STATUS_FAILED = 'F'

    STATUS_CHOICES = ((STATUS_PENDING, "Pending"),
                      (STATUS_STARTING, "Starting"),
                      (STATUS_COMPLETE, "Complete"),
                      (STATUS_FAILED, "Failed"))

    flow = models.ForeignKey(Flow, related_name='starts', help_text=_("The flow that is being started"))

    groups = models.ManyToManyField(ContactGroup, help_text=_("Groups that will start the flow"))

    contacts = models.ManyToManyField(Contact, help_text=_("Contacts that will start the flow"))

    restart_participants = models.BooleanField(default=True,
                                               help_text=_("Whether to restart any participants already in this flow"))

    contact_count = models.IntegerField(default=0,
                                        help_text=_("How many unique contacts were started down the flow"))

    status = models.CharField(max_length=1, default=STATUS_PENDING, choices=STATUS_CHOICES,
                              help_text=_("The status of this flow start"))

    def start(self):
        self.status = FlowStart.STATUS_STARTING
        self.save(update_fields=['status'])

        try:
            groups = [g for g in self.groups.all()]
            contacts = [c for c in self.contacts.all().only('is_test')]

            self.flow.start(groups, contacts, restart_participants=self.restart_participants, flow_start=self)

        except Exception as e:  # pragma: no cover
            import traceback
            traceback.print_exc(e)

            self.status = FlowStart.STATUS_FAILED
            self.save(update_fields=['status'])
            raise e

    def update_status(self):
        # only update our status to complete if we have started as many runs as our total contact count
        if self.runs.count() == self.contact_count:
            self.status = FlowStart.STATUS_COMPLETE
            self.save(update_fields=['status'])

    def __unicode__(self):  # pragma: no cover
        return "FlowStart %d (Flow %d)" % (self.id, self.flow_id)


class FlowLabel(models.Model):
    org = models.ForeignKey(Org)

    uuid = models.CharField(max_length=36, unique=True, db_index=True, default=generate_uuid,
                            verbose_name=_("Unique Identifier"), help_text=_("The unique identifier for this label"))
    name = models.CharField(max_length=64, verbose_name=_("Name"),
                            help_text=_("The name of this flow label"))
    parent = models.ForeignKey('FlowLabel', verbose_name=_("Parent"), null=True, related_name="children")

    def get_flows_count(self):
        """
        Returns the count of flows tagged with this label or one of its children
        """
        return self.get_flows().count()

    def get_flows(self):
        return Flow.objects.filter(Q(labels=self) | Q(labels__parent=self)).filter(is_active=True, is_archived=False).distinct()

    @classmethod
    def create_unique(cls, base, org, parent=None):

        base = base.strip()

        # truncate if necessary
        if len(base) > 32:
            base = base[:32]

        # find the next available label by appending numbers
        count = 2
        while FlowLabel.objects.filter(name=base, org=org, parent=parent):
            # make room for the number
            if len(base) >= 32:
                base = base[:30]
            last = str(count - 1)
            if base.endswith(last):
                base = base[:-len(last)]
            base = "%s %d" % (base.strip(), count)
            count += 1

        return FlowLabel.objects.create(name=base, org=org, parent=parent)

    def toggle_label(self, flows, add):
        changed = []

        for flow in flows:
            # if we are adding the flow label and this flow doesnt have it, add it
            if add:
                if not flow.labels.filter(pk=self.pk):
                    flow.labels.add(self)
                    changed.append(flow.pk)

            # otherwise, remove it if not already present
            else:
                if flow.labels.filter(pk=self.pk):
                    flow.labels.remove(self)
                    changed.append(flow.pk)

        return changed

    def __unicode__(self):
        if self.parent:
            return "%s > %s" % (self.parent, self.name)
        return self.name

    class Meta:
        unique_together = ('name', 'parent', 'org')


__flow_user = None


def get_flow_user():
    global __flow_user
    if not __flow_user:
        user = User.objects.filter(username='flow').first()
        if user:
            __flow_user = user
        else:
            user = User.objects.create_user('flow')
            user.groups.add(Group.objects.get(name='Service Users'))
            __flow_user = user

    return __flow_user


class Action(object):
    """
    Base class for actions that can be added to an action set and executed during a flow run
    """
    TYPE = 'type'
    __action_mapping = None

    @classmethod
    def from_json(cls, org, json_obj):
        if not cls.__action_mapping:
            cls.__action_mapping = {
                ReplyAction.TYPE: ReplyAction,
                SendAction.TYPE: SendAction,
                AddToGroupAction.TYPE: AddToGroupAction,
                DeleteFromGroupAction.TYPE: DeleteFromGroupAction,
                AddLabelAction.TYPE: AddLabelAction,
                EmailAction.TYPE: EmailAction,
                WebhookAction.TYPE: WebhookAction,
                SaveToContactAction.TYPE: SaveToContactAction,
                SetLanguageAction.TYPE: SetLanguageAction,
                SetChannelAction.TYPE: SetChannelAction,
                StartFlowAction.TYPE: StartFlowAction,
                SayAction.TYPE: SayAction,
                PlayAction.TYPE: PlayAction,
                TriggerFlowAction.TYPE: TriggerFlowAction,
            }

        action_type = json_obj.get(cls.TYPE)
        if not action_type:  # pragma: no cover
            raise FlowException("Action definition missing 'type' attribute: %s" % json_obj)

        if action_type not in cls.__action_mapping:  # pragma: no cover
            raise FlowException("Unknown action type '%s' in definition: '%s'" % (action_type, json_obj))

        return cls.__action_mapping[action_type].from_json(org, json_obj)

    @classmethod
    def from_json_array(cls, org, json_arr):
        actions = []
        for inner in json_arr:
            action = Action.from_json(org, inner)
            if action:
                actions.append(action)
        return actions


class EmailAction(Action):
    """
    Sends an email to someone
    """
    TYPE = 'email'
    EMAILS = 'emails'
    SUBJECT = 'subject'
    MESSAGE = 'msg'

    def __init__(self, emails, subject, message):
        if not emails:
            raise FlowException("Email actions require at least one recipient")

        self.emails = emails
        self.subject = subject
        self.message = message

    @classmethod
    def from_json(cls, org, json_obj):
        emails = json_obj.get(EmailAction.EMAILS)
        message = json_obj.get(EmailAction.MESSAGE)
        subject = json_obj.get(EmailAction.SUBJECT)
        return EmailAction(emails, subject, message)

    def as_json(self):
        return dict(type=EmailAction.TYPE, emails=self.emails, subject=self.subject, msg=self.message)

    def execute(self, run, actionset_uuid, msg, offline_on=None):
        from .tasks import send_email_action_task

        # build our message from our flow variables
        message_context = run.flow.build_message_context(run.contact, msg)
        (message, errors) = Msg.substitute_variables(self.message, run.contact, message_context, org=run.flow.org)
        (subject, errors) = Msg.substitute_variables(self.subject, run.contact, message_context, org=run.flow.org)

        # make sure the subject is single line; replace '\t\n\r\f\v' to ' '
        subject = regex.sub('\s+', ' ', subject, regex.V0)

        valid_addresses = []
        invalid_addresses = []
        for email in self.emails:
            if email[0] == '@':
                # a valid email will contain @ so this is very likely to generate evaluation errors
                (address, errors) = Msg.substitute_variables(email, run.contact, message_context, org=run.flow.org)
            else:
                address = email

            address = address.strip()

            if is_valid_address(address):
                valid_addresses.append(address)
            else:
                invalid_addresses.append(address)

        if not run.contact.is_test:
            if valid_addresses:
                send_email_action_task.delay(valid_addresses, subject, message)
        else:
            if valid_addresses:
                ActionLog.info(run, _("\"%s\" would be sent to %s") % (message, ", ".join(valid_addresses)))
            if invalid_addresses:
                ActionLog.warn(run, _("Some email address appear to be invalid: %s") % ", ".join(invalid_addresses))
        return []


class WebhookAction(Action):
    """
    Forwards the steps in this flow to the webhook (if any)
    """
    TYPE = 'api'
    ACTION = 'action'

    def __init__(self, webhook, action='POST'):
        self.webhook = webhook
        self.action = action

    @classmethod
    def from_json(cls, org, json_obj):
        return WebhookAction(json_obj.get('webhook', org.get_webhook_url()), json_obj.get('action', 'POST'))

    def as_json(self):
        return dict(type=WebhookAction.TYPE, webhook=self.webhook, action=self.action)

    def execute(self, run, actionset_uuid, msg, offline_on=None):
        from temba.api.models import WebHookEvent

        message_context = run.flow.build_message_context(run.contact, msg)
        (value, errors) = Msg.substitute_variables(self.webhook, run.contact, message_context,
                                                   org=run.flow.org, url_encode=True)

        if errors:
            ActionLog.warn(run, _("URL appears to contain errors: %s") % ", ".join(errors))

        WebHookEvent.trigger_flow_event(value, run.flow, run, actionset_uuid, run.contact, msg, self.action)
        return []


class AddToGroupAction(Action):
    """
    Adds the user to a group
    """
    TYPE = 'add_group'
    GROUP = 'group'
    GROUPS = 'groups'
    UUID = 'uuid'
    NAME = 'name'

    def __init__(self, groups):
        self.groups = groups

    @classmethod
    def from_json(cls, org, json_obj):
        return AddToGroupAction(AddToGroupAction.get_groups(org, json_obj))

    @classmethod
    def get_groups(cls, org, json_obj):

        # for backwards compatibility
        group_data = json_obj.get(AddToGroupAction.GROUP, None)
        if not group_data:
            group_data = json_obj.get(AddToGroupAction.GROUPS)
        else:
            group_data = [group_data]

        groups = []
        for g in group_data:
            if isinstance(g, dict):
                group_uuid = g.get(AddToGroupAction.UUID, None)
                group_name = g.get(AddToGroupAction.NAME)

                group = ContactGroup.get_or_create(org, org.created_by, group_name, group_uuid)
                groups.append(group)
            else:
                if g and g[0] == '@':
                    groups.append(g)
                else:
                    group = ContactGroup.get_user_group(org, g)
                    if group:
                        groups.append(group)
                    else:
                        groups.append(ContactGroup.create_static(org, org.get_user(), g))
        return groups

    def as_json(self):
        groups = []
        for g in self.groups:
            if isinstance(g, ContactGroup):
                groups.append(dict(uuid=g.uuid, name=g.name))
            else:
                groups.append(g)

        return dict(type=self.get_type(), groups=groups)

    def get_type(self):
        return AddToGroupAction.TYPE

    def execute(self, run, actionset_uuid, msg, offline_on=None):
        contact = run.contact
        add = AddToGroupAction.TYPE == self.get_type()
        user = get_flow_user()

        if contact:
            for group in self.groups:
                if not isinstance(group, ContactGroup):

                    contact = run.contact
                    message_context = run.flow.build_message_context(contact, msg)
                    (value, errors) = Msg.substitute_variables(group, contact, message_context, org=run.flow.org)
                    group = None

                    if not errors:
                        group = ContactGroup.get_user_group(contact.org, value)
                        if not group:

                            try:
                                group = ContactGroup.create_static(contact.org, user, name=value)
                                if run.contact.is_test:
                                    ActionLog.info(run, _("Group '%s' created") % value)
                            except ValueError:
                                    ActionLog.error(run, _("Unable to create group with name '%s'") % value)
                    else:
                        ActionLog.error(run, _("Group name could not be evaluated: %s") % ', '.join(errors))

                if group:
                    # TODO should become a failure (because it should be impossible) and not just a simulator error
                    if group.is_dynamic:
                        # report to sentry
                        logger.error("Attempt to add/remove contacts on dynamic group '%s' [%d] "
                                     "in flow '%s' [%d] for org '%s' [%d]"
                                     % (group.name, group.pk, run.flow.name, run.flow.pk, run.org.name, run.org.pk))
                        if run.contact.is_test:
                            if add:
                                ActionLog.error(run, _("%s is a dynamic group which we can't add contacts to") % group.name)
                            else:
                                ActionLog.error(run, _("%s is a dynamic group which we can't remove contacts from") % group.name)
                        continue

                    group.update_contacts(user, [contact], add)
                    if run.contact.is_test:
                        if add:
                            ActionLog.info(run, _("Added %s to %s") % (run.contact.name, group.name))
                        else:
                            ActionLog.info(run, _("Removed %s from %s") % (run.contact.name, group.name))
        return []


class DeleteFromGroupAction(AddToGroupAction):
    """
    Removes the user from a group
    """
    TYPE = 'del_group'

    def get_type(self):
        return DeleteFromGroupAction.TYPE

    @classmethod
    def from_json(cls, org, json_obj):
        return DeleteFromGroupAction(DeleteFromGroupAction.get_groups(org, json_obj))


class AddLabelAction(Action):
    """
    Add a label to the incoming message
    """
    TYPE = 'add_label'
    LABELS = 'labels'
    UUID = 'uuid'
    NAME = 'name'

    def __init__(self, labels):
        self.labels = labels

    @classmethod
    def from_json(cls, org, json_obj):
        labels_data = json_obj.get(AddLabelAction.LABELS)

        labels = []
        for label_data in labels_data:
            if isinstance(label_data, dict):
                label_uuid = label_data.get(AddLabelAction.UUID, None)
                label_name = label_data.get(AddLabelAction.NAME)

                if label_uuid and Label.label_objects.filter(org=org, uuid=label_uuid).first():
                    label = Label.label_objects.filter(org=org, uuid=label_uuid).first()
                    if label:
                        labels.append(label)
                else:
                    labels.append(Label.get_or_create(org, org.get_user(), label_name))

            elif isinstance(label_data, basestring):
                if label_data and label_data[0] == '@':
                    # label name is a variable substitution
                    labels.append(label_data)
                else:
                    labels.append(Label.get_or_create(org, org.get_user(), label_data))
            else:
                raise ValueError("Label data must be a dict or string")

        return AddLabelAction(labels)

    def as_json(self):
        labels = []
        for action_label in self.labels:
            if isinstance(action_label, Label):
                labels.append(dict(uuid=action_label.uuid, name=action_label.name))
            else:
                labels.append(action_label)

        return dict(type=self.get_type(), labels=labels)

    def get_type(self):
        return AddLabelAction.TYPE

    def execute(self, run, actionset_uuid, msg, offline_on=None):
        for label in self.labels:
            if not isinstance(label, Label):
                contact = run.contact
                message_context = run.flow.build_message_context(contact, msg)
                (value, errors) = Msg.substitute_variables(label, contact, message_context, org=run.flow.org)

                if not errors:
                    try:
                        label = Label.get_or_create(contact.org, contact.org.get_user(), value)
                        if run.contact.is_test:
                            ActionLog.info(run, _("Label '%s' created") % label.name)
                    except ValueError:
                        ActionLog.error(run, _("Unable to create label with name '%s'") % label.name)
                else:
                    label = None
                    ActionLog.error(run, _("Label name could not be evaluated: %s") % ', '.join(errors))

            if label and msg and msg.pk:
                if run.contact.is_test:
                    # don't really add labels to simulator messages
                    ActionLog.info(run, _("Added %s label to msg '%s'") % (label.name, msg.text))
                else:
                    label.toggle_label([msg], True)
        return []


class SayAction(Action):
    """
    Voice action for reading some text to a user
    """
    TYPE = 'say'
    MESSAGE = 'msg'
    UUID = 'uuid'
    RECORDING = 'recording'

    def __init__(self, uuid, msg, recording):
        self.uuid = uuid
        self.msg = msg
        self.recording = recording

    @classmethod
    def from_json(cls, org, json_obj):
        return SayAction(json_obj.get(SayAction.UUID),
                         json_obj.get(SayAction.MESSAGE),
                         json_obj.get(SayAction.RECORDING))

    def as_json(self):
        return dict(type=SayAction.TYPE, msg=self.msg,
                    uuid=self.uuid, recording=self.recording)

    def execute(self, run, actionset_uuid, event, offline_on=None):

        media_url = None
        if self.recording:

            # localize our recording
            recording = run.flow.get_localized_text(self.recording, run.contact)

            # if we have a localized recording, create the url
            if recording:
                media_url = "https://%s/%s" % (settings.AWS_BUCKET_DOMAIN, recording)

        # localize the text for our message, need this either way for logging
        message = run.flow.get_localized_text(self.msg, run.contact)
        (message, errors) = Msg.substitute_variables(message, run.contact, run.flow.build_message_context(run.contact, event))

        msg = run.create_outgoing_ivr(message, media_url)

        if msg:
            if run.contact.is_test:
                if media_url:
                    ActionLog.create(run, _('Played recorded message for "%s"') % message)
                else:
                    ActionLog.create(run, _('Read message "%s"') % message)
            return [msg]
        else:
            # no message, possibly failed loop detection
            run.voice_response.say(_("Sorry, an invalid flow has been detected. Good bye."))
            return []


class PlayAction(Action):
    """
    Voice action for reading some text to a user
    """
    TYPE = 'play'
    URL = 'url'
    UUID = 'uuid'

    def __init__(self, uuid, url):
        self.uuid = uuid
        self.url = url

    @classmethod
    def from_json(cls, org, json_obj):
        return PlayAction(json_obj.get(PlayAction.UUID), json_obj.get(PlayAction.URL))

    def as_json(self):
        return dict(type=PlayAction.TYPE, url=self.url, uuid=self.uuid)

    def execute(self, run, actionset_uuid, event, offline_on=None):

        (media, errors) = Msg.substitute_variables(self.url, run.contact, run.flow.build_message_context(run.contact, event))
        msg = run.create_outgoing_ivr(_('Played contact recording'), media)

        if msg:
            if run.contact.is_test:
                log_txt = _('Played recording at "%s"') % msg.media
                ActionLog.create(run, log_txt)
            return [msg]
        else:
            # no message, possibly failed loop detection
            run.voice_response.say(_("Sorry, an invalid flow has been detected. Good bye."))
            return []


class ReplyAction(Action):
    """
    Simple action for sending back a message
    """
    TYPE = 'reply'
    MESSAGE = 'msg'

    def __init__(self, msg=None):
        self.msg = msg

    @classmethod
    def from_json(cls, org, json_obj):
        return ReplyAction(msg=json_obj.get(ReplyAction.MESSAGE))

    def as_json(self):
        return dict(type=ReplyAction.TYPE, msg=self.msg)

    def execute(self, run, actionset_uuid, msg, offline_on=None):

        if self.msg:
            user = get_flow_user()
            text = run.flow.get_localized_text(self.msg, run.contact)

            if offline_on:
                return [Msg.create_outgoing(run.org, user, (run.contact, None), text, status=SENT,
                                            created_on=offline_on, response_to=msg)]

            context = run.flow.build_message_context(run.contact, msg)
            if msg:
                broadcast = msg.reply(text, user, trigger_send=False, message_context=context)
            else:
                broadcast = run.contact.send(text, user, trigger_send=False, message_context=context)

            return list(broadcast.get_messages())
        return []


class VariableContactAction(Action):
    """
    Base action that resolves variables into contacts. Used for actions that take
    SendAction, TriggerAction, etc
    """
    CONTACTS = 'contacts'
    GROUPS = 'groups'
    VARIABLES = 'variables'
    PHONE = 'phone'
    NAME = 'name'
    UUID = 'uuid'
    ID = 'id'

    def __init__(self, groups, contacts, variables):
        self.groups = groups
        self.contacts = contacts
        self.variables = variables

    @classmethod
    def parse_groups(cls, org, json_obj):
        # we actually instantiate our contacts here
        groups = []
        for group_data in json_obj.get(VariableContactAction.GROUPS):
            group_uuid = group_data.get(VariableContactAction.UUID, None)
            group_name = group_data.get(VariableContactAction.NAME)

            # flows from when true deletion was allowed need this
            if not group_name:
                group_name = 'Missing'

            group = ContactGroup.get_or_create(org, org.get_user(), group_name, group_uuid)
            groups.append(group)

        return groups

    @classmethod
    def parse_contacts(cls, org, json_obj):
        contacts = []
        for contact in json_obj.get(VariableContactAction.CONTACTS):
            name = contact.get(VariableContactAction.NAME, None)
            phone = contact.get(VariableContactAction.PHONE, None)
            contact_uuid = contact.get(VariableContactAction.UUID, None)

            contact = Contact.objects.filter(uuid=contact_uuid, org=org).first()
            if not contact and phone:
                contact = Contact.get_or_create(org, org.created_by, name=None, urns=[(TEL_SCHEME, phone)])

                # if they dont have a name use the one in our action
                if name and not contact.name:
                    contact.name = name
                    contact.save(update_fields=['name'])

            if contact:
                contacts.append(contact)

        return contacts

    @classmethod
    def parse_variables(cls, org, json_obj):
        variables = []
        if VariableContactAction.VARIABLES in json_obj:
            variables = list(_.get(VariableContactAction.ID) for _ in json_obj.get(VariableContactAction.VARIABLES))
        return variables

    def build_groups_and_contacts(self, run, msg):
        message_context = run.flow.build_message_context(run.contact, msg)
        contacts = list(self.contacts)
        groups = list(self.groups)

        # see if we've got groups or contacts
        for variable in self.variables:
            # this is a marker for a new contact
            if variable == NEW_CONTACT_VARIABLE:
                # if this is a test contact, stuff a fake contact in for logging purposes
                if run.contact.is_test:
                    contacts.append(Contact(pk=-1))

                # otherwise, really create the contact
                else:
                    contacts.append(Contact.get_or_create(run.flow.org, get_flow_user(), name=None, urns=()))

            # other type of variable, perform our substitution
            else:
                (variable, errors) = Msg.substitute_variables(variable, contact=run.contact,
                                                              message_context=message_context, org=run.flow.org)

                variable_group = ContactGroup.get_user_group(run.flow.org, name=variable)
                if variable_group:
                    groups.append(variable_group)
                else:
                    country = run.flow.org.get_country_code()
                    if country:
                        (number, valid) = URN.normalize_number(variable, country)
                        if number and valid:
                            contact = Contact.get_or_create(run.flow.org, get_flow_user(), urns=[URN.from_tel(number)])
                            contacts.append(contact)

        return groups, contacts


class TriggerFlowAction(VariableContactAction):
    """
    Action that starts a set of contacts down another flow
    """
    TYPE = 'trigger-flow'

    def __init__(self, flow, groups, contacts, variables):
        self.flow = flow
        super(TriggerFlowAction, self).__init__(groups, contacts, variables)

    @classmethod
    def from_json(cls, org, json_obj):
        flow_json = json_obj.get('flow')
        uuid = flow_json.get('uuid')
        flow = Flow.objects.filter(org=org, is_active=True,
                                   is_archived=False, uuid=uuid).first()

        # it is possible our flow got deleted
        if not flow:
            return None

        groups = VariableContactAction.parse_groups(org, json_obj)
        contacts = VariableContactAction.parse_contacts(org, json_obj)
        variables = VariableContactAction.parse_variables(org, json_obj)

        return TriggerFlowAction(flow, groups, contacts, variables)

    def as_json(self):
        contact_ids = [dict(uuid=_.uuid, name=_.name) for _ in self.contacts]
        group_ids = [dict(uuid=_.uuid, name=_.name) for _ in self.groups]
        variables = [dict(id=_) for _ in self.variables]
        return dict(type=TriggerFlowAction.TYPE, flow=dict(uuid=self.flow.uuid, name=self.flow.name),
                    contacts=contact_ids, groups=group_ids, variables=variables)

    def execute(self, run, actionset_uuid, msg, offline_on=None):
        if self.flow:
            message_context = run.flow.build_message_context(run.contact, msg)
            (groups, contacts) = self.build_groups_and_contacts(run, msg)
            # start our contacts down the flow
            if not run.contact.is_test:
                # our extra will be our flow variables in our message context
                extra = message_context.get('extra', dict())
                self.flow.start(groups, contacts, restart_participants=True, started_flows=[run.flow.pk],
                                extra=extra, parent_run=run)
                return []
            else:
                unique_contacts = set()
                for contact in contacts:
                    unique_contacts.add(contact.pk)

                for group in groups:
                    for contact in group.contacts.all():
                        unique_contacts.add(contact.pk)

                self.logger(run, self.flow, len(unique_contacts))

            return []
        else:  # pragma: no cover
            return []

    def logger(self, run, flow, contact_count):
        log_txt = _("Added %d contact(s) to '%s' flow") % (contact_count, flow.name)
        log = ActionLog.create(run, log_txt)
        return log


class SetLanguageAction(Action):
    """
    Action that sets the language for a contact
    """
    TYPE = 'lang'
    LANG = 'lang'
    NAME = 'name'

    def __init__(self, lang, name):
        self.lang = lang
        self.name = name

    @classmethod
    def from_json(cls, org, json_obj):
        return SetLanguageAction(json_obj.get(cls.LANG), json_obj.get(cls.NAME))

    def as_json(self):
        return dict(type=SetLanguageAction.TYPE, lang=self.lang, name=self.name)

    def execute(self, run, actionset_uuid, msg, offline_on=None):

        if len(self.lang) != 3:
            run.contact.language = None
        else:
            run.contact.language = self.lang

        run.contact.save(update_fields=['language'])
        self.logger(run)
        return []

    def logger(self, run):
        # only log for test contact
        if not run.contact.is_test:
            return False

        log_txt = _("Setting language to %s") % self.name
        log = ActionLog.create(run, log_txt)
        return log


class StartFlowAction(Action):
    """
    Action that starts the contact into another flow
    """
    TYPE = 'flow'
    FLOW = 'flow'
    NAME = 'name'
    UUID = 'uuid'

    def __init__(self, flow):
        self.flow = flow

    @classmethod
    def from_json(cls, org, json_obj):
        flow_obj = json_obj.get(cls.FLOW)
        flow_uuid = flow_obj.get(cls.UUID)

        flow = Flow.objects.filter(org=org, is_active=True, is_archived=False, uuid=flow_uuid).first()

        # it is possible our flow got deleted
        if not flow:
            return None
        else:
            return StartFlowAction(flow)

    def as_json(self):
        return dict(type=StartFlowAction.TYPE, flow=dict(uuid=self.flow.uuid, name=self.flow.name))

    def execute(self, run, actionset_uuid, msg, started_flows, offline_on=None):

        # our extra will be our flow variables in our message context
        message_context = run.flow.build_message_context(run.contact, msg)
        extra = message_context.get('extra', dict())

        # if they are both flow runs, just redirect the call
        if run.flow.flow_type == Flow.VOICE and self.flow.flow_type == Flow.VOICE:
            new_run = self.flow.start([], [run.contact], started_flows=started_flows,
                                      restart_participants=True, extra=extra, parent_run=run)[0]
            url = "https://%s%s" % (settings.TEMBA_HOST, reverse('ivr.ivrcall_handle', args=[new_run.call.pk]))
            run.voice_response.redirect(url)
        else:
            self.flow.start([], [run.contact], started_flows=started_flows, restart_participants=True,
                            extra=extra, parent_run=run)

        self.logger(run)
        return []

    def logger(self, run):
        # only log for test contact
        if not run.contact.is_test:
            return False

        log_txt = _("Starting other flow %s") % self.flow.name

        log = ActionLog.create(run, log_txt)

        return log


class SaveToContactAction(Action):
    """
    Action to save a variable substitution to a field on a contact
    """
    TYPE = 'save'
    FIELD = 'field'
    LABEL = 'label'
    VALUE = 'value'

    def __init__(self, label, field, value):
        self.label = label
        self.field = field
        self.value = value

    @classmethod
    def get_label(cls, org, field, label=None):

        # make sure this field exists
        if field == 'name':
            label = 'Contact Name'
        elif field == 'first_name':
            label = 'First Name'
        elif field == 'tel_e164':
            label = 'Phone Number'
        elif field in ContactURN.CONTEXT_KEYS_TO_SCHEME.keys():
            label = unicode(ContactURN.CONTEXT_KEYS_TO_LABEL[field])
        else:
            contact_field = ContactField.objects.filter(org=org, key=field).first()
            if contact_field:
                label = contact_field.label
            else:
                ContactField.get_or_create(org, get_flow_user(), field, label)

        return label

    @classmethod
    def from_json(cls, org, json_obj):
        # they are creating a new field
        label = json_obj.get(cls.LABEL)
        field = json_obj.get(cls.FIELD)
        value = json_obj.get(cls.VALUE)

        if label and label.startswith('[_NEW_]'):
            label = label[7:]

        # create our contact field if necessary
        if not field:
            field = ContactField.make_key(label)

        # look up our label
        label = cls.get_label(org, field, label)

        return SaveToContactAction(label, field, value)

    def as_json(self):
        return dict(type=SaveToContactAction.TYPE, label=self.label, field=self.field, value=self.value)

    def execute(self, run, actionset_uuid, msg, offline_on=None):
        # evaluate our value
        contact = run.contact
        user = get_flow_user()
        message_context = run.flow.build_message_context(contact, msg)
        (value, errors) = Msg.substitute_variables(self.value, contact, message_context, org=run.flow.org)

        if contact.is_test and errors:
            ActionLog.warn(run, _("Expression contained errors: %s") % ', '.join(errors))

        value = value.strip()

        if self.field == 'name':
            new_value = value[:128]
            contact.name = new_value
            contact.modified_by = user
            contact.save(update_fields=('name', 'modified_by', 'modified_on'))
            self.logger(run, new_value)

        elif self.field == 'first_name':
            new_value = value[:128]
            contact.set_first_name(new_value)
            contact.modified_by = user
            contact.save(update_fields=('name', 'modified_by', 'modified_on'))
            self.logger(run, new_value)

        elif self.field in ContactURN.CONTEXT_KEYS_TO_SCHEME.keys():
            new_value = value[:128]

            # add in our new urn number
            scheme = ContactURN.CONTEXT_KEYS_TO_SCHEME[self.field]

            # trim off '@' for twitter handles
            if self.field == 'twitter':
                if len(new_value) > 0:
                    if new_value[0] == '@':
                        new_value = new_value[1:]

            # only valid urns get added, sorry
            new_urn = URN.normalize(URN.from_parts(scheme, new_value))
            if not URN.validate(new_urn, contact.org.get_country_code()):
                new_urn = None
                if contact.is_test:
                    ActionLog.warn(run, _('Skipping invalid connection for contact (%s:%s)' % (scheme, new_value)))

            if new_urn:
                urns = [urn.urn for urn in contact.urns.all()]
                urns += [new_urn]

                # don't really update URNs on test contacts
                if contact.is_test:
                    ActionLog.info(run, _("Added %s as @contact.%s - skipped in simulator" % (new_value, scheme)))
                else:
                    contact.update_urns(user, urns)

        else:
            new_value = value[:640]
            contact.set_field(user, self.field, new_value)
            self.logger(run, new_value)

        return []

    def logger(self, run, new_value):
        # only log for test contact
        if not run.contact.is_test:
            return False

        label = SaveToContactAction.get_label(run.flow.org, self.field, self.label)
        log_txt = _("Updated %s to '%s'") % (label, new_value)

        log = ActionLog.create(run, log_txt)

        return log


class SetChannelAction(Action):
    """
    Action which sets the preferred channel to use for this Contact. If the contact has no URNs that match
    the Channel being set then this is a no-op.
    """
    TYPE = 'channel'
    CHANNEL = 'channel'
    NAME = 'name'

    def __init__(self, channel):
        self.channel = channel
        super(Action, self).__init__()

    @classmethod
    def from_json(cls, org, json_obj):
        channel_uuid = json_obj.get(SetChannelAction.CHANNEL)

        if channel_uuid:
            channel = Channel.objects.filter(org=org, is_active=True, uuid=channel_uuid).first()
        else:
            channel = None
        return SetChannelAction(channel)

    def as_json(self):
        channel_uuid = self.channel.uuid if self.channel else None
        channel_name = "%s: %s" % (self.channel.get_channel_type_display(), self.channel.get_address_display()) if self.channel else None
        return dict(type=SetChannelAction.TYPE, channel=channel_uuid, name=channel_name)

    def execute(self, run, actionset_uuid, msg, offline_on=None):
        # if we found the channel to set
        if self.channel:
            run.contact.set_preferred_channel(self.channel)
            self.log(run, _("Updated preferred channel to %s") % self.channel.name)
            return []
        else:
            self.log(run, _("Channel not found, no action taken"))
            return []

    def log(self, run, text):  # pragma: no cover
        if run.contact.is_test:
            ActionLog.create(run, text)


class SendAction(VariableContactAction):
    """
    Action which sends a message to a specified set of contacts and groups.
    """
    TYPE = 'send'
    MESSAGE = 'msg'

    def __init__(self, msg, groups, contacts, variables):
        self.msg = msg
        super(SendAction, self).__init__(groups, contacts, variables)

    @classmethod
    def from_json(cls, org, json_obj):
        groups = VariableContactAction.parse_groups(org, json_obj)
        contacts = VariableContactAction.parse_contacts(org, json_obj)
        variables = VariableContactAction.parse_variables(org, json_obj)

        return SendAction(json_obj.get(SendAction.MESSAGE), groups, contacts, variables)

    def as_json(self):
        contact_ids = [dict(uuid=_.uuid) for _ in self.contacts]
        group_ids = [dict(uuid=_.uuid, name=_.name) for _ in self.groups]
        variables = [dict(id=_) for _ in self.variables]
        return dict(type=SendAction.TYPE, msg=self.msg, contacts=contact_ids, groups=group_ids, variables=variables)

    def execute(self, run, actionset_uuid, msg, offline_on=None):
        if self.msg:
            flow = run.flow
            message_context = flow.build_message_context(run.contact, msg)

            (groups, contacts) = self.build_groups_and_contacts(run, msg)

            # create our broadcast and send it
            if not run.contact.is_test:

                # if we have localized versions, add those to our broadcast definition
                language_dict = None
                if isinstance(self.msg, dict):
                    language_dict = json.dumps(self.msg)

                message_text = run.flow.get_localized_text(self.msg)

                # no message text? then no-op
                if not message_text:
                    return list()

                recipients = groups + contacts

                broadcast = Broadcast.create(flow.org, flow.modified_by, message_text, recipients,
                                             language_dict=language_dict)
                broadcast.send(trigger_send=False, message_context=message_context, base_language=flow.base_language)
                return list(broadcast.get_messages())

            else:
                unique_contacts = set()
                for contact in contacts:
                    unique_contacts.add(contact.pk)

                for group in groups:
                    for contact in group.contacts.all():
                        unique_contacts.add(contact.pk)

                # contact refers to each contact this message is being sent to so evaluate without it for logging
                del message_context['contact']

                text = run.flow.get_localized_text(self.msg, run.contact)
                (message, errors) = Msg.substitute_variables(text, None, message_context,
                                                             org=run.flow.org, partial_vars=True)

                self.logger(run, message, len(unique_contacts))

            return []
        else:  # pragma: no cover
            return []

    def logger(self, run, text, contact_count):
        log_txt = _n("Sending '%(msg)s' to %(count)d contact",
                     "Sending '%(msg)s' to %(count)d contacts",
                     contact_count) % dict(msg=text, count=contact_count)
        log = ActionLog.create(run, log_txt)
        return log


class Rule(object):

    def __init__(self, uuid, category, destination, destination_type, test):
        self.uuid = uuid
        self.category = category
        self.destination = destination
        self.destination_type = destination_type
        self.test = test

    def get_category_name(self, flow_lang):
        if not self.category:
            if isinstance(self.test, BetweenTest):
                return "%s-%s" % (self.test.min, self.test.max)

        # return the category name for the flow language version
        if isinstance(self.category, dict):
            if flow_lang:
                return self.category[flow_lang]
            else:
                return self.category.values()[0]

        return self.category

    def matches(self, run, sms, context, text):
        return self.test.evaluate(run, sms, context, text)

    def as_json(self):
        return dict(uuid=self.uuid,
                    category=self.category,
                    destination=self.destination,
                    destination_type=self.destination_type,
                    test=self.test.as_json())

    @classmethod
    def from_json_array(cls, org, json):
        rules = []
        for rule in json:
            category = rule.get('category', None)

            if isinstance(category, dict):
                # prune all of our translations to 36
                for k, v in category.items():
                    if isinstance(v, unicode):
                        category[k] = v[:36]
            elif category:
                category = category[:36]

            destination = rule.get('destination', None)
            destination_type = None

            # determine our destination type, if its not set its an action set
            if destination:
                destination_type = rule.get('destination_type', FlowStep.TYPE_ACTION_SET)

            rules.append(Rule(rule.get('uuid'),
                              category,
                              destination,
                              destination_type,
                              Test.from_json(org, rule['test'])))

        return rules


class Test(object):
    TYPE = 'type'
    __test_mapping = None

    @classmethod
    def from_json(cls, org, json_dict):
        if not cls.__test_mapping:
            cls.__test_mapping = {
                SubflowTest.TYPE: SubflowTest,
                TrueTest.TYPE: TrueTest,
                FalseTest.TYPE: FalseTest,
                AndTest.TYPE: AndTest,
                OrTest.TYPE: OrTest,
                ContainsTest.TYPE: ContainsTest,
                ContainsAnyTest.TYPE: ContainsAnyTest,
                NumberTest.TYPE: NumberTest,
                LtTest.TYPE: LtTest,
                LteTest.TYPE: LteTest,
                GtTest.TYPE: GtTest,
                GteTest.TYPE: GteTest,
                EqTest.TYPE: EqTest,
                BetweenTest.TYPE: BetweenTest,
                StartsWithTest.TYPE: StartsWithTest,
                HasDateTest.TYPE: HasDateTest,
                DateEqualTest.TYPE: DateEqualTest,
                DateAfterTest.TYPE: DateAfterTest,
                DateBeforeTest.TYPE: DateBeforeTest,
                PhoneTest.TYPE: PhoneTest,
                RegexTest.TYPE: RegexTest,
                HasWardTest.TYPE: HasWardTest,
                HasDistrictTest.TYPE: HasDistrictTest,
                HasStateTest.TYPE: HasStateTest,
                NotEmptyTest.TYPE: NotEmptyTest,
                TimeoutTest.TYPE: TimeoutTest,
                AirtimeStatusTest.TYPE: AirtimeStatusTest
            }

        type = json_dict.get(cls.TYPE, None)
        if not type:  # pragma: no cover
            raise FlowException("Test definition missing 'type' field: %s", json_dict)

        if type not in cls.__test_mapping:  # pragma: no cover
            raise FlowException("Unknown type: '%s' in definition: %s" % (type, json_dict))

        return cls.__test_mapping[type].from_json(org, json_dict)

    @classmethod
    def from_json_array(cls, org, json):
        tests = []
        for inner in json:
            tests.append(Test.from_json(org, inner))

        return tests

    def evaluate(self, run, sms, context, text):  # pragma: no cover
        """
        Where the work happens, subclasses need to be able to evalute their Test
        according to their definition given the passed in message. Tests do not have
        side effects.
        """
        raise FlowException("Subclasses must implement evaluate, returning a tuple containing 1 or 0 and the value tested")


class AirtimeStatusTest(Test):
    """
    {op: 'airtime_status'}
    """
    TYPE = 'airtime_status'
    EXIT = 'exit_status'

    STATUS_SUCCESS = 'success'
    STATUS_FAILED = 'failed'

    STATUS_MAP = {STATUS_SUCCESS: AirtimeTransfer.SUCCESS,
                  STATUS_FAILED: AirtimeTransfer.FAILED}

    def __init__(self, exit_status):
        self.exit_status = exit_status

    @classmethod
    def from_json(cls, org, json):
        return AirtimeStatusTest(json.get('exit_status'))

    def as_json(self):
        return dict(type=AirtimeStatusTest.TYPE, exit_status=self.exit_status)

    def evaluate(self, run, sms, context, text):
        status = text
        if status and AirtimeStatusTest.STATUS_MAP[self.exit_status] == status:
            return 1, status
        return 0, None


class SubflowTest(Test):
    """
    { op: "subflow" }
    """
    TYPE = 'subflow'
    EXIT = 'exit_type'

    TYPE_COMPLETED = 'completed'
    TYPE_EXPIRED = 'expired'

    EXIT_MAP = {TYPE_COMPLETED: FlowRun.EXIT_TYPE_COMPLETED,
                TYPE_EXPIRED: FlowRun.EXIT_TYPE_EXPIRED}

    def __init__(self, exit_type):
        self.exit_type = exit_type

    @classmethod
    def from_json(cls, org, json):
        return SubflowTest(json.get(SubflowTest.EXIT))

    def as_json(self):
        return dict(type=SubflowTest.TYPE, exit_type=self.exit_type)

    def evaluate(self, run, sms, context, text):
        # lookup the subflow run
        subflow_run = FlowRun.objects.filter(parent=run).order_by('-created_on').first()

        if subflow_run and SubflowTest.EXIT_MAP[self.exit_type] == subflow_run.exit_type:
            return 1, text
        return 0, None


class TimeoutTest(Test):
    """
    { op: "timeout", minutes: 60 }
    """
    TYPE = 'timeout'
    MINUTES = 'minutes'

    def __init__(self, minutes):
        self.minutes = minutes

    @classmethod
    def from_json(cls, org, json):
        return TimeoutTest(int(json.get(TimeoutTest.MINUTES)))

    def as_json(self):
        return {'type': TimeoutTest.TYPE, TimeoutTest.MINUTES: self.minutes}

    def evaluate(self, run, sms, context, text):
        if run.timeout_on < timezone.now():
            return 1, None
        else:
            return 0, None


class TrueTest(Test):
    """
    { op: "true" }
    """
    TYPE = 'true'

    def __init__(self):
        pass

    @classmethod
    def from_json(cls, org, json):
        return TrueTest()

    def as_json(self):
        return dict(type=TrueTest.TYPE)

    def evaluate(self, run, sms, context, text):
        return 1, text


class FalseTest(Test):
    """
    { op: "false" }
    """
    TYPE = 'false'

    def __init__(self):
        pass

    @classmethod
    def from_json(cls, org, json):
        return FalseTest()

    def as_json(self):
        return dict(type=FalseTest.TYPE)

    def evaluate(self, run, sms, context, text):
        return 0, None


class AndTest(Test):
    """
    { op: "and",  "tests": [ ... ] }
    """
    TESTS = 'tests'
    TYPE = 'and'

    def __init__(self, tests):
        self.tests = tests

    @classmethod
    def from_json(cls, org, json):
        return AndTest(Test.from_json_array(org, json[cls.TESTS]))

    def as_json(self):
        return dict(type=AndTest.TYPE, tests=[_.as_json() for _ in self.tests])

    def evaluate(self, run, sms, context, text):
        matches = []
        for test in self.tests:
            (result, value) = test.evaluate(run, sms, context, text)
            if result:
                matches.append(value)
            else:
                return 0, None

        # all came out true, we are true
        return 1, " ".join(matches)


class OrTest(Test):
    """
    { op: "or",  "tests": [ ... ] }
    """
    TESTS = 'tests'
    TYPE = 'or'

    def __init__(self, tests):
        self.tests = tests

    @classmethod
    def from_json(cls, org, json):
        return OrTest(Test.from_json_array(org, json[cls.TESTS]))

    def as_json(self):
        return dict(type=OrTest.TYPE, tests=[_.as_json() for _ in self.tests])

    def evaluate(self, run, sms, context, text):
        for test in self.tests:
            (result, value) = test.evaluate(run, sms, context, text)
            if result:
                return result, value

        return 0, None


class NotEmptyTest(Test):
    """
    { op: "not_empty" }
    """

    TYPE = 'not_empty'

    def __init__(self):
        pass

    @classmethod
    def from_json(cls, org, json):
        return NotEmptyTest()

    def as_json(self):
        return dict(type=NotEmptyTest.TYPE)

    def evaluate(self, run, sms, context, text):
        if text and len(text.strip()):
            return 1, text
        return 0, None


class ContainsTest(Test):
    """
    { op: "contains", "test": "red" }
    """
    TEST = 'test'
    TYPE = 'contains'

    def __init__(self, test):
        self.test = test

    @classmethod
    def from_json(cls, org, json):
        return cls(json[cls.TEST])

    def as_json(self):
        json = dict(type=ContainsTest.TYPE, test=self.test)
        return json

    def test_in_words(self, test, words, raw_words):
        matches = []
        for index, word in enumerate(words):
            if word == test:
                matches.append(index)
                continue

            # words are over 4 characters and start with the same letter
            if len(word) > 4 and len(test) > 4 and word[0] == test[0]:
                # edit distance of 1 or less is a match
                if edit_distance(word, test) <= 1:
                    matches.append(index)

        return matches

    def evaluate(self, run, sms, context, text):
        # substitute any variables
        test = run.flow.get_localized_text(self.test, run.contact)
        test, errors = Msg.substitute_variables(test, run.contact, context, org=run.flow.org)

        # tokenize our test
        tests = regex.split(r"\W+", test.lower(), flags=regex.UNICODE | regex.V0)

        # tokenize our sms
        words = regex.split(r"\W+", text.lower(), flags=regex.UNICODE | regex.V0)
        raw_words = regex.split(r"\W+", text, flags=regex.UNICODE | regex.V0)

        # run through each of our tests
        matches = set()
        matched_tests = 0
        for test in tests:
            match = self.test_in_words(test, words, raw_words)
            if match:
                matched_tests += 1
                matches.update(match)

        # we are a match only if every test matches
        if matched_tests == len(tests):
            matches = sorted(list(matches))
            matched_words = " ".join([raw_words[idx] for idx in matches])
            return len(tests), matched_words
        else:
            return 0, None


class ContainsAnyTest(ContainsTest):
    """
    { op: "contains_any", "test": "red" }
    """
    TEST = 'test'
    TYPE = 'contains_any'

    def as_json(self):
        return dict(type=ContainsAnyTest.TYPE, test=self.test)

    def evaluate(self, run, sms, context, text):
        # substitute any variables
        test = run.flow.get_localized_text(self.test, run.contact)
        test, errors = Msg.substitute_variables(test, run.contact, context, org=run.flow.org)

        # tokenize our test
        tests = regex.split(r"\W+", test.lower(), flags=regex.UNICODE | regex.V0)

        # tokenize our sms
        words = regex.split(r"\W+", text.lower(), flags=regex.UNICODE | regex.V0)
        raw_words = regex.split(r"\W+", text, flags=regex.UNICODE | regex.V0)

        # run through each of our tests
        matches = set()
        for test in tests:
            match = self.test_in_words(test, words, raw_words)
            if match:
                matches.update(match)

        # we are a match if at least one test matches
        if matches:
            matches = sorted(list(matches))
            matched_words = " ".join([raw_words[idx] for idx in matches])
            return 1, matched_words
        else:
            return 0, None


class StartsWithTest(Test):
    """
    { op: "starts", "test": "red" }
    """
    TEST = 'test'
    TYPE = 'starts'

    def __init__(self, test):
        self.test = test

    @classmethod
    def from_json(cls, org, json):
        return cls(json[cls.TEST])

    def as_json(self):
        return dict(type=StartsWithTest.TYPE, test=self.test)

    def evaluate(self, run, sms, context, text):
        # substitute any variables in our test
        test = run.flow.get_localized_text(self.test, run.contact)
        test, errors = Msg.substitute_variables(test, run.contact, context, org=run.flow.org)

        # strip leading and trailing whitespace
        text = text.strip()

        # see whether we start with our test
        if text.lower().find(test.lower()) == 0:
            return 1, text[:len(test)]
        else:
            return 0, None


class HasStateTest(Test):
    TYPE = 'state'

    def __init__(self):
        pass

    @classmethod
    def from_json(cls, org, json):
        return cls()

    def as_json(self):
        return dict(type=self.TYPE)

    def evaluate(self, run, sms, context, text):
        org = run.flow.org

        # if they removed their country since adding the rule
        if not org.country:
            return 0, None

        state = org.parse_location(text, STATE_LEVEL)
        if state:
            return 1, state[0]

        return 0, None


class HasDistrictTest(Test):
    TYPE = 'district'
    TEST = 'test'

    def __init__(self, state=None):
        self.state = state

    @classmethod
    def from_json(cls, org, json):
        return cls(json[cls.TEST])

    def as_json(self):
        return dict(type=self.TYPE, test=self.state)

    def evaluate(self, run, sms, context, text):

        # if they removed their country since adding the rule
        org = run.flow.org
        if not org.country:
            return 0, None

        # evaluate our district in case it has a replacement variable
        state, errors = Msg.substitute_variables(self.state, sms.contact, context, org=run.flow.org)

        parent = org.parse_location(state, STATE_LEVEL)
        if parent:
            district = org.parse_location(text, DISTRICT_LEVEL, parent[0])
            if district:
                return 1, district[0]
        district = org.parse_location(text, DISTRICT_LEVEL)

        # parse location when state contraint is not provided or available
        if (errors or not state) and len(district) == 1:
            return 1, district[0]

        return 0, None


class HasWardTest(Test):
    TYPE = 'ward'
    STATE = 'state'
    DISTRICT = 'district'

    def __init__(self, state=None, district=None):
        self.state = state
        self.district = district

    @classmethod
    def from_json(cls, org, json):
        return cls(json[cls.STATE], json[cls.DISTRICT])

    def as_json(self):
        return dict(type=self.TYPE, state=self.state, district=self.district)

    def evaluate(self, run, sms, context, text):
        # if they removed their country since adding the rule
        org = run.flow.org
        if not org.country:
            return 0, None
        district = None

        # evaluate our district in case it has a replacement variable
        district_name, missing_district = Msg.substitute_variables(self.district, sms.contact, context, org=run.flow.org)
        state_name, missing_state = Msg.substitute_variables(self.state, sms.contact, context, org=run.flow.org)
        if (district_name and state_name) and (len(missing_district) == 0 and len(missing_state) == 0):
            state = org.parse_location(state_name, STATE_LEVEL)
            if state:
                district = org.parse_location(district_name, DISTRICT_LEVEL, state[0])
                if district:
                    ward = org.parse_location(text, WARD_LEVEL, district[0])
                    if ward:
                        return 1, ward[0]

        # parse location when district contraint is not provided or available
        ward = org.parse_location(text, WARD_LEVEL)
        if len(ward) == 1 and district is None:
            return 1, ward[0]

        return 0, None


class HasDateTest(Test):
    TYPE = 'date'

    def __init__(self):
        pass

    @classmethod
    def from_json(cls, org, json):
        return cls()

    def as_json(self):
        return dict(type=self.TYPE)

    def evaluate_date_test(self, message_date):
        return True

    def evaluate(self, run, sms, context, text):
        text = text.replace(' ', "-")
        org = run.flow.org
        dayfirst = org.get_dayfirst()
        tz = org.get_tzinfo()

        (date_format, time_format) = get_datetime_format(dayfirst)

        date = str_to_datetime(text, tz=tz, dayfirst=org.get_dayfirst())
        if date is not None and self.evaluate_date_test(date):
            return 1, datetime_to_str(date, tz=tz, format=time_format, ms=False)

        return 0, None


class DateTest(Test):
    """
    Base class for those tests that check relative dates
    """
    TEST = 'test'
    TYPE = 'date'

    def __init__(self, test):
        self.test = test

    @classmethod
    def from_json(cls, org, json):
        return cls(json[cls.TEST])

    def as_json(self):
        return dict(type=self.TYPE, test=self.test)

    def evaluate_date_test(self, date_message, date_test):
        raise FlowException("Evaluate date test needs to be defined by subclass.")

    def evaluate(self, run, sms, context, text):
        org = run.flow.org
        dayfirst = org.get_dayfirst()
        tz = org.get_tzinfo()
        test, errors = Msg.substitute_variables(self.test, run.contact, context, org=org)

        text = text.replace(' ', "-")
        if not errors:
            date_message = str_to_datetime(text, tz=tz, dayfirst=dayfirst)
            date_test = str_to_datetime(test, tz=tz, dayfirst=dayfirst)

            (date_format, time_format) = get_datetime_format(dayfirst)

            if date_message is not None and date_test is not None and self.evaluate_date_test(date_message, date_test):
                return 1, datetime_to_str(date_message, tz=tz, format=time_format, ms=False)

        return 0, None


class DateEqualTest(DateTest):
    TEST = 'test'
    TYPE = 'date_equal'

    def evaluate_date_test(self, date_message, date_test):
        return date_message.date() == date_test.date()


class DateAfterTest(DateTest):
    TEST = 'test'
    TYPE = 'date_after'

    def evaluate_date_test(self, date_message, date_test):
        return date_message >= date_test


class DateBeforeTest(DateTest):
    TEST = 'test'
    TYPE = 'date_before'

    def evaluate_date_test(self, date_message, date_test):
        return date_message <= date_test


class NumericTest(Test):
    """
    Base class for those tests that do numeric tests.
    """
    TEST = 'test'
    TYPE = ''

    @classmethod
    def convert_to_decimal(cls, word):
        # common substitutions
        original_word = word
        word = word.replace('l', '1').replace('o', '0').replace('O', '0')

        try:
            return (word, Decimal(word))
        except Exception as e:
            # we only try this hard if we haven't already substituted characters
            if original_word == word:
                # does this start with a number?  just use that part if so
                match = regex.match(r"^(\d+).*$", word, regex.UNICODE | regex.V0)
                if match:
                    return (match.group(1), Decimal(match.group(1)))
                else:
                    raise e
            else:
                raise e

    # test every word in the message against our test
    def evaluate(self, run, sms, context, text):
        text = text.replace(',', '')
        for word in regex.split(r"\s+", text, flags=regex.UNICODE | regex.V0):
            try:
                (word, decimal) = NumericTest.convert_to_decimal(word)
                if self.evaluate_numeric_test(run, context, decimal):
                    return 1, decimal
            except Exception:
                pass
        return 0, None


class BetweenTest(NumericTest):
    """
    Test whether we are between two numbers (inclusive)
    """
    MIN = 'min'
    MAX = 'max'
    TYPE = 'between'

    def __init__(self, min_val, max_val):
        self.min = min_val
        self.max = max_val

    @classmethod
    def from_json(cls, org, json):
        return cls(json[cls.MIN], json[cls.MAX])

    def as_json(self):
        return dict(type=self.TYPE, min=self.min, max=self.max)

    def evaluate_numeric_test(self, run, context, decimal_value):
        min_val, min_errors = Msg.substitute_variables(self.min, run.contact, context, org=run.flow.org)
        max_val, max_errors = Msg.substitute_variables(self.max, run.contact, context, org=run.flow.org)

        if not min_errors and not max_errors:
            try:
                return Decimal(min_val) <= decimal_value <= Decimal(max_val)
            except Exception:
                pass

        return False


class NumberTest(NumericTest):
    """
    Tests that there is any number in the string.
    """
    TYPE = 'number'

    def __init__(self):
        pass

    @classmethod
    def from_json(cls, org, json):
        return cls()

    def as_json(self):
        return dict(type=self.TYPE)

    def evaluate_numeric_test(self, run, context, decimal_value):
        return True


class SimpleNumericTest(Test):
    """
    Base class for those tests that do a numeric test with a single value
    """
    TEST = 'test'
    TYPE = ''

    def __init__(self, test):
        self.test = test

    @classmethod
    def from_json(cls, org, json):
        return cls(json[cls.TEST])

    def as_json(self):
        return dict(type=self.TYPE, test=self.test)

    def evaluate_numeric_test(self, message_numeric, test_numeric):  # pragma: no cover
        raise FlowException("Evaluate numeric test needs to be defined by subclass")

    # test every word in the message against our test
    def evaluate(self, run, sms, context, text):
        test, errors = Msg.substitute_variables(str(self.test), run.contact, context, org=run.flow.org)

        text = text.replace(',', '')
        for word in regex.split(r"\s+", text, flags=regex.UNICODE | regex.V0):
            try:
                (word, decimal) = NumericTest.convert_to_decimal(word)
                if self.evaluate_numeric_test(decimal, Decimal(test)):
                    return 1, decimal
            except Exception:
                pass
        return 0, None


class GtTest(SimpleNumericTest):
    TEST = 'test'
    TYPE = 'gt'

    def evaluate_numeric_test(self, message_numeric, test_numeric):
        return message_numeric > test_numeric


class GteTest(SimpleNumericTest):
    TEST = 'test'
    TYPE = 'gte'

    def evaluate_numeric_test(self, message_numeric, test_numeric):
        return message_numeric >= test_numeric


class LtTest(SimpleNumericTest):
    TEST = 'test'
    TYPE = 'lt'

    def evaluate_numeric_test(self, message_numeric, test_numeric):
        return message_numeric < test_numeric


class LteTest(SimpleNumericTest):
    TEST = 'test'
    TYPE = 'lte'

    def evaluate_numeric_test(self, message_numeric, test_numeric):
        return message_numeric <= test_numeric


class EqTest(SimpleNumericTest):
    TEST = 'test'
    TYPE = 'eq'

    def evaluate_numeric_test(self, message_numeric, test_numeric):
        return message_numeric == test_numeric


class PhoneTest(Test):
    """
    Test for whether a response contains a phone number
    """
    TYPE = 'phone'

    def __init__(self):
        pass

    @classmethod
    def from_json(cls, org, json):
        return cls()

    def as_json(self):
        return dict(type=self.TYPE)

    def evaluate(self, run, sms, context, text):
        org = run.flow.org

        # try to find a phone number in the text we have been sent
        country_code = org.get_country_code()
        if not country_code:
            country_code = 'US'

        number = None
        matches = phonenumbers.PhoneNumberMatcher(text, country_code)

        # try it as an international number if we failed
        if not matches.has_next():
            matches = phonenumbers.PhoneNumberMatcher('+' + text, country_code)

        for match in matches:
            number = phonenumbers.format_number(match.number, phonenumbers.PhoneNumberFormat.E164)

        return number, number


class RegexTest(Test):
    """
    Test for whether a response matches a regular expression
    """
    TEST = 'test'
    TYPE = 'regex'

    def __init__(self, test):
        self.test = test

    @classmethod
    def from_json(cls, org, json):
        return cls(json[cls.TEST])

    def as_json(self):
        return dict(type=self.TYPE, test=self.test)

    def evaluate(self, run, sms, context, text):
        try:
            test = run.flow.get_localized_text(self.test, run.contact)

            # check whether we match
            rexp = regex.compile(test, regex.UNICODE | regex.IGNORECASE | regex.MULTILINE | regex.V0)
            match = rexp.search(text)

            # if so, $0 will be what we return
            if match:
                return_match = match.group(0)

                # build up a dictionary that contains indexed values
                group_dict = match.groupdict()
                for idx in range(rexp.groups + 1):
                    group_dict[str(idx)] = match.group(idx)

                # set it on run@extra
                run.update_fields(group_dict)

                # return all matched values
                return True, return_match

        except Exception:
            import traceback
            traceback.print_exc()

        return False, None<|MERGE_RESOLUTION|>--- conflicted
+++ resolved
@@ -2949,13 +2949,9 @@
                     (TYPE_WAIT_DIGITS, "Wait for digits"),
                     (TYPE_SUBFLOW, "Subflow"),
                     (TYPE_WEBHOOK, "Webhook"),
-<<<<<<< HEAD
                     (TYPE_RESTHOOK, "Resthook"),
-=======
                     (TYPE_AIRTIME, "Transfer Airtime"),
                     (TYPE_FORM_FIELD, "Split by message form"),
->>>>>>> 5e61b862
-                    (TYPE_FLOW_FIELD, "Split on flow field"),
                     (TYPE_CONTACT_FIELD, "Split on contact field"),
                     (TYPE_EXPRESSION, "Split by expression"))
 
