--- conflicted
+++ resolved
@@ -46,6 +46,8 @@
 from temba_expressions.utils import tokenize
 from uuid import uuid4
 
+from twilio import twiml
+
 logger = logging.getLogger(__name__)
 
 FLOW_DEFAULT_EXPIRES_AFTER = 60 * 12
@@ -397,18 +399,9 @@
             return ActionSet.get(flow, uuid)
 
     @classmethod
-<<<<<<< HEAD
-    def handle_call(cls, call, text=None, saved_media_url=None, hangup=False):
-        flow = call.flow
-        run = FlowRun.objects.filter(session=call).first()
-=======
-    def handle_call(cls, call, user_response=None, hangup=False, resume=False):
-        if not user_response:
-            user_response = {}
-
+    def handle_call(cls, call, text=None, saved_media_url=None, hangup=False, resume=False):
         run = FlowRun.objects.filter(session=call, is_active=True).order_by('-created_on').first()
         flow = run.flow
->>>>>>> ae9f999a
 
         # make sure we have the latest version
         flow.ensure_current_version()
@@ -430,11 +423,7 @@
                 text = saved_media_url.partition(':')[2]
 
             msg = Msg.create_incoming(call.channel, call.contact_urn.urn,
-<<<<<<< HEAD
-                                      text, status=PENDING, msg_type=IVR, media=saved_media_url)
-=======
-                                      text, status=PENDING, msg_type=IVR, media=media_url, session=run.session)
->>>>>>> ae9f999a
+                                      text, status=PENDING, msg_type=IVR, media=saved_media_url, session=run.session)
         else:
             msg = Msg(org=call.org, contact=call.contact, text='', id=0)
 
@@ -459,12 +448,7 @@
 
         # go and actually handle wherever we are in the flow
         destination = Flow.get_node(run.flow, step.step_uuid, step.step_type)
-<<<<<<< HEAD
-        (handled, msgs) = Flow.handle_destination(destination, step, run, msg, user_input=text is not None,
-                                                  resume_parent_run=True)
-=======
         (handled, msgs) = Flow.handle_destination(destination, step, run, msg, user_input=text is not None, resume_parent_run=resume)
->>>>>>> ae9f999a
 
         # if we stopped needing user input (likely), then wrap our response accordingly
         voice_response = Flow.wrap_voice_response_with_input(call, run, voice_response)
@@ -503,19 +487,16 @@
             # recordings have to be tacked on last
             if destination.ruleset_type == RuleSet.TYPE_WAIT_RECORDING:
                 voice_response.record(action=callback)
-<<<<<<< HEAD
 
             elif gather and hasattr(gather, 'document'):  # voicexml case
                 gather.join(voice_response)
 
                 voice_response = response
 
-            elif gather:  # TwiML case
-=======
             elif destination.ruleset_type == RuleSet.TYPE_SUBFLOW:
                 voice_response.append(twiml.Redirect(url=callback))
-            elif gather:
->>>>>>> ae9f999a
+
+            elif gather:  # TwiML case
                 # nest all of our previous verbs in our gather
                 for verb in voice_response.verbs:
                     gather.append(verb)
@@ -1630,17 +1611,7 @@
             run.session = call
             run.save(update_fields=['session'])
 
-<<<<<<< HEAD
-            # if we were started by other call, save that off
-            if parent_run and parent_run.session:
-                call.parent = parent_run.session
-                call.save()
-                url = "https://%s%s" % (settings.TEMBA_HOST, reverse('ivr.ivrcall_handle', args=[run.session.pk]))
-                parent_run.voice_response.redirect(url)
-            else:
-=======
             if not parent_run or not parent_run.session:
->>>>>>> ae9f999a
                 # trigger the call to start (in the background)
                 IVRCall.objects.get(id=call.id).start_call()
 
