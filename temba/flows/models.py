--- conflicted
+++ resolved
@@ -2619,17 +2619,13 @@
 
     INVALID_EXTRA_KEY_CHARS = regex.compile(r'[^a-zA-Z0-9_]')
 
-<<<<<<< HEAD
     RESULT_NAME = 'name'
     RESULT_NODE_UUID = 'node_uuid'
     RESULT_CATEGORY = 'category'
     RESULT_VALUE = 'value'
     RESULT_MODIFIED_ON = 'modified_on'
 
-    uuid = models.UUIDField(unique=True, default=uuid.uuid4)
-=======
     uuid = models.UUIDField(unique=True, default=uuid4)
->>>>>>> 846c7aca
 
     org = models.ForeignKey(Org, related_name='runs', db_index=False)
 
