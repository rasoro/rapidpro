from __future__ import unicode_literals

import json
import numbers
import phonenumbers
import pytz
import regex
import requests
import time
import urllib2
import xlwt
import re

from collections import OrderedDict, defaultdict
from datetime import timedelta
from decimal import Decimal
from django.conf import settings
from django.core.files import File
from django.core.files.storage import default_storage
from django.core.files.temp import NamedTemporaryFile
from django.core.urlresolvers import reverse
from django.contrib.auth.models import User, Group
from django.db import models, connection
from django.db.models import Q, Count, QuerySet, Sum
from django.utils import timezone
from django.utils.translation import ugettext_lazy as _, ungettext_lazy as _n
from django.utils.html import escape
from enum import Enum
from redis_cache import get_redis_connection
from smartmin.models import SmartModel
from temba.contacts.models import Contact, ContactGroup, ContactField, ContactURN, TEL_SCHEME, NEW_CONTACT_VARIABLE
from temba.contacts.models import URN_CONTEXT_KEYS_TO_SCHEME, URN_CONTEXT_KEYS_TO_LABEL
from temba.locations.models import AdminBoundary
from temba.msgs.models import Broadcast, Msg, FLOW, INBOX, INCOMING, QUEUED, INITIALIZING, HANDLED, SENT, Label
from temba.orgs.models import Org, Language, UNREAD_FLOW_MSGS, CURRENT_EXPORT_VERSION
from temba.utils.email import send_template_email, is_valid_address
from temba.utils import get_datetime_format, str_to_datetime, datetime_to_str, analytics, json_date_to_datetime, chunk_list
from temba.utils.profiler import SegmentProfiler
from temba.utils.cache import get_cacheable
from temba.utils.models import TembaModel, ChunkIterator
from temba.utils.queues import push_task
from temba.utils import chunk_list
from temba.values.models import Value
from twilio import twiml
from uuid import uuid4

FLOW_DEFAULT_EXPIRES_AFTER = 60 * 12
START_FLOW_BATCH_SIZE = 500

RULE_SET = 'R'
ACTION_SET = 'A'
STEP_TYPE_CHOICES = ((RULE_SET, "RuleSet"),
                     (ACTION_SET, "ActionSet"))


class FlowException(Exception):
    def __init__(self, *args, **kwargs):
        super(FlowException, self).__init__(*args, **kwargs)


class FlowReferenceException(Exception):
    def __init__(self, flow_names):
        self.flow_names = flow_names


FLOW_LOCK_TTL = 60  # 1 minute
FLOW_LOCK_KEY = 'org:%d:lock:flow:%d:%s'

FLOW_PROP_CACHE_KEY = 'org:%d:cache:flow:%d:%s'
FLOW_PROP_CACHE_TTL = 24 * 60 * 60 * 7  # 1 week
FLOW_STAT_CACHE_KEY = 'org:%d:cache:flow:%d:%s'

UNREAD_FLOW_RESPONSES = 'unread_flow_responses'

# the most frequently we will check if our cache needs rebuilding
FLOW_STAT_CACHE_FREQUENCY = 24 * 60 * 60  # 1 day


class FlowLock(Enum):
    """
    Locks that are flow specific
    """
    participation = 1
    activity = 2
    definition = 3


class FlowPropsCache(Enum):
    """
    Properties of a flow that we cache
    """
    terminal_nodes = 1
    category_nodes = 2


class FlowStatsCache(Enum):
    """
    Stats we calculate and cache for flows
    """
    runs_started_count = 1    # deprecated, no longer used
    runs_completed_count = 2  # deprecated, no longer used
    contacts_started_set = 3  # deprecated, no longer used
    visit_count_map = 4
    step_active_set = 5
    cache_check = 6


def edit_distance(s1, s2): # pragma: no cover
    """
    Compute the Damerau-Levenshtein distance between two given
    strings (s1 and s2)
    """
    # if first letters are different, infinite distance
    if s1 and s2 and s1[0] != s2[0]:
        return 100

    d = {}
    lenstr1 = len(s1)
    lenstr2 = len(s2)

    for i in xrange(-1, lenstr1+1):
        d[(i, -1)] = i+1
    for j in xrange(-1, lenstr2+1):
        d[(-1, j)] = j+1

    for i in xrange(0, lenstr1):
        for j in xrange(0, lenstr2):
            if s1[i] == s2[j]:
                cost = 0
            else:
                cost = 1
            d[(i, j)] = min(
                d[(i-1, j)] + 1,  # deletion
                d[(i, j-1)] + 1,  # insertion
                d[(i-1, j-1)] + cost,  # substitution
            )
            if i > 1 and j > 1 and s1[i] == s2[j-1] and s1[i-1] == s2[j]:
                d[(i, j)] = min(d[(i, j)], d[i-2, j-2] + cost)  # transposition

    return d[lenstr1-1,lenstr2-1]


class Flow(TembaModel):
    UUID = 'uuid'
    ENTRY = 'entry'
    RULE_SETS = 'rule_sets'
    ACTION_SETS = 'action_sets'
    RULES = 'rules'
    CONFIG = 'config'
    ACTIONS = 'actions'
    DESTINATION = 'destination'
    LABEL = 'label'
    WEBHOOK_URL = 'webhook'
    WEBHOOK_ACTION = 'webhook_action'
    FINISHED_KEY = 'finished_key'
    RULESET_TYPE = 'ruleset_type'
    OPERAND = 'operand'
    METADATA = 'metadata'

    BASE_LANGUAGE = 'base_language'
    SAVED_BY = 'saved_by'
    VERSION = 'version'


    CONTACT_CREATION = 'contact_creation'
    CONTACT_PER_RUN = 'run'
    CONTACT_PER_LOGIN = 'login'

    SAVED_ON = 'saved_on'
    NAME = 'name'
    REVISION = 'revision'
    VERSION = 'version'
    FLOW_TYPE = 'flow_type'
    ID = 'id'
    EXPIRES = 'expires'


    X = 'x'
    Y = 'y'

    FLOW = 'F'
    MESSAGE = 'M'
    VOICE = 'V'
    SURVEY = 'S'
    USSD = 'U'

    RULES_ENTRY = 'R'
    ACTIONS_ENTRY = 'A'

    FLOW_TYPES = ((FLOW, _("Message flow")),
                  (MESSAGE, _("Single Message Flow")),
                  (VOICE, _("Phone call flow")),
                  (SURVEY, _("Android Survey")),
                  (USSD, _("USSD flow")))

    ENTRY_TYPES = ((RULES_ENTRY, "Rules"),
                   (ACTIONS_ENTRY, "Actions"))

    name = models.CharField(max_length=64,
                            help_text=_("The name for this flow"))

    labels = models.ManyToManyField('FlowLabel', related_name='flows', verbose_name=_("Labels"), blank=True,
                                    help_text=_("Any labels on this flow"))

    org = models.ForeignKey(Org, related_name='flows')

    entry_uuid = models.CharField(null=True, max_length=36, unique=True)

    entry_type = models.CharField(max_length=1, null=True, choices=ENTRY_TYPES,
                                  help_text=_("The type of node this flow starts with"))

    is_archived = models.BooleanField(default=False,
                                      help_text=_("Whether this flow is archived"))

    flow_type = models.CharField(max_length=1, choices=FLOW_TYPES, default=FLOW,
                                 help_text=_("The type of this flow"))

    metadata = models.TextField(null=True, blank=True,
                                help_text=_("Any extra metadata attached to this flow, strictly used by the user interface."))

    expires_after_minutes = models.IntegerField(default=FLOW_DEFAULT_EXPIRES_AFTER,
                                                help_text=_("Minutes of inactivity that will cause expiration from flow"))

    ignore_triggers = models.BooleanField(default=False,
                                          help_text=_("Ignore keyword triggers while in this flow"))

    saved_on = models.DateTimeField(auto_now_add=True,
                                    help_text=_("When this item was saved"))

    saved_by = models.ForeignKey(User, related_name="flow_saves",
                                 help_text=_("The user which last saved this flow"))

    base_language = models.CharField(max_length=4, null=True, blank=True,
                                     help_text=_('The primary language for editing this flow'),
                                     default='base')

    version_number = models.IntegerField(default=CURRENT_EXPORT_VERSION,
                                         help_text=_("The flow version this definition is in"))

    @classmethod
    def create(cls, org, user, name, flow_type=FLOW, expires_after_minutes=FLOW_DEFAULT_EXPIRES_AFTER, base_language=None):
        flow = Flow.objects.create(org=org, name=name, flow_type=flow_type,
                                   expires_after_minutes=expires_after_minutes, base_language=base_language,
                                   saved_by=user, created_by=user, modified_by=user)

        analytics.track(user.username, 'nyaruka.flow_created', dict(name=name))
        return flow

    @classmethod
    def create_single_message(cls, org, user, message):
        """
        Creates a special 'single message' flow
        """
        name = 'Single Message (%s)' % unicode(uuid4())
        flow = Flow.create(org, user, name, flow_type=Flow.MESSAGE)
        flow.update_single_message_flow(message)
        return flow

    @classmethod
    def label_to_slug(cls, label):
        return regex.sub(r'[^a-z0-9]+', '_', label.lower(), regex.V0)

    @classmethod
    def create_join_group(cls, org, user, group, response=None, start_flow=None):
        """
        Creates a special 'join group' flow
        """
        base_language = org.primary_language.iso_code if org.primary_language else 'base'

        name = Flow.get_unique_name(org, 'Join %s' % group.name)
        flow = Flow.create(org, user, name, base_language=base_language)

        uuid = unicode(uuid4())
        actions = [dict(type='add_group', group=dict(id=group.pk, name=group.name)),
                   dict(type='save', field='name', label='Contact Name', value='@(PROPER(REMOVE_FIRST_WORD(step.value)))')]

        if response:
            actions += [dict(type='reply', msg={base_language:response})]

        if start_flow:
            actions += [dict(type='flow', id=start_flow.pk, name=start_flow.name)]

        action_sets = [dict(x=100, y=0, uuid=uuid, actions=actions)]
        flow.update(dict(entry=uuid, base_language=base_language,
                         rule_sets=[], action_sets=action_sets))

        return flow

    @classmethod
    def export_definitions(cls, flows, fail_on_dependencies=True):
        """
        Builds a json definition fit for export
        """
        exported_triggers = []
        exported_flows = []

        for flow in flows:

            # only export current versions
            flow.ensure_current_version()

            # get our json with group names
            flow_definition = flow.as_json(expand_contacts=True)
            if fail_on_dependencies:
                # if the flow references other flows, don't allow export yet
                other_flows = set()
                for action_set in flow_definition.get('action_sets', []):
                    for action in action_set.get('actions', []):
                        action_type = action['type']
                        if action_type == StartFlowAction.TYPE or action_type == TriggerFlowAction.TYPE:
                            other_flows.add(action['name'].strip())

                if len(other_flows):
                    raise FlowReferenceException(other_flows)

            exported_flows.append(flow_definition)

        # get all non-schedule based triggers that are active for these flows
        triggers = set()
        for flow in flows:
            triggers.update(flow.get_dependencies()['triggers'])

        for trigger in triggers:
            exported_triggers.append(trigger.as_json())

        from temba.orgs.models import CURRENT_EXPORT_VERSION
        return dict(version=CURRENT_EXPORT_VERSION, flows=exported_flows, triggers=exported_triggers)

    @classmethod
    def import_flows(cls, exported_json, org, user, same_site=False):
        """
        Import flows from our flow export file
        """
        export_version = exported_json.get('version', 0)
        from temba.orgs.models import EARLIEST_IMPORT_VERSION, CURRENT_EXPORT_VERSION
        if export_version < EARLIEST_IMPORT_VERSION:
            raise ValueError(_("Unknown version (%s)" % exported_json.get('version', 0)))

        created_flows = []
        flow_id_map = dict()

        # create all the flow containers first
        for flow_spec in exported_json['flows']:

            # migrate our flow definition forward if necessary
            if export_version < CURRENT_EXPORT_VERSION:
                flow_spec = FlowRevision.migrate_definition(flow_spec, export_version)

            FlowRevision.validate_flow_definition(flow_spec)

            flow_type = flow_spec.get('flow_type', Flow.FLOW)
            name = flow_spec['metadata']['name'][:64].strip()

            flow = None

            # Don't create our campaign message flows, we'll do that later
            # this check is only needed up to version 3 of exports
            if flow_type != Flow.MESSAGE:
                # check if we can find that flow by id first
                if same_site:
                    flow = Flow.objects.filter(org=org, is_active=True, id=flow_spec['metadata']['id']).first()
                    if flow:
                        flow.expires_after_minutes = flow_spec['metadata'].get('expires', FLOW_DEFAULT_EXPIRES_AFTER)
                        flow.name = Flow.get_unique_name(org, name, ignore=flow)
                        flow.save(update_fields=['name', 'expires_after_minutes'])

                # if it's not of our world, let's try by name
                if not flow:
                    flow = Flow.objects.filter(org=org, is_active=True, name=name).first()

                # if there isn't one already, create a new flow
                if not flow:
                    flow = Flow.create(org, user, Flow.get_unique_name(org, name), flow_type=flow_type,
                                       expires_after_minutes=flow_spec['metadata'].get('expires', FLOW_DEFAULT_EXPIRES_AFTER))

                created_flows.append(dict(flow=flow, flow_spec=flow_spec))
                flow_id_map[flow_spec['metadata']['id']] = flow.pk

        # now let's update our flow definitions with any referenced flows
        for created in created_flows:
            for actionset in created['flow_spec'][Flow.ACTION_SETS]:
                for action in actionset['actions']:
                    if action['type'] in ['flow', 'trigger-flow']:

                        # first map our id accordingly
                        if action['id'] in flow_id_map:
                            action['id'] = flow_id_map[action['id']]

                        existing_flow = Flow.objects.filter(id=action['id'], org=org, is_active=True).first()
                        if not existing_flow:
                            existing_flow = Flow.objects.filter(org=org, name=action['name'], is_active=True).first()
                            if existing_flow:
                                action['id'] = existing_flow.pk

            created['flow'].import_definition(created['flow_spec'])

        # remap our flow ids according to how they were resolved
        if 'campaigns' in exported_json:
            for campaign in exported_json['campaigns']:
                for event in campaign['events']:
                    if 'flow' in event:
                        flow_id = event['flow']['id']
                        if flow_id in flow_id_map:
                            event['flow']['id'] = flow_id_map[flow_id]

        if 'triggers' in exported_json:
            for trigger in exported_json['triggers']:
                if 'flow' in trigger:
                    flow_id = trigger['flow']['id']
                    if flow_id in flow_id_map:
                        trigger['flow']['id'] = flow_id_map[flow_id]

    @classmethod
    def copy(cls, flow, user):
        copy = Flow.create(flow.org, user, "Copy of %s" % flow.name[:55], flow_type=flow.flow_type)

        # grab the json of our original
        flow_json = flow.as_json()

        copy.import_definition(flow_json)

        # copy our expiration as well
        copy.expires_after_minutes = flow.expires_after_minutes
        copy.save()

        return copy

    @classmethod
    def get_node(cls, flow, uuid, destination_type):

        if not uuid or not destination_type:
            return None

        if destination_type == RULE_SET:
            return RuleSet.get(flow, uuid)
        else:
            return ActionSet.get(flow, uuid)

    @classmethod
    def handle_call(cls, call, user_response=None, hangup=False):
        if not user_response:
            user_response = {}

        flow = call.flow
        run = FlowRun.objects.filter(call=call).first()

        # what we will send back
        voice_response = twiml.Response()
        run.voice_response = voice_response

        # make sure our test contact is handled by simulation
        if call.contact.is_test:
            Contact.set_simulation(True)

        # parse the user response
        text = user_response.get('Digits', None)
        recording_url = user_response.get('RecordingUrl', None)
        recording_id = user_response.get('RecordingSid', uuid4())

        # if we've been sent a recording, go grab it
        if recording_url:
            url = Flow.download_recording(call, recording_url, recording_id)
            recording_url = "https://%s/%s" % (settings.AWS_BUCKET_DOMAIN, url)

        # create a message to hold our inbound message
        from temba.msgs.models import HANDLED, IVR
        if text or recording_url:
            if recording_url:
                text = recording_url
            msg = Msg.create_incoming(call.channel, (call.contact_urn.scheme, call.contact_urn.path),
                                      text, status=HANDLED, msg_type=IVR, recording_url=recording_url)
        else:
            msg = Msg(org=call.org, contact=call.contact, text='', id=0)

        # find out where we last left off
        step = run.steps.all().order_by('-arrived_on').first()

        # if we are just starting the flow, create our first step
        if not step:
            # lookup our entry node
            destination = ActionSet.objects.filter(flow=run.flow, uuid=flow.entry_uuid).first()
            if not destination:
                destination = RuleSet.objects.filter(flow=run.flow, uuid=flow.entry_uuid).first()

            # and add our first step for our run
            if destination:
                step = flow.add_step(run, destination, [], call=call)

        # go and actually handle wherever we are in the flow
        destination = Flow.get_node(run.flow, step.step_uuid, step.step_type)
        handled = Flow.handle_destination(destination, step, run, msg, user_input=text is not None)

        # if we stopped needing user input (likely), then wrap our response accordingly
        voice_response = Flow.wrap_voice_response_with_input(call, run, voice_response)

        # if we handled it, increment our unread count
        if handled and not call.contact.is_test:
            run.flow.increment_unread_responses()

        # if we didn't handle it, this is a good time to hangup
        if not handled or hangup:
            voice_response.hangup()
            run.set_completed(final_step=step)

        return voice_response

    @classmethod
    def wrap_voice_response_with_input(cls, call, run, voice_response):
        """ Finds where we are in the flow and wraps our voice_response with whatever comes next """
        step = run.steps.all().order_by('-pk').first()
        destination = Flow.get_node(run.flow, step.step_uuid, step.step_type)
        if isinstance(destination, RuleSet):
            response = twiml.Response()
            callback = 'https://%s%s' % (settings.TEMBA_HOST, reverse('ivr.ivrcall_handle', args=[call.pk]))
            gather = destination.get_voice_input(response, action=callback)

            # recordings have to be tacked on last
            if destination.ruleset_type == RuleSet.TYPE_WAIT_RECORDING:
                voice_response.record(action=callback)
            elif gather:
                # nest all of our previous verbs in our gather
                for verb in voice_response.verbs:
                    gather.append(verb)
                voice_response = response

        return voice_response

    @classmethod
    def download_recording(cls, call, recording_url, recording_id):
        """
        Fetches the recording and stores it with the provided recording_id
        :param call: the call the recording is a part of
        :param recording_url: the url where the recording lives
        :param recording_id: the id we will use for the downloaded recording
        :return: the url for our downloaded recording
        """
        run = FlowRun.objects.filter(call=call).first()

        ivr_client = call.channel.get_ivr_client()
        recording = requests.get(recording_url, stream=True, auth=ivr_client.auth)
        temp = NamedTemporaryFile(delete=True)
        temp.write(recording.content)
        temp.flush()

        print "Fetched recording %s and saved to %s" % (recording_url, recording_id)
        return default_storage.save('recordings/%d/%d/runs/%d/%s.wav' %
                                    (call.org.pk, run.flow.pk, run.pk, recording_id), File(temp))

    @classmethod
    def get_unique_name(cls, org, base_name, ignore=None):
        """
        Generates a unique flow name based on the given base name
        """
        name = base_name[:64].strip()

        count = 2
        while True:
            flows = Flow.objects.filter(name=name, org=org, is_active=True)
            if ignore:
                flows = flows.exclude(pk=ignore.pk)

            if not flows.exists():
                break

            name = '%s %d' % (base_name[:59].strip(), count)
            count += 1

        return name

    @classmethod
    def find_and_handle(cls, msg, started_flows=None, voice_response=None, triggered_start=False):
        if started_flows is None:
            started_flows = []

        steps = FlowStep.get_active_steps_for_contact(msg.contact, step_type=RULE_SET)
        for step in steps:
            flow = step.run.flow
            flow.ensure_current_version()
            destination = Flow.get_node(flow, step.step_uuid, step.step_type)

            # this node doesn't exist anymore, mark it as left so they leave the flow
            if not destination:
                step.run.set_completed(final_step=step)
                continue

            handled = Flow.handle_destination(destination, step, step.run, msg, started_flows,
                                              user_input=True, triggered_start=triggered_start)

            if handled:
                # increment our unread count if this isn't the simulator
                if not msg.contact.is_test:
                    flow.increment_unread_responses()

                return True

        return False

    @classmethod
    def handle_destination(cls, destination, step, run, msg,
                           started_flows=None, is_test_contact=False, user_input=False, triggered_start=False):

        if started_flows is None:
            started_flows = []

        def add_to_path(path, uuid):
            if uuid in path:
                path.append(uuid)
                raise FlowException("Flow cycle detected at runtime: %s" % path)
            path.append(uuid)

        start_time = time.time()
        path = []

        # lookup our next destination
        handled = False
        while destination:
            result = {handled: False}

            if destination.get_step_type() == RULE_SET:
                should_pause = False

                # if we are a ruleset against @step or we have a webhook we wait
                if destination.is_pause():
                    should_pause = True

                if user_input or not should_pause:
                    result = Flow.handle_ruleset(destination, step, run, msg)
                    add_to_path(path, destination.uuid)

                # if we used this input, then mark our user input as used
                if should_pause:
                    user_input = False

                    # once we handle user input, reset our path
                    path = []

            elif destination.get_step_type() == ACTION_SET:
                result = Flow.handle_actionset(destination, step, run, msg, started_flows, is_test_contact)
                add_to_path(path, destination.uuid)

            # if this is a triggered start, we only consider user input on the first step, so clear it now
            if triggered_start:
                user_input = False

            # pull out our current state from the result
            step = result.get('step')

            # lookup our next destination
            destination = result.get('destination', None)

            # if any one of our destinations handled us, consider it handled
            if result.get('handled', False):
                handled = True

        if handled:
            analytics.gauge('temba.flow_execution', time.time() - start_time)

        return handled

    @classmethod
    def handle_actionset(cls, actionset, step, run, msg, started_flows=None, is_test_contact=False):
        if started_flows is None:
            started_flows = []

        # not found, escape out, but we still handled this message, user is now out of the flow
        if not actionset:
            run.set_completed(final_step=step)
            return dict(handled=True, destination=None, destination_type=None)

        # actually execute all the actions in our actionset
        msgs = actionset.execute_actions(run, msg, started_flows)

        for msg in msgs:
            step.add_message(msg)

        # and onto the destination
        destination = Flow.get_node(actionset.flow, actionset.destination, actionset.destination_type)
        if destination:
            arrived_on = timezone.now()
            step.left_on = arrived_on
            step.next_uuid = destination.uuid
            step.save(update_fields=['left_on', 'next_uuid'])

            step = run.flow.add_step(run, destination, previous_step=step, arrived_on=arrived_on)
        else:
            run.set_completed(final_step=step)
            step = None

        # sync our channels to trigger any messages if we have any
        if msgs:
            run.flow.org.trigger_send(msgs)

        return dict(handled=True, destination=destination, step=step)

    @classmethod
    def handle_ruleset(cls, ruleset, step, run, msg):
        # find a matching rule
        rule, value = ruleset.find_matching_rule(step, run, msg)
        flow = ruleset.flow

        # add the message to our step
        if msg.id > 0:
            step.add_message(msg)

        step.save_rule_match(rule, value)
        ruleset.save_run_value(run, rule, value)

        # no destination for our rule?  we are done, though we did handle this message, user is now out of the flow
        if not rule.destination:
            # log it for our test contacts
            run.set_completed(final_step=step)
            return dict(handled=True, destination=None, destination_type=None)

        # Create the step for our destination
        destination = Flow.get_node(flow, rule.destination, rule.destination_type)
        if destination:
            arrived_on = timezone.now()
            step.left_on = arrived_on
            step.next_uuid = rule.destination
            step.save(update_fields=['left_on', 'next_uuid'])
            step = flow.add_step(run, destination, rule=rule.uuid, category=rule.category, previous_step=step)
        return dict(handled=True, destination=destination, step=step)

    @classmethod
    def apply_action_label(cls, user, flows, label, add):
        return label.toggle_label(flows, add)

    @classmethod
    def apply_action_archive(cls, user, flows):
        changed = []

        for flow in flows:
            flow.archive()
            changed.append(flow.pk)

        return changed

    @classmethod
    def apply_action_restore(cls, user, flows):
        changed = []
        for flow in flows:
            try:
                flow.restore()
                changed.append(flow.pk)
            except FlowException:
                pass
        return changed

    def release(self):
        """
        Releases this flow, marking it inactive. We remove all flow runs, steps and values in a background process.
        We keep FlowRevisions and FlowStarts however.
        """
        from .tasks import delete_flow_results_task

        self.is_active = False
        self.save()

        # release any campaign events that depend on this flow
        from temba.campaigns.models import CampaignEvent
        for event in CampaignEvent.objects.filter(flow=self, is_active=True):
            event.release()

        # release any triggers that depend on this flow
        from temba.triggers.models import Trigger
        for trigger in Trigger.objects.filter(flow=self, is_active=True):
            trigger.release()

        # delete our results in the background
        delete_flow_results_task.delay(self.id)

    def delete_results(self):
        """
        Removes all flow runs, values and steps for a flow.
        """
        # grab the ids of all our runs
        run_ids = self.runs.all().values_list('id', flat=True)

        # in chunks of 1000, remove any values or flowsteps associated with these runs
        # we keep Runs around for auditing purposes
        for chunk in chunk_list(run_ids, 1000):
            Value.objects.filter(run__in=run_ids).delete()
            FlowStep.objects.filter(run__in=run_ids).delete()

        # clear all our cached stats
        self.clear_props_cache()
        self.clear_stats_cache()

    def clear_props_cache(self):
        r = get_redis_connection()
        keys = [self.get_props_cache_key(c) for c in FlowPropsCache.__members__.values()]
        r.delete(*keys)

    def clear_stats_cache(self):
        r = get_redis_connection()
        keys = [self.get_stats_cache_key(c) for c in FlowStatsCache.__members__.values()]
        r.delete(*keys)

    def get_props_cache_key(self, kind):
        return FLOW_PROP_CACHE_KEY % (self.org_id, self.pk, kind.name)

    def get_stats_cache_key(self, kind, item=None):
        name = kind
        if hasattr(kind, 'name'):
            name = kind.name

        cache_key = FLOW_STAT_CACHE_KEY % (self.org_id, self.pk, name)
        if item:
            cache_key += (':%s' % item)
        return cache_key

    def calculate_active_step_keys(self):
        """
        Returns a list of UUIDs for all ActionSets and RuleSets on this flow.
        :return:
        """
        # first look up any action set uuids
        steps = list(self.action_sets.values('uuid'))

        # then our ruleset uuids
        steps += list(self.rule_sets.values('uuid'))

        # extract just the uuids
        return [self.get_stats_cache_key(FlowStatsCache.step_active_set, step['uuid']) for step in steps]

    def lock_on(self, lock, qualifier=None, lock_ttl=None):
        """
        Creates the requested type of flow-level lock
        """
        r = get_redis_connection()
        lock_key = FLOW_LOCK_KEY % (self.org_id, self.pk, lock.name)
        if qualifier:
            lock_key += (":%s" % qualifier)

        if not lock_ttl:
            lock_ttl = FLOW_LOCK_TTL

        return r.lock(lock_key, lock_ttl)

    def do_calculate_flow_stats(self, lock_ttl=None):
        r = get_redis_connection()

        # activity
        with self.lock_on(FlowLock.activity, lock_ttl=lock_ttl):
            (active, visits) = self._calculate_activity()

            # remove our old active cache
            keys = self.calculate_active_step_keys()
            if keys:
                r.delete(*keys)
            r.delete(self.get_stats_cache_key(FlowStatsCache.visit_count_map))

            # add current active cache
            for step, runs in active.items():
                for run in runs:
                    r.sadd(self.get_stats_cache_key(FlowStatsCache.step_active_set, step), run)

            if len(visits):
                r.hmset(self.get_stats_cache_key(FlowStatsCache.visit_count_map), visits)

    def _calculate_activity(self, simulation=False):

        """
        Calculate our activity stats from the database. This is expensive. It should only be run
        for simulation or in an async task to rebuild the activity cache
        """
        # who is actively at each step
        steps = FlowStep.objects.values('run__pk', 'step_uuid').filter(run__is_active=True, run__flow=self, left_on=None, run__contact__is_test=simulation).annotate(count=Count('run_id'))

        active = {}
        for step in steps:
            step_id = step['step_uuid']
            if step_id not in active:
                active[step_id] = {step['run__pk']}
            else:
                active[step_id].add(step['run__pk'])

        # need to be a list for json
        for key, value in active.items():
            active[key] = list(value)

        visits = {}
        visited_actions = FlowStep.objects.values('step_uuid', 'next_uuid').filter(run__flow=self, step_type='A', run__contact__is_test=simulation).annotate(count=Count('run_id'))
        visited_rules = FlowStep.objects.values('rule_uuid', 'next_uuid').filter(run__flow=self, step_type='R', run__contact__is_test=simulation).exclude(rule_uuid=None).annotate(count=Count('run_id'))

        # where have people visited
        for step in visited_actions:
            if step['next_uuid'] and step['count']:
                visits['%s:%s' % (step['step_uuid'], step['next_uuid'])] = step['count']

        for step in visited_rules:
            if step['next_uuid'] and step['count']:
                visits['%s:%s' % (step['rule_uuid'], step['next_uuid'])] = step['count']

        return (active, visits)

    def _check_for_cache_update(self):
        """
        Checks if we have a redis cache for our flow stats, or whether they need to be updated.
        If so, triggers an async rebuild of the cache for our flow.
        """
        from .tasks import calculate_flow_stats_task, check_flow_stats_accuracy_task

        r = get_redis_connection()

        # don't do the more expensive check if it was performed recently
        cache_check = self.get_stats_cache_key(FlowStatsCache.cache_check)
        if r.exists(cache_check):
            return

        # don't check again for a day or so, add up to an hour of randomness
        # to spread things out a bit
        import random
        r.set(cache_check, 1, FLOW_STAT_CACHE_FREQUENCY + random.randint(0, 60 * 60))

        # check flow stats for accuracy, rebuilding if necessary
        check_flow_stats_accuracy_task.delay(self.pk)


    def get_activity(self, simulation=False, check_cache=True):
        """
        Get the activity summary for a flow as a tuple of the number of active runs
        at each step and a map of the previous visits
        """
        if simulation:
            (active, visits) = self._calculate_activity(simulation=True)
            # we want counts not actual run ids
            for key, value in active.items():
                active[key] = len(value)
            return (active, visits)

        if check_cache:
            self._check_for_cache_update()

        r = get_redis_connection()

        # get all possible active keys
        keys = self.calculate_active_step_keys()
        active = {}
        for key in keys:
            count = r.scard(key)
            # only include stats for steps that actually have people there
            if count:
                active[key[key.rfind(':') + 1:]] = count

        # visited path
        visited = r.hgetall(self.get_stats_cache_key(FlowStatsCache.visit_count_map))

        # make sure our counts are treated as ints for consistency
        for k, v in visited.items():
            visited[k] = int(v)

        return (active, visited)

    def get_total_runs(self):
        return FlowRunCount.run_count(self)

    def get_base_text(self, language_dict, default=''):
        if not isinstance(language_dict, dict):
            return language_dict

        if self.base_language:
            return language_dict.get(self.base_language, default)

        return default

    def get_localized_text(self, text_translations, contact=None, default_text=''):
        """
        Given a language dict and a preferred language, return the best possible text match
        :param text_translations: The text in all supported languages, or string (which will just return immediately)
        :param contact: the contact we are interacting with
        :param default_text: What to use if all else fails
        :return: the localized text
        """
        org_languages = {l.iso_code for l in self.org.languages.all()}

        # We return according to the following precedence:
        #   1) Contact's language (if it's a valid org language)
        #   2) Org Primary Language
        #   3) Flow Base Language
        #   4) Default Text
        preferred_languages = []

        if contact and contact.language and contact.language in org_languages:
            preferred_languages.append(contact.language)

        if self.org.primary_language:
            preferred_languages.append(self.org.primary_language.iso_code)

        preferred_languages.append(self.base_language)

        return Language.get_localized_text(text_translations, preferred_languages, default_text)

    def update_run_expirations(self):
        """
        Update all of our current run expirations according to our new expiration period
        """
        for step in FlowStep.objects.filter(run__flow=self, run__is_active=True, left_on=None).distinct('run'):
            step.run.update_expiration(step.arrived_on)

        # force an expiration update
        from temba.flows.tasks import check_flows_task
        check_flows_task.delay()

    def import_definition(self, flow_json):
        """
        Allows setting the definition for a flow from another definition.  All uuid's will be
        remmaped accordingly.
        """
        # uuid mappings
        uuid_map = dict()

        def copy_recording(url, path):
            if not url:
                return None

            try:
                url = "https://%s/%s" % (settings.AWS_BUCKET_DOMAIN, url)
                temp = NamedTemporaryFile(delete=True)
                temp.write(urllib2.urlopen(url).read())
                temp.flush()
                return default_storage.save(path, temp)
            except Exception:
                # its okay if its no longer there, we'll remove the recording
                return None

        def remap_uuid(json, attribute):
            if attribute in json and json[attribute]:
                uuid = json[attribute]
                new_uuid = uuid_map.get(uuid, None)
                if not new_uuid:
                    new_uuid = str(uuid4())
                    uuid_map[uuid] = new_uuid

                json[attribute] = new_uuid

        remap_uuid(flow_json, 'entry')
        for actionset in flow_json[Flow.ACTION_SETS]:
            remap_uuid(actionset, 'uuid')
            remap_uuid(actionset, 'destination')

            # for all of our recordings, pull them down and remap
            for action in actionset['actions']:
                if 'recording' in action:
                    # if its a localized
                    if isinstance(action['recording'], dict):
                        for lang, url in action['recording'].iteritems():
                            path = copy_recording(url, 'recordings/%d/%d/steps/%s.wav' % (self.org.pk, self.pk, action['uuid']))
                            action['recording'][lang] = path
                    else:
                        path = copy_recording(action['recording'], 'recordings/%d/%d/steps/%s.wav' % (self.org.pk, self.pk, action['uuid']))
                        action['recording'] = path

        for ruleset in flow_json[Flow.RULE_SETS]:
            remap_uuid(ruleset, 'uuid')
            for rule in ruleset.get('rules', []):
                remap_uuid(rule, 'uuid')
                remap_uuid(rule, 'destination')

        # now update with our remapped values
        self.update(flow_json)
        return self

    def set_metadata_json(self, metadata):
        self.metadata = json.dumps(metadata)

    def get_metadata_json(self):
        metadata = {}
        if self.metadata:
            metadata = json.loads(self.metadata)
        return metadata

    def archive(self):
        self.is_archived = True
        self.save(update_fields=['is_archived'])

        # archive our triggers as well
        from temba.triggers.models import Trigger
        Trigger.objects.filter(flow=self).update(is_archived=True)

    def restore(self):
        if self.flow_type == Flow.VOICE:
            if not self.org.supports_ivr():
                raise FlowException("%s requires a Twilio number")

        self.is_archived = False
        self.save(update_fields=['is_archived'])
        # we don't know enough to restore triggers automatically

    def update_single_message_flow(self, message):
        self.flow_type = Flow.MESSAGE
        self.save(update_fields=['name', 'flow_type'])

        uuid = str(uuid4())
        action_sets = [dict(x=100, y=0,  uuid=uuid, actions=[dict(type='reply', msg=dict(base=message))])]
        self.update(dict(entry=uuid, rule_sets=[], action_sets=action_sets, base_language='base'))

    def steps(self):
        return FlowStep.objects.filter(run__flow=self)

    def get_completed_runs(self):
        return FlowRunCount.run_count_for_type(self, FlowRun.EXIT_TYPE_COMPLETED)

    def get_expired_runs(self):
        return FlowRunCount.run_count_for_type(self, FlowRun.EXIT_TYPE_EXPIRED)

    def get_completed_percentage(self):
        total_runs = FlowRunCount.run_count(self)

        if not total_runs:
            return 0
        else:
            return int(self.get_completed_runs() * 100 / total_runs)

    def get_and_clear_unread_responses(self):
        """
        Gets the number of new responses since the last clearing for this flow.
        """
        r = get_redis_connection()

        # get the number of new responses
        new_responses = r.hget(UNREAD_FLOW_RESPONSES, self.id)

        # then clear them
        r.hdel(UNREAD_FLOW_RESPONSES, self.id)

        return 0 if new_responses is None else int(new_responses)

    def increment_unread_responses(self):
        """
        Increments the number of new responses for this flow.
        """
        r = get_redis_connection()
        r.hincrby(UNREAD_FLOW_RESPONSES, self.id, 1)

        # increment our global count as well
        self.org.increment_unread_msg_count(UNREAD_FLOW_MSGS)

    def get_terminal_nodes(self):
        cache_key = self.get_props_cache_key(FlowPropsCache.terminal_nodes)
        return get_cacheable(cache_key, FLOW_PROP_CACHE_TTL,
                             lambda: [s.uuid for s in self.action_sets.filter(destination=None)])

    def get_category_nodes(self):
        cache_key = self.get_props_cache_key(FlowPropsCache.category_nodes)
        return get_cacheable(cache_key, FLOW_PROP_CACHE_TTL, lambda: [rs.uuid for rs in self.rule_sets.all()])

    def get_columns(self):
        node_order = []
        for ruleset in RuleSet.objects.filter(flow=self).exclude(label=None).order_by('y', 'pk'):
            if ruleset.uuid:
                node_order.append(ruleset)

        return node_order

    def build_ruleset_caches(self, ruleset_list=None):
        rulesets = dict()
        rule_categories = dict()

        if ruleset_list is None:
            ruleset_list = RuleSet.objects.filter(flow=self).exclude(label=None).order_by('pk').select_related('flow', 'flow__org')

        for ruleset in ruleset_list:
            rulesets[ruleset.uuid] = ruleset
            for rule in ruleset.get_rules():
                rule_categories[rule.uuid] = rule.category

        return (rulesets, rule_categories)

    def build_message_context(self, contact, msg):
        # if we have a contact, build up our results for them
        if contact:
            results = self.get_results(contact, only_last_run=True)
        else:
            results = []

        contact_context = contact.build_message_context() if contact else dict()

        # create a flow dict
        flow_context = dict()

        date_format = get_datetime_format(self.org.get_dayfirst())[1]
        tz = pytz.timezone(self.org.timezone)

        # wrapper around our value dict, lets us do a nice representation of both @flow.foo and @flow.foo.text
        def value_wrapper(value):
            values = dict(text=value['text'],
                          time=datetime_to_str(value['time'], format=date_format, tz=tz),
                          category=self.get_localized_text(value['category'], contact),
                          value=unicode(value['rule_value']))
            values['__default__'] = unicode(value['rule_value'])
            return values

        values = []

        if results and results[0]:
            for value in results[0]['values']:
                field = Flow.label_to_slug(value['label'])
                flow_context[field] = value_wrapper(value)
                values.append("%s: %s" % (value['label'], value['rule_value']))

        # our default value
        flow_context['__default__'] = "\n".join(values)

        channel_context = None

        # add our message context
        if msg:
            message_context = msg.build_message_context()

            # some fake channel deets for simulation
            if msg.contact.is_test:
                channel_context = dict(__default__='(800) 555-1212', name='Simulator', tel='(800) 555-1212', tel_e164='+18005551212')
            elif msg.channel:
                channel_context = msg.channel.build_message_context()
        elif contact:
            message_context = dict(__default__='', contact=contact_context)
        else:
            message_context = dict(__default__='')

        # If we still don't know our channel and have a contact, derive the right channel to use
        if not channel_context and contact:
            _contact, contact_urn = Msg.resolve_recipient(self.org, self.created_by, contact, None)

            # only populate channel if this contact can actually be reached (ie, has a URN)
            if contact_urn:
                channel = contact.org.get_send_channel(contact_urn=contact_urn)
                channel_context = channel.build_message_context() if channel else None

        run = self.runs.filter(contact=contact).order_by('-created_on').first()
        run_context = run.field_dict() if run else {}

        context = dict(flow=flow_context, channel=channel_context, step=message_context, extra=run_context)
        if contact:
            context['contact'] = contact_context

        return context

    def get_results(self, contact=None, filter_ruleset=None, only_last_run=True, run=None):
        if filter_ruleset:
            ruleset_list = [filter_ruleset]
        elif run and hasattr(run.flow, 'ruleset_prefetch'):
            ruleset_list = run.flow.ruleset_prefetch
        else:
            ruleset_list = None

        (rulesets, rule_categories) = self.build_ruleset_caches(ruleset_list)

        # for each of the contacts that participated
        results = []

        if run:
            runs = [run]
            flow_steps = [s for s in run.steps.all() if s.rule_uuid]
        else:
            runs = self.runs.all().select_related('contact')

            # hide simulation test contact
            runs = runs.filter(contact__is_test=Contact.get_simulation())

            if contact:
                runs = runs.filter(contact=contact)

            runs = runs.order_by('contact', '-created_on')

            # or possibly only the last run
            if only_last_run:
                runs = runs.distinct('contact')

            flow_steps = FlowStep.objects.filter(step_uuid__in=rulesets.keys()).exclude(rule_uuid=None)

            # filter our steps to only the runs we care about
            flow_steps = flow_steps.filter(run__pk__in=[r.pk for r in runs])

            # and the ruleset we care about
            if filter_ruleset:
                flow_steps = flow_steps.filter(step_uuid=filter_ruleset.uuid)

            flow_steps = flow_steps.order_by('arrived_on', 'pk').select_related('run').prefetch_related('messages')

        steps_cache = {}
        for step in flow_steps:

            step_dict = dict(left_on=step.left_on,
                             arrived_on=step.arrived_on,
                             rule_uuid=step.rule_uuid,
                             rule_category=step.rule_category,
                             rule_decimal_value=step.rule_decimal_value,
                             rule_value=step.rule_value,
                             text=step.get_text(),
                             step_uuid=step.step_uuid)

            step_run = step.run.id

            if step_run in steps_cache.keys():
                steps_cache[step_run].append(step_dict)

            else:
                steps_cache[step_run] = [step_dict]

        for run in runs:
            first_seen = None
            last_seen = None
            values = []

            if run.id in steps_cache:
                run_steps = steps_cache[run.id]
            else:
                run_steps = []

            for rule_step in run_steps:
                ruleset = rulesets.get(rule_step['step_uuid'])
                if not first_seen:
                    first_seen = rule_step['left_on']
                last_seen = rule_step['arrived_on']

                if ruleset:
                    time = rule_step['left_on'] if rule_step['left_on'] else rule_step['arrived_on']

                    label = ruleset.label
                    category = rule_categories.get(rule_step['rule_uuid'], None)

                    # if this category no longer exists, use the category label at the time
                    if not category:
                        category = rule_step['rule_category']

                    value = rule_step['rule_decimal_value'] if rule_step['rule_decimal_value'] is not None else rule_step['rule_value']

                    values.append(dict(node=rule_step['step_uuid'],
                                       label=label,
                                       category=category,
                                       text=rule_step['text'],
                                       value=value,
                                       rule_value=rule_step['rule_value'],
                                       time=time))

            results.append(dict(contact=run.contact, values=values, first_seen=first_seen, last_seen=last_seen, run=run.pk))

        # sort so most recent is first
        now = timezone.now()
        results = sorted(results, reverse=True, key=lambda result: result['first_seen'] if result['first_seen'] else now)
        return results

    def async_start(self, user, groups, contacts, restart_participants=False):
        """
        Causes us to schedule a flow to start in a background thread.
        """
        from .tasks import start_flow_task

        # create a flow start object
        flow_start = FlowStart.objects.create(flow=self, restart_participants=restart_participants,
                                              created_by=user, modified_by=user)

        contact_ids = [c.id for c in contacts]
        flow_start.contacts.add(*contact_ids)

        group_ids = [g.id for g in groups]
        flow_start.groups.add(*group_ids)

        start_flow_task.delay(flow_start.pk)

    def start(self, groups, contacts, restart_participants=False, started_flows=None, start_msg=None, extra=None, flow_start=None):
        """
        Starts a flow for the passed in groups and contacts.
        """
        # build up querysets of our groups for memory efficiency
        if isinstance(groups, QuerySet):
            group_qs = groups
        else:
            group_qs = ContactGroup.all_groups.filter(id__in=[g.id for g in groups])

        # build up querysets of our contacts for memory efficiency
        if isinstance(contacts, QuerySet):
            contact_qs = contacts
        else:
            contact_qs = Contact.objects.filter(id__in=[c.id for c in contacts])

        self.ensure_current_version()

        if started_flows is None:
            started_flows = []

        # prevents infinite loops
        if self.pk in started_flows:
            return

        # add this flow to our list of started flows
        started_flows.append(self.pk)

        if not self.entry_uuid:
            return

        if start_msg and start_msg.id:
            start_msg.msg_type = FLOW
            start_msg.save(update_fields=['msg_type'])

        all_contact_ids = Contact.all().filter(Q(all_groups__in=group_qs) | Q(pk__in=contact_qs))
        all_contact_ids = all_contact_ids.only('is_test').order_by('pk').values_list('pk', flat=True).distinct('pk')

        if not restart_participants:
            # exclude anybody who has already participated in the flow
            already_started = set(self.runs.all().values_list('contact_id', flat=True))
            all_contact_ids = [contact_id for contact_id in all_contact_ids if contact_id not in already_started]

        else:
            # stop any runs still active for these contacts
            previous_runs = self.runs.filter(is_active=True, contact__pk__in=all_contact_ids)
            FlowRun.bulk_exit(previous_runs, FlowRun.EXIT_TYPE_INTERRUPTED)

        contact_count = len(all_contact_ids)

        # update our total flow count on our flow start so we can keep track of when it is finished
        if flow_start:
            flow_start.contact_count = contact_count
            flow_start.save(update_fields=['contact_count'])

        # if there are no contacts to start this flow, then update our status and exit this flow
        if contact_count == 0:
            if flow_start:
                flow_start.update_status()
            return

        # single contact starting from a trigger? increment our unread count
        if start_msg and contact_count == 1:
            if Contact.objects.filter(pk=all_contact_ids[0], org=self.org, is_test=False).first():
                self.increment_unread_responses()

        if self.flow_type == Flow.VOICE:
            return self.start_call_flow(all_contact_ids, start_msg=start_msg,
                                        extra=extra, flow_start=flow_start)

        else:
            return self.start_msg_flow(all_contact_ids,
                                       started_flows=started_flows,
                                       start_msg=start_msg, extra=extra, flow_start=flow_start)

    def start_call_flow(self, all_contact_ids, start_msg=None, extra=None, flow_start=None):
        from temba.ivr.models import IVRCall
        runs = []
        channel = self.org.get_call_channel()

        from temba.channels.models import CALL
        if not channel or CALL not in channel.role:
            return runs

        (entry_actions, entry_rules) = (None, None)
        if self.entry_type == Flow.ACTIONS_ENTRY:
            entry_actions = ActionSet.objects.filter(uuid=self.entry_uuid).first()

        elif self.entry_type == Flow.RULES_ENTRY:
            entry_rules = RuleSet.objects.filter(uuid=self.entry_uuid).first()

        for contact_id in all_contact_ids:
            run = FlowRun.create(self, contact_id, start=flow_start)
            if extra:
                run.update_fields(extra)

            # create our call objects
            call = IVRCall.create_outgoing(channel, contact_id, self, self.created_by)

            # save away our created call
            run.call = call
            run.save(update_fields=['call'])

            # trigger the call to start (in the background)
            call.start_call()

            runs.append(run)

        if flow_start:
            flow_start.update_status()

        return runs

    def start_msg_flow(self, all_contact_ids, started_flows=None, start_msg=None, extra=None, flow_start=None):
        start_msg_id = start_msg.id if start_msg else None
        flow_start_id = flow_start.id if flow_start else None

        if started_flows is None:
            started_flows = []

        # create the broadcast for this flow
        send_actions = self.get_entry_send_actions()

        # for each send action, we need to create a broadcast, we'll group our created messages under these
        broadcasts = []
        for send_action in send_actions:
            message_text = self.get_localized_text(send_action.msg)

            # if we have localized versions, add those to our broadcast definition
            language_dict = None
            if isinstance(send_action.msg, dict):
                language_dict = json.dumps(send_action.msg)

            if message_text:
                broadcast = Broadcast.create(self.org, self.created_by, message_text, [],
                                             language_dict=language_dict)
                broadcast.update_contacts(all_contact_ids)

                # manually set our broadcast status to QUEUED, our sub processes will send things off for us
                broadcast.status = QUEUED
                broadcast.save(update_fields=['status'])

                # add it to the list of broadcasts in this flow start
                broadcasts.append(broadcast)

        # if there are fewer contacts than our batch size, do it immediately
        if len(all_contact_ids) < START_FLOW_BATCH_SIZE:
            return self.start_msg_flow_batch(all_contact_ids, broadcasts=broadcasts, started_flows=started_flows,
                                             start_msg=start_msg, extra=extra, flow_start=flow_start)

        # otherwise, create batches instead
        else:
            # for all our contacts, build up start sms batches
            task_context = dict(contacts=[], flow=self.pk, flow_start=flow_start_id,
                                started_flows=started_flows, broadcasts=[b.id for b in broadcasts], start_msg=start_msg_id, extra=extra)

            batch_contacts = task_context['contacts']
            for contact_id in all_contact_ids:
                batch_contacts.append(contact_id)

                if len(batch_contacts) >= START_FLOW_BATCH_SIZE:
                    print "Starting flow '%s' for batch of %d contacts" % (self.name, len(task_context['contacts']))
                    push_task(self.org, 'flows', 'start_msg_flow_batch', task_context)
                    batch_contacts = []
                    task_context['contacts'] = batch_contacts

            if batch_contacts:
                print "Starting flow '%s' for batch of %d contacts" % (self.name, len(task_context['contacts']))
                push_task(self.org, 'flows', 'start_msg_flow_batch', task_context)

            return []

    def start_msg_flow_batch(self, batch_contact_ids, broadcasts=None, started_flows=None, start_msg=None,
                             extra=None, flow_start=None):

        if started_flows is None:
            started_flows = []

        if broadcasts is None:
            broadcasts = []

        simulation = False
        if len(batch_contact_ids) == 1:
            if Contact.objects.filter(pk=batch_contact_ids[0], org=self.org, is_test=True).first():
                simulation = True

        # these fields are the initial state for our flow run
        run_fields = None
        if extra:
            (normalized_fields, count) = FlowRun.normalize_fields(extra)
            run_fields = json.dumps(normalized_fields)

        # create all our flow runs for this set of contacts at once
        batch = []
        now = timezone.now()

        for contact_id in batch_contact_ids:
            run = FlowRun.create(self, contact_id, fields=run_fields, start=flow_start, created_on=now, db_insert=False)
            batch.append(run)
        FlowRun.objects.bulk_create(batch)

        # build a map of contact to flow run
        run_map = dict()
        for run in FlowRun.objects.filter(contact__in=batch_contact_ids, flow=self, created_on=now):
            run_map[run.contact_id] = run
            if run.contact.is_test:
                ActionLog.create(run, '%s has entered the "%s" flow' % (run.contact.get_display(self.org, short=True), run.flow.name))

        # update our expiration date on our runs, we do this by calculating it on one run then updating all others
        run.update_expiration(timezone.now())
        FlowRun.objects.filter(contact__in=batch_contact_ids, created_on=now).update(expires_on=run.expires_on,
                                                                                     modified_on=timezone.now())

        # if we have some broadcasts to optimize for
        message_map = dict()
        if broadcasts:
            # create our message context
            message_context_base = self.build_message_context(None, start_msg)
            if extra:
                message_context_base['extra'] = extra

            # and add each contact and message to each broadcast
            for broadcast in broadcasts:
                # create our message context
                message_context = dict()
                message_context.update(message_context_base)

                # provide the broadcast with a partial recipient list
                partial_recipients = list(), Contact.objects.filter(org=self.org, pk__in=batch_contact_ids)

                # create the sms messages
                created_on = timezone.now()
                broadcast.send(message_context=message_context, trigger_send=False,
                               response_to=start_msg, status=INITIALIZING, msg_type=FLOW,
                               created_on=created_on, base_language=self.base_language,
                               partial_recipients=partial_recipients)

                # map all the messages we just created back to our contact
                for msg in Msg.current_messages.filter(broadcast=broadcast, created_on=created_on):
                    if not msg.contact_id in message_map:
                        message_map[msg.contact_id] = [msg]
                    else:
                        message_map[msg.contact_id].append(msg)

        # now execute our actual flow steps
        (entry_actions, entry_rules) = (None, None)
        if self.entry_type == Flow.ACTIONS_ENTRY:
            entry_actions = ActionSet.objects.filter(uuid=self.entry_uuid).first()

        elif self.entry_type == Flow.RULES_ENTRY:
            entry_rules = RuleSet.objects.filter(uuid=self.entry_uuid).first()

        runs = []
        msgs = []
        optimize_sending_action = len(broadcasts) > 0

        for contact_id in batch_contact_ids:
            # each contact maintains its own list of started flows
            started_flows_by_contact = list(started_flows)

            run = run_map[contact_id]
            run_msgs = message_map.get(contact_id, [])
            arrived_on = timezone.now()

            if entry_actions:
                run_msgs += entry_actions.execute_actions(run, start_msg, started_flows_by_contact,
                                                          execute_reply_action=not optimize_sending_action)

                step = self.add_step(run, entry_actions, run_msgs, is_start=True, arrived_on=arrived_on)

                # and onto the destination
                if entry_actions.destination:
                    destination = Flow.get_node(entry_actions.flow,
                                                entry_actions.destination,
                                                entry_actions.destination_type)

                    next_step = self.add_step(run, destination, previous_step=step, arrived_on=timezone.now())

                    msg = Msg(org=self.org, contact_id=contact_id, text='', id=0)
                    Flow.handle_destination(destination, next_step, run, msg, started_flows_by_contact,
                                            is_test_contact=simulation)

                else:
                    run.set_completed(final_step=step)

            elif entry_rules:
                step = self.add_step(run, entry_rules, run_msgs, is_start=True, arrived_on=arrived_on)

                # if we have a start message, go and handle the rule
                if start_msg:
                    Flow.find_and_handle(start_msg, started_flows_by_contact, triggered_start=True)

                # if we didn't get an incoming message, see if we need to evaluate it passively
                elif not entry_rules.is_pause():
                    # create an empty placeholder message
                    msg = Msg(org=self.org, contact_id=contact_id, text='', id=0)
                    Flow.handle_destination(entry_rules, step, run, msg, started_flows_by_contact)

            if start_msg:
                step.add_message(start_msg)

            runs.append(run)

            # add these messages as ones that are ready to send
            for msg in run_msgs:
                msgs.append(msg)

        # trigger our messages to be sent
        if msgs:
            msg_ids = [m.id for m in msgs]
            Msg.all_messages.filter(id__in=msg_ids).update(status=PENDING)

            # trigger a sync
            self.org.trigger_send(msgs)

        # if we have a flow start, check whether we are complete
        if flow_start:
            flow_start.update_status()

        return runs

    def add_step(self, run, node,
                 msgs=None, rule=None, category=None, call=None, is_start=False, previous_step=None, arrived_on=None):
        if msgs is None:
            msgs = []

        if not arrived_on:
            arrived_on = timezone.now()

        if not is_start:
            # we have activity, update our expires on date accordingly
            run.update_expiration(timezone.now())

            # mark any other states for this contact as evaluated, contacts can only be in one place at time
            self.steps().filter(run=run, left_on=None).update(left_on=arrived_on, next_uuid=node.uuid,
                                                              rule_uuid=rule, rule_category=category)

        # then add our new step and associate it with our message
        step = FlowStep.objects.create(run=run, contact=run.contact, step_type=node.get_step_type(),
                                       step_uuid=node.uuid, arrived_on=arrived_on)

        # for each message, associate it with this step and set the label on it
        for msg in msgs:
            step.add_message(msg)

        # update the activity for our run
        if not run.contact.is_test:
            self.update_activity(step, previous_step, rule_uuid=rule)

        return step

    def remove_active_for_run_ids(self, run_ids):
        """
        Bulk deletion of activity for a list of run ids. This removes the runs
        from the active step, but does not remove the visited (path) data
        for the runs.
        """
        r = get_redis_connection()
        if run_ids:
            for key in self.calculate_active_step_keys():
                r.srem(key, *run_ids)

    def remove_active_for_step(self, step):
        """
        Removes the active stat for a run at the given step, but does not
        remove the (path) data for the runs.
        """
        r = get_redis_connection()
        r.srem(self.get_stats_cache_key(FlowStatsCache.step_active_set, step.step_uuid), step.run.pk)

    def remove_visits_for_step(self, step):
        """
        Decrements the count for the given step
        """
        r = get_redis_connection()
        step_uuid = step.step_uuid
        if step.rule_uuid:
            step_uuid = step.rule_uuid
        r.hincrby(self.get_stats_cache_key(FlowStatsCache.visit_count_map), "%s:%s" % (step_uuid, step.next_uuid), -1)

    def update_activity(self, step, previous_step=None, rule_uuid=None):
        """
        Updates our cache for the given step. This will mark the current active step and
        record history path data for activity.

        :param step: the step they just took
        :param previous_step: the step they were just on
        :param rule_uuid: the uuid for the rule they came from (if any)
        :param simulation: if we are part of a simulation
        """

        with self.lock_on(FlowLock.activity):
            r = get_redis_connection()

            # remove our previous active spot
            if previous_step:
                self.remove_active_for_step(previous_step)

                # mark our path
                previous_uuid = previous_step.step_uuid

                # if we came from a rule, use that instead of our step
                if rule_uuid:
                    previous_uuid = rule_uuid
                r.hincrby(self.get_stats_cache_key(FlowStatsCache.visit_count_map), "%s:%s" % (previous_uuid, step.step_uuid), 1)

            # make us active on our new step
            r.sadd(self.get_stats_cache_key(FlowStatsCache.step_active_set, step.step_uuid), step.run.pk)

    def get_entry_send_actions(self):
        """
        Returns all the entry actions (the first actions in a flow) that are reply actions. This is used
        for grouping all our outgoing messages into a single Broadcast.
        """
        if not self.entry_uuid or self.entry_type != Flow.ACTIONS_ENTRY:
            return []

        # get our entry actions
        entry_actions = ActionSet.objects.filter(uuid=self.entry_uuid).first()
        send_actions = []

        if entry_actions:
            actions = entry_actions.get_actions()

            for action in actions:
                # if this isn't a reply action, bail, they might be modifying the contact
                if not isinstance(action, ReplyAction):
                    break

                send_actions.append(action)

        return send_actions

    def get_dependencies(self, dependencies=None):

        if not dependencies:
            dependencies = dict(flows=set(), groups=set(), campaigns=set(), triggers=set())

        if self in dependencies['flows']:
            return dependencies

        flows = set()
        groups = set()

        # find all the flows we reference, note this won't include archived flows
        for action_set in self.action_sets.all():
            for action in action_set.get_actions():
                if hasattr(action, 'flow'):
                    flows.add(action.flow)
                if hasattr(action, 'groups'):
                    for group in action.groups:
                        if not isinstance(group, unicode):
                            groups.add(group)

        # add any campaigns that use our groups
        from temba.campaigns.models import Campaign
        campaigns = Campaign.objects.filter(org=self.org, group__in=groups, is_archived=False, is_active=True)
        for campaign in campaigns:
            flows.update(list(campaign.get_flows()))

        # and any of our triggers that reference us
        from temba.triggers.models import Trigger
        triggers = set(Trigger.objects.filter(org=self.org, flow=self, is_archived=False, is_active=True))

        dependencies['flows'].update(flows)
        dependencies['groups'].update(groups)
        dependencies['campaigns'].update(set(campaigns))
        dependencies['triggers'].update(triggers)

        for flow in flows:
            dependencies = flow.get_dependencies(dependencies)

        return dependencies

    def as_json(self, expand_contacts=False):
        """
        Returns the JSON definition for this flow.

          expand_contacts:
            Add names for contacts and groups that are just ids. This is useful for human readable
            situations such as the flow editor.

        """
        flow = dict()

        if self.entry_uuid:
            flow[Flow.ENTRY] = self.entry_uuid
        else:
            flow[Flow.ENTRY] = None

        actionsets = []
        for actionset in ActionSet.objects.filter(flow=self).order_by('pk'):
            actionsets.append(actionset.as_json())

        def lookup_action_contacts(action, contacts, groups):
            if 'contact' in action:
                contacts.append(action['contact']['id'])

            if 'contacts' in action:
                for contact in action['contacts']:
                    contacts.append(contact['id'])

            if 'group' in action:
                g = action['group']
                if isinstance(g, dict):
                    groups.append(g['id'])

            if 'groups' in action:
                for group in action['groups']:
                    if isinstance(group, dict):
                        groups.append(group['id'])

        def replace_action_contacts(action, contacts, groups):

            if 'contact' in action:
                contact = contacts.get(action['contact']['id'], None)
                if contact:
                    action['contact'] = contact.as_json()

            if 'contacts' in action:
                expanded_contacts = []
                for contact in action['contacts']:
                    contact = contacts.get(contact['id'], None)
                    if contact:
                        expanded_contacts.append(contact.as_json())

                action['contacts'] = expanded_contacts

            if 'group' in action:
                # variable substitution
                group = action['group']
                if isinstance(group, dict):
                    group = groups.get(action['group']['id'], None)
                    if group:
                        action['group'] = dict(id=group.id, name=group.name)

            if 'groups' in action:
                expanded_groups = []
                for group in action['groups']:

                    # variable substitution
                    if not isinstance(group, dict):
                        expanded_groups.append(group)
                    else:
                        group = groups.get(group['id'], None)
                        if group:
                            expanded_groups.append(dict(id=group.id, name=group.name))

                action['groups'] = expanded_groups

        if expand_contacts:
            groups = []
            contacts = []

            for actionset in actionsets:
                for action in actionset['actions']:
                    lookup_action_contacts(action, contacts, groups)

            # load them all
            contacts = dict((_.pk, _) for _ in Contact.all().filter(org=self.org, pk__in=contacts))
            groups = dict((_.pk, _) for _ in ContactGroup.user_groups.filter(org=self.org, pk__in=groups))

            # and replace them
            for actionset in actionsets:
                for action in actionset['actions']:
                    replace_action_contacts(action, contacts, groups)

        flow[Flow.ACTION_SETS] = actionsets

        # add in our rulesets
        rulesets = []
        for ruleset in RuleSet.objects.filter(flow=self).order_by('pk'):
            rulesets.append(ruleset.as_json())
        flow[Flow.RULE_SETS] = rulesets

        # required flow running details
        flow[Flow.BASE_LANGUAGE] = self.base_language
        flow[Flow.FLOW_TYPE] = self.flow_type
        flow[Flow.VERSION] = CURRENT_EXPORT_VERSION

        # lastly our metadata
        if not self.metadata:
            flow[Flow.METADATA] = dict()
        else:
            flow[Flow.METADATA] = json.loads(self.metadata)

        revision = self.revisions.all().order_by('-revision').first()
        flow[Flow.METADATA][Flow.NAME] = self.name
        flow[Flow.METADATA][Flow.SAVED_ON] = datetime_to_str(self.saved_on)
        flow[Flow.METADATA][Flow.REVISION] = revision.revision if revision else 1
        flow[Flow.METADATA][Flow.ID] = self.pk
        flow[Flow.METADATA][Flow.EXPIRES] = self.expires_after_minutes

        return flow

    @classmethod
    def detect_invalid_cycles(cls, json_dict):
        """
        Checks for invalid cycles in our flow
        :param json_dict: our flow definition
        :return: invalid cycle path as list of uuids if found, otherwise empty list
        """

        # Adapted from a blog post by Guido:
        # http://neopythonic.blogspot.com/2009/01/detecting-cycles-in-directed-graph.html

        # Maintain path as a a depth-first path in the implicit tree;
        # path is represented as an OrderedDict of {node: [child,...]} pairs.

        nodes = list()
        node_map = {}

        for ruleset in json_dict.get(Flow.RULE_SETS, []):
            nodes.append(ruleset.get('uuid'))
            node_map[ruleset.get('uuid')] = ruleset

        for actionset in json_dict.get(Flow.ACTION_SETS, []):
            nodes.append(actionset.get('uuid'))
            node_map[actionset.get('uuid')] = actionset

        def get_destinations(uuid):
            node = node_map.get(uuid)

            if not node:
                return []

            rules = node.get('rules', [])
            destinations = []
            if rules:

                if node.get('ruleset_type', None) in RuleSet.TYPE_WAIT:
                    return []

                for rule in rules:
                    if rule.get('destination'):
                        destinations.append(rule.get('destination'))

            elif node.get('destination'):
                destinations.append(node.get('destination'))
            return destinations

        while nodes:
            root = nodes.pop()
            path = OrderedDict({root: get_destinations(root)})
            while path:
                # children at the fringe of the tree
                children = path[next(reversed(path))]
                while children:
                    child = children.pop()

                    # found a loop
                    if child in path:
                        pathlist = list(path)
                        return pathlist[pathlist.index(child):] + [child]

                    # new path
                    if child in nodes:
                        path[child] = get_destinations(child)
                        nodes.remove(child)
                        break
                else:
                    # no more children; pop back up a level
                    path.popitem()
        return None

    def ensure_current_version(self):
        """
        Makes sure the flow is at the current version. If it isn't it will
        migrate the definition forward updating the flow accordingly.
        """
        if self.version_number < CURRENT_EXPORT_VERSION:
            with self.lock_on(FlowLock.definition):
                revision = self.revisions.all().order_by('-revision').all().first()
                if revision:
                    json_flow = revision.get_definition_json()
                else:
                    json_flow = self.as_json()

                self.update(json_flow)
                # TODO: After Django 1.8 consider doing a self.refresh_from_db() here

    def update(self, json_dict, user=None, force=False):
        """
        Updates a definition for a flow.
        """

        def get_step_type(dest, rulesets, actionsets):
            if dest:
                if rulesets.get(dest, None):
                    return RULE_SET
                if actionsets.get(dest, None):
                    return ACTION_SET
            return None

        cycle = Flow.detect_invalid_cycles(json_dict)
        if cycle:
            raise FlowException("Found invalid cycle: %s" % cycle)

        try:
            # check whether the flow has changed since this flow was last saved
            if user and not force:
                saved_on = json_dict.get(Flow.METADATA).get(Flow.SAVED_ON, None)
                org = user.get_org()
                tz = org.get_tzinfo()

                if not saved_on or str_to_datetime(saved_on, tz) < self.saved_on:
                    saver = ""
                    if self.saved_by.first_name:
                        saver += "%s " % self.saved_by.first_name
                    if self.saved_by.last_name:
                        saver += "%s" % self.saved_by.last_name

                    if not saver:
                        saver = self.saved_by.username

                    return dict(status="unsaved", description="Flow NOT Saved", saved_on=datetime_to_str(self.saved_on), saved_by=saver)

            top_y = 0
            top_uuid = None

            # load all existing objects into dicts by uuid
            existing_actionsets = dict()
            for actionset in self.action_sets.all():
                existing_actionsets[actionset.uuid] = actionset

            existing_rulesets = dict()
            for ruleset in self.rule_sets.all():
                existing_rulesets[ruleset.uuid] = ruleset

            # set of uuids which we've seen, we use this set to remove objects no longer used in this flow
            seen = set()
            destinations = set()

            # our steps in our current update submission
            current_actionsets = {}
            current_rulesets = {}

            # parse our actions
            for actionset in json_dict.get(Flow.ACTION_SETS, []):

                uuid = actionset.get(Flow.UUID)

                # validate our actions, normalizing them as JSON after reading them
                actions = [_.as_json() for _ in Action.from_json_array(self.org, actionset.get(Flow.ACTIONS))]

                if actions:
                    current_actionsets[uuid] = actions

            for ruleset in json_dict.get(Flow.RULE_SETS, []):
                uuid = ruleset.get(Flow.UUID)
                current_rulesets[uuid] = ruleset
                seen.add(uuid)

            # create all our rule sets
            for ruleset in json_dict.get(Flow.RULE_SETS, []):

                uuid = ruleset.get(Flow.UUID)
                rules = ruleset.get(Flow.RULES)
                label = ruleset.get(Flow.LABEL, None)
                webhook_url = ruleset.get(Flow.WEBHOOK_URL, None)
                webhook_action = ruleset.get(Flow.WEBHOOK_ACTION, None)
                operand = ruleset.get(Flow.OPERAND, None)
                finished_key = ruleset.get(Flow.FINISHED_KEY)
                ruleset_type = ruleset.get(Flow.RULESET_TYPE)
                config = ruleset.get(Flow.CONFIG)

                if not config:
                    config = dict()

                # cap our lengths
                label = label[:64]

                if operand:
                    operand = operand[:128]

                if webhook_url:
                    webhook_url = webhook_url[:255]

                (x, y) = (ruleset.get(Flow.X), ruleset.get(Flow.Y))

                if not top_uuid or y < top_y:
                    top_y = y
                    top_uuid = uuid

                # validate we can parse our rules, this will throw if not
                Rule.from_json_array(self.org, rules)

                for rule in rules:
                    if 'destination' in rule:
                        # if the destination was excluded for not having any actions
                        # remove the connection for our rule too
                        if rule['destination'] not in current_actionsets and rule['destination'] not in seen:
                            rule['destination'] = None
                        else:
                            destination_uuid = rule.get('destination', None)
                            destinations.add(destination_uuid)

                            # determine what kind of destination we are pointing to
                            rule['destination_type'] = get_step_type(destination_uuid,
                                                                     current_rulesets, current_actionsets)

                            # print "Setting destination [%s] type to: %s" % (destination_uuid, rule['destination_type'])

                existing = existing_rulesets.get(uuid, None)

                if existing:
                    existing.label = ruleset.get(Flow.LABEL, None)
                    existing.set_rules_dict(rules)
                    existing.webhook_url = webhook_url
                    existing.webhook_action = webhook_action
                    existing.operand = operand
                    existing.label = label
                    existing.finished_key = finished_key
                    existing.ruleset_type = ruleset_type
                    existing.set_config(config)
                    (existing.x, existing.y) = (x, y)
                    existing.save()
                else:

                    existing = RuleSet.objects.create(flow=self,
                                                      uuid=uuid,
                                                      label=label,
                                                      rules=json.dumps(rules),
                                                      webhook_url=webhook_url,
                                                      webhook_action=webhook_action,
                                                      finished_key=finished_key,
                                                      ruleset_type=ruleset_type,
                                                      operand=operand,
                                                      config=json.dumps(config),
                                                      x=x, y=y)

                existing_rulesets[uuid] = existing

                # update our value type based on our new rules
                existing.value_type = existing.get_value_type()
                RuleSet.objects.filter(pk=existing.pk).update(value_type=existing.value_type)

            # now work through our action sets
            for actionset in json_dict.get(Flow.ACTION_SETS, []):
                uuid = actionset.get(Flow.UUID)

                # skip actionsets without any actions. This happens when there are no valid
                # actions in an actionset such as when deleted groups or flows are the only actions
                if uuid not in current_actionsets:
                    continue

                actions = current_actionsets[uuid]
                seen.add(uuid)

                (x, y) = (actionset.get(Flow.X), actionset.get(Flow.Y))

                if not top_uuid or y < top_y:
                    top_y = y
                    top_uuid = uuid

                existing = existing_actionsets.get(uuid, None)

                # lookup our destination
                destination_uuid = actionset.get('destination')
                destination_type = get_step_type(destination_uuid, current_rulesets, current_actionsets)

                if destination_uuid:
                    if not destination_type:
                        destination_uuid = None

                # only create actionsets if there are actions
                if actions:
                    if existing:
                        # print "Updating %s to point to %s" % (unicode(actions), destination_uuid)
                        existing.destination = destination_uuid
                        existing.destination_type = destination_type
                        existing.set_actions_dict(actions)
                        (existing.x, existing.y) = (x, y)
                        existing.save()
                    else:
                        existing = ActionSet.objects.create(flow=self,
                                                            uuid=uuid,
                                                            destination=destination_uuid,
                                                            destination_type=destination_type,
                                                            actions=json.dumps(actions),
                                                            x=x, y=y)

                        existing_actionsets[uuid] = existing

            # now work through all our objects once more, making sure all uuids map appropriately
            for existing in existing_actionsets.values():
                if not existing.uuid in seen:
                    del existing_actionsets[existing.uuid]
                    existing.delete()

            for existing in existing_rulesets.values():
                if not existing.uuid in seen:
                    # clean up any values on this ruleset
                    Value.objects.filter(ruleset=existing, org=self.org).delete()

                    del existing_rulesets[existing.uuid]
                    existing.delete()

            # make sure all destinations are present though
            for destination in destinations:
                if not destination in existing_rulesets and not destination in existing_actionsets:
                    raise FlowException("Invalid destination: '%s', no matching actionset or ruleset" % destination)

            entry = json_dict.get('entry', None)

            # check if we are pointing to a destination that is no longer valid
            if entry not in existing_rulesets and entry not in existing_actionsets:
                entry = None

            if not entry and top_uuid:
                entry = top_uuid

            # set our entry
            if entry in existing_actionsets:
                self.entry_uuid = entry
                self.entry_type = Flow.ACTIONS_ENTRY
            elif entry in existing_rulesets:
                self.entry_uuid = entry
                self.entry_type = Flow.RULES_ENTRY
            else:
                self.entry_uuid = None
                self.entry_type = None

            # if we have a base language, set that
            self.base_language = json_dict.get('base_language', None)

            # set our metadata
            self.metadata = None
            if Flow.METADATA in json_dict:
                self.metadata = json.dumps(json_dict[Flow.METADATA])

            if user:
                self.saved_by = user
            self.saved_on = timezone.now()
            self.version_number = CURRENT_EXPORT_VERSION
            self.save()

            # clear property cache
            self.clear_props_cache()

            # create a version of our flow for posterity
            if user is None:
                user = self.created_by

            # last version
            revision = 1
            last_revision = self.revisions.order_by('-revision').first()
            if last_revision:
                revision = last_revision.revision + 1

            # create a new version
            self.revisions.create(definition=json.dumps(json_dict),
                                  created_by=user,
                                  modified_by=user,
                                  spec_version=CURRENT_EXPORT_VERSION,
                                  revision=revision)

            return dict(status="success", description="Flow Saved",
                        saved_on=datetime_to_str(self.saved_on), revision=revision)

        except Exception as e:
            # note that badness happened
            import logging
            logger = logging.getLogger(__name__)
            logger.exception(unicode(e))
            raise e

    def __unicode__(self):
        return self.name

    class Meta:
        ordering = ('-modified_on',)


class RuleSet(models.Model):

    TYPE_WAIT_MESSAGE = 'wait_message'
    TYPE_WAIT_USSD_MENU = 'wait_menu'
    TYPE_WAIT_USSD = 'wait_ussd'
    TYPE_WAIT_RECORDING = 'wait_recording'
    TYPE_WAIT_DIGIT = 'wait_digit'
    TYPE_WAIT_DIGITS = 'wait_digits'
    TYPE_WEBHOOK = 'webhook'
    TYPE_FLOW_FIELD = 'flow_field'
    TYPE_FORM_FIELD = 'form_field'
    TYPE_CONTACT_FIELD = 'contact_field'
    TYPE_EXPRESSION = 'expression'

    TYPE_WAIT = (TYPE_WAIT_USSD_MENU, TYPE_WAIT_USSD, TYPE_WAIT_MESSAGE, TYPE_WAIT_RECORDING, TYPE_WAIT_DIGIT, TYPE_WAIT_DIGITS)

    TYPE_CHOICES = ((TYPE_WAIT_MESSAGE, "Wait for message"),
                    (TYPE_WAIT_USSD_MENU, "Wait for USSD menu"),
                    (TYPE_WAIT_USSD, "Wait for USSD message"),
                    (TYPE_WAIT_RECORDING, "Wait for recording"),
                    (TYPE_WAIT_DIGIT, "Wait for digit"),
                    (TYPE_WAIT_DIGITS, "Wait for digits"),
                    (TYPE_WEBHOOK, "Webhook"),
                    (TYPE_FLOW_FIELD, "Split on flow field"),
                    (TYPE_CONTACT_FIELD, "Split on contact field"),
                    (TYPE_EXPRESSION, "Split by expression"))

    uuid = models.CharField(max_length=36, unique=True)
    flow = models.ForeignKey(Flow, related_name='rule_sets')

    label = models.CharField(max_length=64, null=True, blank=True,
                             help_text=_("The label for this field"))

    operand = models.CharField(max_length=128, null=True, blank=True,
                               help_text=_("The value that rules will be run against, if None defaults to @step.value"))

    webhook_url = models.URLField(null=True, blank=True, max_length=255,
                            help_text=_("The URL that will be called with the user's response before we run our rules"))

    webhook_action = models.CharField(null=True, blank=True, max_length=8, default='POST',
                                      help_text=_('How the webhook should be executed'))

    rules = models.TextField(help_text=_("The JSON encoded actions for this action set"))

    finished_key = models.CharField(max_length=1, null=True, blank=True,
                                    help_text="During IVR, this is the key to indicate we are done waiting")

    value_type = models.CharField(max_length=1, choices=Value.TYPE_CHOICES, default=Value.TYPE_TEXT,
                                  help_text="The type of value this ruleset saves")

    ruleset_type = models.CharField(max_length=16, choices=TYPE_CHOICES, null=True,
                                    help_text="The type of ruleset")

    response_type = models.CharField(max_length=1, help_text="The type of response that is being saved")

    config = models.TextField(null=True, verbose_name=_("Ruleset Configuration"),
                              help_text=_("RuleSet type specific configuration"))

    x = models.IntegerField()
    y = models.IntegerField()

    created_on = models.DateTimeField(auto_now_add=True, help_text=_("When this ruleset was originally created"))
    modified_on = models.DateTimeField(auto_now=True, help_text=_("When this ruleset was last modified"))

    @classmethod
    def get(cls, flow, uuid):
        return RuleSet.objects.filter(flow=flow, uuid=uuid).select_related('flow', 'flow__org').first()

    @classmethod
    def contains_step(cls, text):

        # remove any padding
        if text:
            text = text.strip()

        # match @step.value or @(step.value)
        return text and text[0] == '@' and 'step' in text

    def config_json(self):
        if not self.config:
            return dict()
        else:
            return json.loads(self.config)

    def set_config(self, config):
        self.config = json.dumps(config)

    def build_uuid_to_category_map(self):
        flow_language = self.flow.base_language

        uuid_to_category = dict()
        ordered_categories = []
        unique_categories = set()

        for rule in self.get_rules():
            label = rule.get_category_name(flow_language) if rule.category else unicode(_("Valid"))

            # ignore "Other" labels
            if label == "Other":
                continue

            # we only want to represent each unique label once
            if not label.lower() in unique_categories:
                unique_categories.add(label.lower())
                ordered_categories.append(dict(label=label, count=0))

            uuid_to_category[rule.uuid] = label

            # this takes care of results that were categorized with different rules that may not exist anymore
            for value in Value.objects.filter(ruleset=self, category=label).order_by('rule_uuid').distinct('rule_uuid'):
                uuid_to_category[value.rule_uuid] = label

        return (ordered_categories, uuid_to_category)

    def get_value_type(self):
        """
        Determines the value type that this ruleset will generate.
        """
        rules = self.get_rules()

        # we keep track of specialized rule types we see
        dec_rules = 0
        dt_rules = 0
        rule_count = 0

        for rule in self.get_rules():
            if not isinstance(rule, TrueTest):
                rule_count += 1

            if isinstance(rule, NumericTest):
                dec_rules += 1
            elif isinstance(rule, DateTest):
                dt_rules += 1

        # no real rules? this is open ended, return
        if rule_count == 0:
            return Value.TYPE_TEXT

        # if we are all of one type (excluding other) then we are that type
        if dec_rules == len(rules) - 1:
            return Value.TYPE_DECIMAL
        elif dt_rules == len(rules) - 1:
            return Value.TYPE_DATETIME
        else:
            return Value.TYPE_TEXT

    def get_voice_input(self, voice_response, action=None):

        # recordings aren't wrapped input they get tacked on at the end
        if self.ruleset_type == RuleSet.TYPE_WAIT_RECORDING:
            return voice_response
        elif self.ruleset_type == RuleSet.TYPE_WAIT_DIGITS:
            return voice_response.gather(finishOnKey=self.finished_key, timeout=60, action=action)
        else:
            # otherwise we assume it's single digit entry
            return voice_response.gather(numDigits=1, timeout=60, action=action)

    def is_pause(self):
        return self.ruleset_type in RuleSet.TYPE_WAIT

    def find_matching_rule(self, step, run, msg):

        orig_text = None
        if msg:
            orig_text = msg.text

        context = run.flow.build_message_context(run.contact, msg)

        if self.ruleset_type == RuleSet.TYPE_WEBHOOK:
            from temba.api.models import WebHookEvent
            (value, errors) = Msg.substitute_variables(self.webhook_url, run.contact, context,
                                                       org=run.flow.org, url_encode=True)
            result = WebHookEvent.trigger_flow_event(value, self.flow, run, self,
                                                     run.contact, msg, self.webhook_action)

            # rebuild our context again, the webhook may have populated something
            context = run.flow.build_message_context(run.contact, msg)

            rule = self.get_rules()[0]
            rule.category = run.flow.get_base_text(rule.category)

            # return the webhook result body as the value
            return rule, result.body

        else:
            # if it's a form field, construct an expression accordingly
            if self.ruleset_type == RuleSet.TYPE_FORM_FIELD:
                config = self.config_json()
                delim = config.get('field_delimiter', ' ')
                self.operand = '@(FIELD(%s, %d, "%s"))' % (self.operand[1:], config.get('field_index', 0) + 1, delim)

            # if we have a custom operand, figure that out
            text = None
            if self.operand:
                (text, errors) = Msg.substitute_variables(self.operand, run.contact, context, org=run.flow.org)
            elif msg:
                text = msg.text

            try:
                rules = self.get_rules()
                for rule in rules:
                    (result, value) = rule.matches(run, msg, context, text)
                    if result > 0:
                        # treat category as the base category
                        rule.category = run.flow.get_base_text(rule.category)
                        return rule, value
            finally:
                if msg:
                    msg.text = orig_text

            return None, None

    def save_run_value(self, run, rule, value, recording=False):
        value = unicode(value)[:640]
        location_value = None
        dec_value = None
        dt_value = None
        recording_value = None

        if isinstance(value, AdminBoundary):
            location_value = value
        else:
            dt_value = run.flow.org.parse_date(value)
            dec_value = run.flow.org.parse_decimal(value)

        if recording:
            recording_value = value

        # delete any existing values for this ruleset, run and contact, we only store the latest
        Value.objects.filter(contact=run.contact, run=run, ruleset=self).delete()

        Value.objects.create(contact=run.contact, run=run, ruleset=self, category=rule.category, rule_uuid=rule.uuid,
                             string_value=value, decimal_value=dec_value, datetime_value=dt_value,
                             location_value=location_value, recording_value=recording_value, org=run.flow.org)

        # invalidate any cache on this ruleset
        Value.invalidate_cache(ruleset=self)

        # output the new value if in the simulator
        if run.contact.is_test:
            ActionLog.create(run, _("Saved '%s' as @flow.%s") % (value, Flow.label_to_slug(self.label)))

    def get_step_type(self):
        return RULE_SET

    def get_rules_dict(self):
        return json.loads(self.rules)

    def get_rules(self):
        return Rule.from_json_array(self.flow.org, json.loads(self.rules))

    def get_rule_uuids(self):
        return [rule['uuid'] for rule in json.loads(self.rules)]

    def set_rules_dict(self, json_dict):
        self.rules = json.dumps(json_dict)

    def set_rules(self, rules):
        rules_dict = []
        for rule in rules:
            rules_dict.append(rule.as_json())
        self.set_rules_dict(rules_dict)

    def as_json(self):
        return dict(uuid=self.uuid, x=self.x, y=self.y, label=self.label,
                    rules=self.get_rules_dict(), webhook=self.webhook_url, webhook_action=self.webhook_action,
                    finished_key=self.finished_key, ruleset_type=self.ruleset_type, response_type=self.response_type,
                    operand=self.operand, config=self.config_json())

    def __unicode__(self):
        if self.label:
            return "RuleSet: %s - %s" % (self.uuid, self.label)
        else:
            return "RuleSet: %s" % (self.uuid, )



class ActionSet(models.Model):
    uuid = models.CharField(max_length=36, unique=True)
    flow = models.ForeignKey(Flow, related_name='action_sets')

    destination = models.CharField(max_length=36, null=True)
    destination_type = models.CharField(max_length=1, choices=STEP_TYPE_CHOICES, null=True)

    actions = models.TextField(help_text=_("The JSON encoded actions for this action set"))

    x = models.IntegerField()
    y = models.IntegerField()

    created_on = models.DateTimeField(auto_now_add=True, help_text=_("When this action was originally created"))
    modified_on = models.DateTimeField(auto_now=True, help_text=_("When this action was last modified"))

    @classmethod
    def get(cls, flow, uuid):
        return ActionSet.objects.filter(flow=flow, uuid=uuid).select_related('flow', 'flow__org').first()

    def get_step_type(self):
        return ACTION_SET

    def execute_actions(self, run, msg, started_flows, execute_reply_action=True):
        actions = self.get_actions()
        msgs = []

        for action in actions:
            if not execute_reply_action and isinstance(action, ReplyAction):
                pass

            elif isinstance(action, StartFlowAction):
                if action.flow.pk in started_flows:
                    pass
                else:
                    msgs += action.execute(run, self.uuid, msg, started_flows)

                    # reload our contact and reassign it to our run, it may have been changed deep down in our child flow
                    run.contact = Contact.objects.get(pk=run.contact.pk)

            else:
                msgs += action.execute(run, self.uuid, msg)

                # actions modify the run.contact, update the msg contact in case they did so
                if msg:
                    msg.contact = run.contact

        return msgs

    def get_actions_dict(self):
        return json.loads(self.actions)

    def get_actions(self):
        return Action.from_json_array(self.flow.org, json.loads(self.actions))

    def set_actions_dict(self, json_dict):
        self.actions = json.dumps(json_dict)

    def as_json(self):
        return dict(uuid=self.uuid, x=self.x, y=self.y, destination=self.destination, actions=self.get_actions_dict())

    def __unicode__(self):  # pragma: no cover
        return "ActionSet: %s" % (self.uuid, )


class FlowRevision(SmartModel):
    """
    JSON definitions for previous flow revisions
    """
    flow = models.ForeignKey(Flow, related_name='revisions')

    definition = models.TextField(help_text=_("The JSON flow definition"))

    spec_version = models.IntegerField(default=CURRENT_EXPORT_VERSION, help_text=_("The flow version this definition is in"))

    revision = models.IntegerField(null=True, help_text=_("Revision number for this definition"))

    @classmethod
    def validate_flow_definition(cls, flow_spec):

        non_localized_error = _('Malformed flow, encountered non-localized definition')

        # should always have a base_language
        if 'base_language' not in flow_spec or not flow_spec['base_language']:
            raise ValueError(non_localized_error)

        # language should match values in definition
        base_language = flow_spec['base_language']

        def validate_localization(lang_dict):

            # must be a dict
            if not isinstance(lang_dict, dict):
                raise ValueError(non_localized_error)

            # and contain the base_language
            if base_language not in lang_dict:
                raise ValueError(non_localized_error)

        for actionset in flow_spec['action_sets']:
            for action in actionset['actions']:
                if 'msg' in action and action['type'] != 'email':
                    validate_localization(action['msg'])

        for ruleset in flow_spec['rule_sets']:
            for rule in ruleset['rules']:
                validate_localization(rule['category'])

    @classmethod
    def migrate_definition(cls, json_flow, version, to_version=None):
        if not to_version:
            to_version = CURRENT_EXPORT_VERSION

        from temba.flows import flow_migrations

        while version < to_version and version < CURRENT_EXPORT_VERSION:
            migrate_fn = getattr(flow_migrations, 'migrate_to_version_%d' % (version + 1), None)
            if migrate_fn:
                json_flow = migrate_fn(json_flow)
            version += 1

        return json_flow

    def get_definition_json(self):

        definition = json.loads(self.definition)

        # if it's previous to version 6, wrap the definition to
        # mirror our exports for those versions
        if self.spec_version <= 6:
            definition = dict(definition=definition, flow_type=self.flow.flow_type,
                              expires=self.flow.expires_after_minutes, id=self.flow.pk,
                              revision=self.revision, uuid=self.flow.uuid)

        # migrate our definition if necessary
        if self.spec_version < CURRENT_EXPORT_VERSION:
            definition = FlowRevision.migrate_definition(definition, self.spec_version, self.flow)
        return definition

    def as_json(self, include_definition=False):
        return dict(user=dict(email=self.created_by.username,
                    name=self.created_by.get_full_name()),
                    created_on=datetime_to_str(self.created_on),
                    id=self.pk,
                    version=self.spec_version,
                    revision=self.revision)


class FlowRun(models.Model):
    EXIT_TYPE_COMPLETED = 'C'
    EXIT_TYPE_INTERRUPTED = 'I'
    EXIT_TYPE_EXPIRED = 'E'
    EXIT_TYPE_CHOICES = ((EXIT_TYPE_COMPLETED, _("Completed")),
                         (EXIT_TYPE_INTERRUPTED, _("Interrupted")),
                         (EXIT_TYPE_EXPIRED, _("Expired")))

    INVALID_EXTRA_KEY_CHARS = re.compile(r'[^a-zA-Z0-9_]')

    org = models.ForeignKey(Org, related_name='runs', db_index=False)

    flow = models.ForeignKey(Flow, related_name='runs')

    contact = models.ForeignKey(Contact, related_name='runs')

    call = models.ForeignKey('ivr.IVRCall', related_name='runs', null=True, blank=True,
                             help_text=_("The call that handled this flow run, only for voice flows"))

    is_active = models.BooleanField(default=True,
                                    help_text=_("Whether this flow run is currently active"))

    fields = models.TextField(blank=True, null=True,
                              help_text=_("A JSON representation of any custom flow values the user has saved away"))

    created_on = models.DateTimeField(default=timezone.now,
                                      help_text=_("When this flow run was created"))

    modified_on = models.DateTimeField(auto_now=True,
                                       help_text=_("When this flow run was last updated"))

    exited_on = models.DateTimeField(null=True,
                                     help_text=_("When the contact exited this flow run"))

    exit_type = models.CharField(null=True, max_length=1, choices=EXIT_TYPE_CHOICES,
                                 help_text=_("Why the contact exited this flow run"))

    expires_on = models.DateTimeField(null=True,
                                      help_text=_("When this flow run will expire"))

    responded = models.BooleanField(default=False, help_text='Whether contact has responded in this run')

    start = models.ForeignKey('flows.FlowStart', null=True, blank=True, related_name='runs',
                              help_text=_("The FlowStart objects that started this run"))

    submitted_by = models.ForeignKey(settings.AUTH_USER_MODEL, null=True,
                                     help_text="The user which submitted this flow run")

    @classmethod
    def create(cls, flow, contact_id, start=None, call=None, fields=None,
               created_on=None, db_insert=True, submitted_by=None):

        args = dict(org=flow.org, flow=flow, contact_id=contact_id, start=start,
                    call=call, fields=fields, submitted_by=submitted_by)

        if created_on:
            args['created_on'] = created_on

        if db_insert:
            return FlowRun.objects.create(**args)
        else:
            return FlowRun(**args)

    @classmethod
    def normalize_field_key(cls, key):
        return FlowRun.INVALID_EXTRA_KEY_CHARS.sub('_', key)[:255]

    @classmethod
    def normalize_fields(cls, fields, count=-1):
        """
        Turns an arbitrary dictionary into a dictionary containing only string keys and values
        """
        if isinstance(fields, (str, unicode)):
            return fields[:640], count+1

        elif isinstance(fields, numbers.Number):
            return fields, count+1

        elif isinstance(fields, dict):
            count += 1
            field_dict = dict()
            for (k, v) in fields.items():
                (field_dict[FlowRun.normalize_field_key(k)], count) = FlowRun.normalize_fields(v, count)

                if count >= 128:
                    break

            return field_dict, count

        elif isinstance(fields, list):
            count += 1
            list_dict = dict()
            for (i, v) in enumerate(fields):
                (list_dict[str(i)], count) = FlowRun.normalize_fields(v, count)

                if count >= 128:
                    break

            return list_dict, count

        else:
            return unicode(fields), count+1

    @classmethod
    def bulk_exit(cls, runs, exit_type, exited_on=None):
        """
        Exits (expires, interrupts) runs in bulk
        """
        if isinstance(runs, list):
            runs = [{'id': r.pk, 'flow_id': r.flow_id} for r in runs]
        else:
            runs = list(runs.values('id', 'flow_id'))  # select only what we need...

        # organize runs by flow
        runs_by_flow = defaultdict(list)
        for run in runs:
            runs_by_flow[run['flow_id']].append(run['id'])

        # for each flow, remove activity for all runs
        for flow_id, run_ids in runs_by_flow.iteritems():
            flow = Flow.objects.filter(id=flow_id).first()

            if flow:
                flow.remove_active_for_run_ids(run_ids)

        modified_on = timezone.now()
        if not exited_on:
            exited_on = modified_on

        # batch this for 1,000 runs at a time so we don't grab locks for too long
        for batch in chunk_list(runs, 1000):
            run_objs = FlowRun.objects.filter(pk__in=[r['id'] for r in batch])
            run_objs.update(is_active=False, exited_on=exited_on, exit_type=exit_type, modified_on=modified_on)

    def release(self):
        """
        Permanently deletes this flow run
        """
        # remove each of our steps. we do this one at a time
        # so we can decrement the activity properly
        for step in self.steps.all():
            step.release()

        # remove our run from the activity
        with self.flow.lock_on(FlowLock.activity):
            self.flow.remove_active_for_run_ids([self.pk])

        # lastly delete ourselves
        self.delete()

    def set_completed(self, final_step=None, completed_on=None):
        """
        Mark a run as complete
        """
        if self.contact.is_test:
            ActionLog.create(self, _('%s has exited this flow') % self.contact.get_display(self.flow.org, short=True))

        now = timezone.now()

        if not completed_on:
            completed_on = now

        # mark that we left this step
        if final_step:
            final_step.left_on = completed_on
            final_step.save(update_fields=['left_on'])
            self.flow.remove_active_for_step(final_step)

        # mark this flow as inactive
        self.exit_type = FlowRun.EXIT_TYPE_COMPLETED
        self.exited_on = completed_on
        self.modified_on = now
        self.is_active = False
        self.save(update_fields=('exit_type', 'exited_on', 'modified_on', 'is_active'))

    def update_expiration(self, point_in_time):
        """
        Set our expiration according to the flow settings
        """
        if self.flow.expires_after_minutes:
            now = timezone.now()
            if not point_in_time:
                point_in_time = now
            self.expires_on = point_in_time + timedelta(minutes=self.flow.expires_after_minutes)
            self.modified_on = now

            # save our updated fields
            self.save(update_fields=['expires_on', 'modified_on'])

            # if it's in the past, just expire us now
            if self.expires_on < now:
                self.expire()

    def expire(self):
        self.bulk_exit([self], FlowRun.EXIT_TYPE_EXPIRED)

    @classmethod
    def expire_all_for_contacts(cls, contacts):
        contact_runs = cls.objects.filter(is_active=True, contact__in=contacts)
        cls.bulk_exit(contact_runs, FlowRun.EXIT_TYPE_EXPIRED)

    def update_fields(self, field_map):
        # validate our field
        (field_map, count) = FlowRun.normalize_fields(field_map)

        if not self.fields:
            self.fields = json.dumps(field_map)
        else:
            existing_map = json.loads(self.fields)
            existing_map.update(field_map)
            self.fields = json.dumps(existing_map)

        self.save(update_fields=['fields'])

    def field_dict(self):
        return json.loads(self.fields) if self.fields else {}

    def is_completed(self):
        return self.exit_type == FlowRun.EXIT_TYPE_COMPLETED

    def create_outgoing_ivr(self, text, recording_url, response_to=None):

        # create a Msg object to track what happened
        from temba.msgs.models import DELIVERED, IVR
        msg = Msg.create_outgoing(self.flow.org, self.flow.created_by, self.contact, text, channel=self.call.channel,
                                  response_to=response_to, recording_url=recording_url, status=DELIVERED, msg_type=IVR)

        if msg:
            if recording_url:
                self.voice_response.play(url=recording_url)
            else:
                self.voice_response.say(text)

        return msg


class FlowRunCount(models.Model):
    """
    Maintains counts of different states of exit types of flow runs on a flow. These are calculated
    via triggers on the database.
    """
    flow = models.ForeignKey(Flow, related_name='counts')
    exit_type = models.CharField(null=True, max_length=1, choices=FlowRun.EXIT_TYPE_CHOICES)
    count = models.IntegerField(default=0)

    LAST_SQUASH_KEY = 'last_flowruncount_squash'

    @classmethod
    def squash_counts(cls):
        # get the id of the last count we squashed
        r = get_redis_connection()
        last_squash = r.get(FlowRunCount.LAST_SQUASH_KEY)
        if not last_squash:
            last_squash = 0

        # get the unique flow ids for all new ones
        start = time.time()
        squash_count = 0
        for count in FlowRunCount.objects.filter(id__gt=last_squash).order_by('flow_id', 'exit_type').distinct('flow_id', 'exit_type'):
            print "Squashing: %d %s" % (count.flow_id, count.exit_type)

            # perform our atomic squash in SQL by calling our squash method
            with connection.cursor() as c:
                c.execute("SELECT temba_squash_flowruncount(%s, %s);", (count.flow_id, count.exit_type))

            squash_count += 1

        # insert our new top squashed id
        max_id = FlowRunCount.objects.all().order_by('-id').first()
        if max_id:
            r.set(FlowRunCount.LAST_SQUASH_KEY, max_id.id)

        print "Squashed run counts for %d pairs in %0.3fs" % (squash_count, time.time() - start)

    @classmethod
    def run_count(cls, flow):
        count = FlowRunCount.objects.filter(flow=flow)
        count = count.aggregate(Sum('count')).get('count__sum', 0)
        return 0 if count is None else count

    @classmethod
    def run_count_for_type(cls, flow, exit_type=None):
        count = FlowRunCount.objects.filter(flow=flow).filter(exit_type=exit_type)
        count = count.aggregate(Sum('count')).get('count__sum', 0)
        return 0 if count is None else count

    @classmethod
    def populate_for_flow(cls, flow):
        # remove old ones
        FlowRunCount.objects.filter(flow=flow).delete()

        # get test contacts on this org
        test_contacts = Contact.objects.filter(org=flow.org, is_test=True).values('id')

        # calculate our count for each exit type
        counts = FlowRun.objects.filter(flow=flow).exclude(contact__in=test_contacts)\
                                .values('exit_type').annotate(count=Count('pk'))

        # insert updated counts for each
        for count in counts:
            if count['count'] > 0:
                FlowRunCount.objects.create(flow=flow, exit_type=count['exit_type'], count=count['count'])

    def __unicode__(self):
        return "RunCount[%d:%s:%d]" % (self.flow_id, self.exit_type, self.count)


    class Meta:
        index_together = ('flow', 'exit_type')


class ExportFlowResultsTask(SmartModel):
    """
    Container for managing our export requests
    """
    org = models.ForeignKey(Org, related_name='flow_results_exports', help_text=_("The Organization of the user."))

    flows = models.ManyToManyField(Flow, related_name='exports', help_text=_("The flows to export"))

    host = models.CharField(max_length=32, help_text=_("The host this export task was created on"))

    task_id = models.CharField(null=True, max_length=64)

    is_finished = models.BooleanField(default=False,  help_text=_("Whether this export is complete"))

    uuid = models.CharField(max_length=36, null=True,
                            help_text=_("The uuid used to name the resulting export file"))

    def start_export(self):
        """
        Starts our export, wrapping it in a try block to make sure we mark it as finished when complete.
        """
        try:
            start = time.time()
            self.do_export()
        finally:
            elapsed = time.time() - start
            analytics.track(self.created_by.username, 'temba.flowresult_export_latency', properties=dict(value=elapsed))

            self.is_finished = True
            self.save(update_fields=['is_finished'])

    def do_export(self):
        from xlwt import Workbook
        book = Workbook()
        max_rows = 65535

        date_format = xlwt.easyxf(num_format_str='MM/DD/YYYY HH:MM:SS')
        small_width = 15 * 256
        medium_width = 20 * 256
        large_width = 100 * 256

        # merge the columns for all of our flows
        show_submitted_by = False
        columns = []
        flows = self.flows.all()
        with SegmentProfiler("get columns"):
            for flow in flows:
                columns += flow.get_columns()

                if flow.flow_type == Flow.SURVEY:
                    show_submitted_by = True

        org = None
        if flows:
            org = flows[0].org

        org_tz = pytz.timezone(flows[0].org.timezone)

        def as_org_tz(dt):
            if dt:
                return dt.astimezone(org_tz).replace(tzinfo=None)
            else:
                return None

        # create a mapping of column id to index
        column_map = dict()
        for col in range(len(columns)):
            column_map[columns[col].uuid] = 6+col*3

        # build a cache of rule uuid to category name, we want to use the most recent name the user set
        # if possible and back down to the cached rule_category only when necessary
        category_map = dict()

        with SegmentProfiler("rule uuid to category to name"):
            for ruleset in RuleSet.objects.filter(flow__in=flows).select_related('flow'):
                for rule in ruleset.get_rules():
                    category_map[rule.uuid] = rule.get_category_name(ruleset.flow.base_language)

        ruleset_steps = FlowStep.objects.filter(run__flow__in=flows, step_type=RULE_SET)
        ruleset_steps = ruleset_steps.order_by('contact', 'run', 'arrived_on', 'pk')

        # count of unique flow runs
        with SegmentProfiler("# of runs"):
            all_runs_count = ruleset_steps.values('run').distinct().count()

        # count of unique contacts
        with SegmentProfiler("# of contacts"):
            contacts_count = ruleset_steps.values('contact').distinct().count()

        # grab the ids for all our steps so we don't have to ever calculate them again
        with SegmentProfiler("calculate step ids"):
            all_steps = FlowStep.objects.filter(run__flow__in=flows)\
                                        .order_by('contact', 'run', 'arrived_on', 'pk')\
                                        .values('id')
            step_ids = [s['id'] for s in all_steps]

        # build our sheets
        run_sheets = []
        total_run_sheet_count = 0

        # the full sheets we need for runs
        for i in range(all_runs_count / max_rows + 1):
            total_run_sheet_count += 1
            name = "Runs" if (i+1) <= 1 else "Runs (%d)" % (i+1)
            sheet = book.add_sheet(name, cell_overwrite_ok=True)
            run_sheets.append(sheet)

        total_merged_run_sheet_count = 0

        # the full sheets we need for contacts
        for i in range(contacts_count / max_rows + 1):
            total_merged_run_sheet_count += 1
            name = "Contacts" if (i+1) <= 1 else "Contacts (%d)" % (i+1)
            sheet = book.add_sheet(name, cell_overwrite_ok=True)
            run_sheets.append(sheet)

        # then populate their header columns
        for sheet in run_sheets:
            # build up our header row

            index = 0
            if show_submitted_by:
                sheet.write(0, index, "Surveyor")
                sheet.col(0).width = medium_width
                index += 1

            sheet.write(0, index, "Contact UUID")
            sheet.col(index).width = medium_width
            index += 1

            sheet.write(0, index, "Phone")
            sheet.col(index).width = small_width
            index += 1

            sheet.write(0, index, "Name")
            sheet.col(index).width = medium_width
            index += 1

            sheet.write(0, index, "Groups")
            sheet.col(index).width = medium_width
            index += 1

            sheet.write(0, index, "First Seen")
            sheet.col(index).width = medium_width
            index += 1

            sheet.write(0, index, "Last Seen")
            sheet.col(index).width = medium_width
            index += 1

            for col in range(len(columns)):
                ruleset = columns[col]
                sheet.write(0, index+col*3, "%s (Category) - %s" % (unicode(ruleset.label), unicode(ruleset.flow.name)))
                sheet.write(0, index+col*3+1, "%s (Value) - %s" % (unicode(ruleset.label), unicode(ruleset.flow.name)))
                sheet.write(0, index+col*3+2, "%s (Text) - %s" % (unicode(ruleset.label), unicode(ruleset.flow.name)))
                sheet.col(index+col*3).width = 15 * 256
                sheet.col(index+col*3+1).width = 15 * 256
                sheet.col(index+col*3+2).width = 15 * 256

        run_row = 0
        merged_row = 0
        msg_row = 0

        latest = None
        earliest = None
        merged_latest = None
        merged_earliest = None

        last_run = 0
        last_contact = None

        # index of sheets that we are currently writing to
        run_sheet_index = 0
        merged_run_sheet_index = total_run_sheet_count
        msg_sheet_index = 0

        # get our initial runs and merged runs to write to
        runs = book.get_sheet(run_sheet_index)
        merged_runs = book.get_sheet(merged_run_sheet_index)
        msgs = None

        processed_steps = 0
        total_steps = len(step_ids)
        start = time.time()
        flow_names = ", ".join([f['name'] for f in self.flows.values('name')])

        urn_display_cache = {}

        def get_contact_urn_display(contact):
            """
            Gets the possibly cached URN display (e.g. formatted phone number) for the given contact
            """
            urn_display = urn_display_cache.get(contact.pk)
            if urn_display:
                return urn_display
            urn_display = contact.get_urn_display(org=org, full=True)
            urn_display_cache[contact.pk] = urn_display
            return urn_display

        for run_step in ChunkIterator(FlowStep, step_ids,
                                      order_by=['contact', 'run', 'arrived_on', 'pk'],
                                      select_related=['run', 'contact'],
                                      prefetch_related=['messages__contact_urn',
                                                        'messages__channel',
                                                        'contact__all_groups']):

            processed_steps += 1
            if processed_steps % 10000 == 0:
                print "Export of %s - %d%% complete in %0.2fs" % \
                      (flow_names, processed_steps * 100 / total_steps, time.time() - start)

            # skip over test contacts
            if run_step.contact.is_test:
                continue

            contact_urn_display = get_contact_urn_display(run_step.contact)
            contact_uuid = run_step.contact.uuid

            # if this is a rule step, write out the value collected
            if run_step.step_type == RULE_SET:

                # a new contact
                if last_contact != run_step.contact.pk:
                    merged_earliest = run_step.arrived_on
                    merged_latest = None

                    if merged_row % 1000 == 0:
                        merged_runs.flush_row_data()

                    merged_row += 1

                    if merged_row > max_rows:
                        # get the next sheet to use for Contacts
                        merged_row = 1
                        merged_run_sheet_index += 1
                        merged_runs = book.get_sheet(merged_run_sheet_index)

                # a new run
                if last_run != run_step.run.pk:
                    earliest = run_step.arrived_on
                    latest = None

                    if run_row % 1000 == 0:
                        runs.flush_row_data()

                    run_row += 1

                    if run_row > max_rows:
                        # get the next sheet to use for Runs
                        run_row = 1
                        run_sheet_index += 1
                        runs = book.get_sheet(run_sheet_index)

                    # build up our group names
                    group_names = []
                    for group in run_step.contact.all_groups.all():
                        if group.group_type == ContactGroup.TYPE_USER_DEFINED:
                            group_names.append(group.name)

                    group_names.sort()
                    groups = ", ".join(group_names)

                    padding = 0
                    if show_submitted_by:
                        submitted_by = ''
                        # use the login as the submission user
                        if run_step.run.submitted_by:
                            submitted_by = run_step.run.submitted_by.username

                        runs.write(run_row, 0, submitted_by)
                        merged_runs.write(merged_row, 0, submitted_by)
                        padding = 1

                    runs.write(run_row, padding+0, contact_uuid)
                    runs.write(run_row, padding+1, contact_urn_display)
                    runs.write(run_row, padding+2, run_step.contact.name)
                    runs.write(run_row, padding+3, groups)

                    merged_runs.write(merged_row, padding+0, contact_uuid)
                    merged_runs.write(merged_row, padding+1, contact_urn_display)
                    merged_runs.write(merged_row, padding+2, run_step.contact.name)
                    merged_runs.write(merged_row, padding+3, groups)



                if not latest or latest < run_step.arrived_on:
                    latest = run_step.arrived_on

                if not merged_latest or merged_latest < run_step.arrived_on:
                    merged_latest = run_step.arrived_on


                runs.write(run_row, padding+4, as_org_tz(earliest), date_format)
                runs.write(run_row, padding+5, as_org_tz(latest), date_format)

                merged_runs.write(merged_row, padding+4, as_org_tz(merged_earliest), date_format)
                merged_runs.write(merged_row, padding+5, as_org_tz(merged_latest), date_format)

                # write the step data
                col = column_map.get(run_step.step_uuid, 0) + padding
                if col:
                    category = category_map.get(run_step.rule_uuid, None)
                    if category:
                        runs.write(run_row, col, category)
                        merged_runs.write(merged_row, col, category)
                    elif run_step.rule_category:
                        runs.write(run_row, col, run_step.rule_category)
                        merged_runs.write(merged_row, col, run_step.rule_category)

                    value = run_step.rule_value
                    if value:
                        runs.write(run_row, col+1, value)
                        merged_runs.write(merged_row, col+1, value)

                    text = run_step.get_text()
                    if text:
                        runs.write(run_row, col+2, text)
                        merged_runs.write(merged_row, col+2, text)

                last_run = run_step.run.pk
                last_contact = run_step.contact.pk

            # write out any message associated with this step
            step_msgs = list(run_step.messages.all())

            if step_msgs:
                msg = step_msgs[0]
                msg_row += 1

                if msg_row % 1000 == 0:
                    msgs.flush_row_data()

                if msg_row > max_rows or not msgs:
                    msg_row = 1
                    msg_sheet_index += 1

                    name = "Messages" if (msg_sheet_index+1) <= 1 else "Messages (%d)" % (msg_sheet_index+1)
                    msgs = book.add_sheet(name)

                    msgs.write(0, 0, "Contact UUID")
                    msgs.write(0, 1, "Phone")
                    msgs.write(0, 2, "Name")
                    msgs.write(0, 3, "Date")
                    msgs.write(0, 4, "Direction")
                    msgs.write(0, 5, "Message")
                    msgs.write(0, 6, "Channel")

                    msgs.col(0).width = medium_width
                    msgs.col(1).width = small_width
                    msgs.col(2).width = medium_width
                    msgs.col(3).width = medium_width
                    msgs.col(4).width = small_width
                    msgs.col(5).width = large_width
                    msgs.col(6).width = small_width

                msg_urn_display = msg.contact_urn.get_display(org=org, full=True) if msg.contact_urn else ''
                channel_name = msg.channel.name if msg.channel else ''

                msgs.write(msg_row, 0, run_step.contact.uuid)
                msgs.write(msg_row, 1, msg_urn_display)
                msgs.write(msg_row, 2, run_step.contact.name)
                msgs.write(msg_row, 3, as_org_tz(msg.created_on), date_format)
                msgs.write(msg_row, 4, "IN" if msg.direction == INCOMING else "OUT")
                msgs.write(msg_row, 5, msg.text)
                msgs.write(msg_row, 6, channel_name)

        temp = NamedTemporaryFile(delete=True)
        book.save(temp)
        temp.flush()

        # initialize the UUID which we will save results as
        self.uuid = str(uuid4())
        self.save(update_fields=['uuid'])

        # save as file asset associated with this task
        from temba.assets.models import AssetType
        from temba.assets.views import get_asset_url

        store = AssetType.results_export.store
        store.save(self.pk, File(temp), 'xls')

        subject = "Your export is ready"
        template = 'flows/email/flow_export_download'

        from temba.middleware import BrandingMiddleware
        branding = BrandingMiddleware.get_branding_for_host(self.host)
        download_url = branding['link'] + get_asset_url(AssetType.results_export, self.pk)

        # force a gc
        import gc
        gc.collect()

        # only send the email if this is production
        send_template_email(self.created_by.username, subject, template, dict(flows=flows, link=download_url), branding)


class ActionLog(models.Model):
    """
    Log of an event that occurred whilst executing a flow in the simulator
    """
    LEVEL_INFO = 'I'
    LEVEL_WARN = 'W'
    LEVEL_ERROR = 'E'
    LEVEL_CHOICES = ((LEVEL_INFO, _("Info")), (LEVEL_WARN, _("Warning")), (LEVEL_ERROR, _("Error")))

    run = models.ForeignKey(FlowRun, related_name='logs')

    text = models.TextField(help_text=_("Log event text"))

    level = models.CharField(max_length=1, choices=LEVEL_CHOICES, default=LEVEL_INFO, help_text=_("Log event level"))

    created_on = models.DateTimeField(auto_now_add=True, help_text=_("When this log event occurred"))

    @classmethod
    def create(cls, run, text, level=LEVEL_INFO, safe=False):
        if not safe:
            text = escape(text)

        text = text.replace('\n', "<br/>")

        try:
            return ActionLog.objects.create(run=run, text=text, level=level)
        except Exception:  # pragma: no cover
            return None  # it's possible our test run can be deleted out from under us

    @classmethod
    def info(cls, run, text, safe=False):
        return cls.create(run, text, cls.LEVEL_INFO, safe)

    @classmethod
    def warn(cls, run, text, safe=False):
        return cls.create(run, text, cls.LEVEL_WARN, safe)

    @classmethod
    def error(cls, run, text, safe=False):
        return cls.create(run, text, cls.LEVEL_ERROR, safe)

    def as_json(self):
        return dict(id=self.id,
                    direction="O",
                    level=self.level,
                    text=self.text,
                    created_on=self.created_on.strftime('%x %X'),
                    model="log")

    def simulator_json(self):
        return self.as_json()


class FlowStep(models.Model):
    """
    A contact's visit to a node in a flow (rule set or action set)
    """
    run = models.ForeignKey(FlowRun, related_name='steps')

    contact = models.ForeignKey(Contact, related_name='flow_steps')

    step_type = models.CharField(max_length=1, choices=STEP_TYPE_CHOICES, help_text=_("What type of node was visited"))

    step_uuid = models.CharField(max_length=36, db_index=True,
                                 help_text=_("The UUID of the ActionSet or RuleSet for this step"))

    rule_uuid = models.CharField(max_length=36, null=True,
                                 help_text=_("For uuid of the rule that matched on this ruleset, null on ActionSets"))

    rule_category = models.CharField(max_length=36, null=True,
                                     help_text=_("The category label that matched on this ruleset, null on ActionSets"))

    rule_value = models.CharField(max_length=640, null=True,
                                  help_text=_("The value that was matched in our category for this ruleset, null on ActionSets"))

    rule_decimal_value = models.DecimalField(max_digits=36, decimal_places=8, null=True,
                                             help_text=_("The decimal value that was matched in our category for this ruleset, null on ActionSets or if a non numeric rule was matched"))

    next_uuid = models.CharField(max_length=36, null=True,
                                 help_text=_("The uuid of the next step type we took"))

    arrived_on = models.DateTimeField(help_text=_("When the user arrived at this step in the flow"))

    left_on = models.DateTimeField(null=True, db_index=True,
                                   help_text=_("When the user left this step in the flow"))

    messages = models.ManyToManyField(Msg, related_name='steps',
                                      help_text=_("Any messages that are associated with this step (either sent or received)"))

    @classmethod
    def from_json(cls, json_obj, flow, run, previous_rule=None):

        node = json_obj['node']
        arrived_on = json_date_to_datetime(json_obj['arrived_on'])

        # find and update the previous step
        prev_step = FlowStep.objects.filter(run=run).order_by('-left_on').first()
        if prev_step:
            prev_step.left_on = arrived_on
            prev_step.next_uuid = node.uuid
            prev_step.save(update_fields=('left_on', 'next_uuid'))

        # generate the messages for this step
        msgs = []
        if node.is_ruleset():
            incoming = None
            if node.is_pause():
                # if a msg was sent to this ruleset, create it
                if json_obj['rule']:
                    # if we received a message
                    incoming = Msg.create_incoming(org=run.org, contact=run.contact, text=json_obj['rule']['text'],
                                                   msg_type=FLOW, status=HANDLED, date=arrived_on,
                                                   channel=None, urn=None)
            else:
                incoming = Msg.current_messages.filter(org=run.org, direction=INCOMING, steps__run=run).order_by('-pk').first()

            if incoming:
                msgs.append(incoming)
        else:
            actions = Action.from_json_array(flow.org, json_obj['actions'])

            last_incoming = Msg.all_messages.filter(org=run.org, direction=INCOMING, steps__run=run).order_by('-pk').first()

            for action in actions:
                msgs += action.execute(run, node.uuid, msg=last_incoming, offline_on=arrived_on)

        step = flow.add_step(run, node, msgs=msgs, previous_step=prev_step, arrived_on=arrived_on, rule=previous_rule)

        # if a rule was picked on this ruleset
        if node.is_ruleset() and json_obj['rule']:
            rule_uuid = json_obj['rule']['uuid']
            rule_value = json_obj['rule']['value']
            rule_category = json_obj['rule']['category']

            # update the value if we have an existing ruleset
            ruleset = RuleSet.objects.filter(flow=flow, uuid=node.uuid).first()
            if ruleset:
                rule = None
                for r in ruleset.get_rules():
                    if r.uuid == rule_uuid:
                        rule = r
                        break

                if not rule:
                    raise ValueError("No such rule with UUID %s" % rule_uuid)

                rule.category = rule_category
                ruleset.save_run_value(run, rule, rule_value)

            # update our step with our rule details
            step.rule_uuid = rule_uuid
            step.rule_category = rule_category
            step.rule_value = rule_value

            try:
                step.rule_decimal_value = Decimal(json_obj['rule']['value'])
            except Exception:
                pass

            step.save(update_fields=('rule_uuid', 'rule_category', 'rule_value', 'rule_decimal_value'))

        return step

    @classmethod
    def get_active_steps_for_contact(cls, contact, step_type=None):

        steps = FlowStep.objects.filter(run__is_active=True, run__flow__is_active=True, run__contact=contact, left_on=None)

        # don't consider voice steps, those are interactive
        steps = steps.exclude(run__flow__flow_type=Flow.VOICE)

        # real contacts don't deal with archived flows
        if not contact.is_test:
            steps = steps.filter(run__flow__is_archived=False)

        if step_type:
            steps = steps.filter(step_type=step_type)

        steps = steps.order_by('-pk')

        # optimize lookups
        return steps.select_related('run', 'run__flow', 'run__contact', 'run__flow__org')

    def release(self):
        if not self.contact.is_test:
            self.run.flow.remove_visits_for_step(self)

        # finally delete us
        self.delete()

    def save_rule_match(self, rule, value):
        self.rule_category = rule.category
        self.rule_uuid = rule.uuid

        if value is None:
            value = ''
        self.rule_value = unicode(value)[:640]

        if isinstance(value, Decimal):
            self.rule_decimal_value = value

        self.save(update_fields=['rule_category', 'rule_uuid', 'rule_value', 'rule_decimal_value'])

    def get_text(self):
        msg = self.messages.all().first()
        return msg.text if msg else None

    def add_message(self, msg):
        # no-op for no msg or mock msgs
        if not msg or not msg.id:
            return

        self.messages.add(msg)

        # incoming non-IVR messages won't have a type yet so update that
        if not msg.msg_type or msg.msg_type == INBOX:
            msg.msg_type = FLOW
            msg.save(update_fields=['msg_type'])

        # if message is from contact, mark run as responded
        if not self.run.responded and msg.direction == INCOMING:
            self.run.responded = True
            self.run.save(update_fields=('responded',))

    def get_step(self):
        """
        Returns either the RuleSet or ActionSet associated with this FlowStep
        """
        if self.step_type == RULE_SET:
            return RuleSet.objects.filter(uuid=self.step_uuid).first()
        else:
            return ActionSet.objects.filter(uuid=self.step_uuid).first()

    def __unicode__(self):
        return "%s - %s:%s" % (self.run.contact, self.step_type, self.step_uuid)

    class Meta:
        index_together = ['step_uuid', 'next_uuid', 'rule_uuid', 'left_on']


PENDING = 'P'
STARTING = 'S'
COMPLETE = 'C'
FAILED = 'F'

FLOW_START_STATUS_CHOICES = ((PENDING, "Pending"),
                             (STARTING, "Starting"),
                             (COMPLETE, "Complete"),
                             (FAILED, "Failed"))


class FlowStart(SmartModel):
    flow = models.ForeignKey(Flow, related_name='starts', help_text=_("The flow that is being started"))

    groups = models.ManyToManyField(ContactGroup, help_text=_("Groups that will start the flow"))

    contacts = models.ManyToManyField(Contact, help_text=_("Contacts that will start the flow"))

    restart_participants = models.BooleanField(default=True,
                                               help_text=_("Whether to restart any participants already in this flow"))

    contact_count = models.IntegerField(default=0,
                                        help_text=_("How many unique contacts were started down the flow"))

    status = models.CharField(max_length=1, default='P', choices=FLOW_START_STATUS_CHOICES,
                              help_text=_("The status of this flow start"))

    def start(self):
        self.status = STARTING
        self.save(update_fields=['status'])

        try:
            groups = [g for g in self.groups.all()]
            contacts = [c for c in self.contacts.all().only('is_test')]

            self.flow.start(groups, contacts, restart_participants=self.restart_participants, flow_start=self)

        except Exception as e:  # pragma: no cover
            import traceback
            traceback.print_exc(e)

            self.status = FAILED
            self.save(update_fields=['status'])
            raise e

    def update_status(self):
        # only update our status to complete if we have started as many runs as our total contact count
        if self.runs.count() == self.contact_count:
            self.status = COMPLETE
            self.save(update_fields=['status'])

    def __unicode__(self):  # pragma: no cover
        return "FlowStart %d (Flow %d)" % (self.id, self.flow_id)


class FlowLabel(models.Model):
    name = models.CharField(max_length=64, verbose_name=_("Name"),
                            help_text=_("The name of this flow label"))
    parent = models.ForeignKey('FlowLabel', verbose_name=_("Parent"), null=True, related_name="children")
    org = models.ForeignKey(Org)

    def get_flows_count(self):
        """
        Returns the count of flows tagged with this label or one of its children
        """
        return self.get_flows().count()

    def get_flows(self):
        return Flow.objects.filter(Q(labels=self) | Q(labels__parent=self)).filter(is_active=True, is_archived=False).distinct()

    @classmethod
    def create_unique(cls, base, org, parent=None):

        base = base.strip()

        # truncate if necessary
        if len(base) > 32:
            base = base[:32]

        # find the next available label by appending numbers
        count = 2
        while FlowLabel.objects.filter(name=base, org=org, parent=parent):
            # make room for the number
            if len(base) >= 32:
                base = base[:30]
            last = str(count - 1)
            if base.endswith(last):
                base = base[:-len(last)]
            base = "%s %d" % (base.strip(), count)
            count += 1

        return FlowLabel.objects.create(name=base, org=org, parent=parent)

    def toggle_label(self, flows, add):
        changed = []

        for flow in flows:
            # if we are adding the flow label and this flow doesnt have it, add it
            if add:
                if not flow.labels.filter(pk=self.pk):
                    flow.labels.add(self)
                    changed.append(flow.pk)

            # otherwise, remove it if not already present
            else:
                if flow.labels.filter(pk=self.pk):
                    flow.labels.remove(self)
                    changed.append(flow.pk)

        return changed

    def __unicode__(self):
        if self.parent:
            return "%s > %s" % (self.parent, self.name)
        return self.name

    class Meta:
        unique_together = ('name', 'parent', 'org')

__flow_user = None
def get_flow_user():
    global __flow_user
    if not __flow_user:
        user = User.objects.filter(username='flow').first()
        if user:
            __flow_user = user
        else:
            user = User.objects.create_user('flow')
            user.groups.add(Group.objects.get(name='Service Users'))
            __flow_user = user

    return __flow_user


class Action(object):
    """
    Base class for actions that can be added to an action set and executed during a flow run
    """
    TYPE = 'type'
    __action_mapping = None

    @classmethod
    def from_json(cls, org, json_obj):
        if not cls.__action_mapping:
            cls.__action_mapping = {
                ReplyAction.TYPE: ReplyAction,
                SendAction.TYPE: SendAction,
                AddToGroupAction.TYPE: AddToGroupAction,
                DeleteFromGroupAction.TYPE: DeleteFromGroupAction,
                AddLabelAction.TYPE: AddLabelAction,
                EmailAction.TYPE: EmailAction,
                WebhookAction.TYPE: WebhookAction,
                SaveToContactAction.TYPE: SaveToContactAction,
                SetLanguageAction.TYPE: SetLanguageAction,
                StartFlowAction.TYPE: StartFlowAction,
                SayAction.TYPE: SayAction,
                PlayAction.TYPE: PlayAction,
                TriggerFlowAction.TYPE: TriggerFlowAction,
            }

        action_type = json_obj.get(cls.TYPE)
        if not action_type:  # pragma: no cover
            raise FlowException("Action definition missing 'type' attribute: %s" % json_obj)

        if action_type not in cls.__action_mapping:  # pragma: no cover
            raise FlowException("Unknown action type '%s' in definition: '%s'" % (action_type, json_obj))

        return cls.__action_mapping[action_type].from_json(org, json_obj)

    @classmethod
    def from_json_array(cls, org, json_arr):
        actions = []
        for inner in json_arr:
            action = Action.from_json(org, inner)
            if action:
                actions.append(action)
        return actions


class EmailAction(Action):
    """
    Sends an email to someone
    """
    TYPE = 'email'
    EMAILS = 'emails'
    SUBJECT = 'subject'
    MESSAGE = 'msg'

    def __init__(self, emails, subject, message):
        if not emails:
            raise FlowException("Email actions require at least one recipient")

        self.emails = emails
        self.subject = subject
        self.message = message

    @classmethod
    def from_json(cls, org, json_obj):
        emails = json_obj.get(EmailAction.EMAILS)
        message = json_obj.get(EmailAction.MESSAGE)
        subject = json_obj.get(EmailAction.SUBJECT)
        return EmailAction(emails, subject, message)

    def as_json(self):
        return dict(type=EmailAction.TYPE, emails=self.emails, subject=self.subject, msg=self.message)

    def execute(self, run, actionset_uuid, msg, offline_on=None):
        from .tasks import send_email_action_task

        # build our message from our flow variables
        message_context = run.flow.build_message_context(run.contact, msg)
        (message, errors) = Msg.substitute_variables(self.message, run.contact, message_context, org=run.flow.org)
        (subject, errors) = Msg.substitute_variables(self.subject, run.contact, message_context, org=run.flow.org)

        # make sure the subject is single line; replace '\t\n\r\f\v' to ' '
        subject = regex.sub('\s+', ' ', subject, regex.V0)

        valid_addresses = []
        invalid_addresses = []
        for email in self.emails:
            if email[0] == '@':
                # a valid email will contain @ so this is very likely to generate evaluation errors
                (address, errors) = Msg.substitute_variables(email, run.contact, message_context, org=run.flow.org)
            else:
                address = email

            address = address.strip()

            if is_valid_address(address):
                valid_addresses.append(address)
            else:
                invalid_addresses.append(address)

        if not run.contact.is_test:
            if valid_addresses:
                send_email_action_task.delay(valid_addresses, subject, message)
        else:
            if valid_addresses:
                ActionLog.info(run, _("\"%s\" would be sent to %s") % (message, ", ".join(valid_addresses)))
            if invalid_addresses:
                ActionLog.warn(run, _("Some email address appear to be invalid: %s") % ", ".join(invalid_addresses))
        return []

class WebhookAction(Action):
    """
    Forwards the steps in this flow to the webhook (if any)
    """
    TYPE = 'api'
    ACTION = 'action'

    def __init__(self, webhook, action='POST'):
        self.webhook = webhook
        self.action = action

    @classmethod
    def from_json(cls, org, json_obj):
        return WebhookAction(json_obj.get('webhook', org.get_webhook_url()), json_obj.get('action', 'POST'))

    def as_json(self):
        return dict(type=WebhookAction.TYPE, webhook=self.webhook, action=self.action)

    def execute(self, run, actionset_uuid, msg, offline_on=None):
        from temba.api.models import WebHookEvent

        message_context = run.flow.build_message_context(run.contact, msg)
        (value, errors) = Msg.substitute_variables(self.webhook, run.contact, message_context,
                                                   org=run.flow.org, url_encode=True)

        if errors:
            ActionLog.warn(run, _("URL appears to contain errors: %s") % ", ".join(errors))

        WebHookEvent.trigger_flow_event(value, run.flow, run, actionset_uuid, run.contact, msg, self.action)
        return []


class AddToGroupAction(Action):
    """
    Adds the user to a group
    """
    TYPE = 'add_group'
    GROUP = 'group'
    GROUPS = 'groups'
    ID = 'id'
    NAME = 'name'

    def __init__(self, groups):
        self.groups = groups

    @classmethod
    def from_json(cls, org, json_obj):
        return AddToGroupAction(AddToGroupAction.get_groups(org, json_obj))

    @classmethod
    def get_groups(cls, org, json_obj):

        # for backwards compatibility
        group_data = json_obj.get(AddToGroupAction.GROUP, None)
        if not group_data:
            group_data = json_obj.get(AddToGroupAction.GROUPS)
        else:
            group_data = [group_data]

        groups = []
        for g in group_data:
            if isinstance(g, dict):
                group_id = g.get(AddToGroupAction.ID, None)
                group_name = g.get(AddToGroupAction.NAME)

                try:
                    group_id = int(group_id)
                except Exception:
                    group_id = -1

                if group_id and ContactGroup.user_groups.filter(org=org, id=group_id).first():
                    group = ContactGroup.user_groups.filter(org=org, id=group_id).first()
                    if not group.is_active:
                        group.is_active = True
                        group.save(update_fields=['is_active'])
                elif ContactGroup.get_user_group(org, group_name):
                    group = ContactGroup.get_user_group(org, group_name)
                else:
                    group = ContactGroup.create(org, org.created_by, group_name)

                if group:
                    groups.append(group)
            else:
                if g and g[0] == '@':
                    groups.append(g)
                else:
                    group = ContactGroup.get_user_group(org, g)
                    if group:
                        groups.append(group)
                    else:
                        groups.append(ContactGroup.create(org, org.get_user(), g))
        return groups

    def as_json(self):
        groups = []
        for g in self.groups:
            if isinstance(g, ContactGroup):
                groups.append(dict(id=g.pk, name=g.name))
            else:
                groups.append(g)

        return dict(type=self.get_type(), groups=groups)

    def get_type(self):
        return AddToGroupAction.TYPE

    def execute(self, run, actionset_uuid, msg, offline_on=None):
        contact = run.contact
        add = AddToGroupAction.TYPE == self.get_type()
        user = get_flow_user()

        if contact:
            for group in self.groups:
                if not isinstance(group, ContactGroup):

                    contact = run.contact
                    message_context = run.flow.build_message_context(contact, msg)
                    (value, errors) = Msg.substitute_variables(group, contact, message_context, org=run.flow.org)
                    group = None

                    if not errors:
                        group = ContactGroup.get_user_group(contact.org, value)
                        if not group:

                            try:
                                group = ContactGroup.create(contact.org, user, name=value)
                                if run.contact.is_test:
                                    ActionLog.info(run, _("Group '%s' created") % value)
                            except ValueError:
                                    ActionLog.error(run, _("Unable to create group with name '%s'") % value)
                    else:
                        ActionLog.error(run, _("Group name could not be evaluated: %s") % ', '.join(errors))

                if group:
                    group.update_contacts(user, [contact], add)
                    if run.contact.is_test:
                        if add:
                            ActionLog.info(run, _("Added %s to %s") % (run.contact.name, group.name))
                        else:
                            ActionLog.info(run, _("Removed %s from %s") % (run.contact.name, group.name))
        return []


class DeleteFromGroupAction(AddToGroupAction):
    """
    Removes the user from a group
    """
    TYPE = 'del_group'

    def get_type(self):
        return DeleteFromGroupAction.TYPE

    @classmethod
    def from_json(cls, org, json_obj):
        return DeleteFromGroupAction(DeleteFromGroupAction.get_groups(org, json_obj))

class AddLabelAction(Action):
    """
    Add a label to the incoming message
    """
    TYPE = 'add_label'
    LABELS = 'labels'
    ID = 'id'
    NAME = 'name'

    def __init__(self, labels):
        self.labels = labels

    @classmethod
    def from_json(cls, org, json_obj):
        labels_data = json_obj.get(AddLabelAction.LABELS)

        labels = []
        for l_data in labels_data:
            if isinstance(l_data, dict):
                label_id = l_data.get(AddLabelAction.ID, None)
                label_name = l_data.get(AddLabelAction.NAME)

                try:
                    label_id = int(label_id)
                except (TypeError, ValueError):
                    label_id = 0

                if label_id and Label.label_objects.filter(org=org, id=label_id).first():
                    label = Label.label_objects.filter(org=org, id=label_id).first()
                    if label:
                        labels.append(label)
                else:
                    labels.append(Label.get_or_create(org, org.get_user(), label_name))

            elif isinstance(l_data, basestring):
                if l_data and l_data[0] == '@':
                    # label name is a variable substitution
                    labels.append(l_data)
                else:
                    labels.append(Label.get_or_create(org, org.get_user(), l_data))
            else:
                raise ValueError("Label data must be a dict or string")

        return AddLabelAction(labels)

    def as_json(self):
        labels = []
        for action_label in self.labels:
            if isinstance(action_label, Label):
                labels.append(dict(id=action_label.pk, name=action_label.name))
            else:
                labels.append(action_label)

        return dict(type=self.get_type(), labels=labels)

    def get_type(self):
        return AddLabelAction.TYPE

    def execute(self, run, actionset_uuid, msg, offline_on=None):
        for label in self.labels:
            if not isinstance(label, Label):
                contact = run.contact
                message_context = run.flow.build_message_context(contact, msg)
                (value, errors) = Msg.substitute_variables(label, contact, message_context, org=run.flow.org)

                if not errors:
                    try:
                        label = Label.get_or_create(contact.org, contact.org.get_user(), value)
                        if run.contact.is_test:
                            ActionLog.info(run, _("Label '%s' created") % label.name)
                    except ValueError:
                        ActionLog.error(run, _("Unable to create label with name '%s'") % label.name)
                else:
                    label = None
                    ActionLog.error(run, _("Label name could not be evaluated: %s") % ', '.join(errors))

            if label and msg and msg.pk:
                if run.contact.is_test:
                    # don't really add labels to simulator messages
                    ActionLog.info(run, _("Added %s label to msg '%s'") % (label.name, msg.text))
                else:
                    label.toggle_label([msg], True)
        return []


class SayAction(Action):
    """
    Voice action for reading some text to a user
    """
    TYPE = 'say'
    MESSAGE = 'msg'
    UUID = 'uuid'
    RECORDING = 'recording'

    def __init__(self, uuid, msg, recording):
        self.uuid = uuid
        self.msg = msg
        self.recording = recording

    @classmethod
    def from_json(cls, org, json_obj):
        return SayAction(json_obj.get(SayAction.UUID),
                         json_obj.get(SayAction.MESSAGE),
                         json_obj.get(SayAction.RECORDING))

    def as_json(self):
        return dict(type=SayAction.TYPE, msg=self.msg,
                    uuid=self.uuid, recording=self.recording)

    def execute(self, run, actionset_uuid, event, offline_on=None):

        recording_url = None
        if self.recording:

            # localize our recording
            recording = run.flow.get_localized_text(self.recording, run.contact)

            # if we have a localized recording, create the url
            if recording:
                recording_url = "https://%s/%s" % (settings.AWS_BUCKET_DOMAIN, recording)

        # localize the text for our message, need this either way for logging
        message = run.flow.get_localized_text(self.msg, run.contact)
        (message, errors) = Msg.substitute_variables(message, run.contact, run.flow.build_message_context(run.contact, event))

        msg = run.create_outgoing_ivr(message, recording_url)

        if msg:
            if run.contact.is_test:
                if recording_url:
                    ActionLog.create(run, _('Played recorded message for "%s"') % message)
                else:
                    ActionLog.create(run, _('Read message "%s"') % message)
            return [msg]
        else:
            # no message, possibly failed loop detection
            run.voice_response.say(_("Sorry, an invalid flow has been detected. Good bye."))
            return []

class PlayAction(Action):
    """
    Voice action for reading some text to a user
    """
    TYPE = 'play'
    URL = 'url'
    UUID = 'uuid'

    def __init__(self, uuid, url):
        self.uuid = uuid
        self.url = url

    @classmethod
    def from_json(cls, org, json_obj):
        return PlayAction(json_obj.get(PlayAction.UUID),
                         json_obj.get(PlayAction.URL))

    def as_json(self):
        return dict(type=PlayAction.TYPE, url=self.url, uuid=self.uuid)

    def execute(self, run, actionset_uuid, event, offline_on=None):

        (recording_url, errors) = Msg.substitute_variables(self.url, run.contact, run.flow.build_message_context(run.contact, event))
        msg = run.create_outgoing_ivr(_('Played contact recording'), recording_url)

        if msg:
            if run.contact.is_test:
                log_txt = _('Played recording at "%s"') % recording_url
                ActionLog.create(run, log_txt)
            return [msg]
        else:
            # no message, possibly failed loop detection
            run.voice_response.say(_("Sorry, an invalid flow has been detected. Good bye."))
            return []


class ReplyAction(Action):
    """
    Simple action for sending back a message
    """
    TYPE = 'reply'
    MESSAGE = 'msg'

    def __init__(self, msg=None):
        self.msg = msg

    @classmethod
    def from_json(cls, org, json_obj):
        return ReplyAction(msg=json_obj.get(ReplyAction.MESSAGE))

    def as_json(self):
        return dict(type=ReplyAction.TYPE, msg=self.msg)

    def execute(self, run, actionset_uuid, msg, offline_on=None):
        if self.msg:
            user = get_flow_user()
            text = run.flow.get_localized_text(self.msg, run.contact)

            if offline_on:
                return [Msg.create_outgoing(run.org, user, (run.contact, None), text, status=SENT,
                                            created_on=offline_on, response_to=msg)]

            context = run.flow.build_message_context(run.contact, msg)
            if msg:
                broadcast = msg.reply(text, user, trigger_send=False, message_context=context)
            else:
                broadcast = run.contact.send(text, user, trigger_send=False, message_context=context)

            return list(broadcast.get_messages())
        return []

<<<<<<< HEAD
    def get_description(self):
        return "Replied with %s" % self.msg
=======
>>>>>>> 089c714f

class VariableContactAction(Action):
    """
    Base action that resolves variables into contacts. Used for actions that take
    SendAction, TriggerAction, etc
    """
    CONTACTS = 'contacts'
    GROUPS = 'groups'
    VARIABLES = 'variables'
    PHONE = 'phone'
    NAME = 'name'
    ID = 'id'

    def __init__(self, groups, contacts, variables):
        self.groups = groups
        self.contacts = contacts
        self.variables = variables

    @classmethod
    def parse_groups(cls, org, json_obj):
        # we actually instantiate our contacts here
        groups = []
        for group_data in json_obj.get(VariableContactAction.GROUPS):
            group_id = group_data.get(VariableContactAction.ID, None)
            group_name = group_data.get(VariableContactAction.NAME)

            if group_id and ContactGroup.user_groups.filter(org=org, id=group_id, is_active=True):
                group = ContactGroup.user_groups.get(org=org, id=group_id, is_active=True)
            elif ContactGroup.get_user_group(org, group_name):
                group = ContactGroup.get_user_group(org, group_name)
            else:
                group = ContactGroup.create(org, org.get_user(), group_name)

            groups.append(group)

        return groups

    @classmethod
    def parse_contacts(cls, org, json_obj):
        contacts = []
        for contact in json_obj.get(VariableContactAction.CONTACTS):
            name = contact.get(VariableContactAction.NAME, None)
            phone = contact.get(VariableContactAction.PHONE, None)
            contact_id = contact.get(VariableContactAction.ID, None)

            contact = Contact.objects.filter(pk=contact_id, org=org).first()
            if not contact and phone:
                contact = Contact.get_or_create(org, org.created_by, name=None, urns=[(TEL_SCHEME, phone)])

                # if they dont have a name use the one in our action
                if name and not contact.name:
                    contact.name = name
                    contact.save(update_fields=['name'])

            if contact:
                contacts.append(contact)

        return contacts

    @classmethod
    def parse_variables(cls, org, json_obj):
        variables = []
        if VariableContactAction.VARIABLES in json_obj:
            variables = list(_.get(VariableContactAction.ID) for _ in json_obj.get(VariableContactAction.VARIABLES))
        return variables

    def build_groups_and_contacts(self, run, msg):
        message_context = run.flow.build_message_context(run.contact, msg)
        contacts = list(self.contacts)
        groups = list(self.groups)

        # see if we've got groups or contacts
        for variable in self.variables:
            # this is a marker for a new contact
            if variable == NEW_CONTACT_VARIABLE:
                # if this is a test contact, stuff a fake contact in for logging purposes
                if run.contact.is_test:
                    contacts.append(Contact(pk=-1))

                # otherwise, really create the contact
                else:
                    contacts.append(Contact.get_or_create(run.flow.org, get_flow_user(), name=None, urns=()))

            # other type of variable, perform our substitution
            else:
                (variable, errors) = Msg.substitute_variables(variable, contact=run.contact,
                                                              message_context=message_context, org=run.flow.org)

                variable_group = ContactGroup.get_user_group(run.flow.org, name=variable)
                if variable_group:
                    groups.append(variable_group)
                else:
                    country = run.flow.org.get_country_code()
                    if country:
                        (number, valid) = ContactURN.normalize_number(variable, country)
                        if number and valid:
                            contact = Contact.get_or_create(run.flow.org, get_flow_user(), urns=[(TEL_SCHEME, number)])
                            contacts.append(contact)

        return groups, contacts


class TriggerFlowAction(VariableContactAction):
    """
    Action that starts a set of contacts down another flow
    """
    TYPE = 'trigger-flow'

    def __init__(self, flow, groups, contacts, variables):
        self.flow = flow
        super(TriggerFlowAction, self).__init__(groups, contacts, variables)

    @classmethod
    def from_json(cls, org, json_obj):
        flow_pk = json_obj.get(cls.ID)
        flow = Flow.objects.filter(org=org, is_active=True, is_archived=False, pk=flow_pk).first()

        # it is possible our flow got deleted
        if not flow:
            return None

        groups = VariableContactAction.parse_groups(org, json_obj)
        contacts = VariableContactAction.parse_contacts(org, json_obj)
        variables = VariableContactAction.parse_variables(org, json_obj)

        return TriggerFlowAction(flow, groups, contacts, variables)

    def as_json(self):
        contact_ids = [dict(id=_.pk) for _ in self.contacts]
        group_ids = [dict(id=_.pk) for _ in self.groups]
        variables = [dict(id=_) for _ in self.variables]
        return dict(type=TriggerFlowAction.TYPE, id=self.flow.pk, name=self.flow.name,
                    contacts=contact_ids, groups=group_ids, variables=variables)

    def execute(self, run, actionset_uuid, msg, offline_on=None):
        if self.flow:
            message_context = run.flow.build_message_context(run.contact, msg)
            (groups, contacts) = self.build_groups_and_contacts(run, msg)

            # start our contacts down the flow
            if not run.contact.is_test:
                # our extra will be our flow variables in our message context
                extra = message_context.get('extra', dict())
                extra['flow'] = message_context.get('flow', dict())
                extra['contact'] = run.contact.build_message_context()

                self.flow.start(groups, contacts, restart_participants=True, started_flows=[run.flow.pk], extra=extra)
                return []

            else:
                unique_contacts = set()
                for contact in contacts:
                    unique_contacts.add(contact.pk)

                for group in groups:
                    for contact in group.contacts.all():
                        unique_contacts.add(contact.pk)

                self.logger(run, self.flow, len(unique_contacts))

            return []
        else: # pragma: no cover
            return []

    def logger(self, run, flow, contact_count):
        log_txt = _("Added %d contact(s) to '%s' flow") % (contact_count, flow.name)
        log = ActionLog.create(run, log_txt)
        return log

class SetLanguageAction(Action):
    """
    Action that sets the language for a contact
    """
    TYPE = 'lang'
    LANG = 'lang'
    NAME = 'name'

    def __init__(self, lang, name):
        self.lang = lang
        self.name = name

    @classmethod
    def from_json(cls, org, json_obj):
        return SetLanguageAction(json_obj.get(cls.LANG), json_obj.get(cls.NAME))

    def as_json(self):
        return dict(type=SetLanguageAction.TYPE, lang=self.lang, name=self.name)

    def execute(self, run, actionset_uuid, msg, offline_on=None):

        if len(self.lang) != 3:
            run.contact.language = None
        else:
            run.contact.language = self.lang

        run.contact.save(update_fields=['language'])
        self.logger(run)
        return []

    def logger(self, run):
        # only log for test contact
        if not run.contact.is_test:
            return False

        log_txt = _("Setting language to %s") % self.name
        log = ActionLog.create(run, log_txt)
        return log


class StartFlowAction(Action):
    """
    Action that starts the contact into another flow
    """
    TYPE = 'flow'
    ID = 'id'
    NAME = 'name'

    def __init__(self, flow):
        self.flow = flow

    @classmethod
    def from_json(cls, org, json_obj):
        flow_pk = json_obj.get(cls.ID)
        flow = Flow.objects.filter(org=org, is_active=True, is_archived=False, pk=flow_pk).first()

        # it is possible our flow got deleted
        if not flow:
            return None
        else:
            return StartFlowAction(flow)

    def as_json(self):
        return dict(type=StartFlowAction.TYPE, id=self.flow.pk, name=self.flow.name)

    def execute(self, run, actionset_uuid, msg, started_flows, offline_on=None):
        message_context = run.flow.build_message_context(run.contact, msg)

        # our extra will be the current flow variables
        extra = message_context.get('extra', {})
        extra['flow'] = message_context.get('flow', {})

        self.flow.start([], [run.contact], started_flows=started_flows, restart_participants=True, extra=extra)
        self.logger(run)
        return []

    def logger(self, run):
        # only log for test contact
        if not run.contact.is_test:
            return False

        log_txt = _("Starting other flow %s") % self.flow.name

        log = ActionLog.create(run, log_txt)

        return log


class SaveToContactAction(Action):
    """
    Action to save a variable substitution to a field on a contact
    """
    TYPE = 'save'
    FIELD = 'field'
    LABEL = 'label'
    VALUE = 'value'

    def __init__(self, label, field, value):
        self.label = label
        self.field = field
        self.value = value

    @classmethod
    def get_label(cls, org, field, label=None):

        # make sure this field exists
        if field == 'name':
            label = 'Contact Name'
        elif field == 'first_name':
            label = 'First Name'
        elif field == 'tel_e164':
            label = 'Phone Number'
        elif field in URN_CONTEXT_KEYS_TO_SCHEME.keys():
            label = unicode(URN_CONTEXT_KEYS_TO_LABEL[field])
        else:
            contact_field = ContactField.objects.filter(org=org, key=field).first()
            if contact_field:
                label = contact_field.label
            else:
                ContactField.get_or_create(org, get_flow_user(), field, label)

        return label

    @classmethod
    def from_json(cls, org, json_obj):
        # they are creating a new field
        label = json_obj.get(cls.LABEL)
        field = json_obj.get(cls.FIELD)
        value = json_obj.get(cls.VALUE)

        if label and label.startswith('[_NEW_]'):
            label = label[7:]

        # create our contact field if necessary
        if not field:
            field = ContactField.make_key(label)

        # look up our label
        label = cls.get_label(org, field, label)

        return SaveToContactAction(label, field, value)

    def as_json(self):
        return dict(type=SaveToContactAction.TYPE, label=self.label, field=self.field, value=self.value)

    def execute(self, run, actionset_uuid, msg, offline_on=None):
        # evaluate our value
        contact = run.contact
        user = get_flow_user()
        message_context = run.flow.build_message_context(contact, msg)
        (value, errors) = Msg.substitute_variables(self.value, contact, message_context, org=run.flow.org)

        if contact.is_test and errors:
            ActionLog.warn(run, _("Expression contained errors: %s") % ', '.join(errors))

        value = value.strip()

        if self.field == 'name':
            new_value = value[:128]
            contact.name = new_value
            contact.modified_by = user
            contact.save(update_fields=('name', 'modified_by', 'modified_on'))
            self.logger(run, new_value)

        elif self.field == 'first_name':
            new_value = value[:128]
            contact.set_first_name(new_value)
            contact.modified_by = user
            contact.save(update_fields=('name', 'modified_by', 'modified_on'))
            self.logger(run, new_value)

        elif self.field in URN_CONTEXT_KEYS_TO_SCHEME.keys():
            new_value = value[:128]

            # add in our new urn number
            scheme = URN_CONTEXT_KEYS_TO_SCHEME[self.field]

            # trim off '@' for twitter handles
            if self.field == 'twitter':
                if len(new_value) > 0:
                    if new_value[0] == '@':
                        new_value = new_value[1:]

            # only valid urns get added, sorry
            from temba.contacts.models import ContactURN
            new_urn = None
            if ContactURN.validate_urn(scheme, new_value, contact.org.get_country_code()):
                new_urn = (scheme, new_value)
            else:
                if contact.is_test:
                    ActionLog.warn(run, _('Skipping invalid connection for contact (%s:%s)' % (scheme, new_value)))

            if new_urn:
                urns = [(urn.scheme, urn.path) for urn in contact.urns.all()]
                urns += [new_urn]

                if not contact.is_test:
                    # don't really update URNs on test contacts
                    contact.update_urns(user, urns)
                else:
                    ActionLog.info(run, _('Added new connection for contact (%s:%s)' % (scheme, new_value)))

        else:
            new_value = value[:640]
            contact.set_field(user, self.field, new_value)
            self.logger(run, new_value)

        return []

    def logger(self, run, new_value):
        # only log for test contact
        if not run.contact.is_test:
            return False

        label = SaveToContactAction.get_label(run.flow.org, self.field, self.label)
        log_txt = _("Updated %s to '%s'") % (label, new_value)

        log = ActionLog.create(run, log_txt)

        return log


class SendAction(VariableContactAction):
    """
    Action which sends a message to a specified set of contacts and groups.
    """
    TYPE = 'send'
    MESSAGE = 'msg'

    def __init__(self, msg, groups, contacts, variables):
        self.msg = msg
        super(SendAction, self).__init__(groups, contacts, variables)

    @classmethod
    def from_json(cls, org, json_obj):
        groups = VariableContactAction.parse_groups(org, json_obj)
        contacts = VariableContactAction.parse_contacts(org, json_obj)
        variables = VariableContactAction.parse_variables(org, json_obj)

        return SendAction(json_obj.get(SendAction.MESSAGE), groups, contacts, variables)

    def as_json(self):
        contact_ids = [dict(id=_.pk) for _ in self.contacts]
        group_ids = [dict(id=_.pk) for _ in self.groups]
        variables = [dict(id=_) for _ in self.variables]
        return dict(type=SendAction.TYPE, msg=self.msg, contacts=contact_ids, groups=group_ids, variables=variables)

    def execute(self, run, actionset_uuid, msg, offline_on=None):
        if self.msg:
            flow = run.flow
            message_context = flow.build_message_context(run.contact, msg)

            (groups, contacts) = self.build_groups_and_contacts(run, msg)

            # create our broadcast and send it
            if not run.contact.is_test:

                # if we have localized versions, add those to our broadcast definition
                language_dict = None
                if isinstance(self.msg, dict):
                    language_dict = json.dumps(self.msg)

                message_text = run.flow.get_localized_text(self.msg)

                # no message text? then no-op
                if not message_text:
                    return list()

                recipients = groups + contacts

                broadcast = Broadcast.create(flow.org, flow.modified_by, message_text, recipients,
                                             language_dict=language_dict)
                broadcast.send(trigger_send=False, message_context=message_context, base_language=flow.base_language)
                return list(broadcast.get_messages())

            else:
                unique_contacts = set()
                for contact in contacts:
                    unique_contacts.add(contact.pk)

                for group in groups:
                    for contact in group.contacts.all():
                        unique_contacts.add(contact.pk)

                # contact refers to each contact this message is being sent to so evaluate without it for logging
                del message_context['contact']

                text = run.flow.get_localized_text(self.msg, run.contact)
                (message, errors) = Msg.substitute_variables(text, None, message_context,
                                                             org=run.flow.org, partial_vars=True)

                self.logger(run, message, len(unique_contacts))

            return []
        else:  # pragma: no cover
            return []

    def logger(self, run, text, contact_count):
        log_txt = _n("Sending '%(msg)s' to %(count)d contact",
                     "Sending '%(msg)s' to %(count)d contacts",
                     contact_count) % dict(msg=text, count=contact_count)
        log = ActionLog.create(run, log_txt)
        return log

class Rule(object):

    def __init__(self, uuid, category, destination, destination_type, test):
        self.uuid = uuid
        self.category = category
        self.destination = destination
        self.destination_type = destination_type
        self.test = test

    def get_category_name(self, flow_lang):
        if not self.category:
            if isinstance(self.test, BetweenTest):
                return "%s-%s" % (self.test.min, self.test.max)

        # return the category name for the flow language version
        if isinstance(self.category, dict):
            if flow_lang:
                return self.category[flow_lang]
            else:
                return self.category.values()[0]

        return self.category

    def matches(self, run, sms, context, text):
        return self.test.evaluate(run, sms, context, text)

    def as_json(self):
        return dict(uuid=self.uuid,
                    category=self.category,
                    destination=self.destination,
                    destination_type=self.destination_type,
                    test=self.test.as_json())

    @classmethod
    def from_json_array(cls, org, json):
        rules = []
        for rule in json:
            category = rule.get('category', None)

            if isinstance(category, dict):
                # prune all of our translations to 36
                for k, v in category.items():
                    if isinstance(v, unicode):
                        category[k] = v[:36]
            elif category:
                category = category[:36]

            destination = rule.get('destination', None)
            destination_type = None

            # determine our destination type, if its not set its an action set
            if destination:
                destination_type = rule.get('destination_type', ACTION_SET)

            rules.append(Rule(rule.get('uuid'),
                              category,
                              destination,
                              destination_type,
                              Test.from_json(org, rule['test'])))

        return rules

class Test(object):
    TYPE = 'type'
    __test_mapping = None

    @classmethod
    def from_json(cls, org, json_dict):
        if not cls.__test_mapping:
            cls.__test_mapping = {
                TrueTest.TYPE: TrueTest,
                FalseTest.TYPE: FalseTest,
                AndTest.TYPE: AndTest,
                OrTest.TYPE: OrTest,
                ContainsTest.TYPE: ContainsTest,
                ContainsAnyTest.TYPE: ContainsAnyTest,
                NumberTest.TYPE: NumberTest,
                LtTest.TYPE: LtTest,
                LteTest.TYPE: LteTest,
                GtTest.TYPE: GtTest,
                GteTest.TYPE: GteTest,
                EqTest.TYPE: EqTest,
                BetweenTest.TYPE: BetweenTest,
                StartsWithTest.TYPE: StartsWithTest,
                HasDateTest.TYPE: HasDateTest,
                DateEqualTest.TYPE: DateEqualTest,
                DateAfterTest.TYPE: DateAfterTest,
                DateBeforeTest.TYPE: DateBeforeTest,
                PhoneTest.TYPE: PhoneTest,
                RegexTest.TYPE: RegexTest,
                HasDistrictTest.TYPE: HasDistrictTest,
                HasStateTest.TYPE: HasStateTest,
                NotEmptyTest.TYPE: NotEmptyTest
            }

        type = json_dict.get(cls.TYPE, None)
        if not type: # pragma: no cover
            raise FlowException("Test definition missing 'type' field: %s", json_dict)

        if not type in cls.__test_mapping: # pragma: no cover
            raise FlowException("Unknown type: '%s' in definition: %s" % (type, json_dict))

        return cls.__test_mapping[type].from_json(org, json_dict)

    @classmethod
    def from_json_array(cls, org, json):
        tests = []
        for inner in json:
            tests.append(Test.from_json(org, inner))

        return tests

    def evaluate(self, run, sms, context, text): # pragma: no cover
        """
        Where the work happens, subclasses need to be able to evalute their Test
        according to their definition given the passed in message. Tests do not have
        side effects.
        """
        raise FlowException("Subclasses must implement evaluate, returning a tuple containing 1 or 0 and the value tested")


class TrueTest(Test):
    """
    { op: "true" }
    """
    TYPE = 'true'

    def __init__(self):
        pass

    @classmethod
    def from_json(cls, org, json):
        return TrueTest()

    def as_json(self):
        return dict(type=TrueTest.TYPE)

    def evaluate(self, run, sms, context, text):
        return 1, text


class FalseTest(Test):
    """
    { op: "false" }
    """
    TYPE = 'false'

    def __init__(self):
        pass

    @classmethod
    def from_json(cls, org, json):
        return FalseTest()

    def as_json(self):
        return dict(type=FalseTest.TYPE)

    def evaluate(self, run, sms, context, text):
        return 0, None


class AndTest(Test):
    """
    { op: "and",  "tests": [ ... ] }
    """
    TESTS = 'tests'
    TYPE = 'and'

    def __init__(self, tests):
        self.tests = tests

    @classmethod
    def from_json(cls, org, json):
        return AndTest(Test.from_json_array(org, json[cls.TESTS]))

    def as_json(self):
        return dict(type=AndTest.TYPE, tests=[_.as_json() for _ in self.tests])

    def evaluate(self, run, sms, context, text):
        matches = []
        for test in self.tests:
            (result, value) = test.evaluate(run, sms, context, text)
            if result:
                matches.append(value)
            else:
                return 0, None

        # all came out true, we are true
        return 1, " ".join(matches)


class OrTest(Test):
    """
    { op: "or",  "tests": [ ... ] }
    """
    TESTS = 'tests'
    TYPE = 'or'

    def __init__(self, tests):
        self.tests = tests

    @classmethod
    def from_json(cls, org, json):
        return OrTest(Test.from_json_array(org, json[cls.TESTS]))

    def as_json(self):
        return dict(type=OrTest.TYPE, tests=[_.as_json() for _ in self.tests])

    def evaluate(self, run, sms, context, text):
        for test in self.tests:
            (result, value) = test.evaluate(run, sms, context, text)
            if result:
                return result, value

        return 0, None


class NotEmptyTest(Test):
    """
    { op: "not_empty" }
    """

    TYPE = 'not_empty'

    def __init__(self):
        pass

    @classmethod
    def from_json(cls, org, json):
        return NotEmptyTest()

    def as_json(self):
        return dict(type=NotEmptyTest.TYPE)

    def evaluate(self, run, sms, context, text):
        if text and len(text.strip()):
            return 1, text
        return 0, None

class ContainsTest(Test):
    """
    { op: "contains", "test": "red" }
    """
    TEST = 'test'
    TYPE = 'contains'

    def __init__(self, test):
        self.test = test

    @classmethod
    def from_json(cls, org, json):
        return cls(json[cls.TEST])

    def as_json(self):
        json = dict(type=ContainsTest.TYPE, test=self.test)
        return json

    def test_in_words(self, test, words, raw_words):
        for index, word in enumerate(words):
            if word == test:
                return raw_words[index]

            # words are over 4 characters and start with the same letter
            if len(word) > 4 and len(test) > 4 and word[0] == test[0]:
                # edit distance of 1 or less is a match
                if edit_distance(word, test) <= 1:
                    return raw_words[index]

        return None

    def evaluate(self, run, sms, context, text):
        # substitute any variables
        test = run.flow.get_localized_text(self.test, run.contact)
        test, errors = Msg.substitute_variables(test, run.contact, context, org=run.flow.org)

        # tokenize our test
        tests = regex.split(r"\W+", test.lower(), flags=regex.UNICODE | regex.V0)

        # tokenize our sms
        words = regex.split(r"\W+", text.lower(), flags=regex.UNICODE | regex.V0)
        raw_words = regex.split(r"\W+", text, flags=regex.UNICODE | regex.V0)

        # run through each of our tests
        matches = []
        for test in tests:
            match = self.test_in_words(test, words, raw_words)
            if match:
                matches.append(match)

        # we are a match only if every test matches
        if len(matches) == len(tests):
            return len(tests), " ".join(matches)
        else:
            return 0, None


class ContainsAnyTest(ContainsTest):
    """
    { op: "contains_any", "test": "red" }
    """
    TEST = 'test'
    TYPE = 'contains_any'

    def as_json(self):
        return dict(type=ContainsAnyTest.TYPE, test=self.test)

    def evaluate(self, run, sms, context, text):
        # substitute any variables
        test = run.flow.get_localized_text(self.test, run.contact)
        test, errors = Msg.substitute_variables(test, run.contact, context, org=run.flow.org)

        # tokenize our test
        tests = regex.split(r"\W+", test.lower(), flags=regex.UNICODE | regex.V0)

        # tokenize our sms
        words = regex.split(r"\W+", text.lower(), flags=regex.UNICODE | regex.V0)
        raw_words = regex.split(r"\W+", text, flags=regex.UNICODE | regex.V0)

        # run through each of our tests
        matches = []
        for test in tests:
            match = self.test_in_words(test, words, raw_words)
            if match:
                matches.append(match)

        # we are a match if at least one test matches
        if len(matches) > 0:
            return 1, " ".join(matches)
        else:
            return 0, None


class StartsWithTest(Test):
    """
    { op: "starts", "test": "red" }
    """
    TEST = 'test'
    TYPE = 'starts'

    def __init__(self, test):
        self.test = test

    @classmethod
    def from_json(cls, org, json):
        return cls(json[cls.TEST])

    def as_json(self):
        return dict(type=StartsWithTest.TYPE, test=self.test)

    def evaluate(self, run, sms, context, text):
        # substitute any variables in our test
        test = run.flow.get_localized_text(self.test, run.contact)
        test, errors = Msg.substitute_variables(test, run.contact, context, org=run.flow.org)

        # strip leading and trailing whitespace
        text = text.strip()

        # see whether we start with our test
        if text.lower().find(test.lower()) == 0:
            return 1, text[:len(test)]
        else:
            return 0, None


class HasStateTest(Test):
    TYPE = 'state'

    def __init__(self):
        pass

    @classmethod
    def from_json(cls, org, json):
        return cls()

    def as_json(self):
        return dict(type=self.TYPE)

    def evaluate(self, run, sms, context, text):
        org = run.flow.org

        # if they removed their country since adding the rule
        if not org.country:
            return 0, None

        state = org.parse_location(text, 1)
        if state:
            return 1, state

        return 0, None


class HasDistrictTest(Test):
    TYPE = 'district'
    TEST = 'test'

    def __init__(self, state):
        self.state = state

    @classmethod
    def from_json(cls, org, json):
        return cls(json[cls.TEST])

    def as_json(self):
        return dict(type=self.TYPE, test=self.state)

    def evaluate(self, run, sms, context, text):

        # if they removed their country since adding the rule
        org = run.flow.org
        if not org.country:
            return 0, None

        # evaluate our district in case it has a replacement variable
        state, errors = Msg.substitute_variables(self.state, sms.contact, context, org=run.flow.org)

        parent = org.parse_location(state, 1)
        if parent:
            district = org.parse_location(text, 2, parent)
            if district:
                return 1, district

        return 0, None


class HasDateTest(Test):
    TYPE = 'date'

    def __init__(self):
        pass

    @classmethod
    def from_json(cls, org, json):
        return cls()

    def as_json(self):
        return dict(type=self.TYPE)

    def evaluate_date_test(self, message_date):
        return True

    def evaluate(self, run, sms, context, text):
        text = text.replace(' ', "-")
        org = run.flow.org
        dayfirst = org.get_dayfirst()
        tz = org.get_tzinfo()

        (date_format, time_format) = get_datetime_format(dayfirst)

        date = str_to_datetime(text, tz=tz, dayfirst=org.get_dayfirst())
        if date is not None and self.evaluate_date_test(date):
            return 1, datetime_to_str(date, tz=tz, format=time_format, ms=False)

        return 0, None


class DateTest(Test):
    """
    Base class for those tests that check relative dates
    """
    TEST = 'test'
    TYPE = 'date'

    def __init__(self, test):
        self.test = test

    @classmethod
    def from_json(cls, org, json):
        return cls(json[cls.TEST])

    def as_json(self):
        return dict(type=self.TYPE, test=self.test)

    def evaluate_date_test(self, date_message, date_test):
        raise FlowException("Evaluate date test needs to be defined by subclass.")

    def evaluate(self, run, sms, context, text):
        org = run.flow.org
        dayfirst = org.get_dayfirst()
        tz = org.get_tzinfo()
        test, errors = Msg.substitute_variables(self.test, run.contact, context, org=org)

        text = text.replace(' ', "-")
        if not errors:
            date_message = str_to_datetime(text, tz=tz, dayfirst=dayfirst)
            date_test = str_to_datetime(test, tz=tz, dayfirst=dayfirst)

            (date_format, time_format) = get_datetime_format(dayfirst)

            if date_message is not None and date_test is not None and self.evaluate_date_test(date_message, date_test):
                return 1, datetime_to_str(date_message, tz=tz, format=time_format, ms=False)

        return 0, None


class DateEqualTest(DateTest):
    TEST = 'test'
    TYPE = 'date_equal'

    def evaluate_date_test(self, date_message, date_test):
        return date_message.date() == date_test.date()


class DateAfterTest(DateTest):
    TEST = 'test'
    TYPE = 'date_after'

    def evaluate_date_test(self, date_message, date_test):
        return date_message >= date_test


class DateBeforeTest(DateTest):
    TEST = 'test'
    TYPE = 'date_before'

    def evaluate_date_test(self, date_message, date_test):
        return date_message <= date_test


class NumericTest(Test):
    """
    Base class for those tests that do numeric tests.
    """
    TEST = 'test'
    TYPE = ''

    @classmethod
    def convert_to_decimal(cls, word):
        # common substitutions
        original_word = word
        word = word.replace('l', '1').replace('o', '0').replace('O', '0')

        try:
            return (word, Decimal(word))
        except Exception as e:
            # we only try this hard if we haven't already substituted characters
            if original_word == word:
                # does this start with a number?  just use that part if so
                match = regex.match(r"^(\d+).*$", word, regex.UNICODE | regex.V0)
                if match:
                    return (match.group(1), Decimal(match.group(1)))
                else:
                    raise e
            else:
                raise e

    # test every word in the message against our test
    def evaluate(self, run, sms, context, text):
        text = text.replace(',', '')
        for word in regex.split(r"\s+", text, flags=regex.UNICODE | regex.V0):
            try:
                (word, decimal) = NumericTest.convert_to_decimal(word)
                if self.evaluate_numeric_test(run, context, decimal):
                    return 1, decimal
            except Exception:
                pass
        return 0, None


class BetweenTest(NumericTest):
    """
    Test whether we are between two numbers (inclusive)
    """
    MIN = 'min'
    MAX = 'max'
    TYPE = 'between'

    def __init__(self, min_val, max_val):
        self.min = min_val
        self.max = max_val

    @classmethod
    def from_json(cls, org, json):
        return cls(json[cls.MIN], json[cls.MAX])

    def as_json(self):
        return dict(type=self.TYPE, min=self.min, max=self.max)

    def evaluate_numeric_test(self, run, context, decimal_value):
        min_val, min_errors = Msg.substitute_variables(self.min, run.contact, context, org=run.flow.org)
        max_val, max_errors = Msg.substitute_variables(self.max, run.contact, context, org=run.flow.org)

        if not min_errors and not max_errors:
            try:
                return Decimal(min_val) <= decimal_value <= Decimal(max_val)
            except Exception:
                pass

        return False


class NumberTest(NumericTest):
    """
    Tests that there is any number in the string.
    """
    TYPE = 'number'

    def __init__(self):
        pass

    @classmethod
    def from_json(cls, org, json):
        return cls()

    def as_json(self):
        return dict(type=self.TYPE)

    def evaluate_numeric_test(self, run, context, decimal_value):
        return True


class SimpleNumericTest(Test):
    """
    Base class for those tests that do a numeric test with a single value
    """
    TEST = 'test'
    TYPE = ''

    def __init__(self, test):
        self.test = test

    @classmethod
    def from_json(cls, org, json):
        return cls(json[cls.TEST])

    def as_json(self):
        return dict(type=self.TYPE, test=self.test)

    def evaluate_numeric_test(self, message_numeric, test_numeric): # pragma: no cover
        raise FlowException("Evaluate numeric test needs to be defined by subclass")

    # test every word in the message against our test
    def evaluate(self, run, sms, context, text):
        test, errors = Msg.substitute_variables(str(self.test), run.contact, context, org=run.flow.org)

        text = text.replace(',', '')
        for word in regex.split(r"\s+", text, flags=regex.UNICODE | regex.V0):
            try:
                (word, decimal) = NumericTest.convert_to_decimal(word)
                if self.evaluate_numeric_test(decimal, Decimal(test)):
                    return 1, decimal
            except Exception:
                pass
        return 0, None


class GtTest(SimpleNumericTest):
    TEST = 'test'
    TYPE = 'gt'

    def evaluate_numeric_test(self, message_numeric, test_numeric):
        return message_numeric > test_numeric


class GteTest(SimpleNumericTest):
    TEST = 'test'
    TYPE = 'gte'

    def evaluate_numeric_test(self, message_numeric, test_numeric):
        return message_numeric >= test_numeric


class LtTest(SimpleNumericTest):
    TEST = 'test'
    TYPE = 'lt'

    def evaluate_numeric_test(self, message_numeric, test_numeric):
        return message_numeric < test_numeric


class LteTest(SimpleNumericTest):
    TEST = 'test'
    TYPE = 'lte'

    def evaluate_numeric_test(self, message_numeric, test_numeric):
        return message_numeric <= test_numeric


class EqTest(SimpleNumericTest):
    TEST = 'test'
    TYPE = 'eq'

    def evaluate_numeric_test(self, message_numeric, test_numeric):
        return message_numeric == test_numeric


class PhoneTest(Test):
    """
    Test for whether a response contains a phone number
    """
    TYPE = 'phone'

    def __init__(self):
        pass

    @classmethod
    def from_json(cls, org, json):
        return cls()

    def as_json(self):
        return dict(type=self.TYPE)

    def evaluate(self, run, sms, context, text):
        org = run.flow.org

        # try to find a phone number in the text we have been sent
        country_code = org.get_country_code()
        if not country_code:
            country_code = 'US'

        number = None
        matches = phonenumbers.PhoneNumberMatcher(text, country_code)

        # try it as an international number if we failed
        if not matches.has_next():
            matches = phonenumbers.PhoneNumberMatcher('+' + text, country_code)

        for match in matches:
            number = phonenumbers.format_number(match.number, phonenumbers.PhoneNumberFormat.E164)

        return number, number


class RegexTest(Test):
    """
    Test for whether a response matches a regular expression
    """
    TEST = 'test'
    TYPE = 'regex'

    def __init__(self, test):
        self.test = test

    @classmethod
    def from_json(cls, org, json):
        return cls(json[cls.TEST])

    def as_json(self):
        return dict(type=self.TYPE, test=self.test)

    def evaluate(self, run, sms, context, text):
        try:
            test = run.flow.get_localized_text(self.test, run.contact)

            # check whether we match
            rexp = regex.compile(test, regex.UNICODE | regex.IGNORECASE | regex.MULTILINE | regex.V0)
            match = rexp.search(text)

            # if so, $0 will be what we return
            if match:
                return_match = match.group(0)

                # build up a dictionary that contains indexed values
                group_dict = match.groupdict()
                for idx in range(rexp.groups + 1):
                    group_dict[str(idx)] = match.group(idx)

                # set it on run@extra
                run.update_fields(group_dict)

                # return all matched values
                return True, return_match

        except Exception:
            import traceback
            traceback.print_exc()

        return False, None<|MERGE_RESOLUTION|>--- conflicted
+++ resolved
@@ -4313,11 +4313,6 @@
             return list(broadcast.get_messages())
         return []
 
-<<<<<<< HEAD
-    def get_description(self):
-        return "Replied with %s" % self.msg
-=======
->>>>>>> 089c714f
 
 class VariableContactAction(Action):
     """
