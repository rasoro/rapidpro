# -*- coding: utf-8 -*-
from __future__ import print_function, unicode_literals

import json
import logging
import numbers
import phonenumbers
import regex
import time
import urllib2
import re
import six

from collections import OrderedDict, defaultdict
from datetime import timedelta
from decimal import Decimal
from django.conf import settings
from django.core.cache import cache
from django.core.files.storage import default_storage
from django.core.files.temp import NamedTemporaryFile
from django.core.urlresolvers import reverse
from django.contrib.auth.models import User, Group
from django.db import models, connection
from django.db.models import Q, Count, QuerySet, Sum
from django.utils import timezone
from django.utils.translation import ugettext_lazy as _, ungettext_lazy as _n
from django.utils.html import escape
from django_redis import get_redis_connection
from enum import Enum
from smartmin.models import SmartModel
from temba.airtime.models import AirtimeTransfer
from temba.assets.models import register_asset_store
from temba.contacts.models import Contact, ContactGroup, ContactField, ContactURN, URN, TEL_SCHEME, NEW_CONTACT_VARIABLE
from temba.channels.models import Channel, ChannelSession
<<<<<<< HEAD
from temba.locations.models import AdminBoundary, STATE_LEVEL, DISTRICT_LEVEL, WARD_LEVEL
from temba.msgs.models import Broadcast, Msg, FLOW, INBOX, INCOMING, QUEUED, INITIALIZING, HANDLED, SENT, Label, PENDING, DELIVERED, USSD as MSG_TYPE_USSD
=======
from temba.locations.models import AdminBoundary
from temba.msgs.models import Broadcast, Msg, FLOW, INBOX, INCOMING, QUEUED, INITIALIZING, HANDLED, SENT, Label, PENDING, DELIVERED
>>>>>>> 3cb53f18
from temba.msgs.models import OUTGOING, UnreachableException
from temba.orgs.models import Org, Language, UNREAD_FLOW_MSGS, CURRENT_EXPORT_VERSION
from temba.utils import get_datetime_format, str_to_datetime, datetime_to_str, analytics, json_date_to_datetime
from temba.utils import chunk_list, on_transaction_commit
from temba.utils.email import is_valid_address
from temba.utils.export import BaseExportTask, BaseExportAssetStore
from temba.utils.models import SquashableModel, TembaModel, ChunkIterator, generate_uuid
from temba.utils.profiler import SegmentProfiler
from temba.utils.queues import push_task
from temba.values.models import Value
from temba_expressions.utils import tokenize
from uuid import uuid4


logger = logging.getLogger(__name__)

FLOW_DEFAULT_EXPIRES_AFTER = 60 * 12
START_FLOW_BATCH_SIZE = 500


class FlowException(Exception):
    def __init__(self, *args, **kwargs):
        super(FlowException, self).__init__(*args, **kwargs)


FLOW_LOCK_TTL = 60  # 1 minute
FLOW_LOCK_KEY = 'org:%d:lock:flow:%d:%s'

FLOW_PROP_CACHE_KEY = 'org:%d:cache:flow:%d:%s'
FLOW_PROP_CACHE_TTL = 24 * 60 * 60 * 7  # 1 week
FLOW_STAT_CACHE_KEY = 'org:%d:cache:flow:%d:%s'

UNREAD_FLOW_RESPONSES = 'unread_flow_responses'

# the most frequently we will check if our cache needs rebuilding
FLOW_STAT_CACHE_FREQUENCY = 24 * 60 * 60  # 1 day


class FlowLock(Enum):
    """
    Locks that are flow specific
    """
    participation = 1
    activity = 2
    definition = 3


class FlowPropsCache(Enum):
    """
    Properties of a flow that we cache
    """
    terminal_nodes = 1
    category_nodes = 2


class FlowStatsCache(Enum):
    """
    Stats we calculate and cache for flows
    """
    runs_started_count = 1    # deprecated, no longer used
    runs_completed_count = 2  # deprecated, no longer used
    contacts_started_set = 3  # deprecated, no longer used
    visit_count_map = 4
    step_active_set = 5
    cache_check = 6


def edit_distance(s1, s2):  # pragma: no cover
    """
    Compute the Damerau-Levenshtein distance between two given
    strings (s1 and s2)
    """
    # if first letters are different, infinite distance
    if s1 and s2 and s1[0] != s2[0]:
        return 100

    d = {}
    lenstr1 = len(s1)
    lenstr2 = len(s2)

    for i in xrange(-1, lenstr1 + 1):
        d[(i, -1)] = i + 1
    for j in xrange(-1, lenstr2 + 1):
        d[(-1, j)] = j + 1

    for i in xrange(0, lenstr1):
        for j in xrange(0, lenstr2):
            if s1[i] == s2[j]:
                cost = 0
            else:
                cost = 1
            d[(i, j)] = min(
                d[(i - 1, j)] + 1,  # deletion
                d[(i, j - 1)] + 1,  # insertion
                d[(i - 1, j - 1)] + cost,  # substitution
            )
            if i > 1 and j > 1 and s1[i] == s2[j - 1] and s1[i - 1] == s2[j]:
                d[(i, j)] = min(d[(i, j)], d[i - 2, j - 2] + cost)  # transposition

    return d[lenstr1 - 1, lenstr2 - 1]


@six.python_2_unicode_compatible
class Flow(TembaModel):
    UUID = 'uuid'
    ENTRY = 'entry'
    RULE_SETS = 'rule_sets'
    ACTION_SETS = 'action_sets'
    RULES = 'rules'
    CONFIG = 'config'
    ACTIONS = 'actions'
    DESTINATION = 'destination'
    LABEL = 'label'
    WEBHOOK_URL = 'webhook'
    WEBHOOK_ACTION = 'webhook_action'
    FINISHED_KEY = 'finished_key'
    RULESET_TYPE = 'ruleset_type'
    OPERAND = 'operand'
    METADATA = 'metadata'

    BASE_LANGUAGE = 'base_language'
    SAVED_BY = 'saved_by'
    VERSION = 'version'

    CONTACT_CREATION = 'contact_creation'
    CONTACT_PER_RUN = 'run'
    CONTACT_PER_LOGIN = 'login'

    SAVED_ON = 'saved_on'
    NAME = 'name'
    REVISION = 'revision'
    FLOW_TYPE = 'flow_type'
    ID = 'id'
    EXPIRES = 'expires'

    X = 'x'
    Y = 'y'

    FLOW = 'F'
    MESSAGE = 'M'
    VOICE = 'V'
    SURVEY = 'S'
    USSD = 'U'

    RULES_ENTRY = 'R'
    ACTIONS_ENTRY = 'A'

    FLOW_TYPES = ((FLOW, _("Message flow")),
                  (MESSAGE, _("Single Message Flow")),
                  (VOICE, _("Phone call flow")),
                  (SURVEY, _("Android Survey")),
                  (USSD, _("USSD flow")))

    ENTRY_TYPES = ((RULES_ENTRY, "Rules"),
                   (ACTIONS_ENTRY, "Actions"))

    START_MSG_FLOW_BATCH = 'start_msg_flow_batch'

    name = models.CharField(max_length=64,
                            help_text=_("The name for this flow"))

    labels = models.ManyToManyField('FlowLabel', related_name='flows', verbose_name=_("Labels"), blank=True,
                                    help_text=_("Any labels on this flow"))

    org = models.ForeignKey(Org, related_name='flows')

    entry_uuid = models.CharField(null=True, max_length=36, unique=True)

    entry_type = models.CharField(max_length=1, null=True, choices=ENTRY_TYPES,
                                  help_text=_("The type of node this flow starts with"))

    is_archived = models.BooleanField(default=False,
                                      help_text=_("Whether this flow is archived"))

    flow_type = models.CharField(max_length=1, choices=FLOW_TYPES, default=FLOW,
                                 help_text=_("The type of this flow"))

    metadata = models.TextField(null=True, blank=True,
                                help_text=_("Any extra metadata attached to this flow, strictly used by the user interface."))

    expires_after_minutes = models.IntegerField(default=FLOW_DEFAULT_EXPIRES_AFTER,
                                                help_text=_("Minutes of inactivity that will cause expiration from flow"))

    ignore_triggers = models.BooleanField(default=False,
                                          help_text=_("Ignore keyword triggers while in this flow"))

    saved_on = models.DateTimeField(auto_now_add=True,
                                    help_text=_("When this item was saved"))

    saved_by = models.ForeignKey(User, related_name="flow_saves",
                                 help_text=_("The user which last saved this flow"))

    base_language = models.CharField(max_length=4, null=True, blank=True,
                                     help_text=_('The primary language for editing this flow'),
                                     default='base')

    version_number = models.IntegerField(default=CURRENT_EXPORT_VERSION,
                                         help_text=_("The flow version this definition is in"))

    @classmethod
    def create(cls, org, user, name, flow_type=FLOW, expires_after_minutes=FLOW_DEFAULT_EXPIRES_AFTER, base_language=None):
        flow = Flow.objects.create(org=org, name=name, flow_type=flow_type,
                                   expires_after_minutes=expires_after_minutes, base_language=base_language,
                                   saved_by=user, created_by=user, modified_by=user)

        analytics.track(user.username, 'nyaruka.flow_created', dict(name=name))
        return flow

    @classmethod
    def create_single_message(cls, org, user, message, base_language=None):
        """
        Creates a special 'single message' flow
        """
        name = 'Single Message (%s)' % six.text_type(uuid4())

        if not base_language:
            base_language = 'base' if not org.primary_language else org.primary_language.iso_code

        flow = Flow.create(org, user, name, flow_type=Flow.MESSAGE, base_language=base_language)
        flow.update_single_message_flow(message)
        return flow

    @classmethod
    def label_to_slug(cls, label):
        return regex.sub(r'[^a-z0-9]+', '_', label.lower(), regex.V0)

    @classmethod
    def create_join_group(cls, org, user, group, response=None, start_flow=None):
        """
        Creates a special 'join group' flow
        """
        base_language = org.primary_language.iso_code if org.primary_language else 'base'

        name = Flow.get_unique_name(org, 'Join %s' % group.name)
        flow = Flow.create(org, user, name, base_language=base_language)

        uuid = six.text_type(uuid4())
        actions = [dict(type='add_group', group=dict(uuid=group.uuid, name=group.name)),
                   dict(type='save', field='name', label='Contact Name', value='@(PROPER(REMOVE_FIRST_WORD(step.value)))')]

        if response:
            actions += [dict(type='reply', msg={base_language: response})]

        if start_flow:
            actions += [dict(type='flow', flow=dict(uuid=start_flow.uuid, name=start_flow.name))]

        action_sets = [dict(x=100, y=0, uuid=uuid, actions=actions)]
        flow.update(dict(entry=uuid, base_language=base_language,
                         rule_sets=[], action_sets=action_sets))

        return flow

    @classmethod
    def import_flows(cls, exported_json, org, user, same_site=False):
        """
        Import flows from our flow export file
        """
        created_flows = []
        flow_uuid_map = dict()

        # create all the flow containers first
        for flow_spec in exported_json['flows']:

            FlowRevision.validate_flow_definition(flow_spec)

            flow_type = flow_spec.get('flow_type', Flow.FLOW)
            name = flow_spec['metadata']['name'][:64].strip()

            flow = None

            # Don't create our campaign message flows, we'll do that later
            # this check is only needed up to version 3 of exports
            if flow_type != Flow.MESSAGE:
                # check if we can find that flow by id first
                if same_site:
                    flow = Flow.objects.filter(org=org, is_active=True, uuid=flow_spec['metadata']['uuid']).first()
                    if flow:  # pragma: needs cover
                        flow.expires_after_minutes = flow_spec['metadata'].get('expires', FLOW_DEFAULT_EXPIRES_AFTER)
                        flow.name = Flow.get_unique_name(org, name, ignore=flow)
                        flow.save(update_fields=['name', 'expires_after_minutes'])

                # if it's not of our world, let's try by name
                if not flow:
                    flow = Flow.objects.filter(org=org, is_active=True, name=name).first()

                # if there isn't one already, create a new flow
                if not flow:
                    flow = Flow.create(org, user, Flow.get_unique_name(org, name), flow_type=flow_type,
                                       expires_after_minutes=flow_spec['metadata'].get('expires', FLOW_DEFAULT_EXPIRES_AFTER))

                created_flows.append(dict(flow=flow, flow_spec=flow_spec))

                if 'uuid' in flow_spec['metadata']:
                    flow_uuid_map[flow_spec['metadata']['uuid']] = flow.uuid

        # now let's update our flow definitions with any referenced flows
        def remap_flow(element):
            # first map our id accordingly
            if element['uuid'] in flow_uuid_map:
                element['uuid'] = flow_uuid_map[element['uuid']]

            existing_flow = Flow.objects.filter(uuid=element['uuid'], org=org, is_active=True).first()
            if not existing_flow:
                existing_flow = Flow.objects.filter(org=org, name=element['name'], is_active=True).first()
                if existing_flow:
                    element['uuid'] = existing_flow.uuid

        for created in created_flows:
            for ruleset in created['flow_spec'][Flow.RULE_SETS]:
                if ruleset['ruleset_type'] == RuleSet.TYPE_SUBFLOW:
                    remap_flow(ruleset['config']['flow'])

            for actionset in created['flow_spec'][Flow.ACTION_SETS]:
                for action in actionset['actions']:
                    if action['type'] in ['flow', 'trigger-flow']:
                        remap_flow(action['flow'])
            remap_flow(created['flow_spec']['metadata'])
            created['flow'].import_definition(created['flow_spec'])

        # remap our flow ids according to how they were resolved
        if 'campaigns' in exported_json:
            for campaign in exported_json['campaigns']:
                for event in campaign['events']:
                    if 'flow' in event:
                        flow_uuid = event['flow']['uuid']
                        if flow_uuid in flow_uuid_map:
                            event['flow']['uuid'] = flow_uuid_map[flow_uuid]

        if 'triggers' in exported_json:
            for trigger in exported_json['triggers']:
                if 'flow' in trigger:
                    flow_uuid = trigger['flow']['uuid']
                    if flow_uuid in flow_uuid_map:
                        trigger['flow']['uuid'] = flow_uuid_map[flow_uuid]

        return exported_json

    @classmethod
    def copy(cls, flow, user):
        copy = Flow.create(flow.org, user, "Copy of %s" % flow.name[:55], flow_type=flow.flow_type)

        # grab the json of our original
        flow_json = flow.as_json()

        copy.import_definition(flow_json)

        # copy our expiration as well
        copy.expires_after_minutes = flow.expires_after_minutes
        copy.save()

        return copy

    @classmethod
    def get_node(cls, flow, uuid, destination_type):

        if not uuid or not destination_type:
            return None

        if destination_type == FlowStep.TYPE_RULE_SET:
            return RuleSet.get(flow, uuid)
        else:
            return ActionSet.get(flow, uuid)

    @classmethod
    def handle_call(cls, call, text=None, saved_media_url=None, hangup=False, resume=False):
        run = FlowRun.objects.filter(session=call, is_active=True).order_by('-created_on').first()

        # what we will send back
        voice_response = call.channel.generate_ivr_response()

        if run is None:  # pragma: no cover
            voice_response.hangup()
            return voice_response

        flow = run.flow

        # make sure we have the latest version
        flow.ensure_current_version()

        run.voice_response = voice_response

        # make sure our test contact is handled by simulation
        if call.contact.is_test:
            Contact.set_simulation(True)

        # create a message to hold our inbound message
        from temba.msgs.models import IVR
        if text or saved_media_url:

            # we don't have text for media, so lets use the media value there too
            if saved_media_url and ':' in saved_media_url:
                text = saved_media_url.partition(':')[2]

            msg = Msg.create_incoming(call.channel, call.contact_urn.urn,
                                      text, status=PENDING, msg_type=IVR, media=saved_media_url, session=run.session)
        else:
            msg = Msg(org=call.org, contact=call.contact, text='', id=0)

        # find out where we last left off
        step = run.steps.all().order_by('-arrived_on').first()

        # if we are just starting the flow, create our first step
        if not step:
            # lookup our entry node
            destination = ActionSet.objects.filter(flow=run.flow, uuid=flow.entry_uuid).first()
            if not destination:
                destination = RuleSet.objects.filter(flow=run.flow, uuid=flow.entry_uuid).first()

            # and add our first step for our run
            if destination:
                step = flow.add_step(run, destination, [])

        # go and actually handle wherever we are in the flow
        destination = Flow.get_node(run.flow, step.step_uuid, step.step_type)
        (handled, msgs) = Flow.handle_destination(destination, step, run, msg, user_input=text is not None, resume_parent_run=resume)

        # if we stopped needing user input (likely), then wrap our response accordingly
        voice_response = Flow.wrap_voice_response_with_input(call, run, voice_response)

        # if we handled it, increment our unread count
        if handled:

            if not call.contact.is_test:
                run.flow.increment_unread_responses()

            if msg.id:
                Msg.mark_handled(msg)

        # if we didn't handle it, this is a good time to hangup
        if not handled or hangup:
            voice_response.hangup()
            run.set_completed(final_step=step)

        return voice_response

    @classmethod
    def wrap_voice_response_with_input(cls, call, run, voice_response):
        """ Finds where we are in the flow and wraps our voice_response with whatever comes next """
        step = run.steps.all().order_by('-pk').first()
        destination = Flow.get_node(run.flow, step.step_uuid, step.step_type)
        if isinstance(destination, RuleSet):
            response = call.channel.generate_ivr_response()
            callback = 'https://%s%s' % (settings.TEMBA_HOST, reverse('ivr.ivrcall_handle', args=[call.pk]))
            gather = destination.get_voice_input(response, action=callback)

            # recordings have to be tacked on last
            if destination.ruleset_type == RuleSet.TYPE_WAIT_RECORDING:
                voice_response.record(action=callback)

            elif destination.ruleset_type == RuleSet.TYPE_SUBFLOW:
                voice_response.redirect(url=callback)

            elif gather and hasattr(gather, 'document'):  # voicexml case
                gather.join(voice_response)

                voice_response = response

            elif gather:  # TwiML case
                # nest all of our previous verbs in our gather
                for verb in voice_response.verbs:
                    gather.append(verb)

                voice_response = response

                # append a redirect at the end in case the user sends #
                voice_response.redirect(url=callback + "?empty=1")

        return voice_response

    @classmethod
    def get_unique_name(cls, org, base_name, ignore=None):
        """
        Generates a unique flow name based on the given base name
        """
        name = base_name[:64].strip()

        count = 2
        while True:
            flows = Flow.objects.filter(name=name, org=org, is_active=True)
            if ignore:  # pragma: needs cover
                flows = flows.exclude(pk=ignore.pk)

            if not flows.exists():
                break

            name = '%s %d' % (base_name[:59].strip(), count)
            count += 1

        return name

    @classmethod
    def find_and_handle(cls, msg, started_flows=None, voice_response=None,
                        triggered_start=False, resume_parent_run=False,
                        resume_after_timeout=False, user_input=True):

        if started_flows is None:
            started_flows = []

        steps = FlowStep.get_active_steps_for_contact(msg.contact, step_type=FlowStep.TYPE_RULE_SET)
        for step in steps:
            flow = step.run.flow
            flow.ensure_current_version()
            destination = Flow.get_node(flow, step.step_uuid, step.step_type)

            # this node doesn't exist anymore, mark it as left so they leave the flow
            if not destination:  # pragma: no cover
                step.run.set_completed(final_step=step)
                continue

            (handled, msgs) = Flow.handle_destination(destination, step, step.run, msg, started_flows,
                                                      user_input=user_input, triggered_start=triggered_start,
                                                      resume_parent_run=resume_parent_run,
                                                      resume_after_timeout=resume_after_timeout)

            if handled:
                # increment our unread count if this isn't the simulator
                if not msg.contact.is_test:
                    flow.increment_unread_responses()

                return True

        return False

    @classmethod
    def handle_destination(cls, destination, step, run, msg,
                           started_flows=None, is_test_contact=False, user_input=False,
                           triggered_start=False, trigger_send=True, resume_parent_run=False, resume_after_timeout=False):

        if started_flows is None:
            started_flows = []

        def add_to_path(path, uuid):
            if uuid in path:
                path.append(uuid)
                raise FlowException("Flow cycle detected at runtime: %s" % path)
            path.append(uuid)

        start_time = time.time()
        path = []
        msgs = []

        # lookup our next destination
        handled = False
        while destination:
            result = {"handled": False}

            if destination.get_step_type() == FlowStep.TYPE_RULE_SET:
                should_pause = False

                # check if we need to stop
                if destination.is_pause():
                    should_pause = True

                if triggered_start and destination.is_ussd():  # pragma: needs cover
                    result = Flow.handle_ussd_ruleset_action(destination, step, run, msg)

                if (user_input or resume_after_timeout) or not should_pause:
                    result = Flow.handle_ruleset(destination, step, run, msg, started_flows, resume_parent_run,
                                                 resume_after_timeout)
                    add_to_path(path, destination.uuid)

                # USSD ruleset has extra functionality to send out messages.
                # This is handled as a shadow step for the ruleset.
                elif destination.is_ussd():
                    result = Flow.handle_ussd_ruleset_action(destination, step, run, msg)

                # if we used this input, then mark our user input as used
                if should_pause:
                    user_input = False

                    # once we handle user input, reset our path
                    path = []

                # add any messages generated by this ruleset (ussd and subflow)
                msgs += result.get('msgs', [])

            elif destination.get_step_type() == FlowStep.TYPE_ACTION_SET:
                result = Flow.handle_actionset(destination, step, run, msg, started_flows, is_test_contact)
                add_to_path(path, destination.uuid)

                # add any generated messages to be sent at once
                msgs += result['msgs']

            # if this is a triggered start, we only consider user input on the first step, so clear it now
            if triggered_start:
                user_input = False

            # pull out our current state from the result
            step = result.get('step')

            # lookup our next destination
            destination = result.get('destination', None)

            # if any one of our destinations handled us, consider it handled
            if result.get('handled', False):
                handled = True

            resume_parent_run = False
            resume_after_timeout = False

        if handled:
            analytics.gauge('temba.flow_execution', time.time() - start_time)

        # send any messages generated
        if msgs and trigger_send:
            msgs.sort(key=lambda message: message.created_on)
            Msg.objects.filter(id__in=[m.id for m in msgs]).exclude(status=DELIVERED).update(status=PENDING)
            run.flow.org.trigger_send(msgs)

        return handled, msgs

    @classmethod
    def handle_actionset(cls, actionset, step, run, msg, started_flows, is_test_contact=False):

        # not found, escape out, but we still handled this message, user is now out of the flow
        if not actionset:  # pragma: no cover
            run.set_completed(final_step=step)
            return dict(handled=True, destination=None, destination_type=None)

        # actually execute all the actions in our actionset
        msgs = actionset.execute_actions(run, msg, started_flows)

        for msg in msgs:
            step.add_message(msg)

        # and onto the destination
        destination = Flow.get_node(actionset.flow, actionset.destination, actionset.destination_type)
        if destination:
            step = run.flow.add_step(run, destination, previous_step=step)
        else:
            run.set_completed(final_step=step)
            step = None

        return dict(handled=True, destination=destination, step=step, msgs=msgs)

    @classmethod
    def handle_ruleset(cls, ruleset, step, run, msg, started_flows, resume_parent_run=False, resume_after_timeout=False):

        if ruleset.is_ussd() and run.session_interrupted:
            rule, value = ruleset.find_interrupt_rule(step, run, msg)
            if not rule:
                run.set_interrupted(final_step=step)
                return dict(handled=True, destination=None, destination_type=None)
        else:
            if ruleset.ruleset_type == RuleSet.TYPE_SUBFLOW:
                if not resume_parent_run:
                    flow_uuid = json.loads(ruleset.config).get('flow').get('uuid')
                    flow = Flow.objects.filter(org=run.org, uuid=flow_uuid).first()
                    message_context = run.flow.build_message_context(run.contact, msg)

                    # our extra will be the current flow variables
                    extra = message_context.get('extra', {})
                    extra['flow'] = message_context.get('flow', {})

                    if msg.id > 0:
                        step.add_message(msg)
                        run.update_expiration(timezone.now())

                    if flow:
                        child_runs = flow.start([], [run.contact], started_flows=started_flows,
                                                restart_participants=True, extra=extra,
                                                parent_run=run, interrupt=False)

                        msgs = []
                        for run in child_runs:
                            msgs += run.start_msgs

                        return dict(handled=True, destination=None, destination_type=None, msgs=msgs)

            # find a matching rule
            rule, value = ruleset.find_matching_rule(step, run, msg, resume_after_timeout=resume_after_timeout)

        flow = ruleset.flow

        # add the message to our step
        if msg.id > 0:
            step.add_message(msg)
            run.update_expiration(timezone.now())

        if ruleset.ruleset_type in RuleSet.TYPE_MEDIA and msg.media is not None:
            # store the media path as the value
            value = msg.media.split(':', 1)[1]

        step.save_rule_match(rule, value)
        ruleset.save_run_value(run, rule, value)

        # output the new value if in the simulator
        if run.contact.is_test:
            if run.session_interrupted:  # pragma: no cover
                ActionLog.create(run, _("@flow.%s has been interrupted") % (Flow.label_to_slug(ruleset.label)))
            else:
                ActionLog.create(run, _("Saved '%s' as @flow.%s") % (value, Flow.label_to_slug(ruleset.label)))

        # no destination for our rule?  we are done, though we did handle this message, user is now out of the flow
        if not rule.destination:
            if run.session_interrupted:
                # run was interrupted and interrupt state not handled (not connected)
                run.set_interrupted(final_step=step)
            else:
                run.set_completed(final_step=step)

            return dict(handled=True, destination=None, destination_type=None)

        # Create the step for our destination
        destination = Flow.get_node(flow, rule.destination, rule.destination_type)
        if destination:
            step = flow.add_step(run, destination, rule=rule.uuid, category=rule.category, previous_step=step)

        return dict(handled=True, destination=destination, step=step)

    @classmethod
    def handle_ussd_ruleset_action(cls, ruleset, step, run, msg):
        action = UssdAction.from_ruleset(ruleset, run)
        msgs = action.execute(run, ruleset.uuid, msg)

        for msg in msgs:
            step.add_message(msg)

        return dict(handled=True, destination=None, step=step, msgs=msgs)

    @classmethod
    def apply_action_label(cls, user, flows, label, add):  # pragma: needs cover
        return label.toggle_label(flows, add)

    @classmethod
    def apply_action_archive(cls, user, flows):
        changed = []

        for flow in flows:

            # don't archive flows that belong to campaigns
            from temba.campaigns.models import CampaignEvent
            if not CampaignEvent.objects.filter(flow=flow, campaign__org=user.get_org()).exists():
                flow.archive()
                changed.append(flow.pk)

        return changed

    @classmethod
    def apply_action_restore(cls, user, flows):
        changed = []
        for flow in flows:
            try:
                flow.restore()
                changed.append(flow.pk)
            except FlowException:  # pragma: no cover
                pass
        return changed

    @classmethod
    def build_flow_context(cls, flow, contact, contact_context=None):
        """
        Get a flow context built on the last run for the contact in the given flow
        """

        date_format = get_datetime_format(flow.org.get_dayfirst())[1]
        tz = flow.org.timezone

        # wrapper around our value dict, lets us do a nice representation of both @flow.foo and @flow.foo.text
        def value_wrapper(value):
            values = dict(text=value['text'],
                          time=datetime_to_str(value['time'], format=date_format, tz=tz),
                          category=flow.get_localized_text(value['category'], contact),
                          value=six.text_type(value['rule_value']))
            values['__default__'] = six.text_type(value['rule_value'])
            return values

        flow_context = {}
        values = []
        if contact:
            results = flow.get_results(contact, only_last_run=True)
            if results and results[0]:
                for value in results[0]['values']:
                    field = Flow.label_to_slug(value['label'])
                    flow_context[field] = value_wrapper(value)
                    values.append("%s: %s" % (value['label'], value['rule_value']))

            flow_context['__default__'] = "\n".join(values)

            # if we don't have a contact context, build one
            if not contact_context:
                flow_context['contact'] = contact.build_message_context()

        return flow_context

    def as_select2(self):
        return dict(id=self.uuid, text=self.name)

    def release(self):
        """
        Releases this flow, marking it inactive. We remove all flow runs, steps and values in a background process.
        We keep FlowRevisions and FlowStarts however.
        """
        from .tasks import delete_flow_results_task

        self.is_active = False
        self.save()

        # release any campaign events that depend on this flow
        from temba.campaigns.models import CampaignEvent
        for event in CampaignEvent.objects.filter(flow=self, is_active=True):
            event.release()

        # release any triggers that depend on this flow
        from temba.triggers.models import Trigger
        for trigger in Trigger.objects.filter(flow=self, is_active=True):
            trigger.release()

        # delete our results in the background
        on_transaction_commit(lambda: delete_flow_results_task.delay(self.id))

    def delete_results(self):
        """
        Removes all flow runs, values and steps for a flow.
        """

        # any outstanding active runs should interrupted
        FlowRun.bulk_exit(self.runs.filter(is_active=True), FlowRun.EXIT_TYPE_INTERRUPTED)

        # grab the ids of all our runs
        run_ids = self.runs.all().values_list('id', flat=True)

        # in chunks of 1000, remove any values or flowsteps associated with these runs
        # we keep Runs around for auditing purposes
        for chunk in chunk_list(run_ids, 1000):
            Value.objects.filter(run__in=chunk).delete()
            FlowStep.objects.filter(run__in=chunk).delete()

        # clear all our cached stats
        self.clear_props_cache()
        self.clear_stats_cache()

    def clear_props_cache(self):
        r = get_redis_connection()
        keys = [self.get_props_cache_key(c) for c in FlowPropsCache.__members__.values()]
        r.delete(*keys)

    def clear_stats_cache(self):
        r = get_redis_connection()
        keys = [self.get_stats_cache_key(c) for c in FlowStatsCache.__members__.values()]
        r.delete(*keys)

    def get_props_cache_key(self, kind):
        return FLOW_PROP_CACHE_KEY % (self.org_id, self.pk, kind.name)

    def get_stats_cache_key(self, kind, item=None):
        name = kind
        if hasattr(kind, 'name'):
            name = kind.name

        cache_key = FLOW_STAT_CACHE_KEY % (self.org_id, self.pk, name)
        if item:
            cache_key += (':%s' % item)
        return cache_key

    def calculate_active_step_keys(self):
        """
        Returns a list of UUIDs for all ActionSets and RuleSets on this flow.
        :return:
        """
        # first look up any action set uuids
        steps = list(self.action_sets.values('uuid'))

        # then our ruleset uuids
        steps += list(self.rule_sets.values('uuid'))

        # extract just the uuids
        return [self.get_stats_cache_key(FlowStatsCache.step_active_set, step['uuid']) for step in steps]

    def lock_on(self, lock, qualifier=None, lock_ttl=None):
        """
        Creates the requested type of flow-level lock
        """
        r = get_redis_connection()
        lock_key = FLOW_LOCK_KEY % (self.org_id, self.pk, lock.name)
        if qualifier:  # pragma: needs cover
            lock_key += (":%s" % qualifier)

        if not lock_ttl:
            lock_ttl = FLOW_LOCK_TTL

        return r.lock(lock_key, lock_ttl)

    def do_calculate_flow_stats(self, lock_ttl=None):
        r = get_redis_connection()

        # activity
        with self.lock_on(FlowLock.activity, lock_ttl=lock_ttl):
            (active, visits) = self._calculate_activity()

            # remove our old active cache
            keys = self.calculate_active_step_keys()
            if keys:
                r.delete(*keys)
            r.delete(self.get_stats_cache_key(FlowStatsCache.visit_count_map))

            # add current active cache
            for step, runs in active.items():
                for run in runs:
                    r.sadd(self.get_stats_cache_key(FlowStatsCache.step_active_set, step), run)

            if len(visits):
                r.hmset(self.get_stats_cache_key(FlowStatsCache.visit_count_map), visits)

    def _calculate_activity(self, simulation=False):

        """
        Calculate our activity stats from the database. This is expensive. It should only be run
        for simulation or in an async task to rebuild the activity cache
        """
        # who is actively at each step
        steps = FlowStep.objects.values('run__pk', 'step_uuid').filter(run__is_active=True, run__flow=self, left_on=None, run__contact__is_test=simulation).annotate(count=Count('run_id'))

        active = {}
        for step in steps:
            step_id = step['step_uuid']
            if step_id not in active:
                active[step_id] = {step['run__pk']}
            else:
                active[step_id].add(step['run__pk'])

        # need to be a list for json
        for key, value in active.items():
            active[key] = list(value)

        visits = {}
        visited_actions = FlowStep.objects.values('step_uuid', 'next_uuid').filter(run__flow=self, step_type='A', run__contact__is_test=simulation).annotate(count=Count('run_id'))
        visited_rules = FlowStep.objects.values('rule_uuid', 'next_uuid').filter(run__flow=self, step_type='R', run__contact__is_test=simulation).exclude(rule_uuid=None).annotate(count=Count('run_id'))

        # where have people visited
        for step in visited_actions:
            if step['next_uuid'] and step['count']:
                visits['%s:%s' % (step['step_uuid'], step['next_uuid'])] = step['count']

        for step in visited_rules:
            if step['next_uuid'] and step['count']:
                visits['%s:%s' % (step['rule_uuid'], step['next_uuid'])] = step['count']

        return (active, visits)

    def _check_for_cache_update(self):
        """
        Checks if we have a redis cache for our flow stats, or whether they need to be updated.
        If so, triggers an async rebuild of the cache for our flow.
        """
        from .tasks import check_flow_stats_accuracy_task

        r = get_redis_connection()

        # don't do the more expensive check if it was performed recently
        cache_check = self.get_stats_cache_key(FlowStatsCache.cache_check)
        if r.exists(cache_check):
            return

        # don't check again for a day or so, add up to an hour of randomness
        # to spread things out a bit
        import random
        r.set(cache_check, 1, FLOW_STAT_CACHE_FREQUENCY + random.randint(0, 60 * 60))

        # check flow stats for accuracy, rebuilding if necessary
        check_flow_stats_accuracy_task.delay(self.pk)

    def get_visit_counts(self, simulation=False):

        if simulation:  # pragma: needs cover
            (active, visits) = self._calculate_activity(simulation=True)
            return visits

        # all the flow path counts for our flow
        paths = FlowPathCount.objects.filter(flow=self)

        # group by our from and to and sum the counts
        paths = paths.values('from_uuid', 'to_uuid').order_by().annotate(Sum('count'))
        return {'%s:%s' % (p['from_uuid'], p['to_uuid']): p['count__sum'] for p in paths}

    def get_activity(self, simulation=False, check_cache=True):
        """
        Get the activity summary for a flow as a tuple of the number of active runs
        at each step and a map of the previous visits
        """
        if simulation:
            (active, visits) = self._calculate_activity(simulation=True)
            # we want counts not actual run ids
            for key, value in active.items():
                active[key] = len(value)
            return (active, visits)

        if check_cache:
            self._check_for_cache_update()

        r = get_redis_connection()

        # get all possible active keys
        keys = self.calculate_active_step_keys()
        active = {}
        for key in keys:
            count = r.scard(key)
            # only include stats for steps that actually have people there
            if count:
                active[key[key.rfind(':') + 1:]] = count

        # visited path
        visited = r.hgetall(self.get_stats_cache_key(FlowStatsCache.visit_count_map))

        # make sure our counts are treated as ints for consistency
        for k, v in visited.items():
            visited[k] = int(v)

        return (active, visited)

    def get_base_text(self, language_dict, default=''):
        if not isinstance(language_dict, dict):  # pragma: no cover
            return language_dict

        if self.base_language:
            return language_dict.get(self.base_language, default)

        return default  # pragma: no cover

    def get_localized_text(self, text_translations, contact=None, default_text=''):
        """
        Given a language dict and a preferred language, return the best possible text match
        :param text_translations: The text in all supported languages, or string (which will just return immediately)
        :param contact: the contact we are interacting with
        :param default_text: What to use if all else fails
        :return: the localized text
        """
        org_languages = {l.iso_code for l in self.org.languages.all()}

        # We return according to the following precedence:
        #   1) Contact's language (if it's a valid org language)
        #   2) Org Primary Language
        #   3) Flow Base Language
        #   4) Default Text
        preferred_languages = []

        if contact and contact.language and contact.language in org_languages:
            preferred_languages.append(contact.language)

        if self.org.primary_language:
            preferred_languages.append(self.org.primary_language.iso_code)

        preferred_languages.append(self.base_language)

        return Language.get_localized_text(text_translations, preferred_languages, default_text)

    def import_definition(self, flow_json):
        """
        Allows setting the definition for a flow from another definition.  All uuid's will be
        remmaped accordingly.
        """
        # uuid mappings
        uuid_map = dict()

        def copy_recording(url, path):
            if not url:
                return None

            try:  # pragma: needs cover
                url = "https://%s/%s" % (settings.AWS_BUCKET_DOMAIN, url)
                temp = NamedTemporaryFile(delete=True)
                temp.write(urllib2.urlopen(url).read())
                temp.flush()
                return default_storage.save(path, temp)
            except Exception:  # pragma: needs cover
                # its okay if its no longer there, we'll remove the recording
                return None

        def remap_uuid(json, attribute):
            if attribute in json and json[attribute]:
                uuid = json[attribute]
                new_uuid = uuid_map.get(uuid, None)
                if not new_uuid:
                    new_uuid = str(uuid4())
                    uuid_map[uuid] = new_uuid

                json[attribute] = new_uuid

        remap_uuid(flow_json, 'entry')
        for actionset in flow_json[Flow.ACTION_SETS]:
            remap_uuid(actionset, 'uuid')
            remap_uuid(actionset, 'destination')

            # for all of our recordings, pull them down and remap
            for action in actionset['actions']:
                if 'recording' in action:
                    # if its a localized
                    if isinstance(action['recording'], dict):
                        for lang, url in six.iteritems(action['recording']):
                            path = copy_recording(url, 'recordings/%d/%d/steps/%s.wav' % (self.org.pk, self.pk, action['uuid']))
                            action['recording'][lang] = path
                    else:
                        path = copy_recording(action['recording'], 'recordings/%d/%d/steps/%s.wav' % (self.org.pk, self.pk, action['uuid']))
                        action['recording'] = path

        for ruleset in flow_json[Flow.RULE_SETS]:
            remap_uuid(ruleset, 'uuid')
            for rule in ruleset.get('rules', []):
                remap_uuid(rule, 'uuid')
                remap_uuid(rule, 'destination')

        # now update with our remapped values
        self.update(flow_json)
        return self

    def set_metadata_json(self, metadata):
        self.metadata = json.dumps(metadata)

    def get_metadata_json(self):
        metadata = {}
        if self.metadata:
            metadata = json.loads(self.metadata)
        return metadata

    def archive(self):
        self.is_archived = True
        self.save(update_fields=['is_archived'])

        # archive our triggers as well
        from temba.triggers.models import Trigger
        Trigger.objects.filter(flow=self).update(is_archived=True)

    def restore(self):
        if self.flow_type == Flow.VOICE:  # pragma: needs cover
            if not self.org.supports_ivr():
                raise FlowException("%s requires a Twilio number")

        self.is_archived = False
        self.save(update_fields=['is_archived'])

    def update_single_message_flow(self, message_dict):
        self.flow_type = Flow.MESSAGE
        self.save(update_fields=['name', 'flow_type'])

        uuid = str(uuid4())
        action_sets = [dict(x=100, y=0, uuid=uuid, actions=[dict(type='reply', msg=message_dict)])]
        self.update(dict(entry=uuid, rule_sets=[], action_sets=action_sets, base_language=self.base_language))

    def get_steps(self):
        return FlowStep.objects.filter(run__flow=self)

    def get_run_stats(self):
        totals_by_exit = FlowRunCount.get_totals(self)
        total_runs = sum(totals_by_exit.values())

        return {
            'total': total_runs,
            'active': totals_by_exit[FlowRun.STATE_ACTIVE],
            'completed': totals_by_exit[FlowRun.EXIT_TYPE_COMPLETED],
            'expired': totals_by_exit[FlowRun.EXIT_TYPE_EXPIRED],
            'interrupted': totals_by_exit[FlowRun.EXIT_TYPE_INTERRUPTED],
            'completion': int(totals_by_exit[FlowRun.EXIT_TYPE_COMPLETED] * 100 / total_runs) if total_runs else 0
        }

    def get_and_clear_unread_responses(self):
        """
        Gets the number of new responses since the last clearing for this flow.
        """
        r = get_redis_connection()

        # get the number of new responses
        new_responses = r.hget(UNREAD_FLOW_RESPONSES, self.id)

        # then clear them
        r.hdel(UNREAD_FLOW_RESPONSES, self.id)

        return 0 if new_responses is None else int(new_responses)

    def increment_unread_responses(self):
        """
        Increments the number of new responses for this flow.
        """
        r = get_redis_connection()
        r.hincrby(UNREAD_FLOW_RESPONSES, self.id, 1)

        # increment our global count as well
        self.org.increment_unread_msg_count(UNREAD_FLOW_MSGS)

    def get_columns(self):
        node_order = []
        for ruleset in RuleSet.objects.filter(flow=self).exclude(label=None).order_by('y', 'pk'):
            if ruleset.uuid:
                node_order.append(ruleset)

        return node_order

    def build_ruleset_caches(self, ruleset_list=None):
        rulesets = dict()
        rule_categories = dict()

        if ruleset_list is None:
            ruleset_list = RuleSet.objects.filter(flow=self).exclude(label=None).order_by('pk').select_related('flow', 'flow__org')

        for ruleset in ruleset_list:
            rulesets[ruleset.uuid] = ruleset
            for rule in ruleset.get_rules():
                rule_categories[rule.uuid] = rule.category

        return (rulesets, rule_categories)

    def build_message_context(self, contact, msg):
        contact_context = contact.build_message_context() if contact else dict()

        # our default value
        channel_context = None

        # add our message context
        if msg:
            message_context = msg.build_message_context()

            # some fake channel deets for simulation
            if msg.contact.is_test:
                channel_context = dict(__default__='(800) 555-1212', name='Simulator', tel='(800) 555-1212', tel_e164='+18005551212')
            elif msg.channel:
                channel_context = msg.channel.build_message_context()
        elif contact:
            message_context = dict(__default__='', contact=contact_context)
        else:
            message_context = dict(__default__='')

        # If we still don't know our channel and have a contact, derive the right channel to use
        if not channel_context and contact:
            _contact, contact_urn = Msg.resolve_recipient(self.org, self.created_by, contact, None)

            # only populate channel if this contact can actually be reached (ie, has a URN)
            if contact_urn:
                channel = contact.org.get_send_channel(contact_urn=contact_urn)
                channel_context = channel.build_message_context() if channel else None

        run = self.runs.filter(contact=contact).order_by('-created_on').first()
        run_context = run.field_dict() if run else {}

        # our current flow context
        flow_context = Flow.build_flow_context(self, contact, contact_context)

        context = dict(flow=flow_context, channel=channel_context, step=message_context, extra=run_context)

        # if we have parent or child contexts, add them in too
        if run:
            if run.parent:
                context['parent'] = Flow.build_flow_context(run.parent.flow, run.parent.contact)

            # see if we spawned any children and add them too
            child_run = FlowRun.objects.filter(parent=run).order_by('-created_on').first()
            if child_run:
                context['child'] = Flow.build_flow_context(child_run.flow, child_run.contact)

        if contact:
            context['contact'] = contact_context

        return context

    def get_results(self, contact=None, filter_ruleset=None, only_last_run=True, run=None):
        if filter_ruleset:  # pragma: needs cover
            ruleset_list = [filter_ruleset]
        elif run and hasattr(run.flow, 'ruleset_prefetch'):
            ruleset_list = run.flow.ruleset_prefetch
        else:
            ruleset_list = None

        (rulesets, rule_categories) = self.build_ruleset_caches(ruleset_list)

        # for each of the contacts that participated
        results = []

        if run:
            runs = [run]
            flow_steps = [s for s in run.steps.all() if s.rule_uuid]
        else:
            runs = self.runs.all().select_related('contact')

            # hide simulation test contact
            runs = runs.filter(contact__is_test=Contact.get_simulation())

            if contact:
                runs = runs.filter(contact=contact)

            runs = runs.order_by('contact', '-created_on')

            # or possibly only the last run
            if only_last_run:
                runs = runs.distinct('contact')

            flow_steps = FlowStep.objects.filter(step_uuid__in=rulesets.keys()).exclude(rule_uuid=None)

            # filter our steps to only the runs we care about
            flow_steps = flow_steps.filter(run__pk__in=[r.pk for r in runs])

            # and the ruleset we care about
            if filter_ruleset:  # pragma: needs cover
                flow_steps = flow_steps.filter(step_uuid=filter_ruleset.uuid)

            flow_steps = flow_steps.order_by('arrived_on', 'pk')
            flow_steps = flow_steps.select_related('run').prefetch_related('messages', 'broadcasts')

        steps_cache = {}
        for step in flow_steps:

            step_dict = dict(left_on=step.left_on,
                             arrived_on=step.arrived_on,
                             rule_uuid=step.rule_uuid,
                             rule_category=step.rule_category,
                             rule_decimal_value=step.rule_decimal_value,
                             rule_value=step.rule_value,
                             text=step.get_text(),
                             step_uuid=step.step_uuid)

            step_run = step.run.id

            if step_run in steps_cache.keys():
                steps_cache[step_run].append(step_dict)

            else:
                steps_cache[step_run] = [step_dict]

        for run in runs:
            first_seen = None
            last_seen = None
            values = []

            if run.id in steps_cache:
                run_steps = steps_cache[run.id]
            else:
                run_steps = []

            for rule_step in run_steps:
                ruleset = rulesets.get(rule_step['step_uuid'])
                if not first_seen:
                    first_seen = rule_step['left_on']
                last_seen = rule_step['arrived_on']

                if ruleset:
                    time = rule_step['left_on'] if rule_step['left_on'] else rule_step['arrived_on']

                    label = ruleset.label
                    category = rule_categories.get(rule_step['rule_uuid'], None)

                    # if this category no longer exists, use the category label at the time
                    if not category:  # pragma: needs cover
                        category = rule_step['rule_category']

                    value = rule_step['rule_decimal_value'] if rule_step['rule_decimal_value'] is not None else rule_step['rule_value']

                    values.append(dict(node=rule_step['step_uuid'],
                                       label=label,
                                       category=category,
                                       text=rule_step['text'],
                                       value=value,
                                       rule_value=rule_step['rule_value'],
                                       time=time))

            results.append(dict(contact=run.contact, values=values, first_seen=first_seen, last_seen=last_seen, run=run.pk))

        # sort so most recent is first
        now = timezone.now()
        results = sorted(results, reverse=True, key=lambda result: result['first_seen'] if result['first_seen'] else now)
        return results

    def async_start(self, user, groups, contacts, restart_participants=False):
        """
        Causes us to schedule a flow to start in a background thread.
        """
        from .tasks import start_flow_task

        # create a flow start object
        flow_start = FlowStart.objects.create(flow=self, restart_participants=restart_participants,
                                              created_by=user, modified_by=user)

        contact_ids = [c.id for c in contacts]
        flow_start.contacts.add(*contact_ids)

        group_ids = [g.id for g in groups]
        flow_start.groups.add(*group_ids)

        on_transaction_commit(lambda: start_flow_task.delay(flow_start.pk))

    def start(self, groups, contacts, restart_participants=False, started_flows=None,
              start_msg=None, extra=None, flow_start=None, parent_run=None, interrupt=True, session=None):
        """
        Starts a flow for the passed in groups and contacts.
        """
        # build up querysets of our groups for memory efficiency
        if isinstance(groups, QuerySet):  # pragma: no cover
            group_qs = groups
        else:
            group_qs = ContactGroup.all_groups.filter(id__in=[g.id for g in groups])

        # build up querysets of our contacts for memory efficiency
        if isinstance(contacts, QuerySet):  # pragma: no cover
            contact_qs = contacts
        else:
            contact_qs = Contact.objects.filter(id__in=[c.id for c in contacts])

        self.ensure_current_version()

        if started_flows is None:
            started_flows = []

        # prevents infinite loops
        if self.pk in started_flows:  # pragma: needs cover
            return []

        # add this flow to our list of started flows
        started_flows.append(self.pk)

        if not self.entry_uuid:  # pragma: needs cover
            return []

        if start_msg and start_msg.id:
            start_msg.msg_type = FLOW
            start_msg.save(update_fields=['msg_type'])

        all_contact_ids = Contact.all().filter(Q(all_groups__in=group_qs) | Q(pk__in=contact_qs))
        all_contact_ids = all_contact_ids.only('is_test').order_by('pk').values_list('pk', flat=True).distinct('pk')
        if not restart_participants:
            # exclude anybody who has already participated in the flow
            already_started = set(self.runs.all().values_list('contact_id', flat=True))
            all_contact_ids = [contact_id for contact_id in all_contact_ids if contact_id not in already_started]

        # if we have a parent run, find any parents/grandparents that are active, we'll keep these active
        ancestor_ids = []
        ancestor = parent_run
        while ancestor:
            # we don't consider it an ancestor if it's not current in our start list
            if ancestor.contact.id not in all_contact_ids:
                break
            ancestor_ids.append(ancestor.id)
            ancestor = ancestor.parent

        # for the contacts that will be started, exit any existing flow runs
        active_runs = FlowRun.objects.filter(is_active=True, contact__pk__in=all_contact_ids).exclude(id__in=ancestor_ids)
        FlowRun.bulk_exit(active_runs, FlowRun.EXIT_TYPE_INTERRUPTED)

        # if we are interrupting parent flow runs, mark them as completed
        if ancestor_ids and interrupt:
            ancestor_runs = FlowRun.objects.filter(id__in=ancestor_ids)
            FlowRun.bulk_exit(ancestor_runs, FlowRun.EXIT_TYPE_COMPLETED)

        contact_count = len(all_contact_ids)

        # update our total flow count on our flow start so we can keep track of when it is finished
        if flow_start:
            flow_start.contact_count = contact_count
            flow_start.save(update_fields=['contact_count'])

        # if there are no contacts to start this flow, then update our status and exit this flow
        if contact_count == 0:
            if flow_start:
                flow_start.update_status()
            return []

        # single contact starting from a trigger? increment our unread count
        if start_msg and contact_count == 1:
            if Contact.objects.filter(pk=all_contact_ids[0], org=self.org, is_test=False).first():
                self.increment_unread_responses()

        if self.flow_type == Flow.VOICE:
            return self.start_call_flow(all_contact_ids, start_msg=start_msg,
                                        extra=extra, flow_start=flow_start, parent_run=parent_run)

        elif self.flow_type == Flow.USSD:
            return self.start_ussd_flow(all_contact_ids, start_msg=start_msg,
                                        extra=extra, flow_start=flow_start, parent_run=parent_run, session=session)
        else:
            return self.start_msg_flow(all_contact_ids,
                                       started_flows=started_flows, start_msg=start_msg,
                                       extra=extra, flow_start=flow_start, parent_run=parent_run)

    def start_ussd_flow(self, all_contact_ids, start_msg=None, extra=None, flow_start=None, parent_run=None, session=None):
        from temba.ussd.models import USSDSession

        runs = []
        msgs = []

        for contact_id in all_contact_ids:

            run = FlowRun.create(self, contact_id, start=flow_start, parent=parent_run)
            if extra:  # pragma: needs cover
                run.update_fields(extra)

            if run.contact.is_test:  # pragma: no cover
                ActionLog.create(run, '%s has entered the "%s" flow' % (run.contact.get_display(self.org, short=True), run.flow.name))

            # [USSD PUSH] we have to create an outgoing session for the recipient
            if not session:
                contact = Contact.objects.filter(pk=contact_id, org=self.org).first()
                contact_urn = contact.get_urn(TEL_SCHEME)
                channel = self.org.get_ussd_channel(contact_urn=contact_urn)

                session = USSDSession.objects.create(channel=channel, contact=contact, contact_urn=contact_urn,
                                                     org=self.org, direction=USSDSession.USSD_PUSH,
                                                     started_on=timezone.now(), status=USSDSession.INITIATED)

            run.session = session
            run.save(update_fields=['session'])

            # if we were started by other session, save that off
            if parent_run and parent_run.session:  # pragma: needs cover
                session.parent = parent_run.session
                session.save()
            else:
                entry_rule = RuleSet.objects.filter(uuid=self.entry_uuid).first()

                step = self.add_step(run, entry_rule, is_start=True, arrived_on=timezone.now())
                if entry_rule.is_ussd():
                    # create an empty placeholder message
                    msg = Msg(org=self.org, contact_id=contact_id, text='', id=0)
                    handled, step_msgs = Flow.handle_destination(entry_rule, step, run, msg, trigger_send=False)

                    # add these messages as ones that are ready to send
                    for msg in step_msgs:
                        msgs.append(msg)

            # no start msgs in ussd flows but we want the variable there
            run.start_msgs = []

            runs.append(run)

        # trigger our messages to be sent
        if msgs and not parent_run:
            # then send them off
            msgs.sort(key=lambda message: (message.contact_id, message.created_on))
            Msg.objects.filter(id__in=[m.id for m in msgs]).update(status=PENDING)

            # trigger a sync
            self.org.trigger_send(msgs)

        if flow_start:  # pragma: needs cover
            flow_start.update_status()

        return runs

    def start_call_flow(self, all_contact_ids, start_msg=None, extra=None, flow_start=None, parent_run=None):
        from temba.ivr.models import IVRCall
        runs = []
        channel = self.org.get_call_channel()

        if not channel or Channel.ROLE_CALL not in channel.role:  # pragma: needs cover
            return runs

        for contact_id in all_contact_ids:
            contact = Contact.objects.filter(pk=contact_id, org=channel.org).first()
            contact_urn = contact.get_urn(TEL_SCHEME)
            channel = self.org.get_call_channel(contact_urn=contact_urn)

            # can't reach this contact, move on
            if not contact or not contact_urn or not channel:  # pragma: no cover
                continue

            run = FlowRun.create(self, contact_id, start=flow_start, parent=parent_run)
            if extra:  # pragma: needs cover
                run.update_fields(extra)

            # create our call objects
            if parent_run and parent_run.session:
                call = parent_run.session
            else:
                call = IVRCall.create_outgoing(channel, contact, contact_urn, self.created_by)

            # save away our created call
            run.session = call
            run.save(update_fields=['session'])

            if not parent_run or not parent_run.session:
                # trigger the call to start (in the background)
                IVRCall.objects.get(id=call.id).start_call()

            # no start msgs in call flows but we want the variable there
            run.start_msgs = []

            runs.append(run)

        if flow_start:  # pragma: needs cover
            flow_start.update_status()

        return runs

    def start_msg_flow(self, all_contact_ids, started_flows=None, start_msg=None, extra=None,
                       flow_start=None, parent_run=None):

        start_msg_id = start_msg.id if start_msg else None
        flow_start_id = flow_start.id if flow_start else None

        if started_flows is None:
            started_flows = []

        # create the broadcast for this flow
        send_actions = self.get_entry_send_actions()

        # for each send action, we need to create a broadcast, we'll group our created messages under these
        broadcasts = []
        for send_action in send_actions:
            message_text = self.get_localized_text(send_action.msg)

            # if we have localized versions, add those to our broadcast definition
            language_dict = None
            if isinstance(send_action.msg, dict):
                language_dict = json.dumps(send_action.msg)

            media_dict = None
            if send_action.media:
                media_dict = json.dumps(send_action.media)

            if message_text or media_dict:
                broadcast = Broadcast.create(self.org, self.created_by, message_text, [], media_dict=media_dict,
                                             language_dict=language_dict, base_language=self.base_language)
                broadcast.update_contacts(all_contact_ids)

                # manually set our broadcast status to QUEUED, our sub processes will send things off for us
                broadcast.status = QUEUED
                broadcast.save(update_fields=['status'])

                # add it to the list of broadcasts in this flow start
                broadcasts.append(broadcast)

        # if there are fewer contacts than our batch size, do it immediately
        if len(all_contact_ids) < START_FLOW_BATCH_SIZE:
            return self.start_msg_flow_batch(all_contact_ids, broadcasts=broadcasts, started_flows=started_flows,
                                             start_msg=start_msg, extra=extra, flow_start=flow_start,
                                             parent_run=parent_run)

        # otherwise, create batches instead
        else:
            # for all our contacts, build up start sms batches
            task_context = dict(contacts=[], flow=self.pk, flow_start=flow_start_id,
                                started_flows=started_flows, broadcasts=[b.id for b in broadcasts], start_msg=start_msg_id, extra=extra)

            batch_contacts = task_context['contacts']
            for contact_id in all_contact_ids:
                batch_contacts.append(contact_id)

                if len(batch_contacts) >= START_FLOW_BATCH_SIZE:
                    print("Starting flow '%s' for batch of %d contacts" % (self.name, len(task_context['contacts'])))
                    push_task(self.org, 'flows', Flow.START_MSG_FLOW_BATCH, task_context)
                    batch_contacts = []
                    task_context['contacts'] = batch_contacts

            if batch_contacts:
                print("Starting flow '%s' for batch of %d contacts" % (self.name, len(task_context['contacts'])))
                push_task(self.org, 'flows', Flow.START_MSG_FLOW_BATCH, task_context)

            return []

    def start_msg_flow_batch(self, batch_contact_ids, broadcasts, started_flows, start_msg=None,
                             extra=None, flow_start=None, parent_run=None):

        simulation = False
        if len(batch_contact_ids) == 1:
            if Contact.objects.filter(pk=batch_contact_ids[0], org=self.org, is_test=True).first():
                simulation = True

        # these fields are the initial state for our flow run
        run_fields = None
        if extra:
            # we keep 1024 values in @extra for new flow runs because we might be passing the state
            (normalized_fields, count) = FlowRun.normalize_fields(extra, 1024)
            run_fields = json.dumps(normalized_fields)

        # create all our flow runs for this set of contacts at once
        batch = []
        now = timezone.now()

        for contact_id in batch_contact_ids:
            run = FlowRun.create(self, contact_id, fields=run_fields, start=flow_start, created_on=now,
                                 parent=parent_run, db_insert=False)
            batch.append(run)
        FlowRun.objects.bulk_create(batch)

        # build a map of contact to flow run
        run_map = dict()
        for run in FlowRun.objects.filter(contact__in=batch_contact_ids, flow=self, created_on=now):
            run_map[run.contact_id] = run
            if run.contact.is_test:
                ActionLog.create(run, '%s has entered the "%s" flow' % (run.contact.get_display(self.org, short=True), run.flow.name))

        # update our expiration date on our runs, we do this by calculating it on one run then updating all others
        run.update_expiration(timezone.now())
        FlowRun.objects.filter(contact__in=batch_contact_ids, created_on=now).update(expires_on=run.expires_on,
                                                                                     modified_on=timezone.now())

        # if we have some broadcasts to optimize for
        message_map = dict()
        if broadcasts:
            # create our message context
            message_context_base = self.build_message_context(None, start_msg)
            if extra:
                message_context_base['extra'] = extra

            # and add each contact and message to each broadcast
            for broadcast in broadcasts:
                # create our message context
                message_context = dict()
                message_context.update(message_context_base)

                # provide the broadcast with a partial recipient list
                partial_recipients = list(), Contact.objects.filter(org=self.org, pk__in=batch_contact_ids)

                # create the sms messages
                created_on = timezone.now()
                broadcast.send(message_context=message_context, trigger_send=False,
                               response_to=start_msg, status=INITIALIZING, msg_type=FLOW,
                               created_on=created_on, partial_recipients=partial_recipients, run_map=run_map)

                # map all the messages we just created back to our contact
                for msg in Msg.objects.filter(broadcast=broadcast, created_on=created_on):
                    if msg.contact_id not in message_map:
                        message_map[msg.contact_id] = [msg]
                    else:  # pragma: needs cover
                        message_map[msg.contact_id].append(msg)

        # now execute our actual flow steps
        (entry_actions, entry_rules) = (None, None)
        if self.entry_type == Flow.ACTIONS_ENTRY:
            entry_actions = ActionSet.objects.filter(uuid=self.entry_uuid).first()

        elif self.entry_type == Flow.RULES_ENTRY:
            entry_rules = RuleSet.objects.filter(uuid=self.entry_uuid).first()

        runs = []
        msgs = []
        optimize_sending_action = len(broadcasts) > 0

        for contact_id in batch_contact_ids:
            # each contact maintains its own list of started flows
            started_flows_by_contact = list(started_flows)

            run = run_map[contact_id]
            run_msgs = message_map.get(contact_id, [])
            arrived_on = timezone.now()

            if entry_actions:
                run_msgs += entry_actions.execute_actions(run, start_msg, started_flows_by_contact,
                                                          skip_leading_reply_actions=not optimize_sending_action)

                step = self.add_step(run, entry_actions, run_msgs, is_start=True, arrived_on=arrived_on)

                # and onto the destination
                if entry_actions.destination:
                    destination = Flow.get_node(entry_actions.flow,
                                                entry_actions.destination,
                                                entry_actions.destination_type)

                    next_step = self.add_step(run, destination, previous_step=step)

                    msg = Msg(org=self.org, contact_id=contact_id, text='', id=0)
                    handled, step_msgs = Flow.handle_destination(destination, next_step, run, msg, started_flows_by_contact,
                                                                 is_test_contact=simulation, trigger_send=False)
                    run_msgs += step_msgs

                else:
                    run.set_completed(final_step=step)

            elif entry_rules:
                step = self.add_step(run, entry_rules, run_msgs, is_start=True, arrived_on=arrived_on)

                # if we have a start message, go and handle the rule
                if start_msg:
                    Flow.find_and_handle(start_msg, started_flows_by_contact, triggered_start=True)

                # if we didn't get an incoming message, see if we need to evaluate it passively
                elif not entry_rules.is_pause() or entry_rules.is_ussd():
                    # create an empty placeholder message
                    msg = Msg(org=self.org, contact_id=contact_id, text='', id=0)
                    handled, step_msgs = Flow.handle_destination(entry_rules, step, run, msg, started_flows_by_contact, trigger_send=False)
                    run_msgs += step_msgs

            if start_msg:
                step.add_message(start_msg)

            # set the msgs that were sent by this run so that any caller can deal with them
            run.start_msgs = run_msgs
            runs.append(run)

            # add these messages as ones that are ready to send
            for msg in run_msgs:
                msgs.append(msg)

        # trigger our messages to be sent
        if msgs and not parent_run:
            # then send them off
            msgs.sort(key=lambda message: (message.contact_id, message.created_on))
            Msg.objects.filter(id__in=[m.id for m in msgs]).update(status=PENDING)

            # trigger a sync
            self.org.trigger_send(msgs)

        # if we have a flow start, check whether we are complete
        if flow_start:
            flow_start.update_status()

        return runs

    def add_step(self, run, node,
                 msgs=None, rule=None, category=None, is_start=False, previous_step=None, arrived_on=None):
        if msgs is None:
            msgs = []

        if not arrived_on:
            arrived_on = timezone.now()

        if previous_step:
            previous_step.left_on = arrived_on
            previous_step.next_uuid = node.uuid
            previous_step.save(update_fields=('left_on', 'next_uuid'))

            if not previous_step.contact.is_test:
                FlowPathRecentStep.record_step(previous_step)

        # update our timeouts
        timeout = node.get_timeout() if isinstance(node, RuleSet) else None
        run.update_timeout(arrived_on, timeout)

        if not is_start:
            # mark any other states for this contact as evaluated, contacts can only be in one place at time
            self.get_steps().filter(run=run, left_on=None).update(left_on=arrived_on, next_uuid=node.uuid,
                                                                  rule_uuid=rule, rule_category=category)

        # then add our new step and associate it with our message
        step = FlowStep.objects.create(run=run, contact=run.contact, step_type=node.get_step_type(),
                                       step_uuid=node.uuid, arrived_on=arrived_on)

        # for each message, associate it with this step and set the label on it
        for msg in msgs:
            step.add_message(msg)

        # update the activity for our run
        if not run.contact.is_test:
            self.update_activity(step, previous_step, rule_uuid=rule)

        return step

    def remove_active_for_run_ids(self, run_ids):
        """
        Bulk deletion of activity for a list of run ids. This removes the runs
        from the active step, but does not remove the visited (path) data
        for the runs.
        """
        r = get_redis_connection()
        if run_ids:
            for key in self.calculate_active_step_keys():
                # remove keys 1,000 at a time
                for batch in chunk_list(run_ids, 1000):
                    r.srem(key, *batch)

    def remove_active_for_step(self, step):
        """
        Removes the active stat for a run at the given step, but does not
        remove the (path) data for the runs.
        """
        r = get_redis_connection()
        r.srem(self.get_stats_cache_key(FlowStatsCache.step_active_set, step.step_uuid), step.run.pk)

    def remove_visits_for_step(self, step):
        """
        Decrements the count for the given step
        """
        r = get_redis_connection()
        step_uuid = step.step_uuid
        if step.rule_uuid:
            step_uuid = step.rule_uuid

        # only activity for paths taken are recorded
        if step.next_uuid:
            r.hincrby(self.get_stats_cache_key(FlowStatsCache.visit_count_map), "%s:%s" % (step_uuid, step.next_uuid), -1)

    def update_activity(self, step, previous_step=None, rule_uuid=None):
        """
        Updates our cache for the given step. This will mark the current active step and
        record history path data for activity.

        :param step: the step they just took
        :param previous_step: the step they were just on
        :param rule_uuid: the uuid for the rule they came from (if any)
        :param simulation: if we are part of a simulation
        """

        with self.lock_on(FlowLock.activity):
            r = get_redis_connection()

            # remove our previous active spot
            if previous_step:
                self.remove_active_for_step(previous_step)

                # mark our path
                previous_uuid = previous_step.step_uuid

                # if we came from a rule, use that instead of our step
                if rule_uuid:
                    previous_uuid = rule_uuid
                r.hincrby(self.get_stats_cache_key(FlowStatsCache.visit_count_map), "%s:%s" % (previous_uuid, step.step_uuid), 1)

            # make us active on our new step
            r.sadd(self.get_stats_cache_key(FlowStatsCache.step_active_set, step.step_uuid), step.run.pk)

    def get_entry_send_actions(self):
        """
        Returns all the entry actions (the first actions in a flow) that are reply actions. This is used
        for grouping all our outgoing messages into a single Broadcast.
        """
        if not self.entry_uuid or self.entry_type != Flow.ACTIONS_ENTRY:
            return []

        # get our entry actions
        entry_actions = ActionSet.objects.filter(uuid=self.entry_uuid).first()
        send_actions = []

        if entry_actions:
            actions = entry_actions.get_actions()

            for action in actions:
                # if this isn't a reply action, bail, they might be modifying the contact
                if not isinstance(action, ReplyAction):
                    break

                send_actions.append(action)

        return send_actions

    def get_dependencies(self, dependencies=None, include_campaigns=True):

        # need to make sure we have the latest version to inspect dependencies
        self.ensure_current_version()

        if not dependencies:
            dependencies = dict(flows=set(), groups=set(), campaigns=set(), triggers=set())

        flows = set()
        groups = set()

        # find all the flows we reference, note this won't include archived flows
        for action_set in self.action_sets.all():
            for action in action_set.get_actions():
                if hasattr(action, 'flow'):
                    flows.add(action.flow)
                if hasattr(action, 'groups'):
                    for group in action.groups:
                        if not isinstance(group, six.string_types):
                            groups.add(group)

        for ruleset in self.rule_sets.all():
            if ruleset.ruleset_type == RuleSet.TYPE_SUBFLOW:
                flow = Flow.objects.filter(uuid=ruleset.config_json()['flow']['uuid']).first()
                if flow:
                    flows.add(flow)

        # add any campaigns that use our groups
        campaigns = ()
        if include_campaigns:
            from temba.campaigns.models import Campaign
            campaigns = set(Campaign.objects.filter(org=self.org, group__in=groups, is_archived=False, is_active=True))
            for campaign in campaigns:
                flows.update(list(campaign.get_flows()))

        # and any of our triggers that reference us
        from temba.triggers.models import Trigger
        triggers = set(Trigger.objects.filter(org=self.org, flow=self, is_archived=False, is_active=True))

        dependencies['flows'].update(flows)
        dependencies['groups'].update(groups)
        dependencies['campaigns'].update(campaigns)
        dependencies['triggers'].update(triggers)

        if self in dependencies['flows']:
            return dependencies

        for flow in flows:
            dependencies = flow.get_dependencies(dependencies, include_campaigns=include_campaigns)

        return dependencies

    def as_json(self, expand_contacts=False):
        """
        Returns the JSON definition for this flow.

          expand_contacts:
            Add names for contacts and groups that are just ids. This is useful for human readable
            situations such as the flow editor.

        """
        flow = dict()

        if self.entry_uuid:
            flow[Flow.ENTRY] = self.entry_uuid
        else:
            flow[Flow.ENTRY] = None

        actionsets = []
        for actionset in ActionSet.objects.filter(flow=self).order_by('pk'):
            actionsets.append(actionset.as_json())

        def lookup_action_contacts(action, contacts, groups):

            if 'contact' in action:  # pragma: needs cover
                contacts.append(action['contact']['uuid'])

            if 'contacts' in action:
                for contact in action['contacts']:
                    contacts.append(contact['uuid'])

            if 'group' in action:  # pragma: needs cover
                g = action['group']
                if isinstance(g, dict):
                    if 'uuid' in g:
                        groups.append(g['uuid'])

            if 'groups' in action:
                for group in action['groups']:
                    if isinstance(group, dict):
                        if 'uuid' in group:
                            groups.append(group['uuid'])

        def replace_action_contacts(action, contacts, groups):

            if 'contact' in action:  # pragma: needs cover
                contact = contacts.get(action['contact']['uuid'], None)
                if contact:
                    action['contact'] = contact.as_json()

            if 'contacts' in action:
                expanded_contacts = []
                for contact in action['contacts']:
                    contact = contacts.get(contact['uuid'], None)
                    if contact:
                        expanded_contacts.append(contact.as_json())

                action['contacts'] = expanded_contacts

            if 'group' in action:  # pragma: needs cover
                # variable substitution
                group = action['group']
                if isinstance(group, dict):
                    if 'uuid' in group:
                        group = groups.get(group['uuid'], None)
                        if group:
                            action['group'] = dict(uuid=group.uuid, name=group.name)

            if 'groups' in action:
                expanded_groups = []
                for group in action['groups']:

                    # variable substitution
                    if not isinstance(group, dict):
                        expanded_groups.append(group)
                    else:
                        group_instance = groups.get(group['uuid'], None)
                        if group_instance:
                            expanded_groups.append(dict(uuid=group_instance.uuid, name=group_instance.name))
                        else:
                            expanded_groups.append(group)

                action['groups'] = expanded_groups

        if expand_contacts:
            groups = []
            contacts = []

            for actionset in actionsets:
                for action in actionset['actions']:
                    lookup_action_contacts(action, contacts, groups)

            # load them all
            contacts = dict((_.uuid, _) for _ in Contact.all().filter(org=self.org, uuid__in=contacts))
            groups = dict((_.uuid, _) for _ in ContactGroup.user_groups.filter(org=self.org, uuid__in=groups))

            # and replace them
            for actionset in actionsets:
                for action in actionset['actions']:
                    replace_action_contacts(action, contacts, groups)

        flow[Flow.ACTION_SETS] = actionsets

        # add in our rulesets
        rulesets = []
        for ruleset in RuleSet.objects.filter(flow=self).order_by('pk'):
            rulesets.append(ruleset.as_json())
        flow[Flow.RULE_SETS] = rulesets

        # required flow running details
        flow[Flow.BASE_LANGUAGE] = self.base_language
        flow[Flow.FLOW_TYPE] = self.flow_type
        flow[Flow.VERSION] = CURRENT_EXPORT_VERSION
        flow[Flow.METADATA] = self.get_metadata()
        return flow

    def get_metadata(self):

        metadata = dict()
        if self.metadata:
            metadata = json.loads(self.metadata)

        revision = self.revisions.all().order_by('-revision').first()

        last_saved = self.saved_on
        if self.saved_by == get_flow_user(self.org):
            last_saved = self.modified_on

        metadata[Flow.NAME] = self.name
        metadata[Flow.SAVED_ON] = datetime_to_str(last_saved)
        metadata[Flow.REVISION] = revision.revision if revision else 1
        metadata[Flow.UUID] = self.uuid
        metadata[Flow.EXPIRES] = self.expires_after_minutes

        return metadata

    @classmethod
    def detect_invalid_cycles(cls, json_dict):
        """
        Checks for invalid cycles in our flow
        :param json_dict: our flow definition
        :return: invalid cycle path as list of uuids if found, otherwise empty list
        """

        # Adapted from a blog post by Guido:
        # http://neopythonic.blogspot.com/2009/01/detecting-cycles-in-directed-graph.html

        # Maintain path as a a depth-first path in the implicit tree;
        # path is represented as an OrderedDict of {node: [child,...]} pairs.

        nodes = list()
        node_map = {}

        for ruleset in json_dict.get(Flow.RULE_SETS, []):
            nodes.append(ruleset.get('uuid'))
            node_map[ruleset.get('uuid')] = ruleset

        for actionset in json_dict.get(Flow.ACTION_SETS, []):
            nodes.append(actionset.get('uuid'))
            node_map[actionset.get('uuid')] = actionset

        def get_destinations(uuid):
            node = node_map.get(uuid)

            if not node:  # pragma: needs cover
                return []

            rules = node.get('rules', [])
            destinations = []
            if rules:

                if node.get('ruleset_type', None) in RuleSet.TYPE_WAIT:
                    return []

                for rule in rules:
                    if rule.get('destination'):
                        destinations.append(rule.get('destination'))

            elif node.get('destination'):
                destinations.append(node.get('destination'))
            return destinations

        while nodes:
            root = nodes.pop()
            path = OrderedDict({root: get_destinations(root)})
            while path:
                # children at the fringe of the tree
                children = path[next(reversed(path))]
                while children:
                    child = children.pop()

                    # found a loop
                    if child in path:
                        pathlist = list(path)
                        return pathlist[pathlist.index(child):] + [child]

                    # new path
                    if child in nodes:
                        path[child] = get_destinations(child)
                        nodes.remove(child)
                        break
                else:
                    # no more children; pop back up a level
                    path.popitem()
        return None

    def ensure_current_version(self):
        """
        Makes sure the flow is at the current version. If it isn't it will
        migrate the definition forward updating the flow accordingly.
        """
        if self.version_number < CURRENT_EXPORT_VERSION:
            with self.lock_on(FlowLock.definition):
                revision = self.revisions.all().order_by('-revision').all().first()
                if revision:
                    json_flow = revision.get_definition_json()
                else:  # pragma: needs cover
                    json_flow = self.as_json()

                self.update(json_flow, user=get_flow_user(self.org))
                self.refresh_from_db()

    def update(self, json_dict, user=None, force=False):
        """
        Updates a definition for a flow.
        """

        def get_step_type(dest, rulesets, actionsets):
            if dest:
                if rulesets.get(dest, None):
                    return FlowStep.TYPE_RULE_SET
                if actionsets.get(dest, None):
                    return FlowStep.TYPE_ACTION_SET
            return None

        cycle = Flow.detect_invalid_cycles(json_dict)
        if cycle:
            raise FlowException("Found invalid cycle: %s" % cycle)

        try:
            flow_user = get_flow_user(self.org)
            # check whether the flow has changed since this flow was last saved
            if user and not force:
                saved_on = json_dict.get(Flow.METADATA).get(Flow.SAVED_ON, None)
                org = user.get_org()

                # check our last save if we aren't the system flow user
                if user != flow_user:
                    migrated = self.saved_by == flow_user
                    last_save = self.saved_on

                    # use modified on if it was a migration
                    if migrated:
                        last_save = self.modified_on

                    if not saved_on or str_to_datetime(saved_on, org.timezone) < last_save:
                        saver = ""

                        if self.saved_by.first_name:  # pragma: needs cover
                            saver += "%s " % self.saved_by.first_name
                        if self.saved_by.last_name:  # pragma: needs cover
                            saver += "%s" % self.saved_by.last_name

                        if not saver:
                            saver = self.saved_by.username

                        saver = saver.strip()

                        return dict(status="unsaved", description="Flow NOT Saved", saved_on=datetime_to_str(last_save), saved_by=saver)

            top_y = 0
            top_uuid = None

            # load all existing objects into dicts by uuid
            existing_actionsets = dict()
            for actionset in self.action_sets.all():
                existing_actionsets[actionset.uuid] = actionset

            existing_rulesets = dict()
            for ruleset in self.rule_sets.all():
                existing_rulesets[ruleset.uuid] = ruleset

            # set of uuids which we've seen, we use this set to remove objects no longer used in this flow
            seen = set()
            destinations = set()

            # our steps in our current update submission
            current_actionsets = {}
            current_rulesets = {}

            # parse our actions
            for actionset in json_dict.get(Flow.ACTION_SETS, []):

                uuid = actionset.get(Flow.UUID)

                # validate our actions, normalizing them as JSON after reading them
                actions = [_.as_json() for _ in Action.from_json_array(self.org, actionset.get(Flow.ACTIONS))]

                if actions:
                    current_actionsets[uuid] = actions

            for ruleset in json_dict.get(Flow.RULE_SETS, []):
                uuid = ruleset.get(Flow.UUID)
                current_rulesets[uuid] = ruleset
                seen.add(uuid)

            # create all our rule sets
            for ruleset in json_dict.get(Flow.RULE_SETS, []):

                uuid = ruleset.get(Flow.UUID)
                rules = ruleset.get(Flow.RULES)
                label = ruleset.get(Flow.LABEL, None)
                operand = ruleset.get(Flow.OPERAND, None)
                finished_key = ruleset.get(Flow.FINISHED_KEY)
                ruleset_type = ruleset.get(Flow.RULESET_TYPE)
                config = ruleset.get(Flow.CONFIG)

                if not config:
                    config = dict()

                # cap our lengths
                if label:
                    label = label[:64]

                if operand:
                    operand = operand[:128]

                (x, y) = (ruleset.get(Flow.X), ruleset.get(Flow.Y))

                if not top_uuid or y < top_y:
                    top_y = y
                    top_uuid = uuid

                # validate we can parse our rules, this will throw if not
                Rule.from_json_array(self.org, rules)

                for rule in rules:
                    if 'destination' in rule:
                        # if the destination was excluded for not having any actions
                        # remove the connection for our rule too
                        if rule['destination'] not in current_actionsets and rule['destination'] not in seen:
                            rule['destination'] = None
                        else:
                            destination_uuid = rule.get('destination', None)
                            destinations.add(destination_uuid)

                            # determine what kind of destination we are pointing to
                            rule['destination_type'] = get_step_type(destination_uuid,
                                                                     current_rulesets, current_actionsets)

                            # print "Setting destination [%s] type to: %s" % (destination_uuid, rule['destination_type'])

                existing = existing_rulesets.get(uuid, None)

                if existing:
                    existing.label = ruleset.get(Flow.LABEL, None)
                    existing.set_rules_dict(rules)
                    existing.operand = operand
                    existing.label = label
                    existing.finished_key = finished_key
                    existing.ruleset_type = ruleset_type
                    existing.set_config(config)
                    (existing.x, existing.y) = (x, y)
                    existing.save()
                else:

                    existing = RuleSet.objects.create(flow=self,
                                                      uuid=uuid,
                                                      label=label,
                                                      rules=json.dumps(rules),
                                                      finished_key=finished_key,
                                                      ruleset_type=ruleset_type,
                                                      operand=operand,
                                                      config=json.dumps(config),
                                                      x=x, y=y)

                existing_rulesets[uuid] = existing

                # update our value type based on our new rules
                existing.value_type = existing.get_value_type()
                RuleSet.objects.filter(pk=existing.pk).update(value_type=existing.value_type)

            # now work through our action sets
            for actionset in json_dict.get(Flow.ACTION_SETS, []):
                uuid = actionset.get(Flow.UUID)

                # skip actionsets without any actions. This happens when there are no valid
                # actions in an actionset such as when deleted groups or flows are the only actions
                if uuid not in current_actionsets:
                    continue

                actions = current_actionsets[uuid]
                seen.add(uuid)

                (x, y) = (actionset.get(Flow.X), actionset.get(Flow.Y))

                if not top_uuid or y < top_y:
                    top_y = y
                    top_uuid = uuid

                existing = existing_actionsets.get(uuid, None)

                # lookup our destination
                destination_uuid = actionset.get('destination')
                destination_type = get_step_type(destination_uuid, current_rulesets, current_actionsets)

                if destination_uuid:
                    if not destination_type:
                        destination_uuid = None

                # only create actionsets if there are actions
                if actions:
                    if existing:
                        # print "Updating %s to point to %s" % (unicode(actions), destination_uuid)
                        existing.destination = destination_uuid
                        existing.destination_type = destination_type
                        existing.set_actions_dict(actions)
                        (existing.x, existing.y) = (x, y)
                        existing.save()
                    else:
                        existing = ActionSet.objects.create(flow=self,
                                                            uuid=uuid,
                                                            destination=destination_uuid,
                                                            destination_type=destination_type,
                                                            actions=json.dumps(actions),
                                                            x=x, y=y)

                        existing_actionsets[uuid] = existing

            # now work through all our objects once more, making sure all uuids map appropriately
            for existing in existing_actionsets.values():
                if existing.uuid not in seen:
                    del existing_actionsets[existing.uuid]
                    existing.delete()

            for existing in existing_rulesets.values():
                if existing.uuid not in seen:
                    # clean up any values on this ruleset
                    Value.objects.filter(ruleset=existing, org=self.org).delete()

                    del existing_rulesets[existing.uuid]
                    existing.delete()

            # make sure all destinations are present though
            for destination in destinations:
                if destination not in existing_rulesets and destination not in existing_actionsets:  # pragma: needs cover
                    raise FlowException("Invalid destination: '%s', no matching actionset or ruleset" % destination)

            entry = json_dict.get('entry', None)

            # check if we are pointing to a destination that is no longer valid
            if entry not in existing_rulesets and entry not in existing_actionsets:
                entry = None

            if not entry and top_uuid:
                entry = top_uuid

            # set our entry
            if entry in existing_actionsets:
                self.entry_uuid = entry
                self.entry_type = Flow.ACTIONS_ENTRY
            elif entry in existing_rulesets:
                self.entry_uuid = entry
                self.entry_type = Flow.RULES_ENTRY
            else:
                self.entry_uuid = None
                self.entry_type = None

            # if we have a base language, set that
            self.base_language = json_dict.get('base_language', None)

            # set our metadata
            self.metadata = None
            if Flow.METADATA in json_dict:
                self.metadata = json.dumps(json_dict[Flow.METADATA])

            if user:
                self.saved_by = user

            # if it's our migration user, don't update saved on
            if user and user != flow_user:
                self.saved_on = timezone.now()

            self.version_number = CURRENT_EXPORT_VERSION
            self.save()

            # clear property cache
            self.clear_props_cache()

            # create a version of our flow for posterity
            if user is None:
                user = self.created_by

            # last version
            revision = 1
            last_revision = self.revisions.order_by('-revision').first()
            if last_revision:
                revision = last_revision.revision + 1

            # create a new version
            self.revisions.create(definition=json.dumps(json_dict),
                                  created_by=user,
                                  modified_by=user,
                                  spec_version=CURRENT_EXPORT_VERSION,
                                  revision=revision)

            return dict(status="success", description="Flow Saved",
                        saved_on=datetime_to_str(self.saved_on), revision=revision)

        except Exception as e:
            # note that badness happened
            import logging
            logger = logging.getLogger(__name__)
            logger.exception(six.text_type(e))
            import traceback
            traceback.print_exc(e)
            raise e

    def __str__(self):
        return self.name

    class Meta:
        ordering = ('-modified_on',)


class FlowRun(models.Model):
    STATE_ACTIVE = 'A'

    EXIT_TYPE_COMPLETED = 'C'
    EXIT_TYPE_INTERRUPTED = 'I'
    EXIT_TYPE_EXPIRED = 'E'
    EXIT_TYPE_CHOICES = ((EXIT_TYPE_COMPLETED, _("Completed")),
                         (EXIT_TYPE_INTERRUPTED, _("Interrupted")),
                         (EXIT_TYPE_EXPIRED, _("Expired")))

    INVALID_EXTRA_KEY_CHARS = re.compile(r'[^a-zA-Z0-9_]')

    org = models.ForeignKey(Org, related_name='runs', db_index=False)

    flow = models.ForeignKey(Flow, related_name='runs')

    contact = models.ForeignKey(Contact, related_name='runs')

    session = models.ForeignKey('channels.ChannelSession', related_name='runs', null=True, blank=True,
                                help_text=_("The session that handled this flow run, only for voice flows"))

    is_active = models.BooleanField(default=True,
                                    help_text=_("Whether this flow run is currently active"))

    fields = models.TextField(blank=True, null=True,
                              help_text=_("A JSON representation of any custom flow values the user has saved away"))

    created_on = models.DateTimeField(default=timezone.now,
                                      help_text=_("When this flow run was created"))

    modified_on = models.DateTimeField(auto_now=True,
                                       help_text=_("When this flow run was last updated"))

    exited_on = models.DateTimeField(null=True,
                                     help_text=_("When the contact exited this flow run"))

    exit_type = models.CharField(null=True, max_length=1, choices=EXIT_TYPE_CHOICES,
                                 help_text=_("Why the contact exited this flow run"))

    expires_on = models.DateTimeField(null=True,
                                      help_text=_("When this flow run will expire"))

    timeout_on = models.DateTimeField(null=True,
                                      help_text=_("When this flow will next time out (if any)"))

    responded = models.BooleanField(default=False, help_text='Whether contact has responded in this run')

    start = models.ForeignKey('flows.FlowStart', null=True, blank=True, related_name='runs',
                              help_text=_("The FlowStart objects that started this run"))

    submitted_by = models.ForeignKey(settings.AUTH_USER_MODEL, null=True,
                                     help_text="The user which submitted this flow run")

    parent = models.ForeignKey('flows.FlowRun', null=True, help_text=_("The parent run that triggered us"))

    @classmethod
    def create(cls, flow, contact_id, start=None, session=None, fields=None,
               created_on=None, db_insert=True, submitted_by=None, parent=None):

        args = dict(org=flow.org, flow=flow, contact_id=contact_id, start=start,
                    session=session, fields=fields, submitted_by=submitted_by, parent=parent)

        if created_on:
            args['created_on'] = created_on

        if db_insert:
            return FlowRun.objects.create(**args)
        else:
            return FlowRun(**args)

    @property
    def session_interrupted(self):
        return self.session and self.session.status == ChannelSession.INTERRUPTED

    @classmethod
    def normalize_field_key(cls, key):
        return FlowRun.INVALID_EXTRA_KEY_CHARS.sub('_', key)[:255]

    @classmethod
    def normalize_fields(cls, fields, max_values=256, count=-1):
        """
        Turns an arbitrary dictionary into a dictionary containing only string keys and values
        """
        if isinstance(fields, six.string_types):
            return fields[:640], count + 1

        elif isinstance(fields, numbers.Number):
            return fields, count + 1

        elif isinstance(fields, dict):
            count += 1
            field_dict = OrderedDict()
            for (k, v) in fields.items():
                (field_dict[FlowRun.normalize_field_key(k)], count) = FlowRun.normalize_fields(v, max_values, count)

                if count >= max_values:
                    break

            return field_dict, count

        elif isinstance(fields, list):
            count += 1
            list_dict = OrderedDict()
            for (i, v) in enumerate(fields):
                (list_dict[str(i)], count) = FlowRun.normalize_fields(v, max_values, count)

                if count >= max_values:  # pragma: needs cover
                    break

            return list_dict, count

        else:
            return six.text_type(fields), count + 1

    @classmethod
    def bulk_exit(cls, runs, exit_type):
        """
        Exits (expires, interrupts) runs in bulk
        """

        # when expiring phone calls, we want to issue hangups
        session_runs = runs.exclude(session=None)
        for run in session_runs:
            session = run.session.get()

            # have our session close itself
            if exit_type == FlowRun.EXIT_TYPE_EXPIRED:
                session.close()

        runs = list(runs.values('id', 'flow_id'))  # select only what we need...

        # organize runs by flow
        runs_by_flow = defaultdict(list)
        for run in runs:
            runs_by_flow[run['flow_id']].append(run['id'])

        # for each flow, remove activity for all runs
        for flow_id, run_ids in six.iteritems(runs_by_flow):
            flow = Flow.objects.filter(id=flow_id).first()

            if flow:
                flow.remove_active_for_run_ids(run_ids)

        from .tasks import continue_parent_flows

        # batch this for 1,000 runs at a time so we don't grab locks for too long
        for batch in chunk_list(runs, 1000):
            ids = [r['id'] for r in batch]
            run_objs = FlowRun.objects.filter(pk__in=ids)
            now = timezone.now()
            run_objs.update(is_active=False, exited_on=now, exit_type=exit_type, modified_on=now)

            # continue the parent flows to continue async
            on_transaction_commit(lambda: continue_parent_flows.delay(ids))

    def get_last_msg(self, direction=INCOMING):
        """
        Returns the last incoming msg on this run
        :param direction: the direction of the messge to fetch, default INCOMING
        """
        return Msg.objects.filter(steps__run=self, direction=direction).order_by('-created_on').first()

    @classmethod
    def continue_parent_flow_runs(cls, runs):
        """
        Hands flow control back to our parent run if we have one
        """
        runs = runs.filter(parent__flow__is_active=True, parent__flow__is_archived=False)
        for run in runs:

            steps = run.parent.steps.filter(left_on=None, step_type=FlowStep.TYPE_RULE_SET)
            step = steps.select_related('run', 'run__flow', 'run__contact', 'run__flow__org').first()

            if step:

                # if our child was interrupted, so shall we be
                if run.exit_type == FlowRun.EXIT_TYPE_INTERRUPTED and run.contact.id == step.run.contact.id:
                    FlowRun.bulk_exit(FlowRun.objects.filter(id=step.run.id), FlowRun.EXIT_TYPE_INTERRUPTED)
                    return

                ruleset = RuleSet.objects.filter(uuid=step.step_uuid, ruleset_type=RuleSet.TYPE_SUBFLOW, flow__org=step.run.org).first()
                if ruleset:
                    # use the last incoming message on this step
                    msg = step.messages.filter(direction=INCOMING).order_by('-created_on').first()

                    # if we are routing back to the parent before a msg was sent, we need a placeholder
                    if not msg:
                        msg = Msg()
                        msg.text = ''
                        msg.org = run.org
                        msg.contact = run.contact

                    # finally, trigger our parent flow
                    Flow.find_and_handle(msg, user_input=False, started_flows=[run.flow, run.parent.flow], resume_parent_run=True)

    def is_ivr(self):
        """
        If this run is over an IVR session
        """
        return self.session and self.session.is_ivr()

    def keep_active_on_exit(self):
        """
        If our run should be completed when we leave the last node
        """
        # we let parent runs over ivr get closed by the provider
        return self.is_ivr() and not self.parent and not self.session.is_done()

    def resume_after_timeout(self, expired_timeout):
        """
        Resumes a flow that is at a ruleset that has timed out
        """
        last_step = FlowStep.get_active_steps_for_contact(self.contact).first()

        # this timeout is invalid, clear it
        if not last_step or last_step.run != self:
            self.timeout_on = None
            self.save(update_fields=('timeout_on', 'modified_on'))
            return

        node = last_step.get_step()

        # only continue if we are at a ruleset with a timeout
        if isinstance(node, RuleSet) and timezone.now() > self.timeout_on > last_step.arrived_on:
            timeout = node.get_timeout()

            # if our current node doesn't have a timeout, but our timeout is still right, then the ruleset
            # has changed out from under us and no longer has a timeout, clear our run's timeout_on
            if not timeout and abs(expired_timeout - self.timeout_on) < timedelta(milliseconds=1):
                self.timeout_on = None
                self.save(update_fields=('timeout_on', 'modified_on'))

            # this is a valid timeout, deal with it
            else:
                # get the last outgoing msg for this contact
                msg = self.get_last_msg(OUTGOING)

                # check that our last outgoing msg was sent and our timeout is in the past, otherwise reschedule
                if msg and (not msg.sent_on or timezone.now() < msg.sent_on + timedelta(minutes=timeout) - timedelta(seconds=5)):
                    self.update_timeout(msg.sent_on if msg.sent_on else timezone.now(), timeout)

                # look good, lets resume this run
                else:
                    msg = self.get_last_msg(INCOMING)
                    if not msg:
                        msg = Msg()
                        msg.text = ''
                        msg.org = self.org
                        msg.contact = self.contact
                    Flow.find_and_handle(msg, resume_after_timeout=True)

    def release(self):
        """
        Permanently deletes this flow run
        """
        # remove each of our steps. we do this one at a time
        # so we can decrement the activity properly
        for step in self.steps.all():
            step.release()

        # remove our run from the activity
        with self.flow.lock_on(FlowLock.activity):
            self.flow.remove_active_for_run_ids([self.pk])

        # lastly delete ourselves
        self.delete()

    def set_completed(self, final_step=None, completed_on=None):
        """
        Mark a run as complete
        """

        if self.contact.is_test:
            ActionLog.create(self, _('%s has exited this flow') % self.contact.get_display(self.flow.org, short=True))

        now = timezone.now()

        if not completed_on:
            completed_on = now

        # mark that we left this step
        if final_step:
            final_step.left_on = completed_on
            final_step.save(update_fields=['left_on'])
            self.flow.remove_active_for_step(final_step)

        # mark this flow as inactive
        if not self.keep_active_on_exit():
            self.exit_type = FlowRun.EXIT_TYPE_COMPLETED
            self.exited_on = completed_on
            self.is_active = False
            self.save(update_fields=('exit_type', 'exited_on', 'modified_on', 'is_active'))

        # let our parent know we finished
        if self.contact.is_test:
            # test contacts should operate in same thread
            FlowRun.continue_parent_flow_runs(FlowRun.objects.filter(id=self.id))
        else:
            from .tasks import continue_parent_flows

            if hasattr(self, 'voice_response') and self.parent and self.parent.is_active:
                callback = 'https://%s%s' % (settings.TEMBA_HOST, reverse('ivr.ivrcall_handle', args=[self.session.pk]))
                self.voice_response.redirect(url=callback + '?resume=1')
            else:
                # we delay this by a second to allow current flow execution to complete (and msgs to be sent)
                on_transaction_commit(lambda: continue_parent_flows.apply_async(args=[[self.id]], countdown=1))

    def set_interrupted(self, final_step=None):
        """
        Mark run as interrupted
        """
        if self.contact.is_test:  # pragma: needs cover
            ActionLog.create(self, _('%s has interrupted this flow') % self.contact.get_display(self.flow.org, short=True))

        now = timezone.now()

        if final_step:
            final_step.left_on = now
            final_step.save(update_fields=['left_on'])
            self.flow.remove_active_for_step(final_step)

        # mark this flow as inactive
        self.exit_type = FlowRun.EXIT_TYPE_INTERRUPTED
        self.exited_on = now
        self.is_active = False
        self.save(update_fields=('exit_type', 'exited_on', 'modified_on', 'is_active'))

    def update_timeout(self, now, minutes):
        """
        Updates our timeout for our run, either clearing it or setting it appropriately
        """
        if not minutes and self.timeout_on:
            self.timeout_on = None
            self.save(update_fields=['timeout_on', 'modified_on'])
        elif minutes:
            self.timeout_on = now + timedelta(minutes=minutes)
            self.save(update_fields=['timeout_on', 'modified_on'])

    def update_expiration(self, point_in_time):
        """
        Set our expiration according to the flow settings
        """
        if self.flow.expires_after_minutes:
            now = timezone.now()
            if not point_in_time:
                point_in_time = now
            self.expires_on = point_in_time + timedelta(minutes=self.flow.expires_after_minutes)

            # save our updated fields
            self.save(update_fields=['expires_on', 'modified_on'])

            # if it's in the past, just expire us now
            if self.expires_on < now:
                self.expire()

        # parent should always have a later expiration than the children
        if self.parent:
            self.parent.update_expiration(self.expires_on)

    def expire(self):
        self.bulk_exit(FlowRun.objects.filter(id=self.id), FlowRun.EXIT_TYPE_EXPIRED)

    @classmethod
    def exit_all_for_contacts(cls, contacts, exit_type):
        contact_runs = cls.objects.filter(is_active=True, contact__in=contacts)
        cls.bulk_exit(contact_runs, exit_type)

    def update_fields(self, field_map, max_values=256):
        # validate our field
        (field_map, count) = FlowRun.normalize_fields(field_map, max_values)

        if not self.fields:
            self.fields = json.dumps(field_map)
        else:
            existing_map = json.loads(self.fields, object_pairs_hook=OrderedDict)
            existing_map.update(field_map)
            self.fields = json.dumps(existing_map)

        self.save(update_fields=['fields'])

    def field_dict(self):
        return json.loads(self.fields, object_pairs_hook=OrderedDict) if self.fields else {}

    def is_completed(self):
        return self.exit_type == FlowRun.EXIT_TYPE_COMPLETED

    def is_interrupted(self):
        return self.exit_type == FlowRun.EXIT_TYPE_INTERRUPTED

    def create_outgoing_ivr(self, text, recording_url, session, response_to=None):

        # create a Msg object to track what happened
        from temba.msgs.models import DELIVERED, IVR

        media = None
        if recording_url:
            media = '%s/x-wav:%s' % (Msg.MEDIA_AUDIO, recording_url)

        msg = Msg.create_outgoing(self.flow.org, self.flow.created_by, self.contact, text, channel=self.session.channel,
                                  response_to=response_to, media=media,
                                  status=DELIVERED, msg_type=IVR, session=session)

        # play a recording or read some text
        if msg:
            if recording_url:
                self.voice_response.play(url=recording_url)
            else:
                self.voice_response.say(text)

        return msg


@six.python_2_unicode_compatible
class FlowStep(models.Model):
    """
    A contact's visit to a node in a flow (rule set or action set)
    """
    TYPE_RULE_SET = 'R'
    TYPE_ACTION_SET = 'A'
    STEP_TYPE_CHOICES = ((TYPE_RULE_SET, "RuleSet"),
                         (TYPE_ACTION_SET, "ActionSet"))

    run = models.ForeignKey(FlowRun, related_name='steps')

    contact = models.ForeignKey(Contact, related_name='flow_steps')

    step_type = models.CharField(max_length=1, choices=STEP_TYPE_CHOICES, help_text=_("What type of node was visited"))

    step_uuid = models.CharField(max_length=36, db_index=True,
                                 help_text=_("The UUID of the ActionSet or RuleSet for this step"))

    rule_uuid = models.CharField(max_length=36, null=True,
                                 help_text=_("For uuid of the rule that matched on this ruleset, null on ActionSets"))

    rule_category = models.CharField(max_length=36, null=True,
                                     help_text=_("The category label that matched on this ruleset, null on ActionSets"))

    rule_value = models.CharField(max_length=640, null=True,
                                  help_text=_("The value that was matched in our category for this ruleset, null on ActionSets"))

    rule_decimal_value = models.DecimalField(max_digits=36, decimal_places=8, null=True,
                                             help_text=_("The decimal value that was matched in our category for this ruleset, null on ActionSets or if a non numeric rule was matched"))

    next_uuid = models.CharField(max_length=36, null=True,
                                 help_text=_("The uuid of the next step type we took"))

    arrived_on = models.DateTimeField(help_text=_("When the user arrived at this step in the flow"))

    left_on = models.DateTimeField(null=True, db_index=True,
                                   help_text=_("When the user left this step in the flow"))

    messages = models.ManyToManyField(Msg, related_name='steps',
                                      help_text=_("Any messages that are associated with this step (either sent or received)"))

    broadcasts = models.ManyToManyField(Broadcast, related_name='steps',
                                        help_text=_("Any broadcasts that are associated with this step (only sent)"))

    @classmethod
    def from_json(cls, json_obj, flow, run, previous_rule=None):

        node = json_obj['node']
        arrived_on = json_date_to_datetime(json_obj['arrived_on'])

        # find the previous step
        prev_step = FlowStep.objects.filter(run=run).order_by('-left_on').first()

        # generate the messages for this step
        msgs = []
        if node.is_ruleset():
            incoming = None
            if node.is_pause():
                # if a msg was sent to this ruleset, create it
                if json_obj['rule']:

                    media = None
                    if 'media' in json_obj['rule']:

                        media = json_obj['rule']['media']
                        (media_type, url) = media.split(':', 1)

                        # store the non-typed url in the value and text
                        json_obj['rule']['value'] = url
                        json_obj['rule']['text'] = url

                    # if we received a message
                    incoming = Msg.create_incoming(org=run.org, contact=run.contact, text=json_obj['rule']['text'],
                                                   media=media, msg_type=FLOW, status=HANDLED, date=arrived_on,
                                                   channel=None, urn=None)
            else:  # pragma: needs cover
                incoming = Msg.objects.filter(org=run.org, direction=INCOMING, steps__run=run).order_by('-pk').first()

            if incoming:
                msgs.append(incoming)
        else:
            actions = Action.from_json_array(flow.org, json_obj['actions'])

            last_incoming = Msg.objects.filter(org=run.org, direction=INCOMING, steps__run=run).order_by('-pk').first()

            for action in actions:
                msgs += action.execute(run, node.uuid, msg=last_incoming, offline_on=arrived_on)

        step = flow.add_step(run, node, msgs=msgs, previous_step=prev_step, arrived_on=arrived_on, rule=previous_rule)

        # if a rule was picked on this ruleset
        if node.is_ruleset() and json_obj['rule']:
            rule_uuid = json_obj['rule']['uuid']
            rule_value = json_obj['rule']['value']
            rule_category = json_obj['rule']['category']

            # update the value if we have an existing ruleset
            ruleset = RuleSet.objects.filter(flow=flow, uuid=node.uuid).first()
            if ruleset:
                rule = None
                for r in ruleset.get_rules():
                    if r.uuid == rule_uuid:
                        rule = r
                        break

                if not rule:  # pragma: needs cover
                    raise ValueError("No such rule with UUID %s" % rule_uuid)

                rule.category = rule_category
                ruleset.save_run_value(run, rule, rule_value)

            # update our step with our rule details
            step.rule_uuid = rule_uuid
            step.rule_category = rule_category
            step.rule_value = rule_value

            try:
                step.rule_decimal_value = Decimal(json_obj['rule']['value'])
            except Exception:
                pass

            step.save(update_fields=('rule_uuid', 'rule_category', 'rule_value', 'rule_decimal_value'))

        return step

    @classmethod
    def get_active_steps_for_contact(cls, contact, step_type=None):

        steps = FlowStep.objects.filter(run__is_active=True, run__flow__is_active=True, run__contact=contact, left_on=None)

        # don't consider voice steps, those are interactive
        steps = steps.exclude(run__flow__flow_type=Flow.VOICE)

        # real contacts don't deal with archived flows
        if not contact.is_test:
            steps = steps.filter(run__flow__is_archived=False)

        if step_type:
            steps = steps.filter(step_type=step_type)

        steps = steps.order_by('-pk')

        # optimize lookups
        return steps.select_related('run', 'run__flow', 'run__contact', 'run__flow__org')

    def release(self):
        if not self.contact.is_test:
            self.run.flow.remove_visits_for_step(self)

        # finally delete us
        self.delete()

    def save_rule_match(self, rule, value):
        self.rule_category = rule.category
        self.rule_uuid = rule.uuid

        if value is None:
            value = ''
        self.rule_value = six.text_type(value)[:640]

        if isinstance(value, Decimal):
            self.rule_decimal_value = value

        self.save(update_fields=['rule_category', 'rule_uuid', 'rule_value', 'rule_decimal_value'])

    def get_text(self, run=None):
        """
        Returns a single text value for this step. Since steps can have multiple outgoing messages, this isn't very
        useful but needed for backwards compatibility in API v1.
        """
        msg = self.messages.all().first()
        if msg:
            return msg.text

        # It's possible that messages have been purged but we still have broadcasts. Broadcast isn't implicitly ordered
        # like Msg is so .all().first() would cause an extra db hit even if all() has been prefetched.
        broadcasts = list(self.broadcasts.all())
        if broadcasts:  # pragma: needs cover
            run = run or self.run
            return broadcasts[0].get_translated_text(run.contact, org=run.org)

        return None

    def add_message(self, msg):
        # no-op for no msg or mock msgs
        if not msg or not msg.id:
            return

        self.messages.add(msg)

        # if this msg is part of a broadcast, save that on our flowstep so we can later purge the msg
        if msg.broadcast:
            self.broadcasts.add(msg.broadcast)

        # incoming non-IVR messages won't have a type yet so update that
        if not msg.msg_type or msg.msg_type == INBOX:
            msg.msg_type = FLOW
            msg.save(update_fields=['msg_type'])

        # if message is from contact, mark run as responded
        if not self.run.responded and msg.direction == INCOMING:
            # update our local run's responded state and it's expiration
            self.run.responded = True

            # and make sure the db is up to date
            FlowRun.objects.filter(id=self.run.id, responded=False).update(responded=True)

    def get_step(self):
        """
        Returns either the RuleSet or ActionSet associated with this FlowStep
        """
        if self.step_type == FlowStep.TYPE_RULE_SET:
            return RuleSet.objects.filter(uuid=self.step_uuid).first()
        else:  # pragma: needs cover
            return ActionSet.objects.filter(uuid=self.step_uuid).first()

    def __str__(self):
        return "%s - %s:%s" % (self.run.contact, self.step_type, self.step_uuid)


@six.python_2_unicode_compatible
class RuleSet(models.Model):
    TYPE_WAIT_MESSAGE = 'wait_message'

    # Ussd
    TYPE_WAIT_USSD_MENU = 'wait_menu'
    TYPE_WAIT_USSD = 'wait_ussd'

    # Calls
    TYPE_WAIT_RECORDING = 'wait_recording'
    TYPE_WAIT_DIGIT = 'wait_digit'
    TYPE_WAIT_DIGITS = 'wait_digits'

    # Surveys
    TYPE_WAIT_PHOTO = 'wait_photo'
    TYPE_WAIT_VIDEO = 'wait_video'
    TYPE_WAIT_AUDIO = 'wait_audio'
    TYPE_WAIT_GPS = 'wait_gps'

    TYPE_AIRTIME = 'airtime'
    TYPE_WEBHOOK = 'webhook'
    TYPE_RESTHOOK = 'resthook'
    TYPE_FLOW_FIELD = 'flow_field'
    TYPE_FORM_FIELD = 'form_field'
    TYPE_CONTACT_FIELD = 'contact_field'
    TYPE_EXPRESSION = 'expression'
    TYPE_RANDOM = 'random'
    TYPE_SUBFLOW = 'subflow'

    CONFIG_WEBHOOK = 'webhook'
    CONFIG_WEBHOOK_ACTION = 'webhook_action'
    CONFIG_RESTHOOK = 'resthook'

    TYPE_MEDIA = (TYPE_WAIT_PHOTO, TYPE_WAIT_GPS, TYPE_WAIT_VIDEO, TYPE_WAIT_AUDIO, TYPE_WAIT_RECORDING)

    TYPE_WAIT = (TYPE_WAIT_MESSAGE, TYPE_WAIT_RECORDING, TYPE_WAIT_DIGIT, TYPE_WAIT_DIGITS, TYPE_WAIT_USSD_MENU,
                 TYPE_WAIT_USSD, TYPE_WAIT_PHOTO, TYPE_WAIT_VIDEO, TYPE_WAIT_AUDIO, TYPE_WAIT_GPS)

    TYPE_USSD = (TYPE_WAIT_USSD_MENU, TYPE_WAIT_USSD)

    TYPE_CHOICES = ((TYPE_WAIT_MESSAGE, "Wait for message"),
                    (TYPE_WAIT_USSD_MENU, "Wait for USSD menu"),
                    (TYPE_WAIT_USSD, "Wait for USSD message"),
                    (TYPE_WAIT_RECORDING, "Wait for recording"),
                    (TYPE_WAIT_DIGIT, "Wait for digit"),
                    (TYPE_WAIT_DIGITS, "Wait for digits"),
                    (TYPE_SUBFLOW, "Subflow"),
                    (TYPE_WEBHOOK, "Webhook"),
                    (TYPE_RESTHOOK, "Resthook"),
                    (TYPE_AIRTIME, "Transfer Airtime"),
                    (TYPE_FORM_FIELD, "Split by message form"),
                    (TYPE_CONTACT_FIELD, "Split on contact field"),
                    (TYPE_EXPRESSION, "Split by expression"),
                    (TYPE_SUBFLOW, "Split Randomly"))

    uuid = models.CharField(max_length=36, unique=True)

    flow = models.ForeignKey(Flow, related_name='rule_sets')

    label = models.CharField(max_length=64, null=True, blank=True,
                             help_text=_("The label for this field"))

    operand = models.CharField(max_length=128, null=True, blank=True,
                               help_text=_("The value that rules will be run against, if None defaults to @step.value"))

    webhook_url = models.URLField(null=True, blank=True, max_length=255,
                                  help_text=_("The URL that will be called with the user's response before we run our rules"))

    webhook_action = models.CharField(null=True, blank=True, max_length=8, default='POST',
                                      help_text=_('How the webhook should be executed'))

    rules = models.TextField(help_text=_("The JSON encoded actions for this action set"))

    finished_key = models.CharField(max_length=1, null=True, blank=True,
                                    help_text="During IVR, this is the key to indicate we are done waiting")

    value_type = models.CharField(max_length=1, choices=Value.TYPE_CHOICES, default=Value.TYPE_TEXT,
                                  help_text="The type of value this ruleset saves")

    ruleset_type = models.CharField(max_length=16, choices=TYPE_CHOICES, null=True,
                                    help_text="The type of ruleset")

    response_type = models.CharField(max_length=1, help_text="The type of response that is being saved")

    config = models.TextField(null=True, verbose_name=_("Ruleset Configuration"),
                              help_text=_("RuleSet type specific configuration"))

    x = models.IntegerField()
    y = models.IntegerField()

    created_on = models.DateTimeField(auto_now_add=True, help_text=_("When this ruleset was originally created"))
    modified_on = models.DateTimeField(auto_now=True, help_text=_("When this ruleset was last modified"))

    @classmethod
    def get(cls, flow, uuid):
        return RuleSet.objects.filter(flow=flow, uuid=uuid).select_related('flow', 'flow__org').first()

    @property
    def context_key(self):
        return Flow.label_to_slug(self.label)

    @classmethod
    def contains_step(cls, text):  # pragma: needs cover

        # remove any padding
        if text:
            text = text.strip()

        # match @step.value or @(step.value)
        return text and text[0] == '@' and 'step' in text

    def config_json(self):
        if not self.config:  # pragma: needs cover
            return dict()
        else:
            return json.loads(self.config)

    def set_config(self, config):
        self.config = json.dumps(config)

    def build_uuid_to_category_map(self):
        flow_language = self.flow.base_language

        uuid_to_category = dict()
        ordered_categories = []
        unique_categories = set()

        for rule in self.get_rules():
            label = rule.get_category_name(flow_language) if rule.category else six.text_type(_("Valid"))

            # ignore "Other" labels
            if label == "Other":
                continue

            # we only want to represent each unique label once
            if not label.lower() in unique_categories:
                unique_categories.add(label.lower())
                ordered_categories.append(dict(label=label, count=0))

            uuid_to_category[rule.uuid] = label

            # this takes care of results that were categorized with different rules that may not exist anymore
            for value in Value.objects.filter(ruleset=self, category=label).order_by('rule_uuid').distinct('rule_uuid'):
                uuid_to_category[value.rule_uuid] = label

        return ordered_categories, uuid_to_category

    def get_value_type(self):
        """
        Determines the value type that this ruleset will generate.
        """
        rules = self.get_rules()

        # we keep track of specialized rule types we see
        dec_rules = 0
        dt_rules = 0
        rule_count = 0

        for rule in self.get_rules():
            if not isinstance(rule, TrueTest):
                rule_count += 1

            if isinstance(rule, NumericTest):  # pragma: needs cover
                dec_rules += 1
            elif isinstance(rule, DateTest):  # pragma: needs cover
                dt_rules += 1

        # no real rules? this is open ended, return
        if rule_count == 0:  # pragma: needs cover
            return Value.TYPE_TEXT

        # if we are all of one type (excluding other) then we are that type
        if dec_rules == len(rules) - 1:
            return Value.TYPE_DECIMAL
        elif dt_rules == len(rules) - 1:  # pragma: needs cover
            return Value.TYPE_DATETIME
        else:
            return Value.TYPE_TEXT

    def get_voice_input(self, voice_response, action=None):

        # recordings aren't wrapped input they get tacked on at the end
        if self.ruleset_type in [RuleSet.TYPE_WAIT_RECORDING, RuleSet.TYPE_SUBFLOW]:
            return voice_response
        elif self.ruleset_type == RuleSet.TYPE_WAIT_DIGITS:
            return voice_response.gather(finishOnKey=self.finished_key, timeout=60, action=action)
        else:
            # otherwise we assume it's single digit entry
            return voice_response.gather(numDigits=1, timeout=60, action=action)

    def is_pause(self):
        return self.ruleset_type in RuleSet.TYPE_WAIT

    def is_ussd(self):
        return self.ruleset_type in RuleSet.TYPE_USSD

    def get_timeout(self):
        for rule in self.get_rules():
            if isinstance(rule.test, TimeoutTest):
                return rule.test.minutes

        return None

    def find_matching_rule(self, step, run, msg, resume_after_timeout=False):
        orig_text = None
        if msg:
            orig_text = msg.text

        context = run.flow.build_message_context(run.contact, msg)

        if resume_after_timeout:
            for rule in self.get_rules():
                if isinstance(rule.test, TimeoutTest):
                    (result, value) = rule.matches(run, msg, context, orig_text)
                    if result > 0:
                        rule.category = run.flow.get_base_text(rule.category)
                        return rule, value

        elif self.ruleset_type in [RuleSet.TYPE_WEBHOOK, RuleSet.TYPE_RESTHOOK]:
            # figure out which URLs will be called
            if self.ruleset_type == RuleSet.TYPE_WEBHOOK:
                resthook = None
                urls = [self.config_json()[RuleSet.CONFIG_WEBHOOK]]
                action = self.config_json()[RuleSet.CONFIG_WEBHOOK_ACTION]

            elif self.ruleset_type == RuleSet.TYPE_RESTHOOK:
                from temba.api.models import Resthook

                # look up the rest hook
                resthook_slug = self.config_json()[RuleSet.CONFIG_RESTHOOK]
                resthook = Resthook.get_or_create(run.org, resthook_slug, run.flow.created_by)
                urls = resthook.get_subscriber_urls()

                # no urls? use None, as our empty case
                if not urls:
                    urls = [None]

                action = 'POST'

            # by default we are a failure (there are no resthooks for example)
            status_code = None
            body = ""

            for url in urls:
                from temba.api.models import WebHookEvent

                (value, errors) = Msg.substitute_variables(url, run.contact, context,
                                                           org=run.flow.org, url_encode=True)

                result = WebHookEvent.trigger_flow_event(value, self.flow, run, self,
                                                         run.contact, msg, action, resthook=resthook)

                # we haven't recorded any status yet, do so
                if not status_code:
                    status_code = result.status_code
                    body = result.body

                # our subscriber is no longer interested, remove this URL as a subscriber
                if result.status_code == 410:
                    resthook.remove_subscriber(url, run.flow.created_by)

                # if this is a success and we haven't ever succeeded, set our code and body
                elif 200 <= result.status_code < 300 and not (200 <= status_code < 300):  # pragma: needs cover
                    status_code = result.status_code
                    body = result.body

                # this was an empty URL, treat it as success regardless
                if url is None:
                    status_code = 200
                    body = _("No subscribers to this event")

            # default to a status code of 418 if we made no calls
            if not status_code:  # pragma: needs cover
                status_code = 418

            # find our matching rule, we pass in the status from our calls
            for rule in self.get_rules():
                (result, value) = rule.matches(run, msg, context, str(status_code))
                if result > 0:
                    rule.category = run.flow.get_base_text(rule.category)
                    return rule, body

        else:
            # if it's a form field, construct an expression accordingly
            if self.ruleset_type == RuleSet.TYPE_FORM_FIELD:
                config = self.config_json()
                delim = config.get('field_delimiter', ' ')
                self.operand = '@(FIELD(%s, %d, "%s"))' % (self.operand[1:], config.get('field_index', 0) + 1, delim)

            # if we have a custom operand, figure that out
            text = None
            if self.operand:
                (text, errors) = Msg.substitute_variables(self.operand, run.contact, context, org=run.flow.org)
            elif msg:
                text = msg.text

            if self.ruleset_type == RuleSet.TYPE_AIRTIME:

                # flow simulation will always simulate a suceessful airtime transfer
                # without saving the object in the DB
                if run.contact.is_test:
                    from temba.flows.models import ActionLog
                    log_txt = "Simulate Complete airtime transfer"
                    ActionLog.create(run, log_txt, safe=True)

                    airtime = AirtimeTransfer(status=AirtimeTransfer.SUCCESS)
                else:
                    airtime = AirtimeTransfer.trigger_airtime_event(self.flow.org, self, run.contact, msg)

                # rebuild our context again, the webhook may have populated something
                context = run.flow.build_message_context(run.contact, msg)

                # airtime test evaluate against the status of the airtime
                text = airtime.status

            try:
                rules = self.get_rules()
                for rule in rules:
                    (result, value) = rule.matches(run, msg, context, text)
                    if result > 0:
                        # treat category as the base category
                        rule.category = run.flow.get_base_text(rule.category)
                        return rule, value
            finally:
                if msg:
                    msg.text = orig_text

        return None, None

    def find_interrupt_rule(self, step, run, msg):
        rules = self.get_rules()
        for rule in rules:
            result, value = rule.matches(run, msg, {}, "")

            if result and value == "interrupted_status":
                return rule, value
        return None, None

    def save_run_value(self, run, rule, value):
        value = six.text_type(value)[:640]
        location_value = None
        dec_value = None
        dt_value = None
        media_value = None

        if isinstance(value, AdminBoundary):  # pragma: needs cover
            location_value = value
        else:
            dt_value = run.flow.org.parse_date(value)
            dec_value = run.flow.org.parse_decimal(value)

        # if its a media value, only store the path as the value
        if ':' in value:
            (media_type, media_path) = value.split(':', 1)
            if media_type in Msg.MEDIA_TYPES:  # pragma: needs cover
                media_value = value
                value = media_path

        # delete any existing values for this ruleset, run and contact, we only store the latest
        Value.objects.filter(contact=run.contact, run=run, ruleset=self).delete()

        Value.objects.create(contact=run.contact, run=run, ruleset=self, category=rule.category, rule_uuid=rule.uuid,
                             string_value=value, decimal_value=dec_value, datetime_value=dt_value,
                             location_value=location_value, media_value=media_value, org=run.flow.org)

        # invalidate any cache on this ruleset
        Value.invalidate_cache(ruleset=self)

    def get_step_type(self):
        return FlowStep.TYPE_RULE_SET

    def get_rules_dict(self):
        return json.loads(self.rules)

    def get_rules(self):
        return Rule.from_json_array(self.flow.org, json.loads(self.rules))

    def get_rule_uuids(self):  # pragma: needs cover
        return [rule['uuid'] for rule in json.loads(self.rules)]

    def set_rules_dict(self, json_dict):
        self.rules = json.dumps(json_dict)

    def set_rules(self, rules):
        rules_dict = []
        for rule in rules:
            rules_dict.append(rule.as_json())
        self.set_rules_dict(rules_dict)

    def as_json(self):
        ruleset_def = dict(uuid=self.uuid, x=self.x, y=self.y, label=self.label, rules=self.get_rules_dict(),
                           finished_key=self.finished_key, ruleset_type=self.ruleset_type, response_type=self.response_type,
                           operand=self.operand, config=self.config_json())

        # if we are pre-version 10, include our webhook and webhook_action in our dict
        if self.flow.version_number < 10:
            ruleset_def['webhook'] = self.webhook_url
            ruleset_def['webhook_action'] = self.webhook_action

        return ruleset_def

    def __str__(self):
        if self.label:
            return "RuleSet: %s - %s" % (self.uuid, self.label)
        else:
            return "RuleSet: %s" % (self.uuid, )


@six.python_2_unicode_compatible
class ActionSet(models.Model):
    uuid = models.CharField(max_length=36, unique=True)
    flow = models.ForeignKey(Flow, related_name='action_sets')

    destination = models.CharField(max_length=36, null=True)
    destination_type = models.CharField(max_length=1, choices=FlowStep.STEP_TYPE_CHOICES, null=True)

    actions = models.TextField(help_text=_("The JSON encoded actions for this action set"))

    x = models.IntegerField()
    y = models.IntegerField()

    created_on = models.DateTimeField(auto_now_add=True, help_text=_("When this action was originally created"))
    modified_on = models.DateTimeField(auto_now=True, help_text=_("When this action was last modified"))

    @classmethod
    def get(cls, flow, uuid):
        return ActionSet.objects.filter(flow=flow, uuid=uuid).select_related('flow', 'flow__org').first()

    def get_step_type(self):
        return FlowStep.TYPE_ACTION_SET

    def execute_actions(self, run, msg, started_flows, skip_leading_reply_actions=True):
        actions = self.get_actions()
        msgs = []

        seen_other_action = False
        for action in actions:
            if not isinstance(action, ReplyAction):
                seen_other_action = True

            # if this is a reply action, we're skipping leading reply actions and we haven't seen other actions
            if not skip_leading_reply_actions and isinstance(action, ReplyAction) and not seen_other_action:
                # then skip it
                pass

            elif isinstance(action, StartFlowAction):
                if action.flow.pk in started_flows:
                    pass
                else:
                    msgs += action.execute(run, self.uuid, msg, started_flows)

                    # reload our contact and reassign it to our run, it may have been changed deep down in our child flow
                    run.contact = Contact.objects.get(pk=run.contact.pk)

            else:
                msgs += action.execute(run, self.uuid, msg)

                # actions modify the run.contact, update the msg contact in case they did so
                if msg:
                    msg.contact = run.contact

        return msgs

    def get_actions_dict(self):
        return json.loads(self.actions)

    def get_actions(self):
        return Action.from_json_array(self.flow.org, json.loads(self.actions))

    def set_actions_dict(self, json_dict):
        self.actions = json.dumps(json_dict)

    def as_json(self):
        return dict(uuid=self.uuid, x=self.x, y=self.y, destination=self.destination, actions=self.get_actions_dict())

    def __str__(self):  # pragma: no cover
        return "ActionSet: %s" % (self.uuid, )


class FlowRevision(SmartModel):
    """
    JSON definitions for previous flow revisions
    """
    flow = models.ForeignKey(Flow, related_name='revisions')

    definition = models.TextField(help_text=_("The JSON flow definition"))

    spec_version = models.IntegerField(default=CURRENT_EXPORT_VERSION, help_text=_("The flow version this definition is in"))

    revision = models.IntegerField(null=True, help_text=_("Revision number for this definition"))

    @classmethod
    def validate_flow_definition(cls, flow_spec):

        non_localized_error = _('Malformed flow, encountered non-localized definition')

        # should always have a base_language
        if 'base_language' not in flow_spec or not flow_spec['base_language']:
            raise ValueError(non_localized_error)

        # language should match values in definition
        base_language = flow_spec['base_language']

        def validate_localization(lang_dict):

            # must be a dict
            if not isinstance(lang_dict, dict):
                raise ValueError(non_localized_error)

            # and contain the base_language
            if base_language not in lang_dict:  # pragma: needs cover
                raise ValueError(non_localized_error)

        for actionset in flow_spec['action_sets']:
            for action in actionset['actions']:
                if 'msg' in action and action['type'] != 'email':
                    validate_localization(action['msg'])

        for ruleset in flow_spec['rule_sets']:
            for rule in ruleset['rules']:
                validate_localization(rule['category'])

    @classmethod
    def migrate_export(cls, org, exported_json, same_site, version, to_version=None):
        if not to_version:
            to_version = CURRENT_EXPORT_VERSION

        from temba.flows import flow_migrations
        while version < to_version and version < CURRENT_EXPORT_VERSION:

            migrate_fn = getattr(flow_migrations, 'migrate_export_to_version_%d' % (version + 1), None)
            if migrate_fn:
                exported_json = migrate_fn(exported_json, org, same_site)
            else:
                flows = []
                for json_flow in exported_json.get('flows', []):
                    migrate_fn = getattr(flow_migrations, 'migrate_to_version_%d' % (version + 1), None)
                    if migrate_fn:
                        json_flow = migrate_fn(json_flow, None)
                    flows.append(json_flow)
                exported_json['flows'] = flows
            version += 1

        return exported_json

    @classmethod
    def migrate_definition(cls, json_flow, flow, version, to_version=None):
        if not to_version:
            to_version = CURRENT_EXPORT_VERSION
        from temba.flows import flow_migrations
        while version < to_version and version < CURRENT_EXPORT_VERSION:
            migrate_fn = getattr(flow_migrations, 'migrate_to_version_%d' % (version + 1), None)
            if migrate_fn:
                json_flow = migrate_fn(json_flow, flow)
            version += 1

        return json_flow

    def get_definition_json(self):

        definition = json.loads(self.definition)

        # if it's previous to version 6, wrap the definition to
        # mirror our exports for those versions
        if self.spec_version <= 6:
            definition = dict(definition=definition, flow_type=self.flow.flow_type,
                              expires=self.flow.expires_after_minutes, id=self.flow.pk,
                              revision=self.revision, uuid=self.flow.uuid)

        # migrate our definition if necessary
        if self.spec_version < CURRENT_EXPORT_VERSION:
            definition = FlowRevision.migrate_definition(definition, self.flow, self.spec_version)
        return definition

    def as_json(self, include_definition=False):

        name = self.created_by.get_full_name()
        return dict(user=dict(email=self.created_by.email, name=name),
                    created_on=datetime_to_str(self.created_on),
                    id=self.pk,
                    version=self.spec_version,
                    revision=self.revision)


@six.python_2_unicode_compatible
class FlowPathCount(SquashableModel):
    """
    Maintains hourly counts of flow paths
    """
    SQUASH_OVER = ('flow_id', 'from_uuid', 'to_uuid', 'period')

    flow = models.ForeignKey(Flow, related_name='activity', help_text=_("The flow where the activity occurred"))
    from_uuid = models.UUIDField(help_text=_("Which flow node they came from"))
    to_uuid = models.UUIDField(null=True, help_text=_("Which flow node they went to"))
    period = models.DateTimeField(help_text=_("When the activity occured with hourly precision"))
    count = models.IntegerField(default=0)

    @classmethod
    def get_squash_query(cls, distinct_set):
        if distinct_set.to_uuid:
            sql = """
            WITH removed as (
                DELETE FROM %(table)s WHERE "flow_id" = %%s AND "from_uuid" = %%s AND "to_uuid" = %%s AND "period" = date_trunc('hour', %%s) RETURNING "count"
            )
            INSERT INTO %(table)s("flow_id", "from_uuid", "to_uuid", "period", "count", "is_squashed")
            VALUES (%%s, %%s, %%s, date_trunc('hour', %%s), GREATEST(0, (SELECT SUM("count") FROM removed)), TRUE);
            """ % {'table': cls._meta.db_table}

            params = (distinct_set.flow_id, distinct_set.from_uuid, distinct_set.to_uuid, distinct_set.period) * 2
        else:
            sql = """
            WITH removed as (
                DELETE FROM %(table)s WHERE "flow_id" = %%s AND "from_uuid" = %%s AND "to_uuid" IS NULL AND "period" = date_trunc('hour', %%s) RETURNING "count"
            )
            INSERT INTO %(table)s("flow_id", "from_uuid", "to_uuid", "period", "count", "is_squashed")
            VALUES (%%s, %%s, NULL, date_trunc('hour', %%s), GREATEST(0, (SELECT SUM("count") FROM removed)), TRUE);
            """ % {'table': cls._meta.db_table}

            params = (distinct_set.flow_id, distinct_set.from_uuid, distinct_set.period) * 2

        return sql, params

    def __str__(self):  # pragma: no cover
        return "FlowPathCount(%d) %s:%s %s count: %d" % (self.flow_id, self.from_uuid, self.to_uuid, self.period, self.count)

    class Meta:
        index_together = ['flow', 'from_uuid', 'to_uuid', 'period']


class FlowPathRecentStep(models.Model):
    """
    Maintains recent messages for a flow path segment
    """
    PRUNE_TO = 10
    LAST_PRUNED_KEY = 'last_flowpathrecentstep_pruned'

    from_uuid = models.UUIDField(help_text=_("Which flow node they came from"))
    to_uuid = models.UUIDField(help_text=_("Which flow node they went to"))
    step = models.ForeignKey(FlowStep, related_name='recent_segments')
    left_on = models.DateTimeField(help_text=_("When they left the first node"))

    @classmethod
    def record_step(cls, step):
        from_uuid = step.rule_uuid or step.step_uuid
        to_uuid = step.next_uuid

        cls.objects.create(from_uuid=from_uuid, to_uuid=to_uuid, step=step, left_on=step.left_on)

    @classmethod
    def get_recent(cls, from_uuids, to_uuids):
        """
        Gets the recent step records for the given flow segments
        """
        recent = cls.objects.filter(from_uuid__in=from_uuids, to_uuid__in=to_uuids)
        return recent.order_by('-left_on').prefetch_related('step')

    @classmethod
    def get_recent_messages(cls, from_uuids, to_uuids, limit=None):
        """
        Gets the recent messages for the given flow segment
        """
        recent = cls.get_recent(from_uuids, to_uuids).prefetch_related('step__messages')

        messages = []
        for r in recent:
            for msg in r.step.messages.all():
                if msg.visibility == Msg.VISIBILITY_VISIBLE:
                    messages.append(msg)

                    if limit is not None and len(messages) >= limit:
                        return messages

        return messages

    @classmethod
    def prune(cls):
        """
        Removes old steps leaving only PRUNE_TO most recent for each segment
        """
        last_id = cache.get(cls.LAST_PRUNED_KEY, -1)

        newest = cls.objects.order_by('-id').values('id').first()
        newest_id = newest['id'] if newest else -1

        sql = """
        DELETE FROM %(table)s WHERE id IN (
          SELECT id FROM (
              SELECT
                r.id,
                dense_rank() OVER (PARTITION BY from_uuid, to_uuid ORDER BY left_on DESC) AS pos
              FROM %(table)s r
              WHERE (from_uuid, to_uuid) IN (
                -- get the unique segments added to since last prune
                SELECT DISTINCT from_uuid, to_uuid FROM %(table)s WHERE id > %(last_id)d
              )
          ) s WHERE s.pos > %(limit)d
        )""" % {'table': cls._meta.db_table, 'last_id': last_id, 'limit': cls.PRUNE_TO}

        cursor = connection.cursor()
        cursor.execute(sql)

        cache.set(cls.LAST_PRUNED_KEY, newest_id)

        return cursor.rowcount  # number of deleted entries


@six.python_2_unicode_compatible
class FlowRunCount(SquashableModel):
    """
    Maintains counts of different states of exit types of flow runs on a flow. These are calculated
    via triggers on the database.
    """
    SQUASH_OVER = ('flow_id', 'exit_type')

    flow = models.ForeignKey(Flow, related_name='counts')
    exit_type = models.CharField(null=True, max_length=1, choices=FlowRun.EXIT_TYPE_CHOICES)
    count = models.IntegerField(default=0)

    @classmethod
    def get_squash_query(cls, distinct_set):
        if distinct_set.exit_type:
            sql = """
            WITH removed as (
                DELETE FROM %(table)s WHERE "flow_id" = %%s AND "exit_type" = %%s RETURNING "count"
            )
            INSERT INTO %(table)s("flow_id", "exit_type", "count", "is_squashed")
            VALUES (%%s, %%s, GREATEST(0, (SELECT SUM("count") FROM removed)), TRUE);
            """ % {'table': cls._meta.db_table}

            params = (distinct_set.flow_id, distinct_set.exit_type) * 2
        else:
            sql = """
            WITH removed as (
                DELETE FROM %(table)s WHERE "flow_id" = %%s AND "exit_type" IS NULL RETURNING "count"
            )
            INSERT INTO %(table)s("flow_id", "exit_type", "count", "is_squashed")
            VALUES (%%s, NULL, GREATEST(0, (SELECT SUM("count") FROM removed)), TRUE);
            """ % {'table': cls._meta.db_table}

            params = (distinct_set.flow_id,) * 2

        return sql, params

    @classmethod
    def get_totals(cls, flow):
        totals = list(cls.objects.filter(flow=flow).values_list('exit_type').annotate(replies=Sum('count')))
        totals = {t[0]: t[1] for t in totals}

        # for convenience, ensure dict contains all possible states
        all_states = (None, FlowRun.EXIT_TYPE_COMPLETED, FlowRun.EXIT_TYPE_EXPIRED, FlowRun.EXIT_TYPE_INTERRUPTED)
        totals = {s: totals.get(s, 0) for s in all_states}

        # we record active runs as exit_type=None but replace with actual constant for clarity
        totals[FlowRun.STATE_ACTIVE] = totals[None]
        del totals[None]

        return totals

    def __str__(self):  # pragma: needs cover
        return "RunCount[%d:%s:%d]" % (self.flow_id, self.exit_type, self.count)

    class Meta:
        index_together = ('flow', 'exit_type')


class ExportFlowResultsTask(BaseExportTask):
    """
    Container for managing our export requests
    """
    analytics_key = 'flowresult_export'
    email_subject = "Your results export is ready"
    email_template = 'flows/email/flow_export_download'

    INCLUDE_RUNS = 'include_runs'
    INCLUDE_MSGS = 'include_msgs'
    CONTACT_FIELDS = 'contact_fields'
    RESPONDED_ONLY = 'responded_only'

    flows = models.ManyToManyField(Flow, related_name='exports', help_text=_("The flows to export"))

    config = models.TextField(null=True,
                              help_text=_("Any configuration options for this flow export"))

    @classmethod
    def create(cls, org, user, flows, contact_fields, responded_only, include_runs, include_msgs):
        config = {ExportFlowResultsTask.INCLUDE_RUNS: include_runs,
                  ExportFlowResultsTask.INCLUDE_MSGS: include_msgs,
                  ExportFlowResultsTask.CONTACT_FIELDS: [c.id for c in contact_fields],
                  ExportFlowResultsTask.RESPONDED_ONLY: responded_only}

        export = cls.objects.create(org=org, created_by=user, modified_by=user, config=json.dumps(config))
        for flow in flows:
            export.flows.add(flow)

        return export

    def get_email_context(self, branding):
        context = super(ExportFlowResultsTask, self).get_email_context(branding)
        context['flows'] = self.flows.all()
        return context

    def write_export(self):
        from openpyxl import Workbook
        book = Workbook(write_only=True)

        config = json.loads(self.config) if self.config else dict()
        include_runs = config.get(ExportFlowResultsTask.INCLUDE_RUNS, False)
        include_msgs = config.get(ExportFlowResultsTask.INCLUDE_MSGS, False)
        responded_only = config.get(ExportFlowResultsTask.RESPONDED_ONLY, True)
        contact_field_ids = config.get(ExportFlowResultsTask.CONTACT_FIELDS, [])
        broadcast_only_flow = False

        contact_fields = []
        for cf_id in contact_field_ids:
            cf = ContactField.objects.filter(id=cf_id, org=self.org, is_active=True).first()
            if cf:
                contact_fields.append(cf)

        # merge the columns for all of our flows
        show_submitted_by = False
        columns = []
        flows = self.flows.all()
        with SegmentProfiler("get columns"):
            for flow in flows:
                columns += flow.get_columns()

                if flow.flow_type == Flow.SURVEY:
                    show_submitted_by = True

        org = None
        if flows:
            org = flows[0].org

        # create a mapping of column id to index
        column_map = dict()
        for col in range(len(columns)):
            column_map[columns[col].uuid] = 6 + len(contact_fields) + col * 3

        # build a cache of rule uuid to category name, we want to use the most recent name the user set
        # if possible and back down to the cached rule_category only when necessary
        category_map = dict()

        with SegmentProfiler("rule uuid to category to name"):
            for ruleset in RuleSet.objects.filter(flow__in=flows).select_related('flow'):
                for rule in ruleset.get_rules():
                    category_map[rule.uuid] = rule.get_category_name(ruleset.flow.base_language)

        ruleset_steps = FlowStep.objects.filter(run__flow__in=flows, step_type=FlowStep.TYPE_RULE_SET)
        ruleset_steps = ruleset_steps.order_by('contact', 'run', 'arrived_on', 'pk')

        if responded_only:
            ruleset_steps = ruleset_steps.filter(run__responded=True)

        # count of unique flow runs
        with SegmentProfiler("# of runs"):
            all_runs_count = ruleset_steps.values('run').distinct().count()

        # count of unique contacts
        with SegmentProfiler("# of contacts"):
            contacts_count = ruleset_steps.values('contact').distinct().count()

        # grab the ids for all our steps so we don't have to ever calculate them again
        with SegmentProfiler("calculate step ids"):
            all_steps = FlowStep.objects.filter(run__flow__in=flows)\
                                        .order_by('contact', 'run', 'arrived_on', 'pk')\
                                        .values('id')

            if responded_only:
                all_steps = all_steps.filter(run__responded=True)
            else:
                broadcast_only_flow = not all_steps.exclude(step_type=FlowStep.TYPE_ACTION_SET).exists()

            step_ids = [s['id'] for s in all_steps]

        # build our sheets
        run_sheets = []
        total_run_sheet_count = 0

        # the full sheets we need for runs
        if include_runs:
            for i in range(all_runs_count / self.MAX_EXCEL_ROWS + 1):
                total_run_sheet_count += 1
                name = "Runs" if (i + 1) <= 1 else "Runs (%d)" % (i + 1)
                book.create_sheet(name)
                run_sheets.append(name)

        total_merged_run_sheet_count = 0

        # the full sheets we need for contacts
        for i in range(contacts_count / self.MAX_EXCEL_ROWS + 1):
            total_merged_run_sheet_count += 1
            name = "Contacts" if (i + 1) <= 1 else "Contacts (%d)" % (i + 1)
            book.create_sheet(name)
            run_sheets.append(name)

        sheet_row = []
        # then populate their header columns
        for (sheet_num, sheet_name) in enumerate(run_sheets):
            sheet = book[sheet_name]

            # build up our header row
            sheet_row = []
            col_widths = []

            if show_submitted_by:
                sheet_row.append("Surveyor")
                col_widths.append(self.WIDTH_MEDIUM)

            sheet_row.append("Contact UUID")
            col_widths.append(self.WIDTH_MEDIUM)

            if org.is_anon:
                sheet_row.append("ID")
                col_widths.append(self.WIDTH_SMALL)
            else:
                sheet_row.append("URN")
                col_widths.append(self.WIDTH_SMALL)

            sheet_row.append("Name")
            col_widths.append(self.WIDTH_MEDIUM)

            sheet_row.append("Groups")
            col_widths.append(self.WIDTH_MEDIUM)

            # add our contact fields
            for cf in contact_fields:
                sheet_row.append(cf.label)
                col_widths.append(self.WIDTH_MEDIUM)

            sheet_row.append("First Seen")
            col_widths.append(self.WIDTH_MEDIUM)

            sheet_row.append("Last Seen")
            col_widths.append(self.WIDTH_MEDIUM)

            for col in range(len(columns)):
                ruleset = columns[col]

                sheet_row.append("%s (Category) - %s" % (six.text_type(ruleset.label), six.text_type(ruleset.flow.name)))
                col_widths.append(self.WIDTH_SMALL)
                sheet_row.append("%s (Value) - %s" % (six.text_type(ruleset.label), six.text_type(ruleset.flow.name)))
                col_widths.append(self.WIDTH_SMALL)
                sheet_row.append("%s (Text) - %s" % (six.text_type(ruleset.label), six.text_type(ruleset.flow.name)))
                col_widths.append(self.WIDTH_SMALL)

            self.set_sheet_column_widths(sheet, col_widths)
            self.append_row(sheet, sheet_row)

        run_row = 1
        merged_row = 1
        msg_row = 1

        sheet_columns_number = len(sheet_row)

        runs_sheet_row = [None] * sheet_columns_number
        merged_sheet_row = [None] * sheet_columns_number

        latest = None
        earliest = None
        merged_latest = None
        merged_earliest = None

        last_run = 0
        last_contact = None

        # index of sheets that we are currently writing to
        run_sheet_index = 0
        merged_run_sheet_index = total_run_sheet_count
        msg_sheet_index = 0

        # get our initial runs and merged runs to write to
        runs = book[run_sheets[run_sheet_index]]
        merged_runs = book[run_sheets[merged_run_sheet_index]]
        msgs = None

        processed_steps = 0
        total_steps = len(step_ids)
        start = time.time()
        flow_names = ", ".join([f['name'] for f in self.flows.values('name')])

        urn_display_cache = {}

        seen_msgs = set()

        def get_contact_urn_display(contact):
            """
            Gets the possibly cached URN display (e.g. formatted phone number) for the given contact
            """
            urn_display = urn_display_cache.get(contact.pk)
            if urn_display:
                return urn_display
            urn_display = contact.get_urn_display(org=org, formatted=False)
            urn_display_cache[contact.pk] = urn_display
            return urn_display

        for run_step in ChunkIterator(FlowStep, step_ids,
                                      order_by=['contact', 'run', 'arrived_on', 'pk'],
                                      select_related=['run', 'contact'],
                                      prefetch_related=['messages__contact_urn',
                                                        'messages__channel',
                                                        'broadcasts',
                                                        'contact__all_groups'],
                                      contact_fields=contact_fields):

            processed_steps += 1
            if processed_steps % 10000 == 0:  # pragma: needs cover
                print("Export of %s - %d%% complete in %0.2fs" %
                      (flow_names, processed_steps * 100 / total_steps, time.time() - start))

            # skip over test contacts
            if run_step.contact.is_test:  # pragma: needs cover
                continue

            contact_urn_display = get_contact_urn_display(run_step.contact)
            contact_uuid = run_step.contact.uuid
            contact_name = self.prepare_value(run_step.contact.name)

            # if this is a rule step, write out the value collected
            if run_step.step_type == FlowStep.TYPE_RULE_SET or broadcast_only_flow:

                # a new contact
                if last_contact != run_step.contact.pk:
                    merged_earliest = run_step.arrived_on
                    merged_latest = None
                    if merged_sheet_row != [None] * sheet_columns_number:
                        self.append_row(merged_runs, merged_sheet_row)
                    merged_sheet_row = [None] * sheet_columns_number
                    merged_row += 1

                    if merged_row > self.MAX_EXCEL_ROWS:  # pragma: needs cover
                        # get the next sheet to use for Contacts
                        merged_row = 1
                        merged_run_sheet_index += 1
                        merged_runs = book[run_sheets[merged_run_sheet_index]]

                # a new run
                if last_run != run_step.run.pk:
                    earliest = run_step.arrived_on
                    latest = None

                    if include_runs:

                        if runs_sheet_row != [None] * sheet_columns_number:
                            self.append_row(runs, runs_sheet_row)
                        runs_sheet_row = [None] * sheet_columns_number
                        run_row += 1

                        if run_row > self.MAX_EXCEL_ROWS:  # pragma: needs cover
                            # get the next sheet to use for Runs
                            run_row = 1
                            run_sheet_index += 1
                            runs = book[run_sheets[run_sheet_index]]

                    # build up our group names
                    group_names = []
                    for group in run_step.contact.all_groups.all():
                        if group.group_type == ContactGroup.TYPE_USER_DEFINED:
                            group_names.append(group.name)

                    group_names.sort()
                    groups = ", ".join(group_names)

                    padding = 0
                    if show_submitted_by:
                        submitted_by = ''

                        # use the login as the submission user
                        if run_step.run.submitted_by:
                            submitted_by = run_step.run.submitted_by.username

                        if include_runs:
                            runs_sheet_row[0] = submitted_by
                        merged_sheet_row[0] = submitted_by
                        padding = 1

                    if include_runs:
                        runs_sheet_row[padding + 0] = contact_uuid
                        if org.is_anon:
                            runs_sheet_row[padding + 1] = run_step.contact.id
                        else:
                            runs_sheet_row[padding + 1] = contact_urn_display
                        runs_sheet_row[padding + 2] = contact_name
                        runs_sheet_row[padding + 3] = groups

                    merged_sheet_row[padding + 0] = contact_uuid
                    if org.is_anon:
                        merged_sheet_row[padding + 1] = run_step.contact.id
                    else:
                        merged_sheet_row[padding + 1] = contact_urn_display
                    merged_sheet_row[padding + 2] = contact_name
                    merged_sheet_row[padding + 3] = groups

                    cf_padding = 0

                    # write our contact fields if any
                    for cf in contact_fields:
                        field_value = Contact.get_field_display_for_value(cf, run_step.contact.get_field(cf.key.lower()))
                        if field_value is None:
                            field_value = ''

                        field_value = six.text_type(field_value)

                        merged_sheet_row[padding + 4 + cf_padding] = field_value
                        if include_runs:
                            runs_sheet_row[padding + 4 + cf_padding] = field_value

                        cf_padding += 1

                if not latest or latest < run_step.arrived_on:
                    latest = run_step.arrived_on

                if not merged_latest or merged_latest < run_step.arrived_on:
                    merged_latest = run_step.arrived_on

                if include_runs:
                    runs_sheet_row[padding + 4 + cf_padding] = earliest
                    runs_sheet_row[padding + 5 + cf_padding] = latest

                merged_sheet_row[padding + 4 + cf_padding] = merged_earliest
                merged_sheet_row[padding + 5 + cf_padding] = merged_latest

                # write the step data
                col = column_map.get(run_step.step_uuid, 0) + padding
                if col:
                    category = category_map.get(run_step.rule_uuid, None)
                    if category:
                        if include_runs:
                            runs_sheet_row[col] = category
                        merged_sheet_row[col] = category
                    elif run_step.rule_category:  # pragma: needs cover
                        if include_runs:
                            runs_sheet_row[col] = run_step.rule_category
                        merged_sheet_row[col] = run_step.rule_category

                    value = run_step.rule_value
                    if value:
                        value = self.prepare_value(value)
                        if include_runs:
                            runs_sheet_row[col + 1] = value
                        merged_sheet_row[col + 1] = value

                    text = run_step.get_text()
                    if text:
                        text = self.prepare_value(text)
                        if include_runs:
                            runs_sheet_row[col + 2] = text
                        merged_sheet_row[col + 2] = text

                last_run = run_step.run.pk
                last_contact = run_step.contact.pk

            # write out any message associated with this step
            if include_msgs:
                step_msgs = list(run_step.messages.all())
                step_msgs = sorted(step_msgs, key=lambda msg: msg.created_on)
                for msg in step_msgs:
                    msg_row += 1

                    if msg.pk not in seen_msgs:
                        if msg_row > self.MAX_EXCEL_ROWS or not msgs:
                            msg_row = 2

                            name = "Messages" if (msg_sheet_index + 1) <= 1 else "Messages (%d)" % (msg_sheet_index + 1)
                            msgs = book.create_sheet(name)
                            if org.is_anon:
                                headers = ["Contact UUID", "ID", "Name", "Date", "Direction", "Message", "Channel"]
                            else:
                                headers = ["Contact UUID", "URN", "Name", "Date", "Direction", "Message", "Channel"]

                            col_widths = [self.WIDTH_MEDIUM, self.WIDTH_SMALL, self.WIDTH_MEDIUM, self.WIDTH_MEDIUM,
                                          self.WIDTH_SMALL, self.WIDTH_LARGE, self.WIDTH_MEDIUM]
                            msg_sheet_index += 1

                            self.set_sheet_column_widths(msgs, col_widths)
                            self.append_row(msgs, headers)

                        urn_display = msg.contact_urn.get_display(org=org, formatted=False) if msg.contact_urn else ''

                        self.append_row(msgs, [
                            run_step.contact.uuid,
                            run_step.contact.id if org.is_anon else urn_display,
                            contact_name,
                            msg.created_on,
                            "IN" if msg.direction == INCOMING else "OUT",
                            msg.text,
                            msg.channel.name if msg.channel else ''
                        ])

                        seen_msgs.add(msg.pk)

        if runs_sheet_row != [None] * sheet_columns_number:
            self.append_row(runs, runs_sheet_row)

        if merged_sheet_row != [None] * sheet_columns_number:
            self.append_row(merged_runs, merged_sheet_row)

        temp = NamedTemporaryFile(delete=True)
        book.save(temp)
        temp.flush()
        return temp, 'xlsx'


@register_asset_store
class ResultsExportAssetStore(BaseExportAssetStore):
    model = ExportFlowResultsTask
    key = 'results_export'
    directory = 'results_exports'
    permission = 'flows.flow_export_results'
    extensions = ('xlsx',)


@six.python_2_unicode_compatible
class ActionLog(models.Model):
    """
    Log of an event that occurred whilst executing a flow in the simulator
    """
    LEVEL_INFO = 'I'
    LEVEL_WARN = 'W'
    LEVEL_ERROR = 'E'
    LEVEL_CHOICES = ((LEVEL_INFO, _("Info")), (LEVEL_WARN, _("Warning")), (LEVEL_ERROR, _("Error")))

    run = models.ForeignKey(FlowRun, related_name='logs')

    text = models.TextField(help_text=_("Log event text"))

    level = models.CharField(max_length=1, choices=LEVEL_CHOICES, default=LEVEL_INFO, help_text=_("Log event level"))

    created_on = models.DateTimeField(auto_now_add=True, help_text=_("When this log event occurred"))

    @classmethod
    def create(cls, run, text, level=LEVEL_INFO, safe=False):
        if not safe:
            text = escape(text)

        text = text.replace('\n', "<br/>")

        try:
            return ActionLog.objects.create(run=run, text=text, level=level)
        except Exception:  # pragma: no cover
            return None  # it's possible our test run can be deleted out from under us

    @classmethod
    def info(cls, run, text, safe=False):
        return cls.create(run, text, cls.LEVEL_INFO, safe)

    @classmethod
    def warn(cls, run, text, safe=False):
        return cls.create(run, text, cls.LEVEL_WARN, safe)

    @classmethod
    def error(cls, run, text, safe=False):
        return cls.create(run, text, cls.LEVEL_ERROR, safe)

    def as_json(self):
        return dict(id=self.id,
                    direction="O",
                    level=self.level,
                    text=self.text,
                    created_on=self.created_on.strftime('%x %X'),
                    model="log")

    def simulator_json(self):
        return self.as_json()

    def __str__(self):  # pragma: needs cover
        return self.text


@six.python_2_unicode_compatible
class FlowStart(SmartModel):
    STATUS_PENDING = 'P'
    STATUS_STARTING = 'S'
    STATUS_COMPLETE = 'C'
    STATUS_FAILED = 'F'

    STATUS_CHOICES = ((STATUS_PENDING, "Pending"),
                      (STATUS_STARTING, "Starting"),
                      (STATUS_COMPLETE, "Complete"),
                      (STATUS_FAILED, "Failed"))

    flow = models.ForeignKey(Flow, related_name='starts', help_text=_("The flow that is being started"))

    groups = models.ManyToManyField(ContactGroup, help_text=_("Groups that will start the flow"))

    contacts = models.ManyToManyField(Contact, help_text=_("Contacts that will start the flow"))

    restart_participants = models.BooleanField(default=True,
                                               help_text=_("Whether to restart any participants already in this flow"))

    contact_count = models.IntegerField(default=0,
                                        help_text=_("How many unique contacts were started down the flow"))

    status = models.CharField(max_length=1, default=STATUS_PENDING, choices=STATUS_CHOICES,
                              help_text=_("The status of this flow start"))

    extra = models.TextField(null=True,
                             help_text=_("Any extra parameters to pass to the flow start (json)"))

    @classmethod
    def create(cls, flow, user, groups=None, contacts=None, restart_participants=True, extra=None):
        if contacts is None:  # pragma: needs cover
            contacts = []

        if groups is None:  # pragma: needs cover
            groups = []

        start = FlowStart.objects.create(flow=flow, restart_participants=restart_participants,
                                         extra=json.dumps(extra) if extra else None,
                                         created_by=user, modified_by=user)

        for contact in contacts:
            start.contacts.add(contact)

        for group in groups:
            start.groups.add(group)

        return start

    def async_start(self):
        from temba.flows.tasks import start_flow_task
        on_transaction_commit(lambda: start_flow_task.delay(self.id))

    def start(self):
        self.status = FlowStart.STATUS_STARTING
        self.save(update_fields=['status'])

        try:
            groups = [g for g in self.groups.all()]
            contacts = [c for c in self.contacts.all().only('is_test')]

            # load up our extra if any
            extra = json.loads(self.extra) if self.extra else None

            self.flow.start(groups, contacts, restart_participants=self.restart_participants, flow_start=self, extra=extra)

        except Exception as e:  # pragma: no cover
            import traceback
            traceback.print_exc(e)

            self.status = FlowStart.STATUS_FAILED
            self.save(update_fields=['status'])
            raise e

    def update_status(self):
        # only update our status to complete if we have started as many runs as our total contact count
        if self.runs.count() == self.contact_count:
            self.status = FlowStart.STATUS_COMPLETE
            self.save(update_fields=['status'])

    def __str__(self):  # pragma: no cover
        return "FlowStart %d (Flow %d)" % (self.id, self.flow_id)


@six.python_2_unicode_compatible
class FlowLabel(models.Model):
    org = models.ForeignKey(Org)

    uuid = models.CharField(max_length=36, unique=True, db_index=True, default=generate_uuid,
                            verbose_name=_("Unique Identifier"), help_text=_("The unique identifier for this label"))
    name = models.CharField(max_length=64, verbose_name=_("Name"),
                            help_text=_("The name of this flow label"))
    parent = models.ForeignKey('FlowLabel', verbose_name=_("Parent"), null=True, related_name="children")

    def get_flows_count(self):
        """
        Returns the count of flows tagged with this label or one of its children
        """
        return self.get_flows().count()

    def get_flows(self):
        return Flow.objects.filter(Q(labels=self) | Q(labels__parent=self)).filter(is_active=True, is_archived=False).distinct()

    @classmethod
    def create_unique(cls, base, org, parent=None):

        base = base.strip()

        # truncate if necessary
        if len(base) > 32:
            base = base[:32]

        # find the next available label by appending numbers
        count = 2
        while FlowLabel.objects.filter(name=base, org=org, parent=parent):
            # make room for the number
            if len(base) >= 32:
                base = base[:30]
            last = str(count - 1)
            if base.endswith(last):
                base = base[:-len(last)]
            base = "%s %d" % (base.strip(), count)
            count += 1

        return FlowLabel.objects.create(name=base, org=org, parent=parent)

    def toggle_label(self, flows, add):
        changed = []

        for flow in flows:
            # if we are adding the flow label and this flow doesnt have it, add it
            if add:
                if not flow.labels.filter(pk=self.pk):
                    flow.labels.add(self)
                    changed.append(flow.pk)

            # otherwise, remove it if not already present
            else:
                if flow.labels.filter(pk=self.pk):
                    flow.labels.remove(self)
                    changed.append(flow.pk)

        return changed

    def __str__(self):
        if self.parent:
            return "%s > %s" % (self.parent, self.name)
        return self.name

    class Meta:
        unique_together = ('name', 'parent', 'org')


__flow_users = None


def clear_flow_users():
    global __flow_users
    __flow_users = None


def get_flow_user(org):
    global __flow_users
    if not __flow_users:
        __flow_users = {}

    branding = org.get_branding()
    username = '%s_flow' % branding['slug']
    flow_user = __flow_users.get(username)

    # not cached, let's look it up
    if not flow_user:
        email = branding['support_email']
        flow_user = User.objects.filter(username=username).first()
        if flow_user:  # pragma: needs cover
            __flow_users[username] = flow_user
        else:
            # doesn't exist for this brand, create it
            flow_user = User.objects.create_user(username, email, first_name='System Update')
            flow_user.groups.add(Group.objects.get(name='Service Users'))
            __flow_users[username] = flow_user

    return flow_user


class Action(object):
    """
    Base class for actions that can be added to an action set and executed during a flow run
    """
    TYPE = 'type'
    __action_mapping = None

    @classmethod
    def from_json(cls, org, json_obj):
        if not cls.__action_mapping:
            cls.__action_mapping = {
                ReplyAction.TYPE: ReplyAction,
                SendAction.TYPE: SendAction,
                AddToGroupAction.TYPE: AddToGroupAction,
                DeleteFromGroupAction.TYPE: DeleteFromGroupAction,
                AddLabelAction.TYPE: AddLabelAction,
                EmailAction.TYPE: EmailAction,
                WebhookAction.TYPE: WebhookAction,
                SaveToContactAction.TYPE: SaveToContactAction,
                SetLanguageAction.TYPE: SetLanguageAction,
                SetChannelAction.TYPE: SetChannelAction,
                StartFlowAction.TYPE: StartFlowAction,
                SayAction.TYPE: SayAction,
                PlayAction.TYPE: PlayAction,
                TriggerFlowAction.TYPE: TriggerFlowAction,
            }

        action_type = json_obj.get(cls.TYPE)
        if not action_type:  # pragma: no cover
            raise FlowException("Action definition missing 'type' attribute: %s" % json_obj)

        if action_type not in cls.__action_mapping:  # pragma: no cover
            raise FlowException("Unknown action type '%s' in definition: '%s'" % (action_type, json_obj))

        return cls.__action_mapping[action_type].from_json(org, json_obj)

    @classmethod
    def from_json_array(cls, org, json_arr):
        actions = []
        for inner in json_arr:
            action = Action.from_json(org, inner)
            if action:
                actions.append(action)
        return actions


class EmailAction(Action):
    """
    Sends an email to someone
    """
    TYPE = 'email'
    EMAILS = 'emails'
    SUBJECT = 'subject'
    MESSAGE = 'msg'

    def __init__(self, emails, subject, message):
        if not emails:
            raise FlowException("Email actions require at least one recipient")

        self.emails = emails
        self.subject = subject
        self.message = message

    @classmethod
    def from_json(cls, org, json_obj):
        emails = json_obj.get(EmailAction.EMAILS)
        message = json_obj.get(EmailAction.MESSAGE)
        subject = json_obj.get(EmailAction.SUBJECT)
        return EmailAction(emails, subject, message)

    def as_json(self):
        return dict(type=EmailAction.TYPE, emails=self.emails, subject=self.subject, msg=self.message)

    def execute(self, run, actionset_uuid, msg, offline_on=None):
        from .tasks import send_email_action_task

        # build our message from our flow variables
        message_context = run.flow.build_message_context(run.contact, msg)
        (message, errors) = Msg.substitute_variables(self.message, run.contact, message_context, org=run.flow.org)
        (subject, errors) = Msg.substitute_variables(self.subject, run.contact, message_context, org=run.flow.org)

        # make sure the subject is single line; replace '\t\n\r\f\v' to ' '
        subject = regex.sub('\s+', ' ', subject, regex.V0)

        valid_addresses = []
        invalid_addresses = []
        for email in self.emails:
            if email.startswith('@'):
                # a valid email will contain @ so this is very likely to generate evaluation errors
                (address, errors) = Msg.substitute_variables(email, run.contact, message_context, org=run.flow.org)
            else:
                address = email

            address = address.strip()

            if is_valid_address(address):
                valid_addresses.append(address)
            else:
                invalid_addresses.append(address)

        if not run.contact.is_test:
            if valid_addresses:
                on_transaction_commit(lambda: send_email_action_task.delay(run.flow.org.id, valid_addresses, subject, message))
        else:
            if valid_addresses:
                valid_addresses = ['"%s"' % elt for elt in valid_addresses]
                ActionLog.info(run, _("\"%s\" would be sent to %s") % (message, ", ".join(valid_addresses)))
            if invalid_addresses:
                invalid_addresses = ['"%s"' % elt for elt in invalid_addresses]
                ActionLog.warn(run, _("Some email address appear to be invalid: %s") % ", ".join(invalid_addresses))
        return []


class WebhookAction(Action):
    """
    Forwards the steps in this flow to the webhook (if any)
    """
    TYPE = 'api'
    ACTION = 'action'

    def __init__(self, webhook, action='POST'):
        self.webhook = webhook
        self.action = action

    @classmethod
    def from_json(cls, org, json_obj):
        return WebhookAction(json_obj.get('webhook', org.get_webhook_url()), json_obj.get('action', 'POST'))

    def as_json(self):
        return dict(type=WebhookAction.TYPE, webhook=self.webhook, action=self.action)

    def execute(self, run, actionset_uuid, msg, offline_on=None):
        from temba.api.models import WebHookEvent

        message_context = run.flow.build_message_context(run.contact, msg)
        (value, errors) = Msg.substitute_variables(self.webhook, run.contact, message_context,
                                                   org=run.flow.org, url_encode=True)

        if errors:
            ActionLog.warn(run, _("URL appears to contain errors: %s") % ", ".join(errors))

        WebHookEvent.trigger_flow_event(value, run.flow, run, actionset_uuid, run.contact, msg, self.action)
        return []


class AddToGroupAction(Action):
    """
    Adds the user to a group
    """
    TYPE = 'add_group'
    GROUP = 'group'
    GROUPS = 'groups'
    UUID = 'uuid'
    NAME = 'name'

    def __init__(self, groups):
        self.groups = groups

    @classmethod
    def from_json(cls, org, json_obj):
        return AddToGroupAction(AddToGroupAction.get_groups(org, json_obj))

    @classmethod
    def get_groups(cls, org, json_obj):

        # for backwards compatibility
        group_data = json_obj.get(AddToGroupAction.GROUP, None)
        if not group_data:
            group_data = json_obj.get(AddToGroupAction.GROUPS)
        else:
            group_data = [group_data]

        groups = []

        for g in group_data:
            if isinstance(g, dict):
                group_uuid = g.get(AddToGroupAction.UUID, None)
                group_name = g.get(AddToGroupAction.NAME)

                group = ContactGroup.get_or_create(org, org.created_by, group_name, group_uuid)
                groups.append(group)
            else:
                if g and g[0] == '@':
                    groups.append(g)
                else:  # pragma: needs cover
                    group = ContactGroup.get_user_group(org, g)
                    if group:
                        groups.append(group)
                    else:
                        groups.append(ContactGroup.create_static(org, org.get_user(), g))
        return groups

    def as_json(self):
        groups = []
        for g in self.groups:
            if isinstance(g, ContactGroup):
                groups.append(dict(uuid=g.uuid, name=g.name))
            else:
                groups.append(g)

        return dict(type=self.get_type(), groups=groups)

    def get_type(self):
        return AddToGroupAction.TYPE

    def execute(self, run, actionset_uuid, msg, offline_on=None):
        contact = run.contact
        add = AddToGroupAction.TYPE == self.get_type()
        user = get_flow_user(run.org)

        if contact:
            for group in self.groups:
                if not isinstance(group, ContactGroup):

                    message_context = run.flow.build_message_context(contact, msg)
                    (value, errors) = Msg.substitute_variables(group, contact, message_context, org=run.flow.org)
                    group = None

                    if not errors:
                        group = ContactGroup.get_user_group(contact.org, value)
                        if not group:

                            try:
                                group = ContactGroup.create_static(contact.org, user, name=value)
                                if run.contact.is_test:  # pragma: needs cover
                                    ActionLog.info(run, _("Group '%s' created") % value)
                            except ValueError:  # pragma: needs cover
                                    ActionLog.error(run, _("Unable to create group with name '%s'") % value)
                    else:  # pragma: needs cover
                        ActionLog.error(run, _("Group name could not be evaluated: %s") % ', '.join(errors))

                if group:
                    # TODO should become a failure (because it should be impossible) and not just a simulator error
                    if group.is_dynamic:
                        # report to sentry
                        logger.error("Attempt to add/remove contacts on dynamic group '%s' [%d] "
                                     "in flow '%s' [%d] for org '%s' [%d]"
                                     % (group.name, group.pk, run.flow.name, run.flow.pk, run.org.name, run.org.pk))
                        if run.contact.is_test:
                            if add:
                                ActionLog.error(run, _("%s is a dynamic group which we can't add contacts to") % group.name)
                            else:  # pragma: needs cover
                                ActionLog.error(run, _("%s is a dynamic group which we can't remove contacts from") % group.name)
                        continue

                    group.update_contacts(user, [contact], add)
                    if run.contact.is_test:
                        if add:
                            ActionLog.info(run, _("Added %s to %s") % (run.contact.name, group.name))
                        else:
                            ActionLog.info(run, _("Removed %s from %s") % (run.contact.name, group.name))
        return []


class DeleteFromGroupAction(AddToGroupAction):
    """
    Removes the user from a group
    """
    TYPE = 'del_group'

    def get_type(self):
        return DeleteFromGroupAction.TYPE

    def as_json(self):
        groups = []
        for g in self.groups:
            if isinstance(g, ContactGroup):
                groups.append(dict(uuid=g.uuid, name=g.name))
            else:
                groups.append(g)

        return dict(type=self.get_type(), groups=groups)

    @classmethod
    def from_json(cls, org, json_obj):
        return DeleteFromGroupAction(DeleteFromGroupAction.get_groups(org, json_obj))

    def execute(self, run, actionset, msg, offline_on=None):
        if len(self.groups) == 0:
            contact = run.contact
            user = get_flow_user(run.org)
            if contact:
                # remove from all active and inactive user-defined, static groups
                for group in ContactGroup.user_groups.filter(org=contact.org,
                                                             group_type=ContactGroup.TYPE_USER_DEFINED,
                                                             query__isnull=True):
                    group.update_contacts(user, [contact], False)
                    if run.contact.is_test:  # pragma: needs cover
                        ActionLog.info(run, _("Removed %s from %s") % (run.contact.name, group.name))
            return []
        return AddToGroupAction.execute(self, run, actionset, msg, offline_on)


class AddLabelAction(Action):
    """
    Add a label to the incoming message
    """
    TYPE = 'add_label'
    LABELS = 'labels'
    UUID = 'uuid'
    NAME = 'name'

    def __init__(self, labels):
        self.labels = labels

    @classmethod
    def from_json(cls, org, json_obj):
        labels_data = json_obj.get(AddLabelAction.LABELS)

        labels = []
        for label_data in labels_data:
            if isinstance(label_data, dict):
                label_uuid = label_data.get(AddLabelAction.UUID, None)
                label_name = label_data.get(AddLabelAction.NAME)

                if label_uuid and Label.label_objects.filter(org=org, uuid=label_uuid).first():
                    label = Label.label_objects.filter(org=org, uuid=label_uuid).first()
                    if label:
                        labels.append(label)
                else:
                    labels.append(Label.get_or_create(org, org.get_user(), label_name))

            elif isinstance(label_data, six.string_types):
                if label_data and label_data[0] == '@':
                    # label name is a variable substitution
                    labels.append(label_data)
                else:  # pragma: needs cover
                    labels.append(Label.get_or_create(org, org.get_user(), label_data))
            else:  # pragma: needs cover
                raise ValueError("Label data must be a dict or string")

        return AddLabelAction(labels)

    def as_json(self):
        labels = []
        for action_label in self.labels:
            if isinstance(action_label, Label):
                labels.append(dict(uuid=action_label.uuid, name=action_label.name))
            else:
                labels.append(action_label)

        return dict(type=self.get_type(), labels=labels)

    def get_type(self):
        return AddLabelAction.TYPE

    def execute(self, run, actionset_uuid, msg, offline_on=None):
        for label in self.labels:
            if not isinstance(label, Label):
                contact = run.contact
                message_context = run.flow.build_message_context(contact, msg)
                (value, errors) = Msg.substitute_variables(label, contact, message_context, org=run.flow.org)

                if not errors:
                    try:
                        label = Label.get_or_create(contact.org, contact.org.get_user(), value)
                        if run.contact.is_test:  # pragma: needs cover
                            ActionLog.info(run, _("Label '%s' created") % label.name)
                    except ValueError:  # pragma: needs cover
                        ActionLog.error(run, _("Unable to create label with name '%s'") % label.name)
                else:  # pragma: needs cover
                    label = None
                    ActionLog.error(run, _("Label name could not be evaluated: %s") % ', '.join(errors))

            if label and msg and msg.pk:
                if run.contact.is_test:  # pragma: needs cover
                    # don't really add labels to simulator messages
                    ActionLog.info(run, _("Added %s label to msg '%s'") % (label.name, msg.text))
                else:
                    label.toggle_label([msg], True)
        return []


class SayAction(Action):
    """
    Voice action for reading some text to a user
    """
    TYPE = 'say'
    MESSAGE = 'msg'
    UUID = 'uuid'
    RECORDING = 'recording'

    def __init__(self, uuid, msg, recording):
        self.uuid = uuid
        self.msg = msg
        self.recording = recording

    @classmethod
    def from_json(cls, org, json_obj):
        return SayAction(json_obj.get(SayAction.UUID),
                         json_obj.get(SayAction.MESSAGE),
                         json_obj.get(SayAction.RECORDING))

    def as_json(self):
        return dict(type=SayAction.TYPE, msg=self.msg,
                    uuid=self.uuid, recording=self.recording)

    def execute(self, run, actionset_uuid, event, offline_on=None):

        media_url = None
        if self.recording:

            # localize our recording
            recording = run.flow.get_localized_text(self.recording, run.contact)

            # if we have a localized recording, create the url
            if recording:  # pragma: needs cover
                media_url = "https://%s/%s" % (settings.AWS_BUCKET_DOMAIN, recording)

        # localize the text for our message, need this either way for logging
        message = run.flow.get_localized_text(self.msg, run.contact)
        (message, errors) = Msg.substitute_variables(message, run.contact, run.flow.build_message_context(run.contact, event))

        msg = run.create_outgoing_ivr(message, media_url, run.session)

        if msg:
            if run.contact.is_test:
                if media_url:  # pragma: needs cover
                    ActionLog.create(run, _('Played recorded message for "%s"') % message)
                else:
                    ActionLog.create(run, _('Read message "%s"') % message)
            return [msg]
        else:  # pragma: needs cover
            # no message, possibly failed loop detection
            run.voice_response.say(_("Sorry, an invalid flow has been detected. Good bye."))
            return []


class PlayAction(Action):
    """
    Voice action for reading some text to a user
    """
    TYPE = 'play'
    URL = 'url'
    UUID = 'uuid'

    def __init__(self, uuid, url):
        self.uuid = uuid
        self.url = url

    @classmethod
    def from_json(cls, org, json_obj):
        return PlayAction(json_obj.get(PlayAction.UUID), json_obj.get(PlayAction.URL))

    def as_json(self):
        return dict(type=PlayAction.TYPE, url=self.url, uuid=self.uuid)

    def execute(self, run, actionset_uuid, event, offline_on=None):

        (media, errors) = Msg.substitute_variables(self.url, run.contact, run.flow.build_message_context(run.contact, event))
        msg = run.create_outgoing_ivr(_('Played contact recording'), media, run.session)

        if msg:
            if run.contact.is_test:  # pragma: needs cover
                log_txt = _('Played recording at "%s"') % msg.media
                ActionLog.create(run, log_txt)
            return [msg]
        else:  # pragma: needs cover
            # no message, possibly failed loop detection
            run.voice_response.say(_("Sorry, an invalid flow has been detected. Good bye."))
            return []


class ReplyAction(Action):
    """
    Simple action for sending back a message
    """
    TYPE = 'reply'
    MESSAGE = 'msg'
<<<<<<< HEAD
    MSG_TYPE = None
=======
    MEDIA = 'media'
>>>>>>> 3cb53f18

    def __init__(self, msg=None, media=None):
        self.msg = msg
        self.media = media if media else {}

    @classmethod
    def from_json(cls, org, json_obj):
        # assert we have some kind of message in this reply
        msg = json_obj.get(ReplyAction.MESSAGE)
        if isinstance(msg, dict):
            if not msg:
                raise FlowException("Invalid reply action, empty message dict")

            if not any([v for v in msg.values()]):
                raise FlowException("Invalid reply action, missing at least one message")
        elif not msg:
            raise FlowException("Invalid reply action, no message")

        return ReplyAction(msg=json_obj.get(ReplyAction.MESSAGE), media=json_obj.get(ReplyAction.MEDIA, None))

    def as_json(self):
        return dict(type=ReplyAction.TYPE, msg=self.msg, media=self.media)

    def execute(self, run, actionset_uuid, msg, offline_on=None):
        reply = None

        if self.msg or self.media:
            user = get_flow_user(run.org)

            text = ''
            if self.msg:
                text = run.flow.get_localized_text(self.msg, run.contact)

            media = None
            if self.media:
                # localize our media attachment
                media_type, media_url = run.flow.get_localized_text(self.media, run.contact).split(':', 1)

                # if we have a localized media, create the url
                if media_url:
                    media = "%s:https://%s/%s" % (media_type, settings.AWS_BUCKET_DOMAIN, media_url)

            if offline_on:
                reply = Msg.create_outgoing(run.org, user, (run.contact, None), text, status=SENT,
                                            created_on=offline_on, response_to=msg, media=media)
            else:
                context = run.flow.build_message_context(run.contact, msg)

                try:
                    if msg:
                        reply = msg.reply(text, user, trigger_send=False, message_context=context, session=run.session,
<<<<<<< HEAD
                                          msg_type=self.MSG_TYPE)
                    else:
                        reply = run.contact.send(text, user, trigger_send=False, message_context=context, session=run.session,
                                                 msg_type=self.MSG_TYPE)
=======
                                          media=media)
                    else:
                        reply = run.contact.send(text, user, trigger_send=False, message_context=context,
                                                 session=run.session, media=media)
>>>>>>> 3cb53f18
                except UnreachableException:
                    pass

        return [reply] if reply else []


class UssdAction(ReplyAction):
    """
    USSD action to send outgoing USSD messages
    Created from a USSD ruleset
    It builds localised text with localised USSD menu support
    """
    TYPE = 'ussd'
    MESSAGE = 'ussd_message'
    TYPE_WAIT_USSD_MENU = 'wait_menu'
    TYPE_WAIT_USSD = 'wait_ussd'
    MSG_TYPE = MSG_TYPE_USSD

    def __init__(self, msg=None, base_language=None, languages=None, primary_language=None):
        super(UssdAction, self).__init__(msg)
        self.languages = languages
        if msg and base_language and primary_language:
            self.base_language = base_language if base_language in msg else primary_language
        else:
            self.base_language = None

    @classmethod
    def from_ruleset(cls, ruleset, run):
        if ruleset and hasattr(ruleset, 'config') and isinstance(ruleset.config, six.string_types):
            # initial message, menu obj
            obj = json.loads(ruleset.config)
            rules = json.loads(ruleset.rules)
            msg = obj.get(cls.MESSAGE, '')
            org = run.flow.org

            # define languages
            base_language = run.flow.base_language
            org_languages = {l.iso_code for l in org.languages.all()}
            primary_language = getattr(getattr(org, 'primary_language', None), 'iso_code', None)

            # initialize UssdAction
            ussd_action = cls(msg=msg, base_language=base_language, languages=org_languages,
                              primary_language=primary_language)

            ussd_action.substitute_missing_languages()

            if ruleset.ruleset_type == cls.TYPE_WAIT_USSD_MENU:
                ussd_action.add_menu_to_msg(rules)

            return ussd_action
        else:
            return cls()

    def substitute_missing_languages(self):
        # if there is a translation missing fill it with the base language
        for language in self.languages:
            if language not in self.msg:
                self.msg[language] = self.msg.get(self.base_language)

    def get_menu_label(self, label, language):
        if language not in label:
            return str(label.get(self.base_language))
        else:
            return str(label[language])

    def add_menu_to_msg(self, rules):
        # start with a new line
        self.msg = {language: localised_msg + '\n' for language, localised_msg in six.iteritems(self.msg)}

        # add menu to the msg
        for rule in rules:
            if rule.get('label'):  # filter "other" and "interrupted"
                self.msg = {language: localised_msg + ": ".join(
                    (str(rule['test']['test']), self.get_menu_label(rule['label'], language),)) + '\n' for language, localised_msg in six.iteritems(self.msg)}


class VariableContactAction(Action):
    """
    Base action that resolves variables into contacts. Used for actions that take
    SendAction, TriggerAction, etc
    """
    CONTACTS = 'contacts'
    GROUPS = 'groups'
    VARIABLES = 'variables'
    PHONE = 'phone'
    NAME = 'name'
    UUID = 'uuid'
    ID = 'id'

    def __init__(self, groups, contacts, variables):
        self.groups = groups
        self.contacts = contacts
        self.variables = variables

    @classmethod
    def parse_groups(cls, org, json_obj):
        # we actually instantiate our contacts here
        groups = []
        for group_data in json_obj.get(VariableContactAction.GROUPS):
            group_uuid = group_data.get(VariableContactAction.UUID, None)
            group_name = group_data.get(VariableContactAction.NAME)

            # flows from when true deletion was allowed need this
            if not group_name:
                group_name = 'Missing'

            group = ContactGroup.get_or_create(org, org.get_user(), group_name, group_uuid)
            groups.append(group)

        return groups

    @classmethod
    def parse_contacts(cls, org, json_obj):
        contacts = []
        for contact in json_obj.get(VariableContactAction.CONTACTS):
            name = contact.get(VariableContactAction.NAME, None)
            phone = contact.get(VariableContactAction.PHONE, None)
            contact_uuid = contact.get(VariableContactAction.UUID, None)

            contact = Contact.objects.filter(uuid=contact_uuid, org=org).first()
            if not contact and phone:  # pragma: needs cover
                contact = Contact.get_or_create(org, org.created_by, name=None, urns=[(TEL_SCHEME, phone)])

                # if they dont have a name use the one in our action
                if name and not contact.name:  # pragma: needs cover
                    contact.name = name
                    contact.save(update_fields=['name'])

            if contact:
                contacts.append(contact)

        return contacts

    @classmethod
    def parse_variables(cls, org, json_obj):
        variables = []
        if VariableContactAction.VARIABLES in json_obj:
            variables = list(_.get(VariableContactAction.ID) for _ in json_obj.get(VariableContactAction.VARIABLES))
        return variables

    def build_groups_and_contacts(self, run, msg):
        message_context = run.flow.build_message_context(run.contact, msg)
        contacts = list(self.contacts)
        groups = list(self.groups)

        # see if we've got groups or contacts
        for variable in self.variables:
            # this is a marker for a new contact
            if variable == NEW_CONTACT_VARIABLE:
                # if this is a test contact, stuff a fake contact in for logging purposes
                if run.contact.is_test:  # pragma: needs cover
                    contacts.append(Contact(pk=-1))

                # otherwise, really create the contact
                else:
                    contacts.append(Contact.get_or_create(run.org, get_flow_user(run.org), name=None, urns=()))

            # other type of variable, perform our substitution
            else:
                (variable, errors) = Msg.substitute_variables(variable, contact=run.contact,
                                                              message_context=message_context, org=run.flow.org)

                variable_group = ContactGroup.get_user_group(run.flow.org, name=variable)
                if variable_group:  # pragma: needs cover
                    groups.append(variable_group)
                else:
                    country = run.flow.org.get_country_code()
                    if country:
                        (number, valid) = URN.normalize_number(variable, country)
                        if number and valid:
                            contact = Contact.get_or_create(run.org, get_flow_user(run.org), urns=[URN.from_tel(number)])
                            contacts.append(contact)

        return groups, contacts


class TriggerFlowAction(VariableContactAction):
    """
    Action that starts a set of contacts down another flow
    """
    TYPE = 'trigger-flow'

    def __init__(self, flow, groups, contacts, variables):
        self.flow = flow
        super(TriggerFlowAction, self).__init__(groups, contacts, variables)

    @classmethod
    def from_json(cls, org, json_obj):
        flow_json = json_obj.get('flow')
        uuid = flow_json.get('uuid')
        flow = Flow.objects.filter(org=org, is_active=True,
                                   is_archived=False, uuid=uuid).first()

        # it is possible our flow got deleted
        if not flow:
            return None

        groups = VariableContactAction.parse_groups(org, json_obj)
        contacts = VariableContactAction.parse_contacts(org, json_obj)
        variables = VariableContactAction.parse_variables(org, json_obj)

        return TriggerFlowAction(flow, groups, contacts, variables)

    def as_json(self):
        contact_ids = [dict(uuid=_.uuid, name=_.name) for _ in self.contacts]
        group_ids = [dict(uuid=_.uuid, name=_.name) for _ in self.groups]
        variables = [dict(id=_) for _ in self.variables]
        return dict(type=TriggerFlowAction.TYPE, flow=dict(uuid=self.flow.uuid, name=self.flow.name),
                    contacts=contact_ids, groups=group_ids, variables=variables)

    def execute(self, run, actionset_uuid, msg, offline_on=None):
        if self.flow:
            message_context = run.flow.build_message_context(run.contact, msg)
            (groups, contacts) = self.build_groups_and_contacts(run, msg)
            # start our contacts down the flow
            if not run.contact.is_test:
                # our extra will be our flow variables in our message context
                extra = message_context.get('extra', dict())
                child_runs = self.flow.start(groups, contacts, restart_participants=True, started_flows=[run.flow.pk],
                                             extra=extra, parent_run=run)

                # build up all the msgs that where sent by our flow
                msgs = []
                for run in child_runs:
                    msgs += run.start_msgs

                return msgs
            else:  # pragma: needs cover
                unique_contacts = set()
                for contact in contacts:
                    unique_contacts.add(contact.pk)

                for group in groups:
                    for contact in group.contacts.all():
                        unique_contacts.add(contact.pk)

                self.logger(run, self.flow, len(unique_contacts))

            return []  # pragma: needs cover
        else:  # pragma: no cover
            return []

    def logger(self, run, flow, contact_count):  # pragma: needs cover
        log_txt = _("Added %d contact(s) to '%s' flow") % (contact_count, flow.name)
        log = ActionLog.create(run, log_txt)
        return log


class SetLanguageAction(Action):
    """
    Action that sets the language for a contact
    """
    TYPE = 'lang'
    LANG = 'lang'
    NAME = 'name'

    def __init__(self, lang, name):
        self.lang = lang
        self.name = name

    @classmethod
    def from_json(cls, org, json_obj):
        return SetLanguageAction(json_obj.get(cls.LANG), json_obj.get(cls.NAME))

    def as_json(self):
        return dict(type=SetLanguageAction.TYPE, lang=self.lang, name=self.name)

    def execute(self, run, actionset_uuid, msg, offline_on=None):

        if len(self.lang) != 3:
            run.contact.language = None
        else:
            run.contact.language = self.lang

        run.contact.save(update_fields=['language'])
        self.logger(run)
        return []

    def logger(self, run):  # pragma: needs cover
        # only log for test contact
        if not run.contact.is_test:
            return False

        log_txt = _("Setting language to %s") % self.name
        log = ActionLog.create(run, log_txt)
        return log


class StartFlowAction(Action):
    """
    Action that starts the contact into another flow
    """
    TYPE = 'flow'
    FLOW = 'flow'
    NAME = 'name'
    UUID = 'uuid'

    def __init__(self, flow):
        self.flow = flow

    @classmethod
    def from_json(cls, org, json_obj):
        flow_obj = json_obj.get(cls.FLOW)
        flow_uuid = flow_obj.get(cls.UUID)

        flow = Flow.objects.filter(org=org, is_active=True, is_archived=False, uuid=flow_uuid).first()

        # it is possible our flow got deleted
        if not flow:
            return None
        else:
            return StartFlowAction(flow)

    def as_json(self):
        return dict(type=StartFlowAction.TYPE, flow=dict(uuid=self.flow.uuid, name=self.flow.name))

    def execute(self, run, actionset_uuid, msg, started_flows, offline_on=None):
        msgs = []

        # our extra will be our flow variables in our message context
        message_context = run.flow.build_message_context(run.contact, msg)
        extra = message_context.get('extra', dict())

        # if they are both flow runs, just redirect the call
        if run.flow.flow_type == Flow.VOICE and self.flow.flow_type == Flow.VOICE:
            new_run = self.flow.start([], [run.contact], started_flows=started_flows,
                                      restart_participants=True, extra=extra, parent_run=run)[0]
            url = "https://%s%s" % (settings.TEMBA_HOST, reverse('ivr.ivrcall_handle', args=[new_run.session.pk]))
            run.voice_response.redirect(url)
        else:
            child_runs = self.flow.start([], [run.contact], started_flows=started_flows, restart_participants=True,
                                         extra=extra, parent_run=run)
            for run in child_runs:
                msgs += run.start_msgs

        self.logger(run)
        return msgs

    def logger(self, run):  # pragma: needs cover
        # only log for test contact
        if not run.contact.is_test:
            return False

        log_txt = _("Starting other flow %s") % self.flow.name

        log = ActionLog.create(run, log_txt)

        return log


class SaveToContactAction(Action):
    """
    Action to save a variable substitution to a field on a contact
    """
    TYPE = 'save'
    FIELD = 'field'
    LABEL = 'label'
    VALUE = 'value'

    def __init__(self, label, field, value):
        self.label = label
        self.field = field
        self.value = value

    @classmethod
    def get_label(cls, org, field, label=None):

        # make sure this field exists
        if field == 'name':
            label = 'Contact Name'
        elif field == 'first_name':
            label = 'First Name'
        elif field == 'tel_e164':
            label = 'Phone Number'
        elif field in ContactURN.CONTEXT_KEYS_TO_SCHEME.keys():
            label = six.text_type(ContactURN.CONTEXT_KEYS_TO_LABEL[field])
        else:
            contact_field = ContactField.objects.filter(org=org, key=field).first()
            if contact_field:
                label = contact_field.label
            else:
                ContactField.get_or_create(org, get_flow_user(org), field, label)

        return label

    @classmethod
    def from_json(cls, org, json_obj):
        # they are creating a new field
        label = json_obj.get(cls.LABEL)
        field = json_obj.get(cls.FIELD)
        value = json_obj.get(cls.VALUE)

        if label and label.startswith('[_NEW_]'):
            label = label[7:]

        # create our contact field if necessary
        if not field:
            field = ContactField.make_key(label)

        # look up our label
        label = cls.get_label(org, field, label)

        return SaveToContactAction(label, field, value)

    def as_json(self):
        return dict(type=SaveToContactAction.TYPE, label=self.label, field=self.field, value=self.value)

    def execute(self, run, actionset_uuid, msg, offline_on=None):
        # evaluate our value
        contact = run.contact
        user = get_flow_user(run.org)
        message_context = run.flow.build_message_context(contact, msg)
        (value, errors) = Msg.substitute_variables(self.value, contact, message_context, org=run.flow.org)

        if contact.is_test and errors:  # pragma: needs cover
            ActionLog.warn(run, _("Expression contained errors: %s") % ', '.join(errors))

        value = value.strip()

        if self.field == 'name':
            new_value = value[:128]
            contact.name = new_value
            contact.modified_by = user
            contact.save(update_fields=('name', 'modified_by', 'modified_on'))
            self.logger(run, new_value)

        elif self.field == 'first_name':
            new_value = value[:128]
            contact.set_first_name(new_value)
            contact.modified_by = user
            contact.save(update_fields=('name', 'modified_by', 'modified_on'))
            self.logger(run, new_value)

        elif self.field in ContactURN.CONTEXT_KEYS_TO_SCHEME.keys():
            new_value = value[:128]

            # add in our new urn number
            scheme = ContactURN.CONTEXT_KEYS_TO_SCHEME[self.field]

            # trim off '@' for twitter handles
            if self.field == 'twitter':  # pragma: needs cover
                if len(new_value) > 0:
                    if new_value[0] == '@':
                        new_value = new_value[1:]

            # only valid urns get added, sorry
            new_urn = None
            if new_value:
                new_urn = URN.normalize(URN.from_parts(scheme, new_value))
                if not URN.validate(new_urn, contact.org.get_country_code()):
                    new_urn = False
                    if contact.is_test:
                        ActionLog.warn(run, _('Contact not updated, invalid connection for contact (%s:%s)' % (scheme, new_value)))
            else:
                if contact.is_test:
                    ActionLog.warn(run, _('Contact not updated, missing connection for contact'))

            if new_urn:
                urns = [urn.urn for urn in contact.urns.all()]
                urns += [new_urn]

                # don't really update URNs on test contacts
                if contact.is_test:
                    ActionLog.info(run, _("Added %s as @contact.%s - skipped in simulator" % (new_value, scheme)))
                else:
                    contact.update_urns(user, urns)

        else:
            new_value = value[:640]
            contact.set_field(user, self.field, new_value)
            self.logger(run, new_value)

        return []

    def logger(self, run, new_value):  # pragma: needs cover
        # only log for test contact
        if not run.contact.is_test:
            return False

        label = SaveToContactAction.get_label(run.flow.org, self.field, self.label)
        log_txt = _("Updated %s to '%s'") % (label, new_value)

        log = ActionLog.create(run, log_txt)

        return log


class SetChannelAction(Action):
    """
    Action which sets the preferred channel to use for this Contact. If the contact has no URNs that match
    the Channel being set then this is a no-op.
    """
    TYPE = 'channel'
    CHANNEL = 'channel'
    NAME = 'name'

    def __init__(self, channel):
        self.channel = channel
        super(Action, self).__init__()

    @classmethod
    def from_json(cls, org, json_obj):
        channel_uuid = json_obj.get(SetChannelAction.CHANNEL)

        if channel_uuid:
            channel = Channel.objects.filter(org=org, is_active=True, uuid=channel_uuid).first()
        else:  # pragma: needs cover
            channel = None
        return SetChannelAction(channel)

    def as_json(self):
        channel_uuid = self.channel.uuid if self.channel else None
        channel_name = "%s: %s" % (self.channel.get_channel_type_display(), self.channel.get_address_display()) if self.channel else None
        return dict(type=SetChannelAction.TYPE, channel=channel_uuid, name=channel_name)

    def execute(self, run, actionset_uuid, msg, offline_on=None):
        # if we found the channel to set
        if self.channel:

            # don't set preferred channel for test contacts
            if not run.contact.is_test:
                run.contact.set_preferred_channel(self.channel)

            self.log(run, _("Updated preferred channel to %s") % self.channel.name)
            return []
        else:
            self.log(run, _("Channel not found, no action taken"))
            return []

    def log(self, run, text):  # pragma: no cover
        if run.contact.is_test:
            ActionLog.create(run, text)


class SendAction(VariableContactAction):
    """
    Action which sends a message to a specified set of contacts and groups.
    """
    TYPE = 'send'
    MESSAGE = 'msg'
    MEDIA = 'media'

    def __init__(self, msg, groups, contacts, variables, media=None):
        self.msg = msg
        self.media = media if media else {}
        super(SendAction, self).__init__(groups, contacts, variables)

    @classmethod
    def from_json(cls, org, json_obj):
        groups = VariableContactAction.parse_groups(org, json_obj)
        contacts = VariableContactAction.parse_contacts(org, json_obj)
        variables = VariableContactAction.parse_variables(org, json_obj)

        return SendAction(json_obj.get(SendAction.MESSAGE), groups, contacts, variables,
                          json_obj.get(SendAction.MEDIA, None))

    def as_json(self):
        contact_ids = [dict(uuid=_.uuid) for _ in self.contacts]
        group_ids = [dict(uuid=_.uuid, name=_.name) for _ in self.groups]
        variables = [dict(id=_) for _ in self.variables]
        return dict(type=SendAction.TYPE, msg=self.msg, contacts=contact_ids, groups=group_ids, variables=variables,
                    media=self.media)

    def execute(self, run, actionset_uuid, msg, offline_on=None):
        if self.msg or self.media:
            flow = run.flow
            message_context = flow.build_message_context(run.contact, msg)

            (groups, contacts) = self.build_groups_and_contacts(run, msg)

            # create our broadcast and send it
            if not run.contact.is_test:

                # if we have localized versions, add those to our broadcast definition
                language_dict = None
                if isinstance(self.msg, dict):
                    language_dict = json.dumps(self.msg)

                message_text = run.flow.get_localized_text(self.msg)

                media_dict = None
                if self.media:
                    media_dict = json.dumps(self.media)

                # no message text and no media_dict? then no-op
                if not message_text and not media_dict:
                    return list()

                recipients = groups + contacts

                broadcast = Broadcast.create(flow.org, flow.modified_by, message_text, recipients,
                                             media_dict=media_dict, language_dict=language_dict,
                                             base_language=flow.base_language)
                broadcast.send(trigger_send=False, message_context=message_context)
                return list(broadcast.get_messages())

            else:
                unique_contacts = set()
                for contact in contacts:
                    unique_contacts.add(contact.pk)

                for group in groups:
                    for contact in group.contacts.all():
                        unique_contacts.add(contact.pk)

                # contact refers to each contact this message is being sent to so evaluate without it for logging
                del message_context['contact']

                text = run.flow.get_localized_text(self.msg, run.contact)
                (message, errors) = Msg.substitute_variables(text, None, message_context,
                                                             org=run.flow.org, partial_vars=True)

                self.logger(run, message, len(unique_contacts))

            return []
        else:  # pragma: no cover
            return []

    def logger(self, run, text, contact_count):
        log_txt = _n("Sending '%(msg)s' to %(count)d contact",
                     "Sending '%(msg)s' to %(count)d contacts",
                     contact_count) % dict(msg=text, count=contact_count)
        log = ActionLog.create(run, log_txt)
        return log


class Rule(object):

    def __init__(self, uuid, category, destination, destination_type, test, label=None):
        self.uuid = uuid
        self.category = category
        self.destination = destination
        self.destination_type = destination_type
        self.test = test
        self.label = label

    def get_category_name(self, flow_lang):
        if not self.category:  # pragma: needs cover
            if isinstance(self.test, BetweenTest):
                return "%s-%s" % (self.test.min, self.test.max)

        # return the category name for the flow language version
        if isinstance(self.category, dict):
            if flow_lang:
                return self.category[flow_lang]
            else:  # pragma: needs cover
                return self.category.values()[0]

        return self.category  # pragma: needs cover

    def matches(self, run, sms, context, text):
        return self.test.evaluate(run, sms, context, text)

    def as_json(self):
        return dict(uuid=self.uuid,
                    category=self.category,
                    destination=self.destination,
                    destination_type=self.destination_type,
                    test=self.test.as_json(),
                    label=self.label)

    @classmethod
    def from_json_array(cls, org, json):
        rules = []
        for rule in json:
            category = rule.get('category', None)

            if isinstance(category, dict):
                # prune all of our translations to 36
                for k, v in category.items():
                    if isinstance(v, six.string_types):
                        category[k] = v[:36]
            elif category:
                category = category[:36]

            destination = rule.get('destination', None)
            destination_type = None

            # determine our destination type, if its not set its an action set
            if destination:
                destination_type = rule.get('destination_type', FlowStep.TYPE_ACTION_SET)

            rules.append(Rule(rule.get('uuid'),
                              category,
                              destination,
                              destination_type,
                              Test.from_json(org, rule['test']),
                              rule.get('label')))

        return rules


class Test(object):
    TYPE = 'type'
    __test_mapping = None

    @classmethod
    def from_json(cls, org, json_dict):
        if not cls.__test_mapping:
            cls.__test_mapping = {
                SubflowTest.TYPE: SubflowTest,
                TrueTest.TYPE: TrueTest,
                FalseTest.TYPE: FalseTest,
                AndTest.TYPE: AndTest,
                OrTest.TYPE: OrTest,
                ContainsTest.TYPE: ContainsTest,
                ContainsAnyTest.TYPE: ContainsAnyTest,
                NumberTest.TYPE: NumberTest,
                LtTest.TYPE: LtTest,
                LteTest.TYPE: LteTest,
                GtTest.TYPE: GtTest,
                GteTest.TYPE: GteTest,
                EqTest.TYPE: EqTest,
                BetweenTest.TYPE: BetweenTest,
                StartsWithTest.TYPE: StartsWithTest,
                HasDateTest.TYPE: HasDateTest,
                DateEqualTest.TYPE: DateEqualTest,
                DateAfterTest.TYPE: DateAfterTest,
                DateBeforeTest.TYPE: DateBeforeTest,
                PhoneTest.TYPE: PhoneTest,
                RegexTest.TYPE: RegexTest,
                HasWardTest.TYPE: HasWardTest,
                HasDistrictTest.TYPE: HasDistrictTest,
                HasStateTest.TYPE: HasStateTest,
                NotEmptyTest.TYPE: NotEmptyTest,
                InterruptTest.TYPE: InterruptTest,
                TimeoutTest.TYPE: TimeoutTest,
                AirtimeStatusTest.TYPE: AirtimeStatusTest,
                WebhookStatusTest.TYPE: WebhookStatusTest,
                InGroupTest.TYPE: InGroupTest
            }

        type = json_dict.get(cls.TYPE, None)
        if not type:  # pragma: no cover
            raise FlowException("Test definition missing 'type' field: %s", json_dict)

        if type not in cls.__test_mapping:  # pragma: no cover
            raise FlowException("Unknown type: '%s' in definition: %s" % (type, json_dict))

        return cls.__test_mapping[type].from_json(org, json_dict)

    @classmethod
    def from_json_array(cls, org, json):
        tests = []
        for inner in json:
            tests.append(Test.from_json(org, inner))

        return tests

    def evaluate(self, run, sms, context, text):  # pragma: no cover
        """
        Where the work happens, subclasses need to be able to evalute their Test
        according to their definition given the passed in message. Tests do not have
        side effects.
        """
        raise FlowException("Subclasses must implement evaluate, returning a tuple containing 1 or 0 and the value tested")


class WebhookStatusTest(Test):
    """
    {op: 'webhook', status: 'success' }
    """
    TYPE = 'webhook_status'
    STATUS = 'status'

    STATUS_SUCCESS = 'success'
    STATUS_FAILURE = 'failure'

    def __init__(self, status):
        self.status = status

    @classmethod
    def from_json(cls, org, json):
        return WebhookStatusTest(json.get('status'))

    def as_json(self):  # pragma: needs cover
        return dict(type=WebhookStatusTest.TYPE, status=self.status)

    def evaluate(self, run, sms, context, text):
        # we treat any 20* return code as successful
        success = 200 <= int(text) < 300

        if success and self.status == WebhookStatusTest.STATUS_SUCCESS:
            return 1, text
        elif not success and self.status == WebhookStatusTest.STATUS_FAILURE:
            return 1, text
        else:
            return 0, None


class AirtimeStatusTest(Test):
    """
    {op: 'airtime_status'}
    """
    TYPE = 'airtime_status'
    EXIT = 'exit_status'

    STATUS_SUCCESS = 'success'
    STATUS_FAILED = 'failed'

    STATUS_MAP = {STATUS_SUCCESS: AirtimeTransfer.SUCCESS,
                  STATUS_FAILED: AirtimeTransfer.FAILED}

    def __init__(self, exit_status):
        self.exit_status = exit_status

    @classmethod
    def from_json(cls, org, json):
        return AirtimeStatusTest(json.get('exit_status'))

    def as_json(self):  # pragma: needs cover
        return dict(type=AirtimeStatusTest.TYPE, exit_status=self.exit_status)

    def evaluate(self, run, sms, context, text):
        status = text
        if status and AirtimeStatusTest.STATUS_MAP[self.exit_status] == status:
            return 1, status
        return 0, None


class InGroupTest(Test):
    """
    { op: "in_group" }
    """
    TYPE = 'in_group'
    NAME = 'name'
    UUID = 'uuid'
    TEST = 'test'

    def __init__(self, group):
        self.group = group

    @classmethod
    def from_json(cls, org, json):
        group = json.get(InGroupTest.TEST)
        name = group.get(InGroupTest.NAME)
        uuid = group.get(InGroupTest.UUID)
        return InGroupTest(ContactGroup.get_or_create(org, org.created_by, name, uuid))

    def as_json(self):  # pragma: needs cover
        return dict(type=InGroupTest.TYPE, name=self.group.name, uuid=self.group.uuid)

    def evaluate(self, run, sms, context, text):
        if run.contact.user_groups.filter(id=self.group.id).first():
            return 1, self.group.name
        return 0, None


class SubflowTest(Test):
    """
    { op: "subflow" }
    """
    TYPE = 'subflow'
    EXIT = 'exit_type'

    TYPE_COMPLETED = 'completed'
    TYPE_EXPIRED = 'expired'

    EXIT_MAP = {TYPE_COMPLETED: FlowRun.EXIT_TYPE_COMPLETED,
                TYPE_EXPIRED: FlowRun.EXIT_TYPE_EXPIRED}

    def __init__(self, exit_type):
        self.exit_type = exit_type

    @classmethod
    def from_json(cls, org, json):
        return SubflowTest(json.get(SubflowTest.EXIT))

    def as_json(self):  # pragma: needs cover
        return dict(type=SubflowTest.TYPE, exit_type=self.exit_type)

    def evaluate(self, run, sms, context, text):
        # lookup the subflow run
        subflow_run = FlowRun.objects.filter(parent=run).order_by('-created_on').first()

        if subflow_run and SubflowTest.EXIT_MAP[self.exit_type] == subflow_run.exit_type:
            return 1, text
        return 0, None


class TimeoutTest(Test):
    """
    { op: "timeout", minutes: 60 }
    """
    TYPE = 'timeout'
    MINUTES = 'minutes'

    def __init__(self, minutes):
        self.minutes = minutes

    @classmethod
    def from_json(cls, org, json):
        return TimeoutTest(int(json.get(TimeoutTest.MINUTES)))

    def as_json(self):  # pragma: needs cover
        return {'type': TimeoutTest.TYPE, TimeoutTest.MINUTES: self.minutes}

    def evaluate(self, run, sms, context, text):
        if run.timeout_on < timezone.now():
            return 1, None
        else:  # pragma: needs cover
            return 0, None


class TrueTest(Test):
    """
    { op: "true" }
    """
    TYPE = 'true'

    def __init__(self):
        pass

    @classmethod
    def from_json(cls, org, json):
        return TrueTest()

    def as_json(self):
        return dict(type=TrueTest.TYPE)

    def evaluate(self, run, sms, context, text):
        return 1, text


class FalseTest(Test):
    """
    { op: "false" }
    """
    TYPE = 'false'

    def __init__(self):
        pass

    @classmethod
    def from_json(cls, org, json):
        return FalseTest()

    def as_json(self):
        return dict(type=FalseTest.TYPE)

    def evaluate(self, run, sms, context, text):
        return 0, None


class AndTest(Test):
    """
    { op: "and",  "tests": [ ... ] }
    """
    TESTS = 'tests'
    TYPE = 'and'

    def __init__(self, tests):
        self.tests = tests

    @classmethod
    def from_json(cls, org, json):
        return AndTest(Test.from_json_array(org, json[cls.TESTS]))

    def as_json(self):
        return dict(type=AndTest.TYPE, tests=[_.as_json() for _ in self.tests])

    def evaluate(self, run, sms, context, text):  # pragma: needs cover
        matches = []
        for test in self.tests:
            (result, value) = test.evaluate(run, sms, context, text)
            if result:
                matches.append(value)
            else:
                return 0, None

        # all came out true, we are true
        return 1, " ".join(matches)


class OrTest(Test):
    """
    { op: "or",  "tests": [ ... ] }
    """
    TESTS = 'tests'
    TYPE = 'or'

    def __init__(self, tests):
        self.tests = tests

    @classmethod
    def from_json(cls, org, json):
        return OrTest(Test.from_json_array(org, json[cls.TESTS]))

    def as_json(self):
        return dict(type=OrTest.TYPE, tests=[_.as_json() for _ in self.tests])

    def evaluate(self, run, sms, context, text):  # pragma: needs cover
        for test in self.tests:
            (result, value) = test.evaluate(run, sms, context, text)
            if result:
                return result, value

        return 0, None


class NotEmptyTest(Test):
    """
    { op: "not_empty" }
    """

    TYPE = 'not_empty'

    def __init__(self):  # pragma: needs cover
        pass

    @classmethod
    def from_json(cls, org, json):  # pragma: needs cover
        return NotEmptyTest()

    def as_json(self):  # pragma: needs cover
        return dict(type=NotEmptyTest.TYPE)

    def evaluate(self, run, sms, context, text):  # pragma: needs cover
        if text and len(text.strip()):
            return 1, text
        return 0, None


class ContainsTest(Test):
    """
    { op: "contains", "test": "red" }
    """
    TEST = 'test'
    TYPE = 'contains'

    def __init__(self, test):
        self.test = test

    @classmethod
    def from_json(cls, org, json):
        return cls(json[cls.TEST])

    def as_json(self):
        json = dict(type=ContainsTest.TYPE, test=self.test)
        return json

    def test_in_words(self, test, words, raw_words):
        matches = []
        for index, word in enumerate(words):
            if word == test:
                matches.append(index)
                continue

            # words are over 4 characters and start with the same letter
            if len(word) > 4 and len(test) > 4 and word[0] == test[0]:
                # edit distance of 1 or less is a match
                if edit_distance(word, test) <= 1:
                    matches.append(index)

        return matches

    def evaluate(self, run, sms, context, text):
        # substitute any variables
        test = run.flow.get_localized_text(self.test, run.contact)
        test, errors = Msg.substitute_variables(test, run.contact, context, org=run.flow.org)

        # tokenize our test
        tests = tokenize(test.lower())

        # tokenize our sms
        words = tokenize(text.lower())
        raw_words = tokenize(text)

        tests = [elt for elt in tests if elt != '']
        words = [elt for elt in words if elt != '']
        raw_words = [elt for elt in raw_words if elt != '']

        # run through each of our tests
        matches = set()
        matched_tests = 0
        for test in tests:
            match = self.test_in_words(test, words, raw_words)
            if match:
                matched_tests += 1
                matches.update(match)

        # we are a match only if every test matches
        if matched_tests == len(tests):
            matches = sorted(list(matches))
            matched_words = " ".join([raw_words[idx] for idx in matches])
            return len(tests), matched_words
        else:
            return 0, None


class ContainsAnyTest(ContainsTest):
    """
    { op: "contains_any", "test": "red" }
    """
    TEST = 'test'
    TYPE = 'contains_any'

    def as_json(self):
        return dict(type=ContainsAnyTest.TYPE, test=self.test)

    def evaluate(self, run, sms, context, text):
        # substitute any variables
        test = run.flow.get_localized_text(self.test, run.contact)
        test, errors = Msg.substitute_variables(test, run.contact, context, org=run.flow.org)

        # tokenize our test
        tests = tokenize(test.lower())

        # tokenize our sms
        words = tokenize(text.lower())
        raw_words = tokenize(text)

        tests = [elt for elt in tests if elt != '']
        words = [elt for elt in words if elt != '']
        raw_words = [elt for elt in raw_words if elt != '']

        # run through each of our tests
        matches = set()
        for test in tests:
            match = self.test_in_words(test, words, raw_words)
            if match:
                matches.update(match)

        # we are a match if at least one test matches
        if matches:
            matches = sorted(list(matches))
            matched_words = " ".join([raw_words[idx] for idx in matches])
            return 1, matched_words
        else:
            return 0, None


class StartsWithTest(Test):
    """
    { op: "starts", "test": "red" }
    """
    TEST = 'test'
    TYPE = 'starts'

    def __init__(self, test):
        self.test = test

    @classmethod
    def from_json(cls, org, json):
        return cls(json[cls.TEST])

    def as_json(self):  # pragma: needs cover
        return dict(type=StartsWithTest.TYPE, test=self.test)

    def evaluate(self, run, sms, context, text):
        # substitute any variables in our test
        test = run.flow.get_localized_text(self.test, run.contact)
        test, errors = Msg.substitute_variables(test, run.contact, context, org=run.flow.org)

        # strip leading and trailing whitespace
        text = text.strip()

        # see whether we start with our test
        if text.lower().find(test.lower()) == 0:
            return 1, text[:len(test)]
        else:
            return 0, None


class HasStateTest(Test):
    TYPE = 'state'

    def __init__(self):
        pass

    @classmethod
    def from_json(cls, org, json):
        return cls()

    def as_json(self):
        return dict(type=self.TYPE)

    def evaluate(self, run, sms, context, text):
        org = run.flow.org

        # if they removed their country since adding the rule
        if not org.country:
            return 0, None

        state = org.parse_location(text, AdminBoundary.LEVEL_STATE)
        if state:
            return 1, state[0]

        return 0, None


class HasDistrictTest(Test):
    TYPE = 'district'
    TEST = 'test'

    def __init__(self, state=None):
        self.state = state

    @classmethod
    def from_json(cls, org, json):
        return cls(json[cls.TEST])

    def as_json(self):
        return dict(type=self.TYPE, test=self.state)

    def evaluate(self, run, sms, context, text):

        # if they removed their country since adding the rule
        org = run.flow.org
        if not org.country:
            return 0, None

        # evaluate our district in case it has a replacement variable
        state, errors = Msg.substitute_variables(self.state, sms.contact, context, org=run.flow.org)

        parent = org.parse_location(state, AdminBoundary.LEVEL_STATE)
        if parent:
            district = org.parse_location(text, AdminBoundary.LEVEL_DISTRICT, parent[0])
            if district:
                return 1, district[0]
        district = org.parse_location(text, AdminBoundary.LEVEL_DISTRICT)

        # parse location when state contraint is not provided or available
        if (errors or not state) and len(district) == 1:
            return 1, district[0]

        return 0, None


class HasWardTest(Test):
    TYPE = 'ward'
    STATE = 'state'
    DISTRICT = 'district'

    def __init__(self, state=None, district=None):
        self.state = state
        self.district = district

    @classmethod
    def from_json(cls, org, json):
        return cls(json[cls.STATE], json[cls.DISTRICT])

    def as_json(self):
        return dict(type=self.TYPE, state=self.state, district=self.district)

    def evaluate(self, run, sms, context, text):
        # if they removed their country since adding the rule
        org = run.flow.org
        if not org.country:  # pragma: needs cover
            return 0, None
        district = None

        # evaluate our district in case it has a replacement variable
        district_name, missing_district = Msg.substitute_variables(self.district, sms.contact, context, org=run.flow.org)
        state_name, missing_state = Msg.substitute_variables(self.state, sms.contact, context, org=run.flow.org)
        if (district_name and state_name) and (len(missing_district) == 0 and len(missing_state) == 0):
            state = org.parse_location(state_name, AdminBoundary.LEVEL_STATE)
            if state:
                district = org.parse_location(district_name, AdminBoundary.LEVEL_DISTRICT, state[0])
                if district:
                    ward = org.parse_location(text, AdminBoundary.LEVEL_WARD, district[0])
                    if ward:
                        return 1, ward[0]

        # parse location when district contraint is not provided or available
        ward = org.parse_location(text, AdminBoundary.LEVEL_WARD)
        if len(ward) == 1 and district is None:
            return 1, ward[0]

        return 0, None


class HasDateTest(Test):
    TYPE = 'date'

    def __init__(self):
        pass

    @classmethod
    def from_json(cls, org, json):
        return cls()

    def as_json(self):  # pragma: needs cover
        return dict(type=self.TYPE)

    def evaluate_date_test(self, message_date):
        return True

    def evaluate(self, run, sms, context, text):
        text = text.replace(' ', "-")
        org = run.flow.org
        dayfirst = org.get_dayfirst()
        tz = org.timezone

        (date_format, time_format) = get_datetime_format(dayfirst)

        date = str_to_datetime(text, tz=tz, dayfirst=org.get_dayfirst())
        if date is not None and self.evaluate_date_test(date):
            return 1, datetime_to_str(date, tz=tz, format=time_format, ms=False)

        return 0, None  # pragma: needs cover


class DateTest(Test):
    """
    Base class for those tests that check relative dates
    """
    TEST = 'test'
    TYPE = 'date'

    def __init__(self, test):
        self.test = test

    @classmethod
    def from_json(cls, org, json):
        return cls(json[cls.TEST])

    def as_json(self):  # pragma: needs cover
        return dict(type=self.TYPE, test=self.test)

    def evaluate_date_test(self, date_message, date_test):  # pragma: needs cover
        raise FlowException("Evaluate date test needs to be defined by subclass.")

    def evaluate(self, run, sms, context, text):  # pragma: needs cover
        org = run.flow.org
        dayfirst = org.get_dayfirst()
        tz = org.timezone
        test, errors = Msg.substitute_variables(self.test, run.contact, context, org=org)

        text = text.replace(' ', "-")
        if not errors:
            date_message = str_to_datetime(text, tz=tz, dayfirst=dayfirst)
            date_test = str_to_datetime(test, tz=tz, dayfirst=dayfirst)

            (date_format, time_format) = get_datetime_format(dayfirst)

            if date_message is not None and date_test is not None and self.evaluate_date_test(date_message, date_test):
                return 1, datetime_to_str(date_message, tz=tz, format=time_format, ms=False)

        return 0, None


class DateEqualTest(DateTest):
    TEST = 'test'
    TYPE = 'date_equal'

    def evaluate_date_test(self, date_message, date_test):  # pragma: needs cover
        return date_message.date() == date_test.date()


class DateAfterTest(DateTest):
    TEST = 'test'
    TYPE = 'date_after'

    def evaluate_date_test(self, date_message, date_test):  # pragma: needs cover
        return date_message >= date_test


class DateBeforeTest(DateTest):
    TEST = 'test'
    TYPE = 'date_before'

    def evaluate_date_test(self, date_message, date_test):  # pragma: needs cover
        return date_message <= date_test


class NumericTest(Test):
    """
    Base class for those tests that do numeric tests.
    """
    TEST = 'test'
    TYPE = ''

    @classmethod
    def convert_to_decimal(cls, word):
        # common substitutions
        original_word = word
        word = word.replace('l', '1').replace('o', '0').replace('O', '0')

        try:
            return (word, Decimal(word))
        except Exception as e:
            # we only try this hard if we haven't already substituted characters
            if original_word == word:
                # does this start with a number?  just use that part if so
                match = regex.match(r"^(\d+).*$", word, regex.UNICODE | regex.V0)
                if match:  # pragma: needs cover
                    return (match.group(1), Decimal(match.group(1)))
                else:
                    raise e
            else:  # pragma: needs cover
                raise e

    # test every word in the message against our test
    def evaluate(self, run, sms, context, text):
        text = text.replace(',', '')
        for word in regex.split(r"\s+", text, flags=regex.UNICODE | regex.V0):
            try:
                (word, decimal) = NumericTest.convert_to_decimal(word)
                if self.evaluate_numeric_test(run, context, decimal):
                    return 1, decimal
            except Exception:  # pragma: needs cover
                pass
        return 0, None


class BetweenTest(NumericTest):
    """
    Test whether we are between two numbers (inclusive)
    """
    MIN = 'min'
    MAX = 'max'
    TYPE = 'between'

    def __init__(self, min_val, max_val):
        self.min = min_val
        self.max = max_val

    @classmethod
    def from_json(cls, org, json):
        return cls(json[cls.MIN], json[cls.MAX])

    def as_json(self):
        return dict(type=self.TYPE, min=self.min, max=self.max)

    def evaluate_numeric_test(self, run, context, decimal_value):
        min_val, min_errors = Msg.substitute_variables(self.min, run.contact, context, org=run.flow.org)
        max_val, max_errors = Msg.substitute_variables(self.max, run.contact, context, org=run.flow.org)

        if not min_errors and not max_errors:
            try:
                return Decimal(min_val) <= decimal_value <= Decimal(max_val)
            except Exception:  # pragma: needs cover
                pass

        return False  # pragma: needs cover


class NumberTest(NumericTest):
    """
    Tests that there is any number in the string.
    """
    TYPE = 'number'

    def __init__(self):
        pass

    @classmethod
    def from_json(cls, org, json):
        return cls()

    def as_json(self):  # pragma: needs cover
        return dict(type=self.TYPE)

    def evaluate_numeric_test(self, run, context, decimal_value):
        return True


class SimpleNumericTest(Test):
    """
    Base class for those tests that do a numeric test with a single value
    """
    TEST = 'test'
    TYPE = ''

    def __init__(self, test):
        self.test = test

    @classmethod
    def from_json(cls, org, json):
        return cls(json[cls.TEST])

    def as_json(self):
        return dict(type=self.TYPE, test=self.test)

    def evaluate_numeric_test(self, message_numeric, test_numeric):  # pragma: no cover
        raise FlowException("Evaluate numeric test needs to be defined by subclass")

    # test every word in the message against our test
    def evaluate(self, run, sms, context, text):
        test, errors = Msg.substitute_variables(str(self.test), run.contact, context, org=run.flow.org)

        text = text.replace(',', '')
        for word in regex.split(r"\s+", text, flags=regex.UNICODE | regex.V0):
            try:
                (word, decimal) = NumericTest.convert_to_decimal(word)
                if self.evaluate_numeric_test(decimal, Decimal(test)):
                    return 1, decimal
            except Exception:
                pass
        return 0, None


class GtTest(SimpleNumericTest):
    TEST = 'test'
    TYPE = 'gt'

    def evaluate_numeric_test(self, message_numeric, test_numeric):
        return message_numeric > test_numeric


class GteTest(SimpleNumericTest):
    TEST = 'test'
    TYPE = 'gte'

    def evaluate_numeric_test(self, message_numeric, test_numeric):
        return message_numeric >= test_numeric


class LtTest(SimpleNumericTest):
    TEST = 'test'
    TYPE = 'lt'

    def evaluate_numeric_test(self, message_numeric, test_numeric):
        return message_numeric < test_numeric


class LteTest(SimpleNumericTest):
    TEST = 'test'
    TYPE = 'lte'

    def evaluate_numeric_test(self, message_numeric, test_numeric):  # pragma: needs cover
        return message_numeric <= test_numeric


class EqTest(SimpleNumericTest):
    TEST = 'test'
    TYPE = 'eq'

    def evaluate_numeric_test(self, message_numeric, test_numeric):
        return message_numeric == test_numeric


class PhoneTest(Test):
    """
    Test for whether a response contains a phone number
    """
    TYPE = 'phone'

    def __init__(self):
        pass

    @classmethod
    def from_json(cls, org, json):
        return cls()

    def as_json(self):  # pragma: needs cover
        return dict(type=self.TYPE)

    def evaluate(self, run, sms, context, text):
        org = run.flow.org

        # try to find a phone number in the text we have been sent
        country_code = org.get_country_code()
        if not country_code:  # pragma: needs cover
            country_code = 'US'

        number = None
        matches = phonenumbers.PhoneNumberMatcher(text, country_code)

        # try it as an international number if we failed
        if not matches.has_next():  # pragma: needs cover
            matches = phonenumbers.PhoneNumberMatcher('+' + text, country_code)

        for match in matches:
            number = phonenumbers.format_number(match.number, phonenumbers.PhoneNumberFormat.E164)

        return number, number


class RegexTest(Test):  # pragma: needs cover
    """
    Test for whether a response matches a regular expression
    """
    TEST = 'test'
    TYPE = 'regex'

    def __init__(self, test):
        self.test = test

    @classmethod
    def from_json(cls, org, json):
        return cls(json[cls.TEST])

    def as_json(self):
        return dict(type=self.TYPE, test=self.test)

    def evaluate(self, run, sms, context, text):
        try:
            test = run.flow.get_localized_text(self.test, run.contact)

            # check whether we match
            rexp = regex.compile(test, regex.UNICODE | regex.IGNORECASE | regex.MULTILINE | regex.V0)
            match = rexp.search(text)

            # if so, $0 will be what we return
            if match:
                return_match = match.group(0)

                # build up a dictionary that contains indexed values
                group_dict = match.groupdict()
                for idx in range(rexp.groups + 1):
                    group_dict[str(idx)] = match.group(idx)

                # set it on run@extra
                run.update_fields(group_dict)

                # return all matched values
                return True, return_match

        except Exception:
            import traceback
            traceback.print_exc()

        return False, None


class InterruptTest(Test):
    """
    Test if it's an interrupt status message
    """
    TYPE = "interrupted_status"

    def __init__(self):
        pass

    @classmethod
    def from_json(cls, org, json):
        return cls()

    def as_json(self):
        return dict(type=self.TYPE)

    def evaluate(self, run, msg, context, text):
        return (True, self.TYPE) if run.session and run.session.status == ChannelSession.INTERRUPTED else (False, None)<|MERGE_RESOLUTION|>--- conflicted
+++ resolved
@@ -32,13 +32,8 @@
 from temba.assets.models import register_asset_store
 from temba.contacts.models import Contact, ContactGroup, ContactField, ContactURN, URN, TEL_SCHEME, NEW_CONTACT_VARIABLE
 from temba.channels.models import Channel, ChannelSession
-<<<<<<< HEAD
 from temba.locations.models import AdminBoundary, STATE_LEVEL, DISTRICT_LEVEL, WARD_LEVEL
 from temba.msgs.models import Broadcast, Msg, FLOW, INBOX, INCOMING, QUEUED, INITIALIZING, HANDLED, SENT, Label, PENDING, DELIVERED, USSD as MSG_TYPE_USSD
-=======
-from temba.locations.models import AdminBoundary
-from temba.msgs.models import Broadcast, Msg, FLOW, INBOX, INCOMING, QUEUED, INITIALIZING, HANDLED, SENT, Label, PENDING, DELIVERED
->>>>>>> 3cb53f18
 from temba.msgs.models import OUTGOING, UnreachableException
 from temba.orgs.models import Org, Language, UNREAD_FLOW_MSGS, CURRENT_EXPORT_VERSION
 from temba.utils import get_datetime_format, str_to_datetime, datetime_to_str, analytics, json_date_to_datetime
@@ -5088,11 +5083,8 @@
     """
     TYPE = 'reply'
     MESSAGE = 'msg'
-<<<<<<< HEAD
     MSG_TYPE = None
-=======
     MEDIA = 'media'
->>>>>>> 3cb53f18
 
     def __init__(self, msg=None, media=None):
         self.msg = msg
@@ -5144,17 +5136,10 @@
                 try:
                     if msg:
                         reply = msg.reply(text, user, trigger_send=False, message_context=context, session=run.session,
-<<<<<<< HEAD
-                                          msg_type=self.MSG_TYPE)
-                    else:
-                        reply = run.contact.send(text, user, trigger_send=False, message_context=context, session=run.session,
-                                                 msg_type=self.MSG_TYPE)
-=======
-                                          media=media)
+                                          media=media, msg_type=self.MSG_TYPE)
                     else:
                         reply = run.contact.send(text, user, trigger_send=False, message_context=context,
-                                                 session=run.session, media=media)
->>>>>>> 3cb53f18
+                                                 session=run.session, msg_type=self.MSG_TYPE, media=media)
                 except UnreachableException:
                     pass
 
