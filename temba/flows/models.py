import logging
import numbers
import time
from array import array
from collections import OrderedDict, defaultdict
from datetime import date, datetime, timedelta
from decimal import Decimal
from enum import Enum
from urllib.request import urlopen
from uuid import uuid4

import iso8601
import phonenumbers
import regex
from django_redis import get_redis_connection
from packaging.version import Version
from smartmin.models import SmartModel
from temba_expressions.utils import tokenize
from xlsxlite.writer import XLSXBook

from django.conf import settings
from django.contrib.auth.models import Group, User
from django.core.cache import cache
from django.core.files.temp import NamedTemporaryFile
from django.db import connection as db_connection, models, transaction
from django.db.models import Max, Q, QuerySet, Sum
from django.urls import reverse
from django.utils import timezone
from django.utils.translation import ugettext_lazy as _

from celery import current_app

from temba import mailroom
from temba.airtime.models import AirtimeTransfer
from temba.assets.models import register_asset_store
from temba.channels.models import Channel, ChannelConnection
from temba.contacts.models import (
    NEW_CONTACT_VARIABLE,
    TEL_SCHEME,
    URN,
    Contact,
    ContactField,
    ContactGroup,
    ContactURN,
)
from temba.locations.models import AdminBoundary
from temba.msgs.models import (
    DELIVERED,
    FAILED,
    FLOW,
    HANDLED,
    INBOX,
    INCOMING,
    INITIALIZING,
    OUTGOING,
    PENDING,
    Broadcast,
    Label,
    Msg,
)
from temba.orgs.models import Language, Org, get_current_export_version
from temba.utils import analytics, chunk_list, json, on_transaction_commit
from temba.utils.dates import str_to_datetime
from temba.utils.email import is_valid_address
from temba.utils.export import BaseExportAssetStore, BaseExportTask
from temba.utils.models import (
    JSONAsTextField,
    JSONField,
    RequireUpdateFieldsMixin,
    SquashableModel,
    TembaModel,
    generate_uuid,
)
from temba.utils.queues import Queue, push_task
from temba.utils.s3 import public_file_storage
from temba.values.constants import Value

from .server.serialize import serialize_message

logger = logging.getLogger(__name__)

FLOW_DEFAULT_EXPIRES_AFTER = 60 * 12
START_FLOW_BATCH_SIZE = 500


class Events(Enum):
    broadcast_created = 1
    contact_channel_changed = 2
    contact_field_changed = 3
    contact_groups_changed = 4
    contact_language_changed = 5
    contact_name_changed = 6
    contact_refreshed = 7
    contact_timezone_changed = 8
    contact_urns_changed = 9
    email_created = 10
    environment_refreshed = 11
    error = 12
    flow_entered = 13
    input_labels_added = 14
    ivr_created = 15
    msg_created = 16
    msg_received = 17
    msg_wait = 18
    run_expired = 19
    run_result_changed = 20
    session_triggered = 21
    wait_timed_out = 22
    webhook_called = 23


class FlowException(Exception):
    pass


class FlowInvalidCycleException(FlowException):
    def __init__(self, node_uuids):
        self.node_uuids = node_uuids


class FlowUserConflictException(FlowException):
    def __init__(self, other_user, last_saved_on):
        self.other_user = other_user
        self.last_saved_on = last_saved_on


class FlowVersionConflictException(FlowException):
    def __init__(self, rejected_version):
        self.rejected_version = rejected_version


FLOW_LOCK_TTL = 60  # 1 minute
FLOW_LOCK_KEY = "org:%d:lock:flow:%d:%s"

FLOW_PROP_CACHE_KEY = "org:%d:cache:flow:%d:%s"
FLOW_PROP_CACHE_TTL = 24 * 60 * 60 * 7  # 1 week

UNREAD_FLOW_RESPONSES = "unread_flow_responses"

FLOW_BATCH = "flow_batch"


class FlowLock(Enum):
    """
    Locks that are flow specific
    """

    participation = 1
    definition = 3


class FlowPropsCache(Enum):
    """
    Properties of a flow that we cache
    """

    terminal_nodes = 1
    category_nodes = 2


class Flow(TembaModel):
    UUID = "uuid"
    ENTRY = "entry"
    RULE_SETS = "rule_sets"
    ACTION_SETS = "action_sets"
    RULES = "rules"
    CONFIG = "config"
    ACTIONS = "actions"
    DESTINATION = "destination"
    EXIT_UUID = "exit_uuid"
    LABEL = "label"
    WEBHOOK_URL = "webhook"
    WEBHOOK_ACTION = "webhook_action"
    FINISHED_KEY = "finished_key"
    RULESET_TYPE = "ruleset_type"
    OPERAND = "operand"

    LANGUAGE = "language"
    BASE_LANGUAGE = "base_language"
    SAVED_BY = "saved_by"
    VERSION = "version"

    CONTACT_CREATION = "contact_creation"
    CONTACT_PER_RUN = "run"
    CONTACT_PER_LOGIN = "login"

    FLOW_TYPE = "flow_type"
    ID = "id"

    # items in Flow.metadata
    METADATA = "metadata"
    METADATA_SAVED_ON = "saved_on"
    METADATA_NAME = "name"
    METADATA_REVISION = "revision"
    METADATA_EXPIRES = "expires"
    METADATA_RESULTS = "results"
    METADATA_DEPENDENCIES = "dependencies"
    METADATA_WAITING_EXIT_UUIDS = "waiting_exit_uuids"

    # items in the response from mailroom flow inspection
    INSPECT_RESULTS = "results"
    INSPECT_DEPENDENCIES = "dependencies"
    INSPECT_WAITING_EXITS = "waiting_exits"

    # items in the flow definition JSON
    DEFINITION_NAME = "name"
    DEFINITION_UUID = "uuid"
    DEFINITION_SPEC_VERSION = "spec_version"
    DEFINITION_TYPE = "type"
    DEFINITION_LANGUAGE = "language"
    DEFINITION_REVISION = "revision"
    DEFINITION_EXPIRE_AFTER_MINUTES = "expire_after_minutes"
    DEFINITION_METADATA = "metadata"
    DEFINITION_NODES = "nodes"

    X = "x"
    Y = "y"

    TYPE_MESSAGE = "M"
    TYPE_VOICE = "V"
    TYPE_SURVEY = "S"
    TYPE_USSD = "U"

    FLOW_TYPES = (
        (TYPE_MESSAGE, _("Message flow")),
        (TYPE_VOICE, _("Phone call flow")),
        (TYPE_SURVEY, _("Surveyor flow")),
        (TYPE_USSD, _("USSD flow")),
    )

    GOFLOW_TYPES = {TYPE_MESSAGE: "messaging", TYPE_VOICE: "voice", TYPE_SURVEY: "messaging_offline"}

    NODE_TYPE_RULESET = "R"
    NODE_TYPE_ACTIONSET = "A"

    ENTRY_TYPES = ((NODE_TYPE_RULESET, "Rules"), (NODE_TYPE_ACTIONSET, "Actions"))

    START_MSG_FLOW_BATCH = "start_msg_flow_batch"

    VERSIONS = [
        "1",
        "2",
        "3",
        "4",
        "5",
        "6",
        "7",
        "8",
        "9",
        "10",
        "10.1",
        "10.2",
        "10.3",
        "10.4",
        "11.0",
        "11.1",
        "11.2",
        "11.3",
        "11.4",
        "11.5",
        "11.6",
        "11.7",
        "11.8",
        "11.9",
        "11.10",
        "11.11",
        "11.12",
    ]

    GOFLOW_VERSION = "13.0.0"

    name = models.CharField(max_length=64, help_text=_("The name for this flow"))

    labels = models.ManyToManyField(
        "FlowLabel", related_name="flows", verbose_name=_("Labels"), blank=True, help_text=_("Any labels on this flow")
    )

    org = models.ForeignKey(Org, on_delete=models.PROTECT, related_name="flows")

    entry_uuid = models.CharField(null=True, max_length=36, unique=True)

    entry_type = models.CharField(
        max_length=1, null=True, choices=ENTRY_TYPES, help_text=_("The type of node this flow starts with")
    )

    is_archived = models.BooleanField(default=False, help_text=_("Whether this flow is archived"))

    is_system = models.BooleanField(default=False, help_text=_("Whether this is a system created flow"))

    flow_type = models.CharField(
        max_length=1, choices=FLOW_TYPES, default=TYPE_MESSAGE, help_text=_("The type of this flow")
    )

    # additional information about the flow, e.g. possible results
    metadata = JSONAsTextField(null=True, default=dict)

    expires_after_minutes = models.IntegerField(
        default=FLOW_DEFAULT_EXPIRES_AFTER, help_text=_("Minutes of inactivity that will cause expiration from flow")
    )

    ignore_triggers = models.BooleanField(default=False, help_text=_("Ignore keyword triggers while in this flow"))

    saved_on = models.DateTimeField(auto_now_add=True, help_text=_("When this item was saved"))

    saved_by = models.ForeignKey(
        User, on_delete=models.PROTECT, related_name="flow_saves", help_text=_("The user which last saved this flow")
    )

    base_language = models.CharField(
        max_length=4, null=True, blank=True, help_text=_("The primary language for editing this flow"), default="base"
    )

    version_number = models.CharField(
        default=get_current_export_version, max_length=8, help_text=_("The flow version this definition is in")
    )

    flow_dependencies = models.ManyToManyField(
        "Flow",
        related_name="dependent_flows",
        verbose_name=("Flow Dependencies"),
        blank=True,
        help_text=_("Any flows this flow uses"),
    )

    group_dependencies = models.ManyToManyField(
        ContactGroup,
        related_name="dependent_flows",
        verbose_name=_("Group Dependencies"),
        blank=True,
        help_text=_("Any groups this flow uses"),
    )

    field_dependencies = models.ManyToManyField(
        ContactField,
        related_name="dependent_flows",
        verbose_name=_(""),
        blank=True,
        help_text=_("Any fields this flow depends on"),
    )

    flow_server_enabled = models.BooleanField(default=False, help_text=_("Run this flow using the flow server"))

    @classmethod
    def create(
        cls,
        org,
        user,
        name,
        flow_type=TYPE_MESSAGE,
        expires_after_minutes=FLOW_DEFAULT_EXPIRES_AFTER,
        base_language=None,
        create_revision=False,
        use_new_editor=False,
        **kwargs,
    ):
        flow = Flow.objects.create(
            org=org,
            name=name,
            flow_type=flow_type,
            expires_after_minutes=expires_after_minutes,
            base_language=base_language,
            saved_by=user,
            created_by=user,
            modified_by=user,
            flow_server_enabled=org.flow_server_enabled,
            version_number=Flow.GOFLOW_VERSION if use_new_editor else get_current_export_version(),
            **kwargs,
        )

        if create_revision:
            if use_new_editor:
                flow.save_revision(
                    user,
                    {
                        Flow.DEFINITION_NAME: flow.name,
                        Flow.DEFINITION_UUID: flow.uuid,
                        Flow.DEFINITION_LANGUAGE: base_language,
                        Flow.DEFINITION_TYPE: Flow.GOFLOW_TYPES[flow_type],
                        Flow.DEFINITION_NODES: [],
                        Flow.DEFINITION_SPEC_VERSION: Flow.GOFLOW_VERSION,
                        Flow.DEFINITION_METADATA: {Flow.METADATA_SAVED_ON: timezone.now().isoformat()},
                    },
                )
            else:
                flow.update(flow.as_json())

        analytics.track(user.username, "nyaruka.flow_created", dict(name=name))
        return flow

    @classmethod
    def create_single_message(cls, org, user, message, base_language):
        """
        Creates a special 'single message' flow
        """
        name = "Single Message (%s)" % str(uuid4())
        flow = Flow.create(org, user, name, flow_type=Flow.TYPE_MESSAGE, is_system=True)
        flow.update_single_message_flow(message, base_language)
        return flow

    @classmethod
    def label_to_slug(cls, label):
        return regex.sub(r"[^a-z0-9]+", "_", label.lower(), regex.V0)

    @classmethod
    def create_join_group(cls, org, user, group, response=None, start_flow=None):
        """
        Creates a special 'join group' flow
        """
        base_language = org.primary_language.iso_code if org.primary_language else "base"

        name = Flow.get_unique_name(org, "Join %s" % group.name)
        flow = Flow.create(org, user, name, base_language=base_language)
        flow.version_number = "11.2"
        flow.save(update_fields=("version_number",))

        entry_uuid = str(uuid4())
        definition = {
            "version": flow.version_number,
            "entry": entry_uuid,
            "base_language": base_language,
            "flow_type": Flow.TYPE_MESSAGE,
            "rule_sets": [],
            "action_sets": [
                {
                    "x": 100,
                    "y": 0,
                    "uuid": entry_uuid,
                    "exit_uuid": str(uuid4()),
                    "actions": [
                        {"uuid": str(uuid4()), "type": "add_group", "group": {"uuid": group.uuid, "name": group.name}},
                        {
                            "uuid": str(uuid4()),
                            "type": "save",
                            "field": "name",
                            "label": "Contact Name",
                            "value": "@(PROPER(REMOVE_FIRST_WORD(step.value)))",
                        },
                    ],
                }
            ],
        }

        if response:
            definition["action_sets"][0]["actions"].append(
                {"uuid": str(uuid4()), "type": "reply", "msg": {base_language: response}}
            )

        if start_flow:
            definition["action_sets"][0]["actions"].append(
                {"uuid": str(uuid4()), "type": "flow", "flow": {"uuid": start_flow.uuid, "name": start_flow.name}}
            )

        flow.update(FlowRevision.migrate_definition(definition, flow))
        return flow

    @classmethod
    def is_before_version(cls, to_check, version):
        if f"{to_check}" not in Flow.VERSIONS:
            return False

        return Version(f"{to_check}") < Version(f"{version}")

    @classmethod
    def get_triggerable_flows(cls, org):
        return Flow.objects.filter(
            org=org,
            is_active=True,
            is_archived=False,
            flow_type__in=(Flow.TYPE_MESSAGE, Flow.TYPE_VOICE),
            is_system=False,
        )

    @classmethod
    def import_flows(cls, exported_json, org, user, same_site=False):
        """
        Import flows from our flow export file
        """
        version = Version(str(exported_json.get("version", "0")))
        created_flows = []
        dependency_mapping = {}  # dependency UUIDs in import => new UUIDs
        db_types = {value: key for key, value in Flow.GOFLOW_TYPES.items()}

        # fetch or create all the flow db objects
        for flow_def in exported_json["flows"]:
            if FlowRevision.is_legacy_definition(flow_def):
                flow_metadata = flow_def[Flow.METADATA]
                flow_version = Version(flow_metadata["version"]) if "version" in flow_metadata else version
                flow_type = flow_def.get("flow_type", Flow.TYPE_MESSAGE)
                flow_uuid = flow_metadata["uuid"]
                flow_name = flow_metadata["name"]
                flow_expires = flow_metadata.get(Flow.METADATA_EXPIRES, FLOW_DEFAULT_EXPIRES_AFTER)

                FlowRevision.validate_legacy_definition(flow_def)
            else:
                flow_version = Version(flow_def[Flow.DEFINITION_SPEC_VERSION])
                flow_type = db_types[flow_def[Flow.DEFINITION_TYPE]]
                flow_uuid = flow_def[Flow.DEFINITION_UUID]
                flow_name = flow_def[Flow.DEFINITION_NAME]
                flow_expires = flow_def.get(Flow.DEFINITION_EXPIRE_AFTER_MINUTES, FLOW_DEFAULT_EXPIRES_AFTER)

            flow = None
            flow_name = flow_name[:64].strip()

            # Exports up to version 3 included campaign message flows, which will have type_type=M. We don't create
            # these here as they'll be created by the campaign event itself.
            if flow_version <= Version("3.0") and flow_type == "M":  # pragma: no cover
                continue

            # M used to mean single message flow and regular flows were F, now all messaging flows are M
            if flow_type == "F":
                flow_type = Flow.TYPE_MESSAGE

            if flow_type == Flow.TYPE_VOICE:
                flow_expires = min([flow_expires, 15])  # voice flow expiration can't be more than 15 minutes

            # check if we can find that flow by UUID first
            if same_site:
                flow = org.flows.filter(is_active=True, uuid=flow_uuid).first()
                if flow:  # pragma: needs cover
                    flow.expires_after_minutes = flow_expires
                    flow.name = Flow.get_unique_name(org, flow_name, ignore=flow)
                    flow.save(update_fields=("name", "expires_after_minutes"))

            # if it's not of our world, let's try by name
            if not flow:
                flow = Flow.objects.filter(org=org, is_active=True, name=flow_name).first()

            # if there isn't one already, create a new flow
            if not flow:
                flow = Flow.create(
                    org,
                    user,
                    Flow.get_unique_name(org, flow_name),
                    flow_type=flow_type,
                    expires_after_minutes=flow_expires,
                )

            dependency_mapping[flow_uuid] = str(flow.uuid)
            created_flows.append((flow, flow_def))

        # import each definition (includes re-mapping dependency references)
        for flow, definition in created_flows:
            flow.import_definition(user, definition, dependency_mapping)

        # remap flow UUIDs in any campaign events
        if "campaigns" in exported_json:
            for campaign in exported_json["campaigns"]:
                for event in campaign["events"]:
                    if "flow" in event:
                        flow_uuid = event["flow"]["uuid"]
                        if flow_uuid in dependency_mapping:
                            event["flow"]["uuid"] = dependency_mapping[flow_uuid]

        # remap flow UUIDs in any triggers
        if "triggers" in exported_json:
            for trigger in exported_json["triggers"]:
                if "flow" in trigger:
                    flow_uuid = trigger["flow"]["uuid"]
                    if flow_uuid in dependency_mapping:
                        trigger["flow"]["uuid"] = dependency_mapping[flow_uuid]

        # return the created flows
        return [f[0] for f in created_flows]

    @classmethod
    def copy(cls, flow, user):
        copy = Flow.create(flow.org, user, "Copy of %s" % flow.name[:55], flow_type=flow.flow_type)

        # grab the json of our original
        flow_json = flow.as_json()

        copy.import_definition(user, flow_json, {})

        # copy our expiration as well
        copy.expires_after_minutes = flow.expires_after_minutes
        copy.save()

        return copy

    @classmethod
    def get_node(cls, flow, uuid, destination_type):

        if not uuid or not destination_type:
            return None

        if destination_type == Flow.NODE_TYPE_RULESET:
            node = RuleSet.get(flow, uuid)
        else:
            node = ActionSet.get(flow, uuid)

        if node:
            node.flow = flow
        return node

    @classmethod
    def handle_call(cls, call, text=None, saved_media_url=None, hangup=False, resume=False):
        run = (
            FlowRun.objects.filter(connection=call, is_active=True)
            .select_related("org")
            .order_by("-created_on")
            .first()
        )

        # what we will send back
        voice_response = call.channel.generate_ivr_response()

        if run is None:  # pragma: no cover
            voice_response.hangup()
            return voice_response

        flow = run.flow

        # make sure we have the latest version
        flow.ensure_current_version()

        run.voice_response = voice_response

        # create a message to hold our inbound message
        from temba.msgs.models import IVR

        if text or saved_media_url:

            # we don't have text for media, so lets use the media value there too
            if saved_media_url and ":" in saved_media_url:
                text = saved_media_url.partition(":")[2]

            msg = Msg.create_incoming(
                call.channel,
                str(call.contact_urn),
                text,
                status=PENDING,
                msg_type=IVR,
                attachments=[saved_media_url] if saved_media_url else None,
                connection=run.connection,
            )
        else:
            msg = Msg(org=call.org, contact=call.contact, text="", id=0)

        # find out where we last left off
        last_step = run.path[-1] if run.path else None

        # if we are just starting the flow, create our first step
        if not last_step:
            # lookup our entry node
            destination = ActionSet.objects.filter(flow=run.flow, uuid=flow.entry_uuid).first()
            if not destination:
                destination = RuleSet.objects.filter(flow=run.flow, uuid=flow.entry_uuid).first()

            # and add our first step for our run
            if destination:
                flow.add_step(run, destination, [])
        else:
            destination = Flow.get_node(run.flow, last_step[FlowRun.PATH_NODE_UUID], Flow.NODE_TYPE_RULESET)

        if not destination:  # pragma: no cover
            voice_response.hangup()
            run.set_completed(exit_uuid=None)
            return voice_response

        # go and actually handle wherever we are in the flow
        (handled, msgs) = Flow.handle_destination(
            destination, run, msg, user_input=text is not None, resume_parent_run=resume
        )

        # if we stopped needing user input (likely), then wrap our response accordingly
        voice_response = Flow.wrap_voice_response_with_input(call, run, voice_response)

        # if we handled it, mark it so
        if handled and msg.id:
            Msg.mark_handled(msg)

        # if we didn't handle it, this is a good time to hangup
        if not handled or hangup:
            voice_response.hangup()
            run.set_completed(exit_uuid=None)

        return voice_response

    @classmethod
    def wrap_voice_response_with_input(cls, call, run, voice_response):
        """ Finds where we are in the flow and wraps our voice_response with whatever comes next """
        last_step = run.path[-1]
        destination = Flow.get_node(run.flow, last_step[FlowRun.PATH_NODE_UUID], Flow.NODE_TYPE_RULESET)

        if isinstance(destination, RuleSet):
            response = call.channel.generate_ivr_response()
            callback = "https://%s%s" % (run.org.get_brand_domain(), reverse("ivr.ivrcall_handle", args=[call.pk]))
            gather = destination.get_voice_input(response, action=callback)

            # recordings have to be tacked on last
            if destination.ruleset_type == RuleSet.TYPE_WAIT_RECORDING:
                voice_response.record(action=callback)

            elif destination.ruleset_type == RuleSet.TYPE_SUBFLOW:
                voice_response.redirect(url=callback)

            elif gather and hasattr(gather, "document"):  # voicexml case
                gather.join(voice_response)

                voice_response = response

            elif gather:  # TwiML case
                # nest all of our previous verbs in our gather
                for verb in voice_response.verbs:
                    gather.append(verb)

                voice_response = response

                # append a redirect at the end in case the user sends #
                voice_response.redirect(url=callback + "?empty=1")

        return voice_response

    @classmethod
    def get_unique_name(cls, org, base_name, ignore=None):
        """
        Generates a unique flow name based on the given base name
        """
        name = base_name[:64].strip()

        count = 2
        while True:
            flows = Flow.objects.filter(name=name, org=org, is_active=True)
            if ignore:  # pragma: needs cover
                flows = flows.exclude(pk=ignore.pk)

            if not flows.exists():
                break

            name = "%s %d" % (base_name[:59].strip(), count)
            count += 1

        return name

    @classmethod
    def find_and_handle(
        cls,
        msg,
        started_flows=None,
        voice_response=None,
        triggered_start=False,
        resume_parent_run=False,
        resume_after_timeout=False,
        user_input=True,
        trigger_send=True,
        continue_parent=True,
    ):

        if started_flows is None:
            started_flows = []

        for run in FlowRun.get_active_for_contact(msg.contact):
            flow = run.flow
            flow.ensure_current_version()

            # it's possible Flow.start is in the process of creating a run for this contact, in which case
            # record this message has handled so it doesn't start any new flows
            if not run.path:
                if run.created_on > timezone.now() - timedelta(minutes=10):
                    return True, []
                else:
                    return False, []

            last_step = run.path[-1]
            destination = Flow.get_node(flow, last_step[FlowRun.PATH_NODE_UUID], Flow.NODE_TYPE_RULESET)

            # this node doesn't exist anymore, mark it as left so they leave the flow
            if not destination:  # pragma: no cover
                run.set_completed(exit_uuid=None)
                Msg.mark_handled(msg)
                return True, []

            (handled, msgs) = Flow.handle_destination(
                destination,
                run,
                msg,
                started_flows,
                user_input=user_input,
                triggered_start=triggered_start,
                resume_parent_run=resume_parent_run,
                resume_after_timeout=resume_after_timeout,
                trigger_send=trigger_send,
                continue_parent=continue_parent,
            )

            if handled:
                analytics.gauge("temba.run_resumes")
                return True, msgs

        return False, []

    @classmethod
    def handle_destination(
        cls,
        destination,
        run,
        msg,
        started_flows=None,
        user_input=False,
        triggered_start=False,
        trigger_send=True,
        resume_parent_run=False,
        resume_after_timeout=False,
        continue_parent=True,
    ):

        if started_flows is None:
            started_flows = []

        def add_to_path(path, uuid):
            if uuid in path:
                path.append(uuid)
                raise FlowException("Flow cycle detected at runtime: %s" % path)
            path.append(uuid)

        start_time = time.time()
        path = []
        msgs = []

        # lookup our next destination
        handled = False

        while destination:
            result = {"handled": False}

            if destination.get_step_type() == Flow.NODE_TYPE_RULESET:
                should_pause = False

                # check if we need to stop
                if destination.is_pause():
                    should_pause = True

                if (user_input or resume_after_timeout) or not should_pause:
                    result = Flow.handle_ruleset(
                        destination, run, msg, started_flows, resume_parent_run, resume_after_timeout
                    )
                    add_to_path(path, destination.uuid)

                    # add any messages generated by this ruleset
                    msgs += result.get("msgs", [])

                # if we used this input, then mark our user input as used
                if should_pause:
                    user_input = False

                    # once we handle user input, reset our path
                    path = []

            elif destination.get_step_type() == Flow.NODE_TYPE_ACTIONSET:
                result = Flow.handle_actionset(destination, run, msg, started_flows)
                add_to_path(path, destination.uuid)

                # add any generated messages to be sent at once
                msgs += result.get("msgs", [])

            # if this is a triggered start, we only consider user input on the first step, so clear it now
            if triggered_start:
                user_input = False

            # lookup our next destination
            destination = result.get("destination", None)

            # if any one of our destinations handled us, consider it handled
            if result.get("handled", False):
                handled = True

            resume_parent_run = False
            resume_after_timeout = False

        # if we have a parent to continue, do so
        if getattr(run, "continue_parent", False) and continue_parent:
            msgs += FlowRun.continue_parent_flow_run(run, trigger_send=False, continue_parent=True)

        if handled:
            analytics.gauge("temba.flow_execution", time.time() - start_time)

        # send any messages generated
        if msgs and trigger_send:
            msgs.sort(key=lambda message: message.created_on)
            Msg.objects.filter(id__in=[m.id for m in msgs]).exclude(status=DELIVERED).update(status=PENDING)
            run.flow.org.trigger_send(msgs)

        return handled, msgs

    @classmethod
    def handle_actionset(cls, actionset, run, msg, started_flows):

        # not found, escape out, but we still handled this message, user is now out of the flow
        if not actionset:  # pragma: no cover
            run.set_completed(exit_uuid=None)
            return dict(handled=True, destination=None, destination_type=None)

        # actually execute all the actions in our actionset
        msgs = actionset.execute_actions(run, msg, started_flows)
        run.add_messages([m for m in msgs if not getattr(m, "from_other_run", False)])

        # and onto the destination
        destination = Flow.get_node(actionset.flow, actionset.destination, actionset.destination_type)
        if destination:
            run.flow.add_step(run, destination, exit_uuid=actionset.exit_uuid)
        else:
            run.set_completed(exit_uuid=actionset.exit_uuid)

        return dict(handled=True, destination=destination, msgs=msgs)

    @classmethod
    def handle_ruleset(cls, ruleset, run, msg_in, started_flows, resume_parent_run=False, resume_after_timeout=False):
        msgs_out = []
        result_input = str(msg_in)

        if ruleset.ruleset_type == RuleSet.TYPE_SUBFLOW:
            if not resume_parent_run:
                flow_uuid = ruleset.config.get("flow").get("uuid")
                flow = Flow.objects.filter(org=run.org, uuid=flow_uuid).first()
                flow.org = run.org
                message_context = run.flow.build_expressions_context(run.contact, msg_in, run=run)

                # our extra will be the current flow variables
                extra = message_context.get("extra", {})
                extra["flow"] = message_context.get("flow", {})

                if msg_in.id:
                    run.add_messages([msg_in])
                    run.update_expiration(timezone.now())

                if flow:
                    child_runs = flow.start(
                        [],
                        [run.contact],
                        started_flows=started_flows,
                        restart_participants=True,
                        extra=extra,
                        parent_run=run,
                        interrupt=False,
                    )

                    child_run = child_runs[0] if child_runs else None

                    if child_run:
                        msgs_out += child_run.start_msgs
                        continue_parent = getattr(child_run, "continue_parent", False)
                    else:  # pragma: no cover
                        continue_parent = False

                    # it's possible that one of our children interrupted us with a start flow action
                    run.refresh_from_db(fields=("is_active",))
                    if continue_parent and run.is_active:
                        started_flows.remove(flow.id)

                        run.child_context = child_run.build_expressions_context(contact_context=str(run.contact.uuid))
                        run.save(update_fields=("child_context",))
                    else:
                        return dict(handled=True, destination=None, destination_type=None, msgs=msgs_out)

            else:
                child_run = FlowRun.objects.filter(parent=run, contact=run.contact).order_by("created_on").last()
                run.child_context = child_run.build_expressions_context(contact_context=str(run.contact.uuid))
                run.save(update_fields=("child_context",))

        # find a matching rule
        result_rule, result_value, result_input = ruleset.find_matching_rule(
            run, msg_in, resume_after_timeout=resume_after_timeout
        )

        flow = ruleset.flow

        # add the message to our step
        if msg_in.id:
            run.add_messages([msg_in])
            run.update_expiration(timezone.now())

        if ruleset.ruleset_type in RuleSet.TYPE_MEDIA and msg_in.attachments:
            # store the media path as the value
            result_value = msg_in.attachments[0].split(":", 1)[1]

        ruleset.save_run_value(run, result_rule, result_value, result_input, org=flow.org)

        # no destination for our rule?  we are done, though we did handle this message, user is now out of the flow
        if not result_rule.destination:
            run.set_completed(exit_uuid=result_rule.uuid)
            return dict(handled=True, destination=None, destination_type=None, msgs=msgs_out)

        # Create the step for our destination
        destination = Flow.get_node(flow, result_rule.destination, result_rule.destination_type)
        if destination:
            flow.add_step(run, destination, exit_uuid=result_rule.uuid)

        return dict(handled=True, destination=destination, msgs=msgs_out)

    @classmethod
    def apply_action_label(cls, user, flows, label, add):  # pragma: needs cover
        return label.toggle_label(flows, add)

    @classmethod
    def apply_action_archive(cls, user, flows):
        changed = []

        for flow in flows:

            # don't archive flows that belong to campaigns
            from temba.campaigns.models import CampaignEvent

            if not CampaignEvent.objects.filter(
                is_active=True, flow=flow, campaign__org=user.get_org(), campaign__is_archived=False
            ).exists():
                flow.archive()
                changed.append(flow.pk)

        return changed

    @classmethod
    def apply_action_restore(cls, user, flows):
        changed = []
        for flow in flows:
            try:
                flow.restore()
                changed.append(flow.pk)
            except FlowException:  # pragma: no cover
                pass
        return changed

    @classmethod
    def get_versions_before(cls, version_number):  # pragma: no cover
        # older flows had numeric versions, lets make sure we are dealing with strings
        version_number = Version(f"{version_number}")
        return [v for v in Flow.VERSIONS if Version(v) < version_number]

    @classmethod
    def get_versions_after(cls, version_number):
        # older flows had numeric versions, lets make sure we are dealing with strings
        version_number = Version(f"{version_number}")
        return [v for v in Flow.VERSIONS if Version(v) > version_number]

    def as_select2(self):
        return dict(id=self.uuid, text=self.name)

    def release(self):
        """
        Releases this flow, marking it inactive. We interrupt all flow runs in a background process.
        We keep FlowRevisions and FlowStarts however.
        """
        from .tasks import interrupt_flow_runs_task

        self.is_active = False
        self.save()

        # release any campaign events that depend on this flow
        from temba.campaigns.models import CampaignEvent

        for event in CampaignEvent.objects.filter(flow=self, is_active=True):
            event.release()

        # release any triggers that depend on this flow
        for trigger in self.triggers.all():
            trigger.release()

        self.group_dependencies.clear()
        self.flow_dependencies.clear()
        self.field_dependencies.clear()

        # interrupt our runs in the background
        on_transaction_commit(lambda: interrupt_flow_runs_task.delay(self.id))

    def get_category_counts(self):
        keys = [r["key"] for r in self.metadata["results"]]
        counts = (
            FlowCategoryCount.objects.filter(flow_id=self.id)
            .filter(result_key__in=keys)
            .values("result_key", "category_name")
            .annotate(count=Sum("count"), result_name=Max("result_name"))
        )

        results = {}
        for count in counts:
            key = count["result_key"]
            result = results.get(key, {})
            if "name" not in result:
                if count["category_name"] == "All Responses":
                    continue
                result["key"] = key
                result["name"] = count["result_name"]
                result["categories"] = [dict(name=count["category_name"], count=count["count"])]
                result["total"] = count["count"]
            else:
                result["categories"].append(dict(name=count["category_name"], count=count["count"]))
                result["total"] += count["count"]
            results[count["result_key"]] = result

        for k, v in results.items():
            for cat in results[k]["categories"]:
                if results[k]["total"]:
                    cat["pct"] = float(cat["count"]) / float(results[k]["total"])
                else:
                    cat["pct"] = 0

        # order counts by their place on the flow
        result_list = []
        for key in keys:
            result = results.get(key)
            if result:
                result_list.append(result)

        return dict(counts=result_list)

    def release_runs(self):
        """
        Exits all flow runs
        """

        # grab the ids of all our runs
        run_ids = self.runs.all().values_list("id", flat=True)

        # batch this for 1,000 runs at a time so we don't grab locks for too long
        for id_batch in chunk_list(run_ids, 1000):
            runs = FlowRun.objects.filter(id__in=id_batch)
            for run in runs:
                run.release()

        # clear all our cached stats
        self.clear_props_cache()

    def clear_props_cache(self):
        r = get_redis_connection()
        keys = [self.get_props_cache_key(c) for c in FlowPropsCache.__members__.values()]
        r.delete(*keys)

    def get_props_cache_key(self, kind):
        return FLOW_PROP_CACHE_KEY % (self.org_id, self.pk, kind.name)

    def lock_on(self, lock, qualifier=None, lock_ttl=None):
        """
        Creates the requested type of flow-level lock
        """
        r = get_redis_connection()
        lock_key = FLOW_LOCK_KEY % (self.org_id, self.pk, lock.name)
        if qualifier:  # pragma: needs cover
            lock_key += ":%s" % qualifier

        if not lock_ttl:
            lock_ttl = FLOW_LOCK_TTL

        return r.lock(lock_key, lock_ttl)

    def get_node_counts(self):
        """
        Gets the number of contacts at each node in the flow
        """
        return FlowNodeCount.get_totals(self)

    def get_segment_counts(self):
        """
        Gets the number of contacts to have taken each flow segment.
        """
        return FlowPathCount.get_totals(self)

    def get_activity(self):
        """
        Get the activity summary for a flow as a tuple of the number of active runs
        at each step and a map of the previous visits
        """
        return self.get_node_counts(), self.get_segment_counts()

    def is_starting(self):
        """
        Returns whether this flow is already being started by a user
        """
        return (
            self.starts.filter(status__in=(FlowStart.STATUS_STARTING, FlowStart.STATUS_PENDING))
            .exclude(created_by=None)
            .exists()
        )

    def get_localized_text(self, text_translations, contact=None):
        """
        Given a language dict and a preferred language, return the best possible text match
        :param text_translations: The text in all supported languages, or string (which will just return immediately)
        :param contact: the contact we are interacting with
        :param default_text: What to use if all else fails
        :return: the localized text
        """
        org_languages = self.org.get_language_codes()

        # We return according to the following precedence:
        #   1) Contact's language (if it's a valid org language)
        #   2) Org Primary Language
        #   3) Flow Base Language
        #   4) Default Text
        preferred_languages = []

        if contact and contact.language and contact.language in org_languages:
            preferred_languages.append(contact.language)

        if self.org.primary_language:
            preferred_languages.append(self.org.primary_language.iso_code)

        preferred_languages.append(self.base_language)

        return Language.get_localized_text(text_translations, preferred_languages)

    def import_definition(self, user, definition, dependency_mapping):
        """
        Allows setting the definition for a flow from another definition. All UUID's will be remapped.
        """
        if FlowRevision.is_legacy_definition(definition):
            self.import_legacy_definition(definition, dependency_mapping)
            return

        flow_info = mailroom.get_client().flow_inspect(definition)
        dependencies = flow_info["dependencies"]

        # ensure any channel dependencies exist
        for ref in dependencies.get("channels", []):
            channel = self.org.channels.filter(is_active=True, uuid=ref["uuid"]).first()
            if not channel and ref["name"]:
                name = ref["name"].split(":")[-1].strip()
                channel = self.org.channels.filter(is_active=True, name=name).first()

            dependency_mapping[ref["uuid"]] = str(channel.uuid) if channel else ref["uuid"]

        # ensure any field dependencies exist
        for ref in dependencies.get("fields", []):
            ContactField.get_or_create(self.org, user, ref["key"], ref["name"])

        # lookup additional flow dependencies by name (i.e. for flows not in the import itself)
        for ref in dependencies.get("flows", []):
            if ref["uuid"] not in dependency_mapping:
                flow = self.org.flows.filter(uuid=ref["uuid"], is_active=True).first()
                if not flow and ref["name"]:
                    flow = self.org.flows.filter(name=ref["name"], is_active=True).first()

                dependency_mapping[ref["uuid"]] = str(flow.uuid) if flow else ref["uuid"]

        # ensure any group dependencies exist
        for ref in dependencies.get("groups", []):
            group = ContactGroup.get_or_create(self.org, user, ref["name"], ref["uuid"])
            dependency_mapping[ref["uuid"]] = str(group.uuid)

        # ensure any label dependencies exist
        for ref in dependencies.get("labels", []):
            label = Label.get_or_create(self.org, user, ref["name"])
            dependency_mapping[ref["uuid"]] = str(label.uuid)

        # ensure any template dependencies exist
        for ref in dependencies.get("templates", []):
            template = self.org.templates.filter(uuid=ref["uuid"]).first()
            if not template and ref["name"]:
                template = self.org.templates.filter(name=ref["name"]).first()

            dependency_mapping[ref["uuid"]] = str(template.uuid) if template else ref["uuid"]

        # clone definition so that all flow elements get new random UUIDs
        cloned_definition = mailroom.get_client().flow_clone(dependency_mapping, definition)

        # save a new revision but we can't validate it just yet because we're in a transaction and mailroom
        # won't see any new database objects
        self.save_revision(user, cloned_definition, validate=False)

    def import_legacy_definition(self, flow_json, uuid_map):
        """
        Imports a legacy definition
        """

        def copy_recording(url, path):
            if not url:
                return None

            try:  # pragma: needs cover
                url = f"{settings.STORAGE_URL}/{url}"
                temp = NamedTemporaryFile(delete=True)
                temp.write(urlopen(url).read())
                temp.flush()
                return public_file_storage.save(path, temp)
            except Exception:  # pragma: needs cover
                # its okay if its no longer there, we'll remove the recording
                return None

        def remap_uuid(json, attribute):
            if attribute in json and json[attribute]:
                uuid = json[attribute]
                new_uuid = uuid_map.get(uuid, None)
                if not new_uuid:
                    new_uuid = str(uuid4())
                    uuid_map[uuid] = new_uuid

                json[attribute] = new_uuid

        def remap_label(label):
            # labels can be single string expressions
            if type(label) is dict:
                # we haven't been mapped yet (also, non-uuid labels can't be mapped)
                if ("uuid" not in label or label["uuid"] not in uuid_map) and Label.is_valid_name(label["name"]):
                    label_instance = Label.get_or_create(self.org, self.created_by, label["name"])

                    # map label references that started with a uuid
                    if "uuid" in label:
                        uuid_map[label["uuid"]] = label_instance.uuid

                    label["uuid"] = label_instance.uuid

                # we were already mapped
                elif label["uuid"] in uuid_map:
                    label["uuid"] = uuid_map[label["uuid"]]

        def remap_group(group):
            # groups can be single string expressions
            if type(group) is dict:

                # we haven't been mapped yet (also, non-uuid groups can't be mapped)
                if "uuid" not in group or group["uuid"] not in uuid_map:
                    group_instance = ContactGroup.get_or_create(
                        self.org, self.created_by, group["name"], group.get("uuid", None)
                    )

                    # map group references that started with a uuid
                    if "uuid" in group:
                        uuid_map[group["uuid"]] = group_instance.uuid

                    group["uuid"] = group_instance.uuid

                # we were already mapped
                elif group["uuid"] in uuid_map:
                    group["uuid"] = uuid_map[group["uuid"]]

        def remap_flow(element):
            # first map our id accordingly
            if element["uuid"] in uuid_map:
                element["uuid"] = uuid_map[element["uuid"]]

            existing_flow = Flow.objects.filter(uuid=element["uuid"], org=self.org, is_active=True).first()
            if not existing_flow:
                existing_flow = Flow.objects.filter(org=self.org, name=element["name"], is_active=True).first()
                if existing_flow:
                    element["uuid"] = existing_flow.uuid

        remap_uuid(flow_json[Flow.METADATA], "uuid")
        remap_uuid(flow_json, "entry")

        needs_move_entry = False

        for actionset in flow_json[Flow.ACTION_SETS]:
            remap_uuid(actionset, "uuid")
            remap_uuid(actionset, "exit_uuid")
            remap_uuid(actionset, "destination")
            valid_actions = []

            # for all of our recordings, pull them down and remap
            for action in actionset["actions"]:

                for group in action.get("groups", []):
                    remap_group(group)

                for label in action.get("labels", []):
                    remap_label(label)

                if "recording" in action:
                    # if its a localized
                    if isinstance(action["recording"], dict):
                        for lang, url in action["recording"].items():
                            path = copy_recording(
                                url, "recordings/%d/%d/steps/%s.wav" % (self.org.pk, self.pk, action["uuid"])
                            )
                            action["recording"][lang] = path
                    else:
                        path = copy_recording(
                            action["recording"],
                            "recordings/%d/%d/steps/%s.wav" % (self.org.pk, self.pk, action["uuid"]),
                        )
                        action["recording"] = path

                if "channel" in action:
                    channel = None
                    channel_uuid = action.get("channel")
                    channel_name = action.get("name")

                    if channel_uuid is not None:
                        channel = self.org.channels.filter(is_active=True, uuid=channel_uuid).first()

                    if channel is None and channel_name is not None:
                        name = channel_name.split(":")[-1].strip()
                        channel = self.org.channels.filter(is_active=True, name=name).first()

                    if channel is None:
                        continue
                    else:
                        action["channel"] = channel.uuid
                        action["name"] = "%s: %s" % (channel.get_channel_type_display(), channel.get_address_display())

                if action["type"] in ["flow", "trigger-flow"]:
                    remap_flow(action["flow"])

                valid_actions.append(action)

            actionset["actions"] = valid_actions
            if not valid_actions:
                uuid_map[actionset["uuid"]] = actionset.get("destination")
                if actionset["uuid"] == flow_json["entry"]:
                    flow_json["entry"] = actionset.get("destination")
                    needs_move_entry = True

        for actionset in flow_json[Flow.ACTION_SETS]:
            if needs_move_entry and actionset["uuid"] == flow_json.get("entry"):
                actionset["y"] = 0

        for ruleset in flow_json[Flow.RULE_SETS]:
            remap_uuid(ruleset, "uuid")

            if ruleset["ruleset_type"] == RuleSet.TYPE_SUBFLOW:
                remap_flow(ruleset["config"]["flow"])

            for rule in ruleset.get(Flow.RULES, []):
                remap_uuid(rule, "uuid")
                remap_uuid(rule, "destination")

                if rule["test"]["type"] == InGroupTest.TYPE:
                    group = rule["test"]["test"]
                    remap_group(group)

        # now update with our remapped values
        self.update(flow_json)

    def archive(self):
        self.is_archived = True
        self.save(update_fields=["is_archived"])

        from .tasks import interrupt_flow_runs_task

        interrupt_flow_runs_task.delay(self.id)

        # archive our triggers as well
        from temba.triggers.models import Trigger

        Trigger.objects.filter(flow=self).update(is_archived=True)

    def restore(self):
        if self.flow_type == Flow.TYPE_VOICE:  # pragma: needs cover
            if not self.org.supports_ivr():
                raise FlowException("%s requires a Twilio number")

        self.is_archived = False
        self.save(update_fields=["is_archived"])

    def update_single_message_flow(self, translations, base_language):
        if base_language not in translations:  # pragma: no cover
            raise ValueError("Must include translation for base language")

        self.base_language = base_language
        self.version_number = get_current_export_version()
        self.save(update_fields=("name", "base_language", "version_number"))

        entry_uuid = str(uuid4())
        definition = {
            "version": self.version_number,
            "flow_type": "M",
            "entry": entry_uuid,
            "base_language": base_language,
            "rule_sets": [],
            "action_sets": [
                {
                    "x": 100,
                    "y": 0,
                    "uuid": entry_uuid,
                    "exit_uuid": str(uuid4()),
                    "actions": [{"uuid": str(uuid4()), "type": "reply", "msg": translations}],
                }
            ],
        }

        self.update(FlowRevision.migrate_definition(definition, self))

    def get_run_stats(self):
        totals_by_exit = FlowRunCount.get_totals(self)
        total_runs = sum(totals_by_exit.values())

        return {
            "total": total_runs,
            "active": totals_by_exit[FlowRun.STATE_ACTIVE],
            "completed": totals_by_exit[FlowRun.EXIT_TYPE_COMPLETED],
            "expired": totals_by_exit[FlowRun.EXIT_TYPE_EXPIRED],
            "interrupted": totals_by_exit[FlowRun.EXIT_TYPE_INTERRUPTED],
            "completion": int(totals_by_exit[FlowRun.EXIT_TYPE_COMPLETED] * 100 // total_runs) if total_runs else 0,
        }

    def build_expressions_context(self, contact, msg, run=None):
        contact_context = contact.build_expressions_context() if contact else dict()

        # our default value
        channel_context = None

        # add our message context
        if msg:
            message_context = msg.build_expressions_context()

            if msg.channel:
                channel_context = msg.channel.build_expressions_context()
        else:
            message_context = dict(__default__="")

        # If we still don't know our channel and have a contact, derive the right channel to use
        if not channel_context and contact:
            _contact, contact_urn = Msg.resolve_recipient(self.org, self.created_by, contact, None)

            # only populate channel if this contact can actually be reached (ie, has a URN)
            if contact_urn:
                channel = contact.cached_send_channel(contact_urn=contact_urn)
                if channel:
                    channel_context = channel.build_expressions_context()

        if not run:
            run = self.runs.filter(contact=contact).order_by("-created_on").first()

        if run:
            run.org = self.org
            run.contact = contact

            run_context = run.fields
            flow_context = run.build_expressions_context(contact_context, message_context.get("text"))
        else:
            run_context = {}
            flow_context = {}

        context = dict(flow=flow_context, channel=channel_context, step=message_context, extra=run_context)

        # if we have parent or child contexts, add them in too
        if run:
            run.contact = contact

            if run.parent_context is not None:
                context["parent"] = run.parent_context.copy()
                parent_contact_uuid = context["parent"]["contact"]

                if parent_contact_uuid != str(contact.uuid):
                    parent_contact = Contact.objects.filter(
                        org=run.org, uuid=parent_contact_uuid, is_active=True
                    ).first()
                    if parent_contact:
                        context["parent"]["contact"] = parent_contact.build_expressions_context()
                    else:
                        # contact may have since been deleted
                        context["parent"]["contact"] = {"uuid": parent_contact_uuid}
                else:
                    context["parent"]["contact"] = contact_context

            # see if we spawned any children and add them too
            if run.child_context is not None:
                context["child"] = run.child_context.copy()
                context["child"]["contact"] = contact_context

        if contact:
            context["contact"] = contact_context

        return context

    def async_start(self, user, groups, contacts, restart_participants=False, include_active=True):
        """
        Causes us to schedule a flow to start in a background thread.
        """
        from .tasks import start_flow_task

        # create a flow start object
        flow_start = FlowStart.objects.create(
            flow=self,
            restart_participants=restart_participants,
            include_active=include_active,
            created_by=user,
            modified_by=user,
        )

        contact_ids = [c.id for c in contacts]
        flow_start.contacts.add(*contact_ids)

        group_ids = [g.id for g in groups]
        flow_start.groups.add(*group_ids)

        if self.flow_server_enabled:
            on_transaction_commit(lambda: flow_start.start_in_mailroom())
        else:
            on_transaction_commit(lambda: start_flow_task.delay(flow_start.pk))

    def start(
        self,
        groups,
        contacts,
        restart_participants=False,
        started_flows=None,
        start_msg=None,
        extra=None,
        flow_start=None,
        parent_run=None,
        interrupt=True,
        connection=None,
        include_active=True,
        campaign_event=None,
    ):
        """
        Starts a flow for the passed in groups and contacts.
        """

        from temba.campaigns.models import CampaignEvent

        # old engine can't start flows in passive mode
        if campaign_event and campaign_event.start_mode == CampaignEvent.MODE_PASSIVE:
            raise Exception(f"Attempt to start flow {self.id} in passive mode")

        # build up querysets of our groups for memory efficiency
        if isinstance(groups, QuerySet):  # pragma: no cover
            group_qs = groups
        else:
            group_qs = ContactGroup.all_groups.filter(id__in=[g.id for g in groups])

        # build up querysets of our contacts for memory efficiency
        if isinstance(contacts, QuerySet):  # pragma: no cover
            contact_qs = contacts
        else:
            contact_qs = Contact.objects.filter(id__in=[c.id for c in contacts])

        self.ensure_current_version()

        if started_flows is None:
            started_flows = []

        # prevents infinite loops
        if self.pk in started_flows:  # pragma: needs cover
            return []

        # add this flow to our list of started flows
        started_flows.append(self.pk)

        if not self.entry_uuid:  # pragma: needs cover
            return []

        if start_msg and start_msg.id:
            start_msg.msg_type = FLOW
            start_msg.save(update_fields=["msg_type"])

        all_contact_ids = list(
            Contact.objects.filter(Q(all_groups__in=group_qs) | Q(id__in=contact_qs))
            .order_by("id")
            .values_list("id", flat=True)
            .distinct("id")
        )

        if not restart_participants:
            # exclude anybody who has already participated in the flow
            already_started = set(self.runs.all().values_list("contact_id", flat=True))
            all_contact_ids = [contact_id for contact_id in all_contact_ids if contact_id not in already_started]

        if not include_active:
            # exclude anybody who has an active flow run
            already_active = set(
                FlowRun.objects.filter(is_active=True, org=self.org).values_list("contact_id", flat=True)
            )
            all_contact_ids = [contact_id for contact_id in all_contact_ids if contact_id not in already_active]

        # if we have a parent run, find any parents/grandparents that are active, we'll keep these active
        ancestor_ids = []
        ancestor = parent_run
        while ancestor:
            # we don't consider it an ancestor if it's not current in our start list
            if ancestor.contact.id not in all_contact_ids:
                break
            ancestor_ids.append(ancestor.id)
            ancestor = ancestor.parent

        # for the contacts that will be started, exit any existing flow runs except system flow runs
        for contact_batch in chunk_list(all_contact_ids, 1000):
            active_runs = (
                FlowRun.objects.filter(is_active=True, contact__pk__in=contact_batch)
                .exclude(id__in=ancestor_ids)
                .exclude(flow__is_system=True)
            )
            FlowRun.bulk_exit(active_runs, FlowRun.EXIT_TYPE_INTERRUPTED)

        # if we are interrupting parent flow runs, mark them as completed
        if ancestor_ids and interrupt:
            ancestor_runs = FlowRun.objects.filter(id__in=ancestor_ids)
            FlowRun.bulk_exit(ancestor_runs, FlowRun.EXIT_TYPE_COMPLETED)

        contact_count = len(all_contact_ids)

        # update our total flow count on our flow start so we can keep track of when it is finished
        if flow_start:
            flow_start.contact_count = contact_count
            flow_start.save(update_fields=["contact_count"])

        # if there are no contacts to start this flow, then update our status and exit this flow
        if contact_count == 0:
            if flow_start:
                flow_start.update_status()
            return []

        if self.flow_type == Flow.TYPE_VOICE:
            return self.start_call_flow(
                all_contact_ids, start_msg=start_msg, extra=extra, flow_start=flow_start, parent_run=parent_run
            )
        else:
            return self.start_msg_flow(
                all_contact_ids,
                started_flows=started_flows,
                start_msg=start_msg,
                extra=extra,
                flow_start=flow_start,
                campaign_event=campaign_event,
                parent_run=parent_run,
            )

    def start_call_flow(self, all_contact_ids, start_msg=None, extra=None, flow_start=None, parent_run=None):
        from temba.ivr.models import IVRCall

        there_are_calls_to_start = False

        runs = []
        channel = self.org.get_call_channel()

        if not channel or Channel.ROLE_CALL not in channel.role:  # pragma: needs cover
            return runs

        for contact_id in all_contact_ids:
            contact = Contact.objects.filter(pk=contact_id, org=channel.org).first()
            contact_urn = contact.get_urn(TEL_SCHEME)
            channel = self.org.get_call_channel(contact_urn=contact_urn)

            # can't reach this contact, move on
            if not contact or not contact_urn or not channel:  # pragma: no cover
                continue

            run = FlowRun.create(self, contact, start=flow_start, parent=parent_run)
            if extra:  # pragma: needs cover
                run.update_fields(extra)

            # create our call objects
            if parent_run and parent_run.connection:
                call = parent_run.connection
                session = parent_run.session
            else:
                call = IVRCall.create_outgoing(channel, contact, contact_urn)
                session = FlowSession.create(contact, connection=call)

            # save away our created call
            run.session = session
            run.connection = call
            run.save(update_fields=["connection"])

            # update our expiration date on our run initially to 7 days for IVR, that will be adjusted when the call is answered
            next_week = timezone.now() + timedelta(days=IVRCall.DEFAULT_MAX_IVR_EXPIRATION_WINDOW_DAYS)
            run.update_expiration(next_week)

            if not parent_run or not parent_run.connection:
                # trigger the call to start (in the background)
                there_are_calls_to_start = True

            # no start msgs in call flows but we want the variable there
            run.start_msgs = []

            runs.append(run)

        if flow_start:  # pragma: needs cover
            flow_start.update_status()

        # eagerly enqueue calls
        if there_are_calls_to_start:
            current_app.send_task("task_enqueue_call_events", args=[], kwargs={})

        return runs

    def start_msg_flow(
        self,
        all_contact_ids,
        started_flows=None,
        start_msg=None,
        extra=None,
        flow_start=None,
        campaign_event=None,
        parent_run=None,
    ):
        start_msg_id = start_msg.id if start_msg else None
        flow_start_id = flow_start.id if flow_start else None

        if started_flows is None:
            started_flows = []

        # for each send action, we need to create a broadcast, we'll group our created messages under these
        broadcasts = []

        if len(all_contact_ids) > 1:

            # create the broadcast for this flow
            send_actions = self.get_entry_send_actions()

            for send_action in send_actions:
                # check that we either have text or media, available for the base language
                if (send_action.msg and send_action.msg.get(self.base_language)) or (
                    send_action.media and send_action.media.get(self.base_language)
                ):

                    broadcast = Broadcast.create(
                        self.org,
                        self.created_by,
                        send_action.msg,
                        contact_ids=all_contact_ids,
                        media=send_action.media,
                        base_language=self.base_language,
                        send_all=send_action.send_all,
                        quick_replies=send_action.quick_replies,
                    )

                    # add it to the list of broadcasts in this flow start
                    broadcasts.append(broadcast)

        if parent_run:
            parent_context = parent_run.build_expressions_context(contact_context=str(parent_run.contact.uuid))
        else:
            parent_context = None

        # if there are fewer contacts than our batch size, do it immediately
        if len(all_contact_ids) < START_FLOW_BATCH_SIZE:
            return self.start_msg_flow_batch(
                all_contact_ids,
                broadcasts=broadcasts,
                started_flows=started_flows,
                start_msg=start_msg,
                extra=extra,
                flow_start=flow_start,
                parent_run=parent_run,
                parent_context=parent_context,
            )

        # otherwise, create batches instead
        else:
            # for all our contacts, build up start sms batches
            task_context = dict(
                task_type=FLOW_BATCH,
                contacts=[],
                flow=self.pk,
                flow_start=flow_start_id,
                started_flows=started_flows,
                broadcasts=[b.id for b in broadcasts],
                start_msg=start_msg_id,
                extra=extra,
            )

            batch_contacts = task_context["contacts"]
            for contact_id in all_contact_ids:
                batch_contacts.append(contact_id)

                if len(batch_contacts) >= START_FLOW_BATCH_SIZE:
                    print("Starting flow '%s' for batch of %d contacts" % (self.name, len(task_context["contacts"])))
                    push_task(self.org, Queue.FLOWS, Flow.START_MSG_FLOW_BATCH, task_context)
                    batch_contacts = []
                    task_context["contacts"] = batch_contacts

            if batch_contacts:
                print("Starting flow '%s' for batch of %d contacts" % (self.name, len(task_context["contacts"])))
                push_task(self.org, Queue.FLOWS, Flow.START_MSG_FLOW_BATCH, task_context)

            return []

    def start_msg_flow_batch(
        self,
        batch_contact_ids,
        broadcasts,
        started_flows,
        start_msg=None,
        extra=None,
        flow_start=None,
        parent_run=None,
        parent_context=None,
    ):

        batch_contacts = Contact.objects.filter(id__in=batch_contact_ids)
        Contact.bulk_cache_initialize(self.org, batch_contacts)
        contact_map = {c.id: c for c in batch_contacts}

        # these fields are the initial state for our flow run
        run_fields = {}  # this should be the default value of the FlowRun.fields
        if extra:
            # we keep more values in @extra for new flow runs because we might be passing the state
            (normalized_fields, count) = FlowRun.normalize_fields(extra, settings.FLOWRUN_FIELDS_SIZE * 4)
            run_fields = normalized_fields

        # create all our flow runs for this set of contacts at once
        batch = []
        now = timezone.now()

        for contact_id in batch_contact_ids:
            contact = contact_map[contact_id]
            run = FlowRun.create(
                self,
                contact,
                fields=run_fields,
                start=flow_start,
                created_on=now,
                parent=parent_run,
                parent_context=parent_context,
                db_insert=False,
                responded=start_msg is not None,
            )
            batch.append(run)

        runs = FlowRun.objects.bulk_create(batch)

        # build a map of contact to flow run
        run_map = dict()
        for run in runs:
            run.flow = self
            run.org = self.org

            run_map[run.contact_id] = run

        # update our expiration date on our runs, we do this by calculating it on one run then updating all others
        run.update_expiration(timezone.now())

        # if we have more than one run, update the others to the same expiration
        if len(run_map) > 1:
            FlowRun.objects.filter(id__in=[r.id for r in runs]).update(
                expires_on=run.expires_on, modified_on=timezone.now()
            )

        # if we have some broadcasts to optimize for
        message_map = dict()
        if broadcasts:
            # create our expressions context
            expressions_context_base = self.build_expressions_context(None, start_msg)
            if extra:
                expressions_context_base["extra"] = extra

            # and add each contact and message to each broadcast
            for broadcast in broadcasts:
                broadcast.org = self.org

                # create the messages
                msg_ids = broadcast.send_batch(
                    contacts=batch_contacts,
                    expressions_context=expressions_context_base,
                    trigger_send=False,
                    response_to=start_msg,
                    status=INITIALIZING,
                    msg_type=FLOW,
                    run_map=run_map,
                )

                # map all the messages we just created back to our contact
                for msg in Msg.objects.filter(id__in=msg_ids).select_related("channel", "contact_urn"):
                    msg.broadcast = broadcast
                    if msg.contact_id not in message_map:
                        message_map[msg.contact_id] = [msg]
                    else:  # pragma: needs cover
                        message_map[msg.contact_id].append(msg)

        # now execute our actual flow steps
        (entry_actions, entry_rules) = (None, None)
        if self.entry_type == Flow.NODE_TYPE_ACTIONSET:
            entry_actions = ActionSet.objects.filter(uuid=self.entry_uuid).first()
            if entry_actions:
                entry_actions.flow = self

        elif self.entry_type == Flow.NODE_TYPE_RULESET:
            entry_rules = RuleSet.objects.filter(flow=self, uuid=self.entry_uuid).first()
            if entry_rules:
                entry_rules.flow = self

        msgs_to_send = []
        optimize_sending_action = len(broadcasts) > 0

        for run in runs:
            contact = run.contact

            # each contact maintains its own list of started flows
            started_flows_by_contact = list(started_flows)
            run_msgs = [start_msg] if start_msg else []
            run_msgs += message_map.get(contact.id, [])
            arrived_on = timezone.now()

            try:
                if entry_actions:
                    run_msgs += entry_actions.execute_actions(
                        run,
                        start_msg,
                        started_flows_by_contact,
                        skip_leading_reply_actions=not optimize_sending_action,
                    )

                    self.add_step(run, entry_actions, run_msgs, arrived_on=arrived_on)

                    # and onto the destination
                    if entry_actions.destination:
                        destination = Flow.get_node(
                            entry_actions.flow, entry_actions.destination, entry_actions.destination_type
                        )

                        self.add_step(run, destination, exit_uuid=entry_actions.exit_uuid)

                        msg = Msg(org=self.org, contact=contact, text="", id=0)
                        handled, step_msgs = Flow.handle_destination(
                            destination, run, msg, started_flows_by_contact, trigger_send=False, continue_parent=False
                        )
                        run_msgs += step_msgs

                    else:
                        run.set_completed(exit_uuid=None)

                elif entry_rules:
                    self.add_step(run, entry_rules, run_msgs, arrived_on=arrived_on)

                    # if we have a start message, go and handle the rule
                    if start_msg:
                        Flow.find_and_handle(start_msg, started_flows_by_contact, triggered_start=True)

                    # if we didn't get an incoming message, see if we need to evaluate it passively
                    elif not entry_rules.is_pause():
                        # create an empty placeholder message
                        msg = Msg(org=self.org, contact=contact, text="", id=0)
                        handled, step_msgs = Flow.handle_destination(
                            entry_rules, run, msg, started_flows_by_contact, trigger_send=False, continue_parent=False
                        )
                        run_msgs += step_msgs

                # set the msgs that were sent by this run so that any caller can deal with them
                run.start_msgs = [m for m in run_msgs if m.direction == OUTGOING]

                # add these messages as ones that are ready to send
                for msg in run_msgs:
                    if msg.direction == OUTGOING:
                        msgs_to_send.append(msg)

            except Exception:
                logger.error(
                    "Failed starting flow %d for contact %d" % (self.id, contact.id), exc_info=1, extra={"stack": True}
                )

                # mark this flow as interrupted
                run.set_interrupted()

                # mark our messages as failed
                Msg.objects.filter(id__in=[m.id for m in run_msgs if m.direction == OUTGOING]).update(status=FAILED)

                # remove our msgs from our parent's concerns
                run.start_msgs = []

        # trigger our messages to be sent
        if msgs_to_send and not parent_run:
            # then send them off
            msgs_to_send.sort(key=lambda message: (message.contact_id, message.created_on))
            Msg.objects.filter(id__in=[m.id for m in msgs_to_send]).update(status=PENDING)

            # trigger a sync
            self.org.trigger_send(msgs_to_send)

        # if we have a flow start, check whether we are complete
        if flow_start:
            flow_start.update_status()

        return runs

    def add_step(self, run, node, msgs=(), exit_uuid=None, arrived_on=None):
        """
        Adds a new step to the given run
        """
        if not arrived_on:
            arrived_on = timezone.now()

        # update our timeouts
        timeout = node.get_timeout() if isinstance(node, RuleSet) else None
        run.update_timeout(arrived_on, timeout)

        # complete previous step
        if run.path and exit_uuid:
            run.path[-1][FlowRun.PATH_EXIT_UUID] = exit_uuid

        # create new step
        run.path.append(
            {
                FlowRun.PATH_STEP_UUID: str(uuid4()),
                FlowRun.PATH_NODE_UUID: node.uuid,
                FlowRun.PATH_ARRIVED_ON: arrived_on.isoformat(),
            }
        )

        # trim path to ensure it can't grow indefinitely
        if len(run.path) > FlowRun.PATH_MAX_STEPS:
            run.path = run.path[len(run.path) - FlowRun.PATH_MAX_STEPS :]

        update_fields = ["path", "current_node_uuid"]

        if msgs:
            run.add_messages(msgs, do_save=False)
            update_fields += ["responded", "events"]

        run.current_node_uuid = run.path[-1][FlowRun.PATH_NODE_UUID]
        run.save(update_fields=update_fields)

    def get_entry_send_actions(self):
        """
        Returns all the entry actions (the first actions in a flow) that are reply actions. This is used
        for grouping all our outgoing messages into a single Broadcast.
        """
        if not self.entry_uuid or self.entry_type != Flow.NODE_TYPE_ACTIONSET:
            return []

        # get our entry actions
        entry_actions = ActionSet.objects.filter(uuid=self.entry_uuid).first()
        send_actions = []

        if entry_actions:
            actions = entry_actions.get_actions()

            for action in actions:
                # if this isn't a reply action, bail, they might be modifying the contact
                if not isinstance(action, ReplyAction):
                    break

                send_actions.append(action)

        return send_actions

    def get_dependencies(self, flow_map=None):
        from temba.contacts.models import ContactGroup

        # need to make sure we have the latest version to inspect dependencies
        self.ensure_current_version()

        dependencies = set()

        # find all the flows we reference, note this won't include archived flows
        for action_set in self.action_sets.all():
            for action in action_set.get_actions():
                if hasattr(action, "flow"):
                    dependencies.add(action.flow)
                if hasattr(action, "groups"):
                    for group in action.groups:
                        if isinstance(group, ContactGroup):
                            dependencies.add(group)

        for ruleset in self.rule_sets.all():
            if ruleset.ruleset_type == RuleSet.TYPE_SUBFLOW:
                flow_uuid = ruleset.config["flow"]["uuid"]
                flow = flow_map.get(flow_uuid) if flow_map else Flow.objects.filter(uuid=flow_uuid).first()
                if flow:
                    dependencies.add(flow)

        return dependencies

    def is_legacy(self):
        """
        Returns whether this flow still uses a legacy definition
        """
        return Version(self.version_number) < Version(Flow.GOFLOW_VERSION)

    def as_json(self, expand_contacts=False):
        """
        Returns the JSON definition for this flow.

          expand_contacts:
            Add names for contacts and groups that are just ids. This is useful for human readable
            situations such as the flow editor.

        """
<<<<<<< HEAD
=======

>>>>>>> edd117a4
        if not self.is_legacy():
            return self.revisions.order_by("revision").last().definition

        flow = dict()

        if self.entry_uuid:
            flow[Flow.ENTRY] = self.entry_uuid
        else:
            flow[Flow.ENTRY] = None

        actionsets = []
        for actionset in ActionSet.objects.filter(flow=self).order_by("pk"):
            actionsets.append(actionset.as_json())

        def lookup_action_contacts(action, contacts, groups):

            if "contact" in action:  # pragma: needs cover
                contacts.append(action["contact"]["uuid"])

            if "contacts" in action:
                for contact in action["contacts"]:
                    contacts.append(contact["uuid"])

            if "group" in action:  # pragma: needs cover
                g = action["group"]
                if isinstance(g, dict):
                    if "uuid" in g:
                        groups.append(g["uuid"])

            if "groups" in action:
                for group in action["groups"]:
                    if isinstance(group, dict):
                        if "uuid" in group:
                            groups.append(group["uuid"])

        def replace_action_contacts(action, contacts, groups):

            if "contact" in action:  # pragma: needs cover
                contact = contacts.get(action["contact"]["uuid"], None)
                if contact:
                    action["contact"] = contact.as_json()

            if "contacts" in action:
                expanded_contacts = []
                for contact in action["contacts"]:
                    contact = contacts.get(contact["uuid"], None)
                    if contact:
                        expanded_contacts.append(contact.as_json())

                action["contacts"] = expanded_contacts

            if "group" in action:  # pragma: needs cover
                # variable substitution
                group = action["group"]
                if isinstance(group, dict):
                    if "uuid" in group:
                        group = groups.get(group["uuid"], None)
                        if group:
                            action["group"] = dict(uuid=group.uuid, name=group.name)

            if "groups" in action:
                expanded_groups = []
                for group in action["groups"]:

                    # variable substitution
                    if not isinstance(group, dict):
                        expanded_groups.append(group)
                    else:
                        group_instance = groups.get(group["uuid"], None)
                        if group_instance:
                            expanded_groups.append(dict(uuid=group_instance.uuid, name=group_instance.name))
                        else:
                            expanded_groups.append(group)

                action["groups"] = expanded_groups

        if expand_contacts:
            groups = []
            contacts = []

            for actionset in actionsets:
                for action in actionset["actions"]:
                    lookup_action_contacts(action, contacts, groups)

            # load them all
            contacts = dict((_.uuid, _) for _ in self.org.contacts.filter(uuid__in=contacts))
            groups = dict((_.uuid, _) for _ in ContactGroup.user_groups.filter(org=self.org, uuid__in=groups))

            # and replace them
            for actionset in actionsets:
                for action in actionset["actions"]:
                    replace_action_contacts(action, contacts, groups)

        flow[Flow.ACTION_SETS] = actionsets

        # add in our rulesets
        rulesets = []
        for ruleset in RuleSet.objects.filter(flow=self).order_by("pk"):
            rulesets.append(ruleset.as_json())
        flow[Flow.RULE_SETS] = rulesets

        # required flow running details
        flow[Flow.BASE_LANGUAGE] = self.base_language
        flow[Flow.FLOW_TYPE] = self.flow_type
        flow[Flow.VERSION] = get_current_export_version()
        flow[Flow.METADATA] = self.get_legacy_metadata()
        return flow

    def get_legacy_metadata(self):
        exclude_keys = (Flow.METADATA_RESULTS, Flow.METADATA_WAITING_EXIT_UUIDS)
        metadata = {k: v for k, v in self.metadata.items() if k not in exclude_keys}

        revision = self.revisions.all().order_by("-revision").first()

        last_saved = self.saved_on
        if self.saved_by == get_flow_user(self.org):
            last_saved = self.modified_on

        metadata[Flow.UUID] = self.uuid
        metadata[Flow.METADATA_NAME] = self.name
        metadata[Flow.METADATA_SAVED_ON] = json.encode_datetime(last_saved, micros=True)
        metadata[Flow.METADATA_REVISION] = revision.revision if revision else 1
        metadata[Flow.METADATA_EXPIRES] = self.expires_after_minutes

        return metadata

    @classmethod
    def detect_invalid_cycles(cls, json_dict):
        """
        Checks for invalid cycles in our flow
        :param json_dict: our flow definition
        :return: invalid cycle path as list of uuids if found, otherwise empty list
        """

        # Adapted from a blog post by Guido:
        # http://neopythonic.blogspot.com/2009/01/detecting-cycles-in-directed-graph.html

        # Maintain path as a a depth-first path in the implicit tree;
        # path is represented as an OrderedDict of {node: [child,...]} pairs.

        nodes = list()
        node_map = {}

        for ruleset in json_dict.get(Flow.RULE_SETS, []):
            nodes.append(ruleset.get("uuid"))
            node_map[ruleset.get("uuid")] = ruleset

        for actionset in json_dict.get(Flow.ACTION_SETS, []):
            nodes.append(actionset.get("uuid"))
            node_map[actionset.get("uuid")] = actionset

        def get_destinations(uuid):
            node = node_map.get(uuid)

            if not node:  # pragma: needs cover
                return []

            rules = node.get("rules", [])
            destinations = []
            if rules:

                if node.get("ruleset_type", None) in RuleSet.TYPE_WAIT:
                    return []

                for rule in rules:
                    if rule.get("destination"):
                        destinations.append(rule.get("destination"))

            elif node.get("destination"):
                destinations.append(node.get("destination"))
            return destinations

        while nodes:
            root = nodes.pop()
            path = OrderedDict({root: get_destinations(root)})
            while path:
                # children at the fringe of the tree
                children = path[next(reversed(path))]
                while children:
                    child = children.pop()

                    # found a loop
                    if child in path:
                        pathlist = list(path)
                        return pathlist[pathlist.index(child) :] + [child]

                    # new path
                    if child in nodes:
                        path[child] = get_destinations(child)
                        nodes.remove(child)
                        break
                else:
                    # no more children; pop back up a level
                    path.popitem()
        return None

    def ensure_current_version(self, min_version=None):
        """
        Makes sure the flow is at the current version. If it isn't it will
        migrate the definition forward updating the flow accordingly.
        """

        to_version = min_version or get_current_export_version()

        if Flow.is_before_version(self.version_number, to_version):
            with self.lock_on(FlowLock.definition):
                revision = self.revisions.all().order_by("-revision").all().first()
                if revision:
                    json_flow = revision.get_definition_json(to_version)
                else:  # pragma: needs cover
                    json_flow = self.as_json()

                self.update(json_flow, user=get_flow_user(self.org))
                self.refresh_from_db()

    def last_revision(self):
        """
        Returns the last saved revision for this flow if any
        """
        return self.revisions.order_by("-revision").first()

    def save_revision(self, user, definition, validate=True):
        """
        Saves a new revision for this flow, validation will be done on the definition first
        """
        if Version(definition.get(Flow.DEFINITION_SPEC_VERSION)) < Version(Flow.GOFLOW_VERSION):
            raise FlowVersionConflictException(definition.get(Flow.DEFINITION_SPEC_VERSION))

        # get our last revision
        revision = 1
        last_revision = self.last_revision()

        # check we aren't walking over someone else
        if last_revision:
            if definition.get(Flow.DEFINITION_REVISION) < last_revision.revision:
                raise FlowUserConflictException(self.saved_by, self.saved_on)

            revision = last_revision.revision + 1

        # and our revision, expiration, name and uuid
        definition[Flow.DEFINITION_REVISION] = revision
        definition[Flow.DEFINITION_EXPIRE_AFTER_MINUTES] = self.expires_after_minutes
        definition[Flow.DEFINITION_UUID] = self.uuid
        definition[Flow.DEFINITION_NAME] = self.name

        # inspect the flow (with optional validation)
        flow_info = mailroom.get_client().flow_inspect(definition, validate_with_org=self.org if validate else None)

        with transaction.atomic():
            dependencies = flow_info[Flow.INSPECT_DEPENDENCIES]

            # update our flow fields
            self.base_language = definition.get(Flow.DEFINITION_LANGUAGE, None)

            self.metadata = {
                Flow.METADATA_RESULTS: flow_info[Flow.INSPECT_RESULTS],
                Flow.METADATA_DEPENDENCIES: flow_info[Flow.INSPECT_DEPENDENCIES],
                Flow.METADATA_WAITING_EXIT_UUIDS: flow_info[Flow.INSPECT_WAITING_EXITS],
            }
            self.saved_by = user
            self.saved_on = timezone.now()
            self.version_number = Flow.GOFLOW_VERSION
            self.save(update_fields=["metadata", "version_number", "base_language", "saved_by", "saved_on"])

            # create our new revision
            revision = self.revisions.create(
                definition=definition,
                created_by=user,
                modified_by=user,
                spec_version=Flow.GOFLOW_VERSION,
                revision=revision,
            )

            self.update_dependencies(dependencies)

        return revision

    def update(self, json_dict, user=None, force=False):
        """
        Updates a definition for a flow and returns the new revision
        """

        cycle_node_uuids = Flow.detect_invalid_cycles(json_dict)
        if cycle_node_uuids:
            raise FlowInvalidCycleException(cycle_node_uuids)

        # make sure the flow version hasn't changed out from under us
        if Version(json_dict.get(Flow.VERSION)) != Version(get_current_export_version()):
            raise FlowVersionConflictException(json_dict.get(Flow.VERSION))

        flow_user = get_flow_user(self.org)
        # check whether the flow has changed since this flow was last saved
        if user and not force:
            saved_on = json_dict.get(Flow.METADATA, {}).get(Flow.METADATA_SAVED_ON, None)
            org = user.get_org()

            # check our last save if we aren't the system flow user
            if user != flow_user:
                migrated = self.saved_by == flow_user
                last_save = self.saved_on

                # use modified on if it was a migration
                if migrated:
                    last_save = self.modified_on

                if not saved_on or str_to_datetime(saved_on, org.timezone) < last_save:
                    raise FlowUserConflictException(self.saved_by, last_save)

        try:
            # run through all our action sets and validate / instantiate them, we need to do this in a transaction
            # or mailroom won't know about the labels / groups possibly created here
            with transaction.atomic():
                for actionset in json_dict.get(Flow.ACTION_SETS, []):
                    actions = [_.as_json() for _ in Action.from_json_array(self.org, actionset.get(Flow.ACTIONS))]
                    actionset[Flow.ACTIONS] = actions

            flow_info = mailroom.get_client().flow_inspect(flow=json_dict)
            dependencies = flow_info[Flow.INSPECT_DEPENDENCIES]

            with transaction.atomic():
                # TODO remove this when we no longer need rulesets or actionsets
                self.update_rulesets_and_actionsets(json_dict)

                # if we have a base language, set that
                self.base_language = json_dict.get("base_language", None)

                # set our metadata
                self.metadata = json_dict.get(Flow.METADATA, {})
                self.metadata[Flow.METADATA_RESULTS] = flow_info[Flow.INSPECT_RESULTS]
                self.metadata[Flow.METADATA_WAITING_EXIT_UUIDS] = flow_info[Flow.INSPECT_WAITING_EXITS]

                if user:
                    self.saved_by = user

                # if it's our migration user, don't update saved on
                if user and user != flow_user:
                    self.saved_on = timezone.now()

                self.version_number = get_current_export_version()
                self.save()

                # clear property cache
                self.clear_props_cache()

                # in case rulesets/actionsets were prefetched, clear those cached values
                # TODO https://code.djangoproject.com/ticket/29625
                self.action_sets._remove_prefetched_objects()
                self.rule_sets._remove_prefetched_objects()

                # create a version of our flow for posterity
                if user is None:
                    user = self.created_by

                # last version
                revision_num = 1
                last_revision = self.revisions.order_by("-revision").first()
                if last_revision:
                    revision_num = last_revision.revision + 1

                # create a new version
                revision = self.revisions.create(
                    definition=json_dict,
                    created_by=user,
                    modified_by=user,
                    spec_version=get_current_export_version(),
                    revision=revision_num,
                )

                self.update_dependencies(dependencies)

        except Exception as e:
            # user will see an error in the editor but log exception so we know we got something to fix
            logger.error(str(e), exc_info=True)
            raise e

        return revision

    def update_rulesets_and_actionsets(self, json_dict):
        """
        Creates RuleSet and ActionSet database objects as required by the legacy engine
        """

        def get_step_type(dest, rulesets, actionsets):
            if dest:
                if rulesets.get(dest, None):
                    return Flow.NODE_TYPE_RULESET
                if actionsets.get(dest, None):
                    return Flow.NODE_TYPE_ACTIONSET
            return None

        top_y = 0
        top_uuid = None

        # load all existing objects into dicts by uuid
        existing_actionsets = {actionset.uuid: actionset for actionset in self.action_sets.all()}
        existing_rulesets = {ruleset.uuid: ruleset for ruleset in self.rule_sets.all()}

        # set of uuids which we've seen, we use this set to remove objects no longer used in this flow
        seen_rulesets = set()
        seen_actionsets = set()
        destinations = set()

        # our steps in our current update submission
        current_actionsets = {}
        current_rulesets = {}

        # parse our actions
        for actionset in json_dict.get(Flow.ACTION_SETS, []):

            uuid = actionset.get(Flow.UUID)

            # validate our actions, normalizing them as JSON after reading them
            actions = [_.as_json() for _ in Action.from_json_array(self.org, actionset.get(Flow.ACTIONS))]

            if actions:
                current_actionsets[uuid] = actions

        for ruleset in json_dict.get(Flow.RULE_SETS, []):
            uuid = ruleset.get(Flow.UUID)
            current_rulesets[uuid] = ruleset
            seen_rulesets.add(uuid)

        # create all our rule sets
        for ruleset in json_dict.get(Flow.RULE_SETS, []):

            uuid = ruleset.get(Flow.UUID)
            rules = ruleset.get(Flow.RULES)
            label = ruleset.get(Flow.LABEL, None)
            operand = ruleset.get(Flow.OPERAND, None)
            finished_key = ruleset.get(Flow.FINISHED_KEY)
            ruleset_type = ruleset.get(Flow.RULESET_TYPE)
            config = ruleset.get(Flow.CONFIG)

            if not config:
                config = dict()

            # cap our lengths
            if label:
                label = label[:64]

            if operand:
                operand = operand[:128]

            (x, y) = (ruleset.get(Flow.X), ruleset.get(Flow.Y))

            if not top_uuid or y < top_y:
                top_y = y
                top_uuid = uuid

            # parse our rules, this will materialize any necessary dependencies
            parsed_rules = []
            rule_objects = Rule.from_json_array(self.org, rules)
            for r in rule_objects:
                parsed_rules.append(r.as_json())
            rules = parsed_rules

            for rule in rules:
                if "destination" in rule:
                    # if the destination was excluded for not having any actions
                    # remove the connection for our rule too
                    if rule["destination"] not in current_actionsets and rule["destination"] not in seen_rulesets:
                        rule["destination"] = None
                    else:
                        destination_uuid = rule.get("destination", None)
                        destinations.add(destination_uuid)

                        # determine what kind of destination we are pointing to
                        rule["destination_type"] = get_step_type(
                            destination_uuid, current_rulesets, current_actionsets
                        )

                        # print "Setting destination [%s] type to: %s" % (destination_uuid, rule['destination_type'])

            existing = existing_rulesets.get(uuid, None)

            if existing:
                existing.label = ruleset.get(Flow.LABEL, None)
                existing.rules = rules
                existing.operand = operand
                existing.label = label
                existing.finished_key = finished_key
                existing.ruleset_type = ruleset_type
                existing.config = config
                (existing.x, existing.y) = (x, y)
                existing.save()
            else:

                existing = RuleSet.objects.create(
                    flow=self,
                    uuid=uuid,
                    label=label,
                    rules=rules,
                    finished_key=finished_key,
                    ruleset_type=ruleset_type,
                    operand=operand,
                    config=config,
                    x=x,
                    y=y,
                )

            existing_rulesets[uuid] = existing

            # update our value type based on our new rules
            existing.value_type = existing.get_value_type()
            RuleSet.objects.filter(pk=existing.pk).update(value_type=existing.value_type)

        # now work through our action sets
        for actionset in json_dict.get(Flow.ACTION_SETS, []):
            uuid = actionset.get(Flow.UUID)
            exit_uuid = actionset.get(Flow.EXIT_UUID)

            # skip actionsets without any actions. This happens when there are no valid
            # actions in an actionset such as when deleted groups or flows are the only actions
            if uuid not in current_actionsets:
                continue

            actions = current_actionsets[uuid]
            seen_actionsets.add(uuid)

            (x, y) = (actionset.get(Flow.X), actionset.get(Flow.Y))

            if not top_uuid or y < top_y:
                top_y = y
                top_uuid = uuid

            existing = existing_actionsets.get(uuid, None)

            # lookup our destination
            destination_uuid = actionset.get("destination")
            destination_type = get_step_type(destination_uuid, current_rulesets, current_actionsets)

            if destination_uuid:
                if not destination_type:
                    destination_uuid = None

            # only create actionsets if there are actions
            if actions:
                if existing:
                    # print "Updating %s to point to %s" % (unicode(actions), destination_uuid)
                    existing.destination = destination_uuid
                    existing.destination_type = destination_type
                    existing.exit_uuid = exit_uuid
                    existing.actions = actions
                    (existing.x, existing.y) = (x, y)
                    existing.save()
                else:
                    existing = ActionSet.objects.create(
                        flow=self,
                        uuid=uuid,
                        destination=destination_uuid,
                        destination_type=destination_type,
                        exit_uuid=exit_uuid,
                        actions=actions,
                        x=x,
                        y=y,
                    )

                    existing_actionsets[uuid] = existing

        existing_actionsets_to_delete = set()
        seen_existing_actionsets = {}

        # now work through all our objects once more, making sure all uuids map appropriately
        for uuid, actionset in existing_actionsets.items():
            if uuid not in seen_actionsets:
                existing_actionsets_to_delete.add(uuid)
            else:
                seen_existing_actionsets[uuid] = actionset

        # delete actionset which are not seen
        ActionSet.objects.filter(uuid__in=existing_actionsets_to_delete).delete()

        existing_actionsets = seen_existing_actionsets

        existing_rulesets_to_delete = set()
        seen_existing_rulesets = {}

        for uuid, ruleset in existing_rulesets.items():
            if uuid not in seen_rulesets:
                existing_rulesets_to_delete.add(uuid)

                # instead of deleting it, make it a phantom ruleset until we do away with values_value
                ruleset.flow = None
                ruleset.uuid = str(uuid4())
                ruleset.save(update_fields=("flow", "uuid"))
            else:
                seen_existing_rulesets[uuid] = ruleset

        existing_rulesets = seen_existing_rulesets

        # make sure all destinations are present though
        for destination in destinations:
            if destination not in existing_rulesets and destination not in existing_actionsets:  # pragma: needs cover
                raise FlowException("Invalid destination: '%s', no matching actionset or ruleset" % destination)

        entry = json_dict.get("entry", None)

        # check if we are pointing to a destination that is no longer valid
        if entry not in existing_rulesets and entry not in existing_actionsets:
            entry = None

        if not entry and top_uuid:
            entry = top_uuid

        # set our entry
        if entry in existing_actionsets:
            self.entry_uuid = entry
            self.entry_type = Flow.NODE_TYPE_ACTIONSET
        elif entry in existing_rulesets:
            self.entry_uuid = entry
            self.entry_type = Flow.NODE_TYPE_RULESET

    def update_dependencies(self, dependencies):
        field_keys = [f["key"] for f in dependencies.get("fields", [])]
        flow_uuids = [f["uuid"] for f in dependencies.get("flows", [])]
        group_uuids = [g["uuid"] for g in dependencies.get("groups", [])]

        # still need to do lazy creation of fields in the case of a flow import
        if len(field_keys):
            active_org_fields = set(
                ContactField.user_fields.active_for_org(org=self.org).values_list("key", flat=True)
            )

            existing_fields = set(field_keys)
            fields_to_create = existing_fields.difference(active_org_fields)

            # create any field that doesn't already exist
            for field in fields_to_create:
                if ContactField.is_valid_key(field):
                    # reverse slug to get a reasonable label
                    label = " ".join([word.capitalize() for word in field.split("_")])
                    ContactField.get_or_create(self.org, self.modified_by, field, label)

        fields = ContactField.user_fields.filter(org=self.org, key__in=field_keys)
        flows = self.org.flows.filter(uuid__in=flow_uuids)
        groups = ContactGroup.user_groups.filter(org=self.org, uuid__in=group_uuids)

        self.field_dependencies.clear()
        self.field_dependencies.add(*fields)

        self.flow_dependencies.clear()
        self.flow_dependencies.add(*flows)

        self.group_dependencies.clear()
        self.group_dependencies.add(*groups)

    def __str__(self):
        return self.name

    class Meta:
        ordering = ("-modified_on",)


class FlowSession(models.Model):
    """
    A contact's session with the flow engine
    """

    STATUS_WAITING = "W"
    STATUS_COMPLETED = "C"
    STATUS_INTERRUPTED = "I"
    STATUS_EXPIRED = "X"
    STATUS_FAILED = "F"

    STATUS_CHOICES = (
        (STATUS_WAITING, "Waiting"),
        (STATUS_COMPLETED, "Completed"),
        (STATUS_INTERRUPTED, "Interrupted"),
        (STATUS_EXPIRED, "Expired"),
        (STATUS_FAILED, "Failed"),
    )

    GOFLOW_STATUSES = {"waiting": STATUS_WAITING, "completed": STATUS_COMPLETED, "errored": STATUS_FAILED}

    # the modality of this session
    session_type = models.CharField(max_length=1, choices=Flow.FLOW_TYPES, default=Flow.TYPE_MESSAGE, null=True)

    # the organization this session belongs to
    org = models.ForeignKey(Org, on_delete=models.PROTECT)

    # the contact that this session is with
    contact = models.ForeignKey("contacts.Contact", on_delete=models.PROTECT)

    # the channel connection used for flow sessions over IVR or USSD"),
    connection = models.OneToOneField(
        "channels.ChannelConnection", on_delete=models.PROTECT, null=True, related_name="session"
    )

    # the status of this session
    status = models.CharField(max_length=1, choices=STATUS_CHOICES, null=True)

    # whether the contact has responded in this session
    responded = models.BooleanField(default=False)

    # the goflow output of this session
    output = JSONAsTextField(null=True, default=dict)

    # when this session was created
    created_on = models.DateTimeField(default=timezone.now)

    # when this session ended
    ended_on = models.DateTimeField(null=True)

    # when this session's wait will time out (if at all)
    timeout_on = models.DateTimeField(null=True)

    # when this session started waiting (if at all)
    wait_started_on = models.DateTimeField(null=True)

    # the flow of the waiting run
    current_flow = models.ForeignKey("flows.Flow", null=True, on_delete=models.PROTECT)

    @classmethod
    def create(cls, contact, connection):
        return cls.objects.create(org=contact.org, contact=contact, connection=connection)

    def release(self):
        self.delete()

    def end(self, status):
        self.status = status
        self.ended_on = timezone.now()
        self.save(update_fields=("status", "ended_on"))

    def __str__(self):  # pragma: no cover
        return str(self.contact)


class FlowRun(RequireUpdateFieldsMixin, models.Model):
    STATE_ACTIVE = "A"

    EXIT_TYPE_COMPLETED = "C"
    EXIT_TYPE_INTERRUPTED = "I"
    EXIT_TYPE_EXPIRED = "E"
    EXIT_TYPE_CHOICES = (
        (EXIT_TYPE_COMPLETED, _("Completed")),
        (EXIT_TYPE_INTERRUPTED, _("Interrupted")),
        (EXIT_TYPE_EXPIRED, _("Expired")),
    )

    INVALID_EXTRA_KEY_CHARS = regex.compile(r"[^a-zA-Z0-9_]")

    RESULT_NAME = "name"
    RESULT_NODE_UUID = "node_uuid"
    RESULT_CATEGORY = "category"
    RESULT_CATEGORY_LOCALIZED = "category_localized"
    RESULT_VALUE = "value"
    RESULT_INPUT = "input"
    RESULT_CREATED_ON = "created_on"

    PATH_STEP_UUID = "uuid"
    PATH_NODE_UUID = "node_uuid"
    PATH_ARRIVED_ON = "arrived_on"
    PATH_EXIT_UUID = "exit_uuid"
    PATH_MAX_STEPS = 100

    EVENT_TYPE = "type"
    EVENT_STEP_UUID = "step_uuid"
    EVENT_CREATED_ON = "created_on"

    DELETE_FOR_ARCHIVE = "A"
    DELETE_FOR_USER = "U"

    DELETE_CHOICES = ((DELETE_FOR_ARCHIVE, _("Archive delete")), (DELETE_FOR_USER, _("User delete")))

    uuid = models.UUIDField(unique=True, default=uuid4)

    org = models.ForeignKey(Org, on_delete=models.PROTECT, related_name="runs", db_index=False)

    flow = models.ForeignKey(Flow, on_delete=models.PROTECT, related_name="runs")

    contact = models.ForeignKey(Contact, on_delete=models.PROTECT, related_name="runs")

    session = models.ForeignKey(
        FlowSession,
        on_delete=models.PROTECT,
        related_name="runs",
        null=True,
        help_text=_("The session that handled this flow run, only for voice flows"),
    )

    connection = models.ForeignKey(
        "channels.ChannelConnection",
        on_delete=models.PROTECT,
        related_name="runs",
        null=True,
        blank=True,
        help_text=_("The session that handled this flow run, only for voice flows"),
    )

    is_active = models.BooleanField(default=True, help_text=_("Whether this flow run is currently active"))

    fields = JSONAsTextField(
        blank=True,
        null=True,
        default=dict,
        help_text=_("A JSON representation of any custom flow values the user has saved away"),
    )

    created_on = models.DateTimeField(default=timezone.now, help_text=_("When this flow run was created"))

    modified_on = models.DateTimeField(auto_now=True, help_text=_("When this flow run was last updated"))

    exited_on = models.DateTimeField(null=True, help_text=_("When the contact exited this flow run"))

    exit_type = models.CharField(
        null=True, max_length=1, choices=EXIT_TYPE_CHOICES, help_text=_("Why the contact exited this flow run")
    )

    expires_on = models.DateTimeField(null=True, help_text=_("When this flow run will expire"))

    timeout_on = models.DateTimeField(null=True, help_text=_("When this flow will next time out (if any)"))

    responded = models.BooleanField(default=False, help_text="Whether contact has responded in this run")

    start = models.ForeignKey(
        "flows.FlowStart",
        on_delete=models.PROTECT,
        null=True,
        blank=True,
        related_name="runs",
        help_text=_("The FlowStart objects that started this run"),
    )

    submitted_by = models.ForeignKey(
        settings.AUTH_USER_MODEL,
        on_delete=models.PROTECT,
        null=True,
        db_index=False,
        help_text="The user which submitted this flow run",
    )

    parent = models.ForeignKey(
        "flows.FlowRun", on_delete=models.PROTECT, null=True, help_text=_("The parent run that triggered us")
    )

    parent_context = JSONField(null=True, help_text=_("Context of the parent run that triggered us"))

    parent_uuid = models.UUIDField(null=True)

    child_context = JSONField(null=True, help_text=_("Context of the last child subflow triggered by us"))

    results = JSONAsTextField(
        null=True, default=dict, help_text=_("The results collected during this flow run in JSON format")
    )

    path = JSONAsTextField(null=True, default=list, help_text=_("The path taken during this flow run in JSON format"))

    events = JSONField(
        verbose_name=_("Fields"), null=True, help_text=_("The events recorded on this run in JSON format")
    )

    current_node_uuid = models.UUIDField(null=True, help_text=_("The current node location of this run in the flow"))

    delete_reason = models.CharField(
        null=True, max_length=1, choices=DELETE_CHOICES, help_text=_("Why the run is being deleted")
    )

    @classmethod
    def get_active_for_contact(cls, contact):
        runs = cls.objects.filter(is_active=True, flow__is_active=True, contact=contact)

        # don't consider voice runs, those are interactive
        runs = runs.exclude(flow__flow_type=Flow.TYPE_VOICE)

        # real contacts don't deal with archived flows
        runs = runs.filter(flow__is_archived=False)

        return runs.select_related("flow", "contact", "flow__org", "connection").order_by("-id")

    def update_from_surveyor(self, revision, step_dicts):
        """
        Updates this run with the given Surveyor step JSON. For example an actionset might generate a step like:
            {
                "node": "32cf414b-35e3-4c75-8a78-d5f4de925e13",
                "arrived_on": "2015-08-25T11:59:30.088Z",
                "actions": [{"msg":"Hi Joe","type":"reply"}],
                "errors": []
            }
        Whereas a ruleset might generate a step like:
            {
                "node": "32cf414b-35e3-4c75-8a78-d5f4de925e13",
                "arrived_on": "2015-08-25T11:59:30.088Z",
                "rule": {
                    "uuid": "7b2fa286-5ef0-4c6a-a770-45dd65384b50",
                    "text": "I like blue",
                    "value": "blue",
                    "category": "Blue",
                    "media": null
                },
                "errors": []
            }
        """

        # load the specific revision of the flow and migrate to latest spec
        flow_rev = self.flow.revisions.filter(revision=revision).first()
        definition = FlowRevision.migrate_definition(flow_rev.definition, self.flow, get_current_export_version())

        rev_action_sets = {a["uuid"]: a for a in definition.get("action_sets", [])}
        rev_rule_sets = {r["uuid"]: r for r in definition.get("rule_sets", [])}

        msgs = []

        for step_dict in step_dicts:
            node_uuid = step_dict["node"]
            arrived_on = iso8601.parse_date(step_dict["arrived_on"])

            prev_step = self.path[-1] if self.path else None
            if prev_step:
                # was the previous step an actionset that we need to complete with an exit UUID ?
                prev_action_set = rev_action_sets.get(prev_step[FlowRun.PATH_NODE_UUID])

                if prev_action_set and FlowRun.PATH_EXIT_UUID not in prev_step:
                    prev_step[FlowRun.PATH_EXIT_UUID] = prev_action_set["exit_uuid"]

            if node_uuid in rev_rule_sets:
                node_json = rev_rule_sets[node_uuid]
                rule_dict = step_dict.get("rule")
                if rule_dict:
                    exit_uuid = step_dict["rule"]["uuid"]

                    if "media" in rule_dict:
                        rule_media = rule_dict["media"]
                        (media_type, url) = rule_media.split(":", 1)
                        rule_value = url
                        rule_input = url
                    else:
                        rule_value = rule_dict["value"]
                        rule_input = rule_dict["text"]
                        rule_media = None

                    self.path.append(
                        {
                            FlowRun.PATH_STEP_UUID: str(uuid4()),
                            FlowRun.PATH_NODE_UUID: node_uuid,
                            FlowRun.PATH_ARRIVED_ON: arrived_on.isoformat(),
                            FlowRun.PATH_EXIT_UUID: exit_uuid,
                        }
                    )

                    # if a msg was sent to this ruleset, create it
                    if node_json["ruleset_type"] in RuleSet.TYPE_WAIT:
                        incoming = Msg.create_incoming(
                            org=self.org,
                            contact=self.contact,
                            text=rule_input,
                            attachments=[rule_media] if rule_media else None,
                            msg_type=FLOW,
                            status=HANDLED,
                            sent_on=arrived_on,
                            channel=None,
                            urn=None,
                        )
                        self.add_messages([incoming])

                    # look for an exact rule match by UUID
                    ruleset_rules = Rule.from_json_array(self.flow.org, node_json["rules"])
                    rule = None
                    for r in ruleset_rules:
                        if r.uuid == exit_uuid:
                            rule = r
                            break

                    if rule:
                        ruleset_obj = RuleSet(uuid=node_uuid, label=node_json.get("label"))
                        ruleset_obj.save_run_value(self, rule, rule_value, rule_input, org=self.org)
                else:
                    self.path.append(
                        {
                            FlowRun.PATH_STEP_UUID: str(uuid4()),
                            FlowRun.PATH_NODE_UUID: node_uuid,
                            FlowRun.PATH_ARRIVED_ON: arrived_on.isoformat(),
                        }
                    )

            # node is an actionset
            else:
                self.path.append(
                    {
                        FlowRun.PATH_STEP_UUID: str(uuid4()),
                        FlowRun.PATH_NODE_UUID: node_uuid,
                        FlowRun.PATH_ARRIVED_ON: arrived_on.isoformat(),
                    }
                )

                actions = Action.from_json_array(self.org, step_dict["actions"])

                last_incoming = self.get_messages().filter(direction=INCOMING).order_by("-pk").first()

                for action in actions:
                    context = self.flow.build_expressions_context(self.contact, last_incoming)
                    msgs += action.execute(self, context, node_uuid, msg=last_incoming, offline_on=arrived_on)
                    self.add_messages(msgs)

        try:
            self.current_node_uuid = self.path[-1][FlowRun.PATH_NODE_UUID]
            self.save(update_fields=("path", "current_node_uuid"))
        except Exception as e:  # pragma: no cover
            logger.error(
                f"unable save path for surveyor run: {str(e)}",
                extra={"flow": {"uuid": str(self.flow.uuid), "name": str(self.flow.name)}, "path": self.path},
                exc_info=True,
            )

    @classmethod
    def create(
        cls,
        flow,
        contact,
        start=None,
        session=None,
        connection=None,
        fields=None,
        created_on=None,
        db_insert=True,
        submitted_by=None,
        parent=None,
        parent_context=None,
        responded=False,
    ):

        args = dict(
            org_id=flow.org_id,
            flow=flow,
            contact=contact,
            start=start,
            session=session,
            connection=connection,
            fields=fields,
            submitted_by=submitted_by,
            parent=parent,
            parent_context=parent_context,
            responded=responded,
        )

        if created_on:
            args["created_on"] = created_on

        if db_insert:
            run = FlowRun.objects.create(**args)
        else:
            run = FlowRun(**args)

        run.contact = contact
        return run

    def build_expressions_context(self, contact_context=None, raw_input=None):
        """
        Builds the @flow expression context for this run
        """

        def result_wrapper(res):
            """
            Wraps a result, lets us do a nice representation of both @flow.foo and @flow.foo.text
            """
            return {
                "__default__": res[FlowRun.RESULT_VALUE],
                "text": res.get(FlowRun.RESULT_INPUT),
                "time": res[FlowRun.RESULT_CREATED_ON],
                "category": res.get(FlowRun.RESULT_CATEGORY_LOCALIZED, res[FlowRun.RESULT_CATEGORY]),
                "value": res[FlowRun.RESULT_VALUE],
            }

        context = {}
        default_lines = []

        for key, result in self.results.items():
            context[key] = result_wrapper(result)
            default_lines.append("%s: %s" % (result[FlowRun.RESULT_NAME], result[FlowRun.RESULT_VALUE]))

        context["__default__"] = "\n".join(default_lines)

        # if we don't have a contact context, build one
        if not contact_context:
            self.contact.org = self.org
            contact_context = self.contact.build_expressions_context()

        context["contact"] = contact_context

        return context

    @classmethod
    def normalize_field_key(cls, key):
        return FlowRun.INVALID_EXTRA_KEY_CHARS.sub("_", key)[:255]

    @classmethod
    def normalize_fields(cls, fields, max_values=None, count=-1):
        """
        Turns an arbitrary dictionary into a dictionary containing only string keys and values
        """
        if max_values is None:
            max_values = settings.FLOWRUN_FIELDS_SIZE

        if isinstance(fields, str):
            return fields[: Value.MAX_VALUE_LEN], count + 1

        elif isinstance(fields, numbers.Number) or isinstance(fields, bool):
            return fields, count + 1

        elif isinstance(fields, dict):
            count += 1
            field_dict = OrderedDict()
            for (k, v) in fields.items():
                (field_dict[FlowRun.normalize_field_key(k)], count) = FlowRun.normalize_fields(v, max_values, count)

                if count >= max_values:
                    break

            return field_dict, count

        elif isinstance(fields, list):
            count += 1
            list_dict = OrderedDict()
            for (i, v) in enumerate(fields):
                (list_dict[str(i)], count) = FlowRun.normalize_fields(v, max_values, count)

                if count >= max_values:  # pragma: needs cover
                    break

            return list_dict, count

        elif fields is None:
            return "", count + 1
        else:  # pragma: no cover
            raise ValueError("Unsupported type %s in extra" % str(type(fields)))

    @classmethod
    def bulk_exit(cls, runs, exit_type):
        """
        Exits (expires, interrupts) runs in bulk
        """
        # when expiring phone calls, we want to issue hangups
        connection_runs = runs.exclude(connection=None)
        for run in connection_runs:
            connection = run.connection.get()

            # have our session close itself
            if exit_type == FlowRun.EXIT_TYPE_EXPIRED:
                connection.close()

        run_ids = list(runs[:5000].values_list("id", flat=True))

        from .tasks import continue_parent_flows

        # batch this for 1,000 runs at a time so we don't grab locks for too long
        for id_batch in chunk_list(run_ids, 500):
            now = timezone.now()

            runs = FlowRun.objects.filter(id__in=id_batch)
            runs.update(
                is_active=False,
                exited_on=now,
                exit_type=exit_type,
                modified_on=now,
                child_context=None,
                parent_context=None,
            )

            # continue the parent flows to continue async
            on_transaction_commit(lambda: continue_parent_flows.delay(id_batch))

            # mark all sessions as completed if this is an interruption
            if exit_type == FlowRun.EXIT_TYPE_INTERRUPTED:
                (
                    FlowSession.objects.filter(id__in=runs.exclude(session=None).values_list("session_id", flat=True))
                    .filter(status=FlowSession.STATUS_WAITING)
                    .update(status=FlowSession.STATUS_INTERRUPTED, ended_on=now)
                )

    def add_messages(self, msgs, do_save=True):
        """
        Associates the given messages with this run
        """
        if self.events is None:
            self.events = []

        # find the path step these messages belong to
        path_step = self.path[-1]

        existing_msg_uuids = set()
        for e in self.get_msg_events():
            msg_uuid = e["msg"].get("uuid")
            if msg_uuid:
                existing_msg_uuids.add(msg_uuid)

        needs_update = False

        for msg in msgs:
            # don't include pseudo msgs
            if not msg.id:
                continue

            # or messages which have already been attached to this run
            if str(msg.uuid) in existing_msg_uuids:
                continue

            self.events.append(
                {
                    FlowRun.EVENT_TYPE: Events.msg_received.name
                    if msg.direction == INCOMING
                    else Events.msg_created.name,
                    FlowRun.EVENT_CREATED_ON: msg.created_on.isoformat(),
                    FlowRun.EVENT_STEP_UUID: path_step.get(FlowRun.PATH_STEP_UUID),
                    "msg": serialize_message(msg),
                }
            )

            existing_msg_uuids.add(str(msg.uuid))
            needs_update = True

            # incoming non-IVR messages won't have a type yet so update that
            if not msg.msg_type or msg.msg_type == INBOX:
                msg.msg_type = FLOW
                msg.save(update_fields=["msg_type"])

            # if message is from contact, mark run as responded
            if msg.direction == INCOMING:
                if not self.responded:
                    self.responded = True

        if needs_update and do_save:
            self.save(update_fields=("responded", "events"))

    def get_events_of_type(self, event_types):
        """
        Gets all the events of the given type associated with this run
        """
        if not self.events:  # pragma: no cover
            return []

        type_names = [t.name for t in event_types]
        return [e for e in self.events if e[FlowRun.EVENT_TYPE] in type_names]

    def get_msg_events(self):
        """
        Gets all the messages associated with this run
        """
        return self.get_events_of_type((Events.msg_received, Events.msg_created))

    def get_events_by_step(self, msg_only=False):
        """
        Gets a map of step UUIDs to lists of events created at that step
        """
        events = self.get_msg_events() if msg_only else self.events
        events_by_step = defaultdict(list)
        for e in events:
            events_by_step[e[FlowRun.EVENT_STEP_UUID]].append(e)
        return events_by_step

    def get_messages(self):
        """
        Gets all the messages associated with this run
        """
        # need a data migration to go fix some old message events with uuid="None", until then filter them out
        msg_uuids = []
        for e in self.get_msg_events():
            msg_uuid = e["msg"].get("uuid")
            if msg_uuid and msg_uuid != "None":
                msg_uuids.append(msg_uuid)

        return Msg.objects.filter(uuid__in=msg_uuids)

    def get_last_msg(self, direction=INCOMING):
        """
        Returns the last incoming msg on this run
        :param direction: the direction of the message to fetch, default INCOMING
        """
        return self.get_messages().filter(direction=direction).order_by("-created_on").first()

    @classmethod
    def continue_parent_flow_runs(cls, runs):
        """
        Hands flow control back to our parent run if we have one
        """
        runs = runs.filter(
            parent__flow__is_active=True, parent__flow__is_archived=False, parent__is_active=True
        ).select_related("parent__flow")
        for run in runs:
            cls.continue_parent_flow_run(run)

    @classmethod
    def continue_parent_flow_run(cls, run, trigger_send=True, continue_parent=True):

        # TODO: Remove this in favor of responded on session
        if run.responded and not run.parent.responded:
            run.parent.responded = True
            run.parent.save(update_fields=["responded"])

        # if our child was interrupted, so shall we be
        if run.exit_type == FlowRun.EXIT_TYPE_INTERRUPTED and run.contact.id == run.parent.contact_id:
            FlowRun.bulk_exit(FlowRun.objects.filter(id=run.parent_id), FlowRun.EXIT_TYPE_INTERRUPTED)
            return

        last_step = run.parent.path[-1]
        ruleset = (
            RuleSet.objects.filter(
                uuid=last_step[FlowRun.PATH_NODE_UUID], ruleset_type=RuleSet.TYPE_SUBFLOW, flow__org=run.org
            )
            .exclude(flow=None)
            .first()
        )

        # can't resume from a ruleset that no longer exists
        if not ruleset:
            return []

        # resume via flowserver if this run is using the new engine
        if run.parent.session and run.parent.session.output:  # pragma: needs cover
            session = FlowSession.objects.get(id=run.parent.session.id)
            return session.resume_by_expired_run(run)

        # use the last incoming message on this run
        msg = run.get_last_msg(direction=INCOMING)

        # if we are routing back to the parent before a msg was sent, we need a placeholder
        if not msg:
            msg = Msg()
            msg.id = 0
            msg.text = ""
            msg.org = run.org
            msg.contact = run.contact

        run.parent.child_context = run.build_expressions_context(contact_context=str(run.contact.uuid))
        run.parent.save(update_fields=("child_context",))

        # finally, trigger our parent flow
        (handled, msgs) = Flow.find_and_handle(
            msg,
            user_input=False,
            started_flows=[run.flow, run.parent.flow],
            resume_parent_run=True,
            trigger_send=trigger_send,
            continue_parent=continue_parent,
        )

        return msgs

    def get_session_responded(self):
        """
        TODO: Replace with Session.responded when it exists
        """
        current_run = self
        while current_run and current_run.contact_id == self.contact_id:
            if current_run.responded:
                return True
            current_run = current_run.parent

        return False

    def is_ivr(self):
        """
        If this run is over an IVR connection
        """
        return self.connection and self.connection.is_ivr()

    def keep_active_on_exit(self):
        """
        If our run should be completed when we leave the last node
        """
        # we let parent runs over ivr get closed by the provider
        return self.is_ivr() and not self.parent and not self.connection.is_done()

    def resume_after_timeout(self, expired_timeout):
        """
        Resumes a flow that is at a ruleset that has timed out
        """
        run = FlowRun.get_active_for_contact(self.contact).first()

        # this timeout is invalid, clear it
        if run != self:
            self.timeout_on = None
            self.save(update_fields=("timeout_on", "modified_on"))
            return

        last_step = run.path[-1]
        node = Flow.get_node(run.flow, last_step[FlowRun.PATH_NODE_UUID], Flow.NODE_TYPE_RULESET)

        # only continue if we are at a ruleset with a timeout
        if isinstance(node, RuleSet) and timezone.now() > self.timeout_on > iso8601.parse_date(
            last_step[FlowRun.PATH_ARRIVED_ON]
        ):
            timeout = node.get_timeout()

            # if our current node doesn't have a timeout, but our timeout is still right, then the ruleset
            # has changed out from under us and no longer has a timeout, clear our run's timeout_on
            if not timeout and abs(expired_timeout - self.timeout_on) < timedelta(milliseconds=1):
                self.timeout_on = None
                self.save(update_fields=("timeout_on", "modified_on"))

            # this is a valid timeout, deal with it
            else:
                # get the last outgoing msg for this contact
                msg = self.get_last_msg(OUTGOING)

                # if the last outgoing message wasn't assigned a credit, then clear our timeout
                if msg and msg.topup_id is None:
                    self.timeout_on = None
                    self.save(update_fields=["timeout_on", "modified_on"])

                # check that our last outgoing msg was sent and our timeout is in the past, otherwise reschedule
                elif msg and (
                    not msg.sent_on or timezone.now() < msg.sent_on + timedelta(minutes=timeout) - timedelta(seconds=5)
                ):
                    self.update_timeout(msg.sent_on if msg.sent_on else timezone.now(), timeout)

                # look good, lets resume this run
                else:
                    msg = self.get_last_msg(INCOMING)
                    if not msg:
                        msg = Msg()
                        msg.id = 0
                        msg.text = ""
                        msg.org = self.org
                        msg.contact = self.contact
                    Flow.find_and_handle(msg, resume_after_timeout=True)

    def release(self, delete_reason=None):
        """
        Permanently deletes this flow run
        """
        with transaction.atomic():
            if delete_reason:
                self.delete_reason = delete_reason
                self.save(update_fields=["delete_reason"])

            # delete any action logs associated with us
            ActionLog.objects.filter(run=self).delete()

            # clear any runs that reference us
            FlowRun.objects.filter(parent=self).update(parent=None)

            # release our webhook events
            for event in self.webhook_events.all():
                event.release()

            # and any recent runs
            for recent in FlowPathRecentRun.objects.filter(run=self):
                recent.release()

            self.delete()

    def set_completed(self, *, exit_uuid, completed_on=None):
        """
        Mark a run as complete
        """
        now = timezone.now()

        if not completed_on:
            completed_on = now

        # mark this flow as inactive
        if not self.keep_active_on_exit():
            if exit_uuid:
                self.path[-1]["exit_uuid"] = str(exit_uuid)
            self.exit_type = FlowRun.EXIT_TYPE_COMPLETED
            self.exited_on = completed_on
            self.is_active = False
            self.parent_context = None
            self.child_context = None
            self.save(
                update_fields=(
                    "path",
                    "exit_type",
                    "exited_on",
                    "modified_on",
                    "is_active",
                    "parent_context",
                    "child_context",
                )
            )

        if hasattr(self, "voice_response") and self.parent and self.parent.is_active:
            callback = "https://%s%s" % (
                self.org.get_brand_domain(),
                reverse("ivr.ivrcall_handle", args=[self.connection.pk]),
            )
            self.voice_response.redirect(url=callback + "?resume=1")
        else:
            # if we have a parent to continue
            if self.parent:
                # mark it for continuation
                self.continue_parent = True

    def set_interrupted(self):
        """
        Mark run as interrupted
        """
        now = timezone.now()

        # mark this flow as inactive
        self.exit_type = FlowRun.EXIT_TYPE_INTERRUPTED
        self.exited_on = now
        self.is_active = False
        self.parent_context = None
        self.child_context = None
        self.save(
            update_fields=("exit_type", "exited_on", "modified_on", "is_active", "parent_context", "child_context")
        )

    def update_timeout(self, now, minutes):
        """
        Updates our timeout for our run, either clearing it or setting it appropriately
        """
        if not minutes and self.timeout_on:
            self.timeout_on = None
            self.save(update_fields=["timeout_on", "modified_on"])
        elif minutes:
            self.timeout_on = now + timedelta(minutes=minutes)
            self.save(update_fields=["timeout_on", "modified_on"])

    def update_expiration(self, point_in_time=None):
        """
        Set our expiration according to the flow settings
        """
        if self.flow.expires_after_minutes:
            now = timezone.now()
            if not point_in_time:
                point_in_time = now
            self.expires_on = point_in_time + timedelta(minutes=self.flow.expires_after_minutes)

            # save our updated fields
            self.save(update_fields=["expires_on", "modified_on"])

        # parent should always have a later expiration than the children
        if self.parent:
            self.parent.update_expiration(self.expires_on)

    def expire(self):
        self.bulk_exit(FlowRun.objects.filter(id=self.id), FlowRun.EXIT_TYPE_EXPIRED)

    @classmethod
    def exit_all_for_contacts(cls, contacts, exit_type):
        contact_runs = cls.objects.filter(is_active=True, contact__in=contacts)
        cls.bulk_exit(contact_runs, exit_type)

    def update_fields(self, field_map, do_save=True):
        # validate our field
        (field_map, count) = FlowRun.normalize_fields(field_map)
        if not self.fields:
            self.fields = field_map
        else:
            existing_map = self.fields
            existing_map.update(field_map)
            self.fields = existing_map

        if do_save:
            self.save(update_fields=["fields"])

    def is_completed(self):
        return self.exit_type == FlowRun.EXIT_TYPE_COMPLETED

    def is_interrupted(self):  # pragma: no cover
        return self.exit_type == FlowRun.EXIT_TYPE_INTERRUPTED

    def create_outgoing_ivr(self, text, recording_url, connection, response_to=None):

        # create a Msg object to track what happened
        from temba.msgs.models import DELIVERED, IVR

        attachments = None
        if recording_url:
            attachments = ["%s/x-wav:%s" % (Msg.MEDIA_AUDIO, recording_url)]

        msg = Msg.create_outgoing(
            self.flow.org,
            self.flow.created_by,
            self.contact,
            text,
            channel=self.connection.channel,
            response_to=response_to,
            attachments=attachments,
            status=DELIVERED,
            msg_type=IVR,
            connection=connection,
        )

        # play a recording or read some text
        if msg:
            if recording_url:
                self.voice_response.play(url=recording_url)
            else:
                self.voice_response.say(text)

        return msg

    @classmethod
    def serialize_value(cls, value):
        """
        Utility method to give the serialized value for the passed in value
        """
        if value is None:  # pragma: no cover
            return None

        if isinstance(value, datetime):
            return value.isoformat()
        elif isinstance(value, AdminBoundary):
            return value.path
        else:
            return str(value)

    def save_run_result(self, name, node_uuid, category, category_localized, raw_value, raw_input):
        # slug our name
        key = Flow.label_to_slug(name)

        # create our result dict
        results = self.results
        results[key] = {
            FlowRun.RESULT_NAME: name,
            FlowRun.RESULT_NODE_UUID: node_uuid,
            FlowRun.RESULT_CATEGORY: category,
            FlowRun.RESULT_VALUE: FlowRun.serialize_value(raw_value),
            FlowRun.RESULT_CREATED_ON: timezone.now().isoformat(),
        }

        if raw_input is not None:
            results[key][FlowRun.RESULT_INPUT] = str(raw_input)

        # if we have a different localized name for our category, save it as well
        if category != category_localized:
            results[key][FlowRun.RESULT_CATEGORY_LOCALIZED] = category_localized

        self.results = results
        self.modified_on = timezone.now()
        self.save(update_fields=["results", "modified_on"])

    def as_archive_json(self):
        def convert_step(step):
            return {"node": step[FlowRun.PATH_NODE_UUID], "time": step[FlowRun.PATH_ARRIVED_ON]}

        def convert_result(result):
            return {
                "name": result.get(FlowRun.RESULT_NAME),
                "node": result.get(FlowRun.RESULT_NODE_UUID),
                "time": result[FlowRun.RESULT_CREATED_ON],
                "input": result.get(FlowRun.RESULT_INPUT),
                "value": result[FlowRun.RESULT_VALUE],
                "category": result.get(FlowRun.RESULT_CATEGORY),
            }

        return {
            "id": self.id,
            "flow": {"uuid": str(self.flow.uuid), "name": self.flow.name},
            "contact": {"uuid": str(self.contact.uuid), "name": self.contact.name},
            "responded": self.responded,
            "path": [convert_step(s) for s in self.path],
            "values": {k: convert_result(r) for k, r in self.results.items()} if self.results else {},
            "events": self.events,
            "created_on": self.created_on.isoformat(),
            "modified_on": self.modified_on.isoformat(),
            "exited_on": self.exited_on.isoformat() if self.exited_on else None,
            "exit_type": self.exit_type,
            "submitted_by": self.submitted_by.username if self.submitted_by else None,
        }

    def __str__(self):
        return "FlowRun: %s Flow: %s\n%s" % (self.uuid, self.flow.uuid, json.dumps(self.results, indent=2))


class RuleSet(models.Model):
    TYPE_WAIT_MESSAGE = "wait_message"

    # Ussd
    TYPE_WAIT_USSD_MENU = "wait_menu"
    TYPE_WAIT_USSD = "wait_ussd"

    # Calls
    TYPE_WAIT_RECORDING = "wait_recording"
    TYPE_WAIT_DIGIT = "wait_digit"
    TYPE_WAIT_DIGITS = "wait_digits"

    # Surveys
    TYPE_WAIT_PHOTO = "wait_photo"
    TYPE_WAIT_VIDEO = "wait_video"
    TYPE_WAIT_AUDIO = "wait_audio"
    TYPE_WAIT_GPS = "wait_gps"

    TYPE_AIRTIME = "airtime"
    TYPE_WEBHOOK = "webhook"
    TYPE_RESTHOOK = "resthook"
    TYPE_FLOW_FIELD = "flow_field"
    TYPE_FORM_FIELD = "form_field"
    TYPE_CONTACT_FIELD = "contact_field"
    TYPE_EXPRESSION = "expression"
    TYPE_GROUP = "group"
    TYPE_RANDOM = "random"
    TYPE_SUBFLOW = "subflow"

    CONFIG_WEBHOOK = "webhook"
    CONFIG_WEBHOOK_ACTION = "webhook_action"
    CONFIG_WEBHOOK_HEADERS = "webhook_headers"
    CONFIG_RESTHOOK = "resthook"

    TYPE_MEDIA = (TYPE_WAIT_PHOTO, TYPE_WAIT_GPS, TYPE_WAIT_VIDEO, TYPE_WAIT_AUDIO, TYPE_WAIT_RECORDING)

    TYPE_WAIT = (
        TYPE_WAIT_MESSAGE,
        TYPE_WAIT_RECORDING,
        TYPE_WAIT_DIGIT,
        TYPE_WAIT_DIGITS,
        TYPE_WAIT_PHOTO,
        TYPE_WAIT_VIDEO,
        TYPE_WAIT_AUDIO,
        TYPE_WAIT_GPS,
    )

    TYPE_CHOICES = (
        (TYPE_WAIT_MESSAGE, "Wait for message"),
        (TYPE_WAIT_USSD_MENU, "Wait for USSD menu"),
        (TYPE_WAIT_USSD, "Wait for USSD message"),
        (TYPE_WAIT_RECORDING, "Wait for recording"),
        (TYPE_WAIT_DIGIT, "Wait for digit"),
        (TYPE_WAIT_DIGITS, "Wait for digits"),
        (TYPE_SUBFLOW, "Subflow"),
        (TYPE_WEBHOOK, "Webhook"),
        (TYPE_RESTHOOK, "Resthook"),
        (TYPE_AIRTIME, "Transfer Airtime"),
        (TYPE_FORM_FIELD, "Split by message form"),
        (TYPE_CONTACT_FIELD, "Split on contact field"),
        (TYPE_EXPRESSION, "Split by expression"),
        (TYPE_RANDOM, "Split Randomly"),
    )

    uuid = models.CharField(max_length=36, unique=True)

    flow = models.ForeignKey(Flow, on_delete=models.PROTECT, related_name="rule_sets", null=True)

    label = models.CharField(max_length=64, null=True, blank=True, help_text=_("The label for this field"))

    operand = models.CharField(
        max_length=128,
        null=True,
        blank=True,
        help_text=_("The value that rules will be run against, if None defaults to @step.value"),
    )

    webhook_url = models.URLField(
        null=True,
        blank=True,
        max_length=255,
        help_text=_("The URL that will be called with the user's response before we run our rules"),
    )

    webhook_action = models.CharField(
        null=True, blank=True, max_length=8, default="POST", help_text=_("How the webhook should be executed")
    )

    rules = JSONAsTextField(help_text=_("The JSON encoded actions for this action set"), default=list)

    finished_key = models.CharField(
        max_length=1, null=True, blank=True, help_text="During IVR, this is the key to indicate we are done waiting"
    )

    value_type = models.CharField(
        max_length=1,
        choices=Value.TYPE_CHOICES,
        default=Value.TYPE_TEXT,
        help_text="The type of value this ruleset saves",
    )

    ruleset_type = models.CharField(max_length=16, choices=TYPE_CHOICES, null=True, help_text="The type of ruleset")

    response_type = models.CharField(max_length=1, help_text="The type of response that is being saved")

    config = JSONAsTextField(
        null=True,
        verbose_name=_("Ruleset Configuration"),
        default=dict,
        help_text=_("RuleSet type specific configuration"),
    )

    x = models.IntegerField()
    y = models.IntegerField()

    created_on = models.DateTimeField(auto_now_add=True, help_text=_("When this ruleset was originally created"))
    modified_on = models.DateTimeField(auto_now=True, help_text=_("When this ruleset was last modified"))

    @classmethod
    def get(cls, flow, uuid):
        return RuleSet.objects.filter(flow=flow, uuid=uuid).select_related("flow", "flow__org").first()

    @classmethod
    def contains_step(cls, text):  # pragma: needs cover

        # remove any padding
        if text:
            text = text.strip()

        # match @step.value or @(step.value)
        return text and text[0] == "@" and "step" in text

    def get_value_type(self):
        """
        Determines the value type that this ruleset will generate.
        """
        # we keep track of specialized rule types we see
        value_type = None

        for rule in self.get_rules():
            if isinstance(rule.test, TrueTest):
                continue

            rule_type = None

            if isinstance(rule.test, NumericTest):
                rule_type = Value.TYPE_NUMBER

            elif isinstance(rule.test, DateTest):
                rule_type = Value.TYPE_DATETIME

            elif isinstance(rule.test, HasStateTest):
                rule_type = Value.TYPE_STATE

            elif isinstance(rule.test, HasDistrictTest):
                rule_type = Value.TYPE_DISTRICT

            elif isinstance(rule.test, HasWardTest):
                rule_type = Value.TYPE_WARD

            # this either isn't one of our value types or we have more than one type in this ruleset
            if not rule_type or (value_type and rule_type != value_type):
                return Value.TYPE_TEXT

            value_type = rule_type

        return value_type if value_type else Value.TYPE_TEXT

    def get_voice_input(self, voice_response, action=None):

        # recordings aren't wrapped input they get tacked on at the end
        if self.ruleset_type in [RuleSet.TYPE_WAIT_RECORDING, RuleSet.TYPE_SUBFLOW]:
            return voice_response
        elif self.ruleset_type == RuleSet.TYPE_WAIT_DIGITS:
            return voice_response.gather(finish_on_key=self.finished_key, timeout=120, action=action)
        else:
            # otherwise we assume it's single digit entry
            return voice_response.gather(num_digits=1, timeout=120, action=action)

    def is_pause(self):
        return self.ruleset_type in RuleSet.TYPE_WAIT

    def get_timeout(self):
        for rule in self.get_rules():
            if isinstance(rule.test, TimeoutTest):
                return rule.test.minutes

        return None

    def find_matching_rule(self, run, msg, resume_after_timeout=False):
        orig_text = None
        if msg:
            orig_text = msg.text

        msg.contact = run.contact
        context = run.flow.build_expressions_context(run.contact, msg, run=run)

        if resume_after_timeout:
            for rule in self.get_rules():
                if isinstance(rule.test, TimeoutTest):
                    (result, value) = rule.matches(run, msg, context, orig_text)
                    if result > 0:
                        return rule, value, None

        elif self.ruleset_type in [RuleSet.TYPE_WEBHOOK, RuleSet.TYPE_RESTHOOK]:
            urls = []
            header = {}
            action = "POST"
            resthook = None

            # figure out which URLs will be called
            if self.ruleset_type == RuleSet.TYPE_WEBHOOK:
                resthook = None
                urls = [self.config[RuleSet.CONFIG_WEBHOOK]]
                action = self.config[RuleSet.CONFIG_WEBHOOK_ACTION]

                if RuleSet.CONFIG_WEBHOOK_HEADERS in self.config:
                    headers = self.config[RuleSet.CONFIG_WEBHOOK_HEADERS]
                    for item in headers:
                        header[item.get("name")] = item.get("value")

            elif self.ruleset_type == RuleSet.TYPE_RESTHOOK:
                from temba.api.models import Resthook

                # look up the rest hook
                resthook_slug = self.config[RuleSet.CONFIG_RESTHOOK]
                resthook = Resthook.get_or_create(run.org, resthook_slug, run.flow.created_by)
                urls = resthook.get_subscriber_urls()

                # no urls? use None, as our empty case
                if not urls:
                    urls = [None]

            # track our last successful and failed webhook calls
            last_success, last_failure = None, None

            for url in urls:
                from temba.api.models import WebHookEvent

                (evaled_url, errors) = Msg.evaluate_template(url, context, org=run.flow.org, url_encode=True)
                result = WebHookEvent.trigger_flow_webhook(
                    run, evaled_url, self, msg, action, resthook=resthook, headers=header
                )

                # our subscriber is no longer interested, remove this URL as a subscriber
                if resthook and url and result.status_code == 410:
                    resthook.remove_subscriber(url, run.flow.created_by)
                    result.status_code = 200

                if url is None:
                    continue

                as_json = {
                    "input": f"{action} {evaled_url}",
                    "status_code": result.status_code,
                    "body": result.response,
                }

                if 200 <= result.status_code < 300 or result.status_code == 410:
                    last_success = as_json
                else:
                    last_failure = as_json

            # if we have a failed call, use that, if not the last call, if no calls then mock a successful one
            use_call = last_failure or last_success
            if not use_call:
                use_call = {"input": "", "status_code": 200, "body": _("No subscribers to this event")}

            # find our matching rule, we pass in the status from our calls
            for rule in self.get_rules():
                (result, value) = rule.matches(run, msg, context, str(use_call["status_code"]))
                if result > 0:
                    return rule, str(use_call["status_code"]), use_call["input"]

        else:
            # if it's a form field, construct an expression accordingly
            if self.ruleset_type == RuleSet.TYPE_FORM_FIELD:
                delim = self.config.get("field_delimiter", " ")
                self.operand = '@(FIELD(%s, %d, "%s"))' % (
                    self.operand[1:],
                    self.config.get("field_index", 0) + 1,
                    delim,
                )

            # if we have a custom operand, figure that out
            operand = None
            if self.operand:
                (operand, errors) = Msg.evaluate_template(self.operand, context, org=run.flow.org)
            elif msg:
                operand = str(msg)

            if self.ruleset_type == RuleSet.TYPE_AIRTIME:

                airtime = AirtimeTransfer.trigger_airtime_event(self.flow.org, self, run.contact, msg)

                # rebuild our context again, the webhook may have populated something
                context = run.flow.build_expressions_context(run.contact, msg)

                # airtime test evaluate against the status of the airtime
                operand = airtime.status

            elif self.ruleset_type == RuleSet.TYPE_SUBFLOW:
                # lookup the subflow run
                subflow_run = FlowRun.objects.filter(parent=run).order_by("-created_on").first()
                if subflow_run:
                    if subflow_run.exit_type == FlowRun.EXIT_TYPE_COMPLETED:
                        operand = "completed"
                    elif subflow_run.exit_type == FlowRun.EXIT_TYPE_EXPIRED:
                        operand = "expired"

            elif self.ruleset_type == RuleSet.TYPE_GROUP:
                # this won't actually be used by the rules, but will end up in the results
                operand = run.contact.get_display(for_expressions=True) or ""

            try:
                rules = self.get_rules()
                for rule in rules:
                    (result, value) = rule.matches(run, msg, context, operand)
                    if result:
                        # treat category as the base category
                        return rule, value, operand
            finally:
                if msg:
                    msg.text = orig_text

        return None, None, None  # pragma: no cover

    def save_run_value(self, run, rule, raw_value, raw_input, org=None):
        org = org or self.flow.org
        contact_language = run.contact.language if run.contact.language in org.get_language_codes() else None

        run.save_run_result(
            name=self.label,
            node_uuid=self.uuid,
            category=rule.get_category_name(run.flow.base_language),
            category_localized=rule.get_category_name(run.flow.base_language, contact_language),
            raw_value=raw_value,
            raw_input=raw_input,
        )

    def get_step_type(self):
        return Flow.NODE_TYPE_RULESET

    def get_rules_dict(self):
        return self.rules

    def get_rules(self):
        return Rule.from_json_array(self.flow.org, self.rules)

    def set_rules(self, rules):
        rules_dict = []
        for rule in rules:
            rules_dict.append(rule.as_json())

        self.rules = rules_dict

    def as_json(self):
        return dict(
            uuid=self.uuid,
            x=self.x,
            y=self.y,
            label=self.label,
            rules=self.get_rules_dict(),
            finished_key=self.finished_key,
            ruleset_type=self.ruleset_type,
            response_type=self.response_type,
            operand=self.operand,
            config=self.config,
        )

    def __str__(self):  # pragma: no cover
        if self.label:
            return "RuleSet: %s - %s" % (self.uuid, self.label)
        else:
            return "RuleSet: %s" % (self.uuid,)


class ActionSet(models.Model):
    uuid = models.CharField(max_length=36, unique=True)
    flow = models.ForeignKey(Flow, on_delete=models.PROTECT, related_name="action_sets")

    destination = models.CharField(max_length=36, null=True)
    destination_type = models.CharField(max_length=1, null=True)

    exit_uuid = models.CharField(max_length=36, null=True)  # needed for migrating to new engine

    actions = JSONAsTextField(help_text=_("The JSON encoded actions for this action set"), default=dict)

    x = models.IntegerField()
    y = models.IntegerField()

    created_on = models.DateTimeField(auto_now_add=True, help_text=_("When this action was originally created"))
    modified_on = models.DateTimeField(auto_now=True, help_text=_("When this action was last modified"))

    @classmethod
    def get(cls, flow, uuid):
        return ActionSet.objects.filter(flow=flow, uuid=uuid).select_related("flow", "flow__org").first()

    def get_step_type(self):
        return Flow.NODE_TYPE_ACTIONSET

    def execute_actions(self, run, msg, started_flows, skip_leading_reply_actions=True):
        actions = self.get_actions()
        msgs = []

        run.contact.org = run.org
        context = run.flow.build_expressions_context(run.contact, msg, run=run)

        seen_other_action = False
        for a, action in enumerate(actions):
            if not isinstance(action, ReplyAction):
                seen_other_action = True

            # to optimize large flow starts, leading reply actions are handled as a single broadcast so don't repeat
            # them here
            if not skip_leading_reply_actions and isinstance(action, ReplyAction) and not seen_other_action:
                continue

            if isinstance(action, StartFlowAction):
                if action.flow.pk in started_flows:
                    pass
                else:
                    msgs += action.execute(run, context, self.uuid, msg, started_flows)

                    # reload our contact and reassign it to our run, it may have been changed deep down in our child flow
                    run.contact = Contact.objects.get(pk=run.contact.pk)

            else:
                msgs += action.execute(run, context, self.uuid, msg)

                # actions modify the run.contact, update the msg contact in case they did so
                if msg:
                    msg.contact = run.contact

            # if there are more actions, rebuild the parts of the context that may have changed
            if a < len(actions) - 1:
                context["contact"] = run.contact.build_expressions_context()
                context["extra"] = run.fields

        return msgs

    def get_actions(self):
        return Action.from_json_array(self.flow.org, self.actions)

    def as_json(self):
        return dict(
            uuid=self.uuid,
            x=self.x,
            y=self.y,
            destination=self.destination,
            actions=self.actions,
            exit_uuid=self.exit_uuid,
        )

    def __str__(self):  # pragma: no cover
        return "ActionSet: %s" % (self.uuid,)


class FlowRevision(SmartModel):
    """
    JSON definitions for previous flow revisions
    """

    flow = models.ForeignKey(Flow, on_delete=models.PROTECT, related_name="revisions")

    definition = JSONAsTextField(help_text=_("The JSON flow definition"), default=dict)

    spec_version = models.CharField(
        default=get_current_export_version, max_length=8, help_text=_("The flow version this definition is in")
    )

    revision = models.IntegerField(null=True, help_text=_("Revision number for this definition"))

    @classmethod
    def is_legacy_definition(cls, definition):
        return Flow.METADATA in definition

    @classmethod
    def validate_legacy_definition(cls, definition):

        if definition[Flow.FLOW_TYPE] not in (Flow.TYPE_MESSAGE, Flow.TYPE_VOICE, Flow.TYPE_SURVEY, "F"):
            raise ValueError(_("Unsupported flow type"))

        non_localized_error = _("Malformed flow, encountered non-localized definition")

        # should always have a base_language
        if Flow.BASE_LANGUAGE not in definition or not definition[Flow.BASE_LANGUAGE]:
            raise ValueError(non_localized_error)

        # language should match values in definition
        base_language = definition[Flow.BASE_LANGUAGE]

        def validate_localization(lang_dict):

            # must be a dict
            if not isinstance(lang_dict, dict):
                raise ValueError(non_localized_error)

            # and contain the base_language
            if base_language not in lang_dict:  # pragma: needs cover
                raise ValueError(non_localized_error)

        for actionset in definition[Flow.ACTION_SETS]:
            for action in actionset["actions"]:
                if "msg" in action and action["type"] != "email":
                    validate_localization(action["msg"])

        for ruleset in definition[Flow.RULE_SETS]:
            for rule in ruleset["rules"]:
                validate_localization(rule["category"])

    @classmethod
    def migrate_export(cls, org, exported_json, same_site, version, to_version=None):
        from temba.flows import flow_migrations

        if not to_version:
            to_version = get_current_export_version()

        for version in Flow.get_versions_after(version):
            version_slug = version.replace(".", "_")
            migrate_fn = getattr(flow_migrations, "migrate_export_to_version_%s" % version_slug, None)

            if migrate_fn:
                exported_json = migrate_fn(exported_json, org, same_site)

                # update the version of migrated flows
                flows = []
                for sub_flow in exported_json.get("flows", []):
                    sub_flow[Flow.VERSION] = version
                    flows.append(sub_flow)

                exported_json["flows"] = flows

            else:
                migrate_fn = getattr(flow_migrations, "migrate_to_version_%s" % version_slug, None)
                if migrate_fn:
                    flows = []
                    for json_flow in exported_json.get("flows", []):
                        json_flow = migrate_fn(json_flow, None)

                        flows.append(json_flow)

                    exported_json["flows"] = flows

            # update each flow's version number
            for json_flow in exported_json.get("flows", []):
                json_flow[Flow.VERSION] = version

            if version == to_version:
                break

        return exported_json

    @classmethod
    def migrate_definition(cls, json_flow, flow, to_version=None):
        from temba.flows import flow_migrations

        if not to_version:
            to_version = get_current_export_version()

        versions = Flow.get_versions_after(json_flow[Flow.VERSION])
        for version in versions:
            version_slug = version.replace(".", "_")
            migrate_fn = getattr(flow_migrations, "migrate_to_version_%s" % version_slug, None)

            if migrate_fn:
                json_flow = migrate_fn(json_flow, flow)
                json_flow[Flow.VERSION] = version

            if version == to_version:
                break

        if Version(to_version) >= Version(Flow.GOFLOW_VERSION):
            json_flow = mailroom.get_client().flow_migrate(json_flow)

        return json_flow

    def get_definition_json(self, to_version=None):
        if not to_version:
            to_version = get_current_export_version()

        definition = self.definition

        # if it's previous to version 6, wrap the definition to
        # mirror our exports for those versions
        if Flow.is_before_version(self.spec_version, "6"):
            definition = dict(
                definition=self.definition,
                flow_type=self.flow.flow_type,
                expires=self.flow.expires_after_minutes,
                id=self.flow.pk,
                revision=self.revision,
                uuid=self.flow.uuid,
            )

        # make sure old revisions migrate properly
        definition[Flow.VERSION] = self.spec_version

        # migrate our definition if necessary
        if self.spec_version != to_version:
            if Flow.METADATA not in definition:
                definition[Flow.METADATA] = {}

            definition[Flow.METADATA][Flow.METADATA_REVISION] = self.revision
            definition = FlowRevision.migrate_definition(definition, self.flow, to_version)

        # update variables from our db into our revision
        flow = self.flow
        definition[Flow.DEFINITION_NAME] = flow.name
        definition[Flow.DEFINITION_UUID] = flow.uuid
        definition[Flow.DEFINITION_REVISION] = self.revision
        definition[Flow.DEFINITION_EXPIRE_AFTER_MINUTES] = flow.expires_after_minutes

        return definition

    def as_json(self):
        name = self.created_by.get_full_name()
        return dict(
            user=dict(email=self.created_by.email, name=name),
            created_on=json.encode_datetime(self.created_on, micros=True),
            id=self.pk,
            version=self.spec_version,
            revision=self.revision,
        )

    def release(self):
        self.delete()


class FlowCategoryCount(SquashableModel):
    """
    Maintains counts for categories across all possible results in a flow
    """

    SQUASH_OVER = ("flow_id", "node_uuid", "result_key", "result_name", "category_name")

    flow = models.ForeignKey(
        Flow, on_delete=models.PROTECT, related_name="category_counts", help_text="The flow the result belongs to"
    )
    node_uuid = models.UUIDField(db_index=True)
    result_key = models.CharField(max_length=128, help_text="The sluggified key for the result")
    result_name = models.CharField(max_length=128, help_text="The result the category belongs to")
    category_name = models.CharField(max_length=128, help_text="The category name for a result")
    count = models.IntegerField(default=0)

    @classmethod
    def get_squash_query(cls, distinct_set):
        sql = """
        WITH removed as (
          DELETE FROM %(table)s WHERE "id" IN (
            SELECT "id" FROM %(table)s
              WHERE "flow_id" = %%s AND "node_uuid" = %%s AND "result_key" = %%s AND "result_name" = %%s AND "category_name" = %%s
              LIMIT 10000
          ) RETURNING "count"
        )
        INSERT INTO %(table)s("flow_id", "node_uuid", "result_key", "result_name", "category_name", "count", "is_squashed")
        VALUES (%%s, %%s, %%s, %%s, %%s, GREATEST(0, (SELECT SUM("count") FROM removed)), TRUE);
        """ % {
            "table": cls._meta.db_table
        }

        params = (
            distinct_set.flow_id,
            distinct_set.node_uuid,
            distinct_set.result_key,
            distinct_set.result_name,
            distinct_set.category_name,
        ) * 2
        return sql, params

    def __str__(self):
        return "%s: %s" % (self.category_name, self.count)


class FlowPathCount(SquashableModel):
    """
    Maintains hourly counts of flow paths
    """

    SQUASH_OVER = ("flow_id", "from_uuid", "to_uuid", "period")

    flow = models.ForeignKey(
        Flow, on_delete=models.PROTECT, related_name="activity", help_text=_("The flow where the activity occurred")
    )
    from_uuid = models.UUIDField(help_text=_("Which flow node they came from"))
    to_uuid = models.UUIDField(help_text=_("Which flow node they went to"))
    period = models.DateTimeField(help_text=_("When the activity occured with hourly precision"))
    count = models.IntegerField(default=0)

    @classmethod
    def get_squash_query(cls, distinct_set):
        sql = """
        WITH removed as (
            DELETE FROM %(table)s WHERE "flow_id" = %%s AND "from_uuid" = %%s AND "to_uuid" = %%s AND "period" = date_trunc('hour', %%s) RETURNING "count"
        )
        INSERT INTO %(table)s("flow_id", "from_uuid", "to_uuid", "period", "count", "is_squashed")
        VALUES (%%s, %%s, %%s, date_trunc('hour', %%s), GREATEST(0, (SELECT SUM("count") FROM removed)), TRUE);
        """ % {
            "table": cls._meta.db_table
        }

        params = (distinct_set.flow_id, distinct_set.from_uuid, distinct_set.to_uuid, distinct_set.period) * 2
        return sql, params

    @classmethod
    def get_totals(cls, flow):
        counts = cls.objects.filter(flow=flow)
        totals = list(counts.values_list("from_uuid", "to_uuid").annotate(replies=Sum("count")))
        return {"%s:%s" % (t[0], t[1]): t[2] for t in totals}

    def __str__(self):  # pragma: no cover
        return f"FlowPathCount({self.flow_id}) {self.from_uuid}:{self.to_uuid} {self.period} count: {self.count}"

    class Meta:
        index_together = ["flow", "from_uuid", "to_uuid", "period"]


class FlowPathRecentRun(models.Model):
    """
    Maintains recent runs for a flow path segment
    """

    PRUNE_TO = 5
    LAST_PRUNED_KEY = "last_recentrun_pruned"

    id = models.BigAutoField(auto_created=True, primary_key=True, verbose_name="ID")

    from_uuid = models.UUIDField(help_text=_("The flow node UUID of the first step"))
    from_step_uuid = models.UUIDField(help_text=_("The UUID of the first step"))

    to_uuid = models.UUIDField(help_text=_("The flow node UUID of the second step"))
    to_step_uuid = models.UUIDField(help_text=_("The UUID of the second step"))

    run = models.ForeignKey(FlowRun, on_delete=models.PROTECT, related_name="recent_runs")
    visited_on = models.DateTimeField(help_text=_("When the run visited this path segment"), default=timezone.now)

    def release(self):
        self.delete()

    @classmethod
    def get_recent(cls, exit_uuids, to_uuid, limit=PRUNE_TO):
        """
        Gets the recent runs for the given flow segments
        """
        recent = (
            cls.objects.filter(from_uuid__in=exit_uuids, to_uuid=to_uuid).select_related("run").order_by("-visited_on")
        )
        if limit:
            recent = recent[:limit]

        results = []
        for r in recent:
            msg_events_by_step = r.run.get_events_by_step(msg_only=True)
            msg_event = None

            # find the last message event in the run before this step
            before_step = False
            for step in reversed(r.run.path):
                step_uuid = step[FlowRun.PATH_STEP_UUID]
                if step_uuid == str(r.from_step_uuid):
                    before_step = True

                if before_step:
                    msg_events = msg_events_by_step[step_uuid]
                    if msg_events:
                        msg_event = msg_events[-1]
                        break

            if msg_event:
                results.append({"run": r.run, "text": msg_event["msg"]["text"], "visited_on": r.visited_on})

        return results

    @classmethod
    def prune(cls):
        """
        Removes old recent run records leaving only PRUNE_TO most recent for each segment
        """
        last_id = cache.get(cls.LAST_PRUNED_KEY, -1)

        newest = cls.objects.order_by("-id").values("id").first()
        newest_id = newest["id"] if newest else -1

        sql = """
            DELETE FROM %(table)s WHERE id IN (
              SELECT id FROM (
                  SELECT
                    r.id,
                    dense_rank() OVER (PARTITION BY from_uuid, to_uuid ORDER BY visited_on DESC) AS pos
                  FROM %(table)s r
                  WHERE (from_uuid, to_uuid) IN (
                    -- get the unique segments added to since last prune
                    SELECT DISTINCT from_uuid, to_uuid FROM %(table)s WHERE id > %(last_id)d
                  )
              ) s WHERE s.pos > %(limit)d
            )""" % {
            "table": cls._meta.db_table,
            "last_id": last_id,
            "limit": cls.PRUNE_TO,
        }

        cursor = db_connection.cursor()
        cursor.execute(sql)

        cache.set(cls.LAST_PRUNED_KEY, newest_id)

        return cursor.rowcount  # number of deleted entries

    def __str__(self):  # pragma: no cover
        return f"run={self.run.uuid} flow={self.run.flow.uuid} segment={self.to_uuid}→{self.from_uuid}"

    class Meta:
        indexes = [models.Index(fields=["from_uuid", "to_uuid", "-visited_on"])]


class FlowNodeCount(SquashableModel):
    """
    Maintains counts of unique contacts at each flow node.
    """

    SQUASH_OVER = ("node_uuid",)

    flow = models.ForeignKey(Flow, on_delete=models.PROTECT)
    node_uuid = models.UUIDField(db_index=True)
    count = models.IntegerField(default=0)

    @classmethod
    def get_squash_query(cls, distinct_set):
        sql = """
        WITH removed as (
            DELETE FROM %(table)s WHERE "node_uuid" = %%s RETURNING "count"
        )
        INSERT INTO %(table)s("flow_id", "node_uuid", "count", "is_squashed")
        VALUES (%%s, %%s, GREATEST(0, (SELECT SUM("count") FROM removed)), TRUE);
        """ % {
            "table": cls._meta.db_table
        }

        return sql, (distinct_set.node_uuid, distinct_set.flow_id, distinct_set.node_uuid)

    @classmethod
    def get_totals(cls, flow):
        totals = list(cls.objects.filter(flow=flow).values_list("node_uuid").annotate(replies=Sum("count")))
        return {str(t[0]): t[1] for t in totals if t[1]}


class FlowRunCount(SquashableModel):
    """
    Maintains counts of different states of exit types of flow runs on a flow. These are calculated
    via triggers on the database.
    """

    SQUASH_OVER = ("flow_id", "exit_type")

    flow = models.ForeignKey(Flow, on_delete=models.PROTECT, related_name="counts")
    exit_type = models.CharField(null=True, max_length=1, choices=FlowRun.EXIT_TYPE_CHOICES)
    count = models.IntegerField(default=0)

    @classmethod
    def get_squash_query(cls, distinct_set):
        if distinct_set.exit_type:
            sql = """
            WITH removed as (
                DELETE FROM %(table)s WHERE "flow_id" = %%s AND "exit_type" = %%s RETURNING "count"
            )
            INSERT INTO %(table)s("flow_id", "exit_type", "count", "is_squashed")
            VALUES (%%s, %%s, GREATEST(0, (SELECT SUM("count") FROM removed)), TRUE);
            """ % {
                "table": cls._meta.db_table
            }

            params = (distinct_set.flow_id, distinct_set.exit_type) * 2
        else:
            sql = """
            WITH removed as (
                DELETE FROM %(table)s WHERE "flow_id" = %%s AND "exit_type" IS NULL RETURNING "count"
            )
            INSERT INTO %(table)s("flow_id", "exit_type", "count", "is_squashed")
            VALUES (%%s, NULL, GREATEST(0, (SELECT SUM("count") FROM removed)), TRUE);
            """ % {
                "table": cls._meta.db_table
            }

            params = (distinct_set.flow_id,) * 2

        return sql, params

    @classmethod
    def get_totals(cls, flow):
        totals = list(cls.objects.filter(flow=flow).values_list("exit_type").annotate(replies=Sum("count")))
        totals = {t[0]: t[1] for t in totals}

        # for convenience, ensure dict contains all possible states
        all_states = (None, FlowRun.EXIT_TYPE_COMPLETED, FlowRun.EXIT_TYPE_EXPIRED, FlowRun.EXIT_TYPE_INTERRUPTED)
        totals = {s: totals.get(s, 0) for s in all_states}

        # we record active runs as exit_type=None but replace with actual constant for clarity
        totals[FlowRun.STATE_ACTIVE] = totals[None]
        del totals[None]

        return totals

    def __str__(self):  # pragma: needs cover
        return "RunCount[%d:%s:%d]" % (self.flow_id, self.exit_type, self.count)

    class Meta:
        index_together = ("flow", "exit_type")


class ExportFlowResultsTask(BaseExportTask):
    """
    Container for managing our export requests
    """

    analytics_key = "flowresult_export"
    email_subject = "Your results export is ready"
    email_template = "flows/email/flow_export_download"

    INCLUDE_MSGS = "include_msgs"
    CONTACT_FIELDS = "contact_fields"
    GROUP_MEMBERSHIPS = "group_memberships"
    RESPONDED_ONLY = "responded_only"
    EXTRA_URNS = "extra_urns"
    FLOWS = "flows"

    MAX_GROUP_MEMBERSHIPS_COLS = 25
    MAX_CONTACT_FIELDS_COLS = 10

    flows = models.ManyToManyField(Flow, related_name="exports", help_text=_("The flows to export"))

    config = JSONAsTextField(null=True, default=dict, help_text=_("Any configuration options for this flow export"))

    @classmethod
    def create(cls, org, user, flows, contact_fields, responded_only, include_msgs, extra_urns, group_memberships):
        config = {
            ExportFlowResultsTask.INCLUDE_MSGS: include_msgs,
            ExportFlowResultsTask.CONTACT_FIELDS: [c.id for c in contact_fields],
            ExportFlowResultsTask.RESPONDED_ONLY: responded_only,
            ExportFlowResultsTask.EXTRA_URNS: extra_urns,
            ExportFlowResultsTask.GROUP_MEMBERSHIPS: [g.id for g in group_memberships],
        }

        export = cls.objects.create(org=org, created_by=user, modified_by=user, config=config)
        for flow in flows:
            export.flows.add(flow)

        return export

    def get_email_context(self, branding):
        context = super().get_email_context(branding)
        context["flows"] = self.flows.all()
        return context

    def _get_runs_columns(self, extra_urn_columns, groups, contact_fields, result_fields, show_submitted_by=False):
        columns = []

        if show_submitted_by:
            columns.append("Submitted By")

        columns.append("Contact UUID")
        columns.append("ID" if self.org.is_anon else "URN")

        for extra_urn in extra_urn_columns:
            columns.append(extra_urn["label"])

        columns.append("Name")

        for gr in groups:
            columns.append("Group:%s" % gr.name)

        for cf in contact_fields:
            columns.append("Field:%s" % cf.label)

        columns.append("Started")
        columns.append("Modified")
        columns.append("Exited")

        for result_field in result_fields:
            field_name, flow_name = result_field["name"], result_field["flow_name"]
            columns.append(f"{field_name} (Category) - {flow_name}")
            columns.append(f"{field_name} (Value) - {flow_name}")
            columns.append(f"{field_name} (Text) - {flow_name}")

        return columns

    def _add_runs_sheet(self, book, columns):
        name = "Runs (%d)" % (book.num_runs_sheets + 1) if book.num_runs_sheets > 0 else "Runs"
        sheet = book.add_sheet(name, index=book.num_runs_sheets)
        book.num_runs_sheets += 1

        self.append_row(sheet, columns)
        return sheet

    def _add_msgs_sheet(self, book):
        name = "Messages (%d)" % (book.num_msgs_sheets + 1) if book.num_msgs_sheets > 0 else "Messages"
        index = book.num_runs_sheets + book.num_msgs_sheets
        sheet = book.add_sheet(name, index)
        book.num_msgs_sheets += 1

        headers = ["Contact UUID", "URN", "Name", "Date", "Direction", "Message", "Channel"]

        self.append_row(sheet, headers)
        return sheet

    def write_export(self):
        config = self.config
        include_msgs = config.get(ExportFlowResultsTask.INCLUDE_MSGS, False)
        responded_only = config.get(ExportFlowResultsTask.RESPONDED_ONLY, True)
        contact_field_ids = config.get(ExportFlowResultsTask.CONTACT_FIELDS, [])
        extra_urns = config.get(ExportFlowResultsTask.EXTRA_URNS, [])
        group_memberships = config.get(ExportFlowResultsTask.GROUP_MEMBERSHIPS, [])

        contact_fields = [cf for cf in self.org.cached_contact_fields.values() if cf.id in contact_field_ids]

        groups = ContactGroup.user_groups.filter(
            org=self.org, id__in=group_memberships, status=ContactGroup.STATUS_READY, is_active=True
        )

        # get all result saving nodes across all flows being exported
        show_submitted_by = False
        result_fields = []
        flows = list(self.flows.filter(is_active=True))
        for flow in flows:
            for result_field in flow.metadata["results"]:
                result_field = result_field.copy()
                result_field["flow_uuid"] = flow.uuid
                result_field["flow_name"] = flow.name
                result_fields.append(result_field)

            if flow.flow_type == Flow.TYPE_SURVEY:
                show_submitted_by = True

        extra_urn_columns = []
        if not self.org.is_anon:
            for extra_urn in extra_urns:
                label = f"URN:{extra_urn.capitalize()}"
                extra_urn_columns.append(dict(label=label, scheme=extra_urn))

        runs_columns = self._get_runs_columns(
            extra_urn_columns, groups, contact_fields, result_fields, show_submitted_by=show_submitted_by
        )

        book = XLSXBook()
        book.num_runs_sheets = 0
        book.num_msgs_sheets = 0

        # the current sheets
        book.current_runs_sheet = self._add_runs_sheet(book, runs_columns)
        book.current_msgs_sheet = None

        # for tracking performance
        total_runs_exported = 0
        temp_runs_exported = 0
        start = time.time()

        for batch in self._get_run_batches(flows, responded_only):
            self._write_runs(
                book,
                batch,
                include_msgs,
                extra_urn_columns,
                groups,
                contact_fields,
                show_submitted_by,
                runs_columns,
                result_fields,
            )

            total_runs_exported += len(batch)

            if (total_runs_exported - temp_runs_exported) > ExportFlowResultsTask.LOG_PROGRESS_PER_ROWS:
                mins = (time.time() - start) / 60
                logger.info(
                    f"Results export #{self.id} for org #{self.org.id}: exported {total_runs_exported} in {mins:.1f} mins"
                )

                temp_runs_exported = total_runs_exported

        temp = NamedTemporaryFile(delete=True)
        book.finalize(to_file=temp)
        temp.flush()
        return temp, "xlsx"

    def _get_run_batches(self, flows, responded_only):
        logger.info(f"Results export #{self.id} for org #{self.org.id}: fetching runs from archives to export...")

        # firstly get runs from archives
        from temba.archives.models import Archive

        # get the earliest created date of the flows being exported
        earliest_created_on = None
        for flow in flows:
            if earliest_created_on is None or flow.created_on < earliest_created_on:
                earliest_created_on = flow.created_on

        earliest_day = earliest_created_on.date()
        earliest_month = date(earliest_day.year, earliest_day.month, 1)

        archives = (
            Archive.objects.filter(org=self.org, archive_type=Archive.TYPE_FLOWRUN, record_count__gt=0, rollup=None)
            .filter(
                Q(period=Archive.PERIOD_MONTHLY, start_date__gte=earliest_month)
                | Q(period=Archive.PERIOD_DAILY, start_date__gte=earliest_day)
            )
            .order_by("start_date")
        )

        flow_uuids = {str(flow.uuid) for flow in flows}
        last_modified_on = None

        for archive in archives:
            for record_batch in chunk_list(archive.iter_records(), 1000):
                matching = []
                for record in record_batch:
                    modified_on = iso8601.parse_date(record["modified_on"])
                    if last_modified_on is None or last_modified_on < modified_on:
                        last_modified_on = modified_on

                    if record["flow"]["uuid"] in flow_uuids and (not responded_only or record["responded"]):
                        matching.append(record)
                yield matching

        # secondly get runs from database
        runs = FlowRun.objects.filter(flow__in=flows).order_by("modified_on")
        if last_modified_on:
            runs = runs.filter(modified_on__gt=last_modified_on)
        if responded_only:
            runs = runs.filter(responded=True)
        run_ids = array(str("l"), runs.values_list("id", flat=True))

        logger.info(
            f"Results export #{self.id} for org #{self.org.id}: found {len(run_ids)} runs in database to export"
        )

        for id_batch in chunk_list(run_ids, 1000):
            run_batch = (
                FlowRun.objects.filter(id__in=id_batch).select_related("contact", "flow").order_by("modified_on", "pk")
            )

            # convert this batch of runs to same format as records in our archives
            yield [run.as_archive_json() for run in run_batch]

    def _write_runs(
        self,
        book,
        runs,
        include_msgs,
        extra_urn_columns,
        groups,
        contact_fields,
        show_submitted_by,
        runs_columns,
        result_fields,
    ):
        """
        Writes a batch of run JSON blobs to the export
        """
        # get all the contacts referenced in this batch
        contact_uuids = {r["contact"]["uuid"] for r in runs}
        contacts = Contact.objects.filter(org=self.org, uuid__in=contact_uuids).prefetch_related("all_groups")
        contacts_by_uuid = {str(c.uuid): c for c in contacts}

        for run in runs:
            contact = contacts_by_uuid.get(run["contact"]["uuid"])

            # get this run's results by node name(ruleset label)
            run_values = run["values"]
            if isinstance(run_values, list):
                results_by_key = {key: result for item in run_values for key, result in item.items()}
            else:
                results_by_key = {key: result for key, result in run_values.items()}

            # generate contact info columns
            contact_values = [
                contact.uuid,
                f"{contact.id:010d}" if self.org.is_anon else contact.get_urn_display(org=self.org, formatted=False),
            ]

            for extra_urn_column in extra_urn_columns:
                urn_display = contact.get_urn_display(org=self.org, formatted=False, scheme=extra_urn_column["scheme"])
                contact_values.append(urn_display)

            contact_values.append(self.prepare_value(contact.name))
            contact_groups_ids = [g.id for g in contact.all_groups.all()]
            for gr in groups:
                contact_values.append(gr.id in contact_groups_ids)

            for cf in contact_fields:
                field_value = contact.get_field_display(cf)
                contact_values.append(self.prepare_value(field_value))

            # generate result columns for each ruleset
            result_values = []
            for n, result_field in enumerate(result_fields):
                node_result = {}
                # check the result by ruleset label if the flow is the same
                if result_field["flow_uuid"] == run["flow"]["uuid"]:
                    node_result = results_by_key.get(result_field["key"], {})
                node_category = node_result.get("category", "")
                node_value = node_result.get("value", "")
                node_input = node_result.get("input", "")
                result_values += [node_category, node_value, node_input]

            if book.current_runs_sheet.num_rows >= self.MAX_EXCEL_ROWS:  # pragma: no cover
                book.current_runs_sheet = self._add_runs_sheet(book, runs_columns)

            # build the whole row
            runs_sheet_row = []

            if show_submitted_by:
                runs_sheet_row.append(run.get("submitted_by") or "")

            runs_sheet_row += contact_values
            runs_sheet_row += [
                iso8601.parse_date(run["created_on"]),
                iso8601.parse_date(run["modified_on"]),
                iso8601.parse_date(run["exited_on"]) if run["exited_on"] else None,
            ]
            runs_sheet_row += result_values

            self.append_row(book.current_runs_sheet, runs_sheet_row)

            # write out any message associated with this run
            if include_msgs and not self.org.is_anon:
                self._write_run_messages(book, run, contact)

    def _write_run_messages(self, book, run, contact):
        """
        Writes out any messages associated with the given run
        """
        for event in run["events"] or []:
            if event["type"] == Events.msg_received.name:
                msg_direction = "IN"
            elif event["type"] == Events.msg_created.name:
                msg_direction = "OUT"
            else:  # pragma: no cover
                continue

            msg = event["msg"]
            msg_text = msg.get("text", "")
            msg_created_on = iso8601.parse_date(event["created_on"])
            msg_channel = msg.get("channel")

            if "urn" in msg:
                msg_urn = URN.format(msg["urn"], formatted=False)
            else:
                msg_urn = ""

            if not book.current_msgs_sheet or book.current_msgs_sheet.num_rows >= self.MAX_EXCEL_ROWS:
                book.current_msgs_sheet = self._add_msgs_sheet(book)

            self.append_row(
                book.current_msgs_sheet,
                [
                    str(contact.uuid),
                    msg_urn,
                    self.prepare_value(contact.name),
                    msg_created_on,
                    msg_direction,
                    msg_text,
                    msg_channel["name"] if msg_channel else "",
                ],
            )


@register_asset_store
class ResultsExportAssetStore(BaseExportAssetStore):
    model = ExportFlowResultsTask
    key = "results_export"
    directory = "results_exports"
    permission = "flows.flow_export_results"
    extensions = ("xlsx",)


class ActionLog(models.Model):
    """
    Log of an event that occurred whilst executing a flow in the simulator
    """

    LEVEL_INFO = "I"
    LEVEL_WARN = "W"
    LEVEL_ERROR = "E"
    LEVEL_CHOICES = ((LEVEL_INFO, _("Info")), (LEVEL_WARN, _("Warning")), (LEVEL_ERROR, _("Error")))

    run = models.ForeignKey(FlowRun, on_delete=models.PROTECT, related_name="logs")

    text = models.TextField(help_text=_("Log event text"))

    level = models.CharField(max_length=1, choices=LEVEL_CHOICES, default=LEVEL_INFO, help_text=_("Log event level"))

    created_on = models.DateTimeField(help_text=_("When this log event occurred"))


class FlowStart(SmartModel):
    STATUS_PENDING = "P"
    STATUS_STARTING = "S"
    STATUS_COMPLETE = "C"
    STATUS_FAILED = "F"

    STATUS_CHOICES = (
        (STATUS_PENDING, "Pending"),
        (STATUS_STARTING, "Starting"),
        (STATUS_COMPLETE, "Complete"),
        (STATUS_FAILED, "Failed"),
    )

    uuid = models.UUIDField(unique=True, default=uuid4)

    flow = models.ForeignKey(
        Flow, on_delete=models.PROTECT, related_name="starts", help_text=_("The flow that is being started")
    )

    groups = models.ManyToManyField(ContactGroup, help_text=_("Groups that will start the flow"))

    contacts = models.ManyToManyField(Contact, help_text=_("Contacts that will start the flow"))

    restart_participants = models.BooleanField(
        default=True, help_text=_("Whether to restart any participants already in this flow")
    )

    include_active = models.BooleanField(default=True, help_text=_("Include contacts currently active in flows"))

    campaign_event = models.ForeignKey(
        "campaigns.CampaignEvent",
        null=True,
        on_delete=models.PROTECT,
        related_name="flow_starts",
        help_text=_("The campaign event which created this flow start"),
    )

    contact_count = models.IntegerField(default=0, help_text=_("How many unique contacts were started down the flow"))

    connections = models.ManyToManyField(
        ChannelConnection, related_name="starts", help_text="The channel connections created for this start"
    )

    status = models.CharField(
        max_length=1, default=STATUS_PENDING, choices=STATUS_CHOICES, help_text=_("The status of this flow start")
    )

    extra = JSONAsTextField(
        null=True, default=dict, help_text=_("Any extra parameters to pass to the flow start (json)")
    )

    created_by = models.ForeignKey(
        settings.AUTH_USER_MODEL,
        null=True,
        on_delete=models.PROTECT,
        related_name="%(app_label)s_%(class)s_creations",
        help_text="The user which originally created this item",
    )

    modified_by = models.ForeignKey(
        settings.AUTH_USER_MODEL,
        null=True,
        on_delete=models.PROTECT,
        related_name="%(app_label)s_%(class)s_modifications",
        help_text="The user which last modified this item",
    )

    @classmethod
    def create(
        cls,
        flow,
        user,
        groups=None,
        contacts=None,
        restart_participants=True,
        extra=None,
        include_active=True,
        campaign_event=None,
    ):
        if contacts is None:  # pragma: needs cover
            contacts = []

        if groups is None:  # pragma: needs cover
            groups = []

        start = FlowStart.objects.create(
            flow=flow,
            restart_participants=restart_participants,
            include_active=include_active,
            campaign_event=campaign_event,
            extra=extra,
            created_by=user,
            modified_by=user,
        )

        for contact in contacts:
            start.contacts.add(contact)

        for group in groups:
            start.groups.add(group)

        return start

    def async_start(self):
        if self.flow.flow_server_enabled:  # pragma: no cover
            self.start_in_mailroom()
        else:
            from temba.flows.tasks import start_flow_task

            # we prioritize the case where a specific contact is being started by themselves
            prioritize = self.contacts.count() == 1 and self.groups.count() == 0

            queue = Queue.HANDLER if prioritize else Queue.FLOWS

            on_transaction_commit(lambda: start_flow_task.apply_async(args=[self.id], queue=queue))

    def start(self):
        self.status = FlowStart.STATUS_STARTING
        self.save(update_fields=["status"])

        try:
            groups = [g for g in self.groups.all()]
            contacts = [c for c in self.contacts.all().only("is_test")]

            # load up our extra if any
            extra = self.extra if self.extra else None

            return self.flow.start(
                groups,
                contacts,
                flow_start=self,
                extra=extra,
                restart_participants=self.restart_participants,
                include_active=self.include_active,
                campaign_event=self.campaign_event,
            )

        except Exception as e:  # pragma: no cover
            logger.error(f"Unable to start Flow: {str(e)}", exc_info=True)

            self.status = FlowStart.STATUS_FAILED
            self.save(update_fields=["status"])
            raise e

    def update_status(self):
        # only update our status to complete if we have started as many runs as our total contact count
        if FlowStartCount.get_count(self) == self.contact_count:
            self.status = FlowStart.STATUS_COMPLETE
            self.save(update_fields=["status"])

    def start_in_mailroom(self):
        """
        Starts this flow start in mailroom
        """
        org_id = self.flow.org_id

        # build our task
        task = dict(
            start_id=self.id,
            org_id=org_id,
            flow_id=self.flow_id,
            flow_type=self.flow.flow_type,
            group_ids=[g.id for g in self.groups.all()],
            contact_ids=[c.id for c in self.contacts.all()],
            restart_participants=self.restart_participants,
            include_active=self.include_active,
            extra=self.extra,
        )

        # queue to mailroom
        mailroom.queue_mailroom_task(
            org_id, mailroom.BATCH_QUEUE, mailroom.START_FLOW_TASK, task, mailroom.HIGH_PRIORITY
        )

    def __str__(self):  # pragma: no cover
        return "FlowStart %d (Flow %d)" % (self.id, self.flow_id)


class FlowStartCount(SquashableModel):
    """
    Maintains count of how many runs a FlowStart has created.
    """

    SQUASH_OVER = ("start_id",)

    start = models.ForeignKey(FlowStart, on_delete=models.PROTECT, related_name="counts", db_index=True)
    count = models.IntegerField(default=0)

    @classmethod
    def get_squash_query(cls, distinct_set):
        sql = """
        WITH deleted as (
            DELETE FROM %(table)s WHERE "start_id" = %%s RETURNING "count"
        )
        INSERT INTO %(table)s("start_id", "count", "is_squashed")
        VALUES (%%s, GREATEST(0, (SELECT SUM("count") FROM deleted)), TRUE);
        """ % {
            "table": cls._meta.db_table
        }

        return sql, (distinct_set.start_id,) * 2

    @classmethod
    def get_count(cls, start):
        count = FlowStartCount.objects.filter(start=start).aggregate(count_sum=Sum("count"))["count_sum"]
        return count if count else 0

    @classmethod
    def populate_for_start(cls, start):
        FlowStartCount.objects.filter(start=start).delete()
        return FlowStartCount.objects.create(start=start, count=start.runs.count())

    def __str__(self):  # pragma: needs cover
        return "FlowStartCount[%d:%d]" % (self.start_id, self.count)


class FlowLabel(models.Model):
    org = models.ForeignKey(Org, on_delete=models.PROTECT)

    uuid = models.CharField(
        max_length=36,
        unique=True,
        db_index=True,
        default=generate_uuid,
        verbose_name=_("Unique Identifier"),
        help_text=_("The unique identifier for this label"),
    )
    name = models.CharField(max_length=64, verbose_name=_("Name"), help_text=_("The name of this flow label"))
    parent = models.ForeignKey(
        "FlowLabel", on_delete=models.PROTECT, verbose_name=_("Parent"), null=True, related_name="children"
    )

    def get_flows_count(self):
        """
        Returns the count of flows tagged with this label or one of its children
        """
        return self.get_flows().count()

    def get_flows(self):
        return (
            Flow.objects.filter(Q(labels=self) | Q(labels__parent=self))
            .filter(is_active=True, is_archived=False)
            .distinct()
        )

    @classmethod
    def create_unique(cls, base, org, parent=None):

        base = base.strip()

        # truncate if necessary
        if len(base) > 32:
            base = base[:32]

        # find the next available label by appending numbers
        count = 2
        while FlowLabel.objects.filter(name=base, org=org, parent=parent):
            # make room for the number
            if len(base) >= 32:
                base = base[:30]
            last = str(count - 1)
            if base.endswith(last):
                base = base[: -len(last)]
            base = "%s %d" % (base.strip(), count)
            count += 1

        return FlowLabel.objects.create(name=base, org=org, parent=parent)

    def toggle_label(self, flows, add):
        changed = []

        for flow in flows:
            # if we are adding the flow label and this flow doesnt have it, add it
            if add:
                if not flow.labels.filter(pk=self.pk):
                    flow.labels.add(self)
                    changed.append(flow.pk)

            # otherwise, remove it if not already present
            else:
                if flow.labels.filter(pk=self.pk):
                    flow.labels.remove(self)
                    changed.append(flow.pk)

        return changed

    def __str__(self):
        if self.parent:
            return "%s > %s" % (self.parent, self.name)
        return self.name

    class Meta:
        unique_together = ("name", "parent", "org")


__flow_users = None


def clear_flow_users():
    global __flow_users
    __flow_users = None


def get_flow_user(org):
    global __flow_users
    if not __flow_users:
        __flow_users = {}

    branding = org.get_branding()
    username = "%s_flow" % branding["slug"]
    flow_user = __flow_users.get(username)

    # not cached, let's look it up
    if not flow_user:
        email = branding["support_email"]
        flow_user = User.objects.filter(username=username).first()
        if flow_user:  # pragma: needs cover
            __flow_users[username] = flow_user
        else:
            # doesn't exist for this brand, create it
            flow_user = User.objects.create_user(username, email, first_name="System Update")
            flow_user.groups.add(Group.objects.get(name="Service Users"))
            __flow_users[username] = flow_user

    return flow_user


class Action(object):
    """
    Base class for actions that can be added to an action set and executed during a flow run
    """

    TYPE = "type"
    UUID = "uuid"

    __action_mapping = None

    def __init__(self, uuid):
        self.uuid = uuid if uuid else str(uuid4())

    @classmethod
    def from_json(cls, org, json_obj):
        if not cls.__action_mapping:
            cls.__action_mapping = {
                ReplyAction.TYPE: ReplyAction,
                SendAction.TYPE: SendAction,
                AddToGroupAction.TYPE: AddToGroupAction,
                DeleteFromGroupAction.TYPE: DeleteFromGroupAction,
                AddLabelAction.TYPE: AddLabelAction,
                EmailAction.TYPE: EmailAction,
                SaveToContactAction.TYPE: SaveToContactAction,
                SetLanguageAction.TYPE: SetLanguageAction,
                SetChannelAction.TYPE: SetChannelAction,
                StartFlowAction.TYPE: StartFlowAction,
                SayAction.TYPE: SayAction,
                PlayAction.TYPE: PlayAction,
                TriggerFlowAction.TYPE: TriggerFlowAction,
            }

        action_type = json_obj.get(cls.TYPE)
        if not action_type:  # pragma: no cover
            raise FlowException("Action definition missing 'type' attribute: %s" % json_obj)

        if action_type not in cls.__action_mapping:  # pragma: no cover
            raise FlowException("Unknown action type '%s' in definition: '%s'" % (action_type, json_obj))

        return cls.__action_mapping[action_type].from_json(org, json_obj)

    @classmethod
    def from_json_array(cls, org, json_arr):
        actions = []
        for inner in json_arr:
            action = Action.from_json(org, inner)
            if action:
                actions.append(action)
        return actions


class EmailAction(Action):
    """
    Sends an email to someone
    """

    TYPE = "email"
    EMAILS = "emails"
    SUBJECT = "subject"
    MESSAGE = "msg"

    def __init__(self, uuid, emails, subject, message):
        super().__init__(uuid)

        if not emails:
            raise FlowException("Email actions require at least one recipient")

        self.emails = emails
        self.subject = subject
        self.message = message

    @classmethod
    def from_json(cls, org, json_obj):
        emails = json_obj.get(EmailAction.EMAILS)
        message = json_obj.get(EmailAction.MESSAGE)
        subject = json_obj.get(EmailAction.SUBJECT)
        return cls(json_obj.get(cls.UUID), emails, subject, message)

    def as_json(self):
        return dict(type=self.TYPE, uuid=self.uuid, emails=self.emails, subject=self.subject, msg=self.message)

    def execute(self, run, context, actionset_uuid, msg, offline_on=None):
        from .tasks import send_email_action_task

        # build our message from our flow variables
        (message, errors) = Msg.evaluate_template(self.message, context, org=run.flow.org)
        (subject, errors) = Msg.evaluate_template(self.subject, context, org=run.flow.org)

        # make sure the subject is single line; replace '\t\n\r\f\v' to ' '
        subject = regex.sub(r"\s+", " ", subject, regex.V0)

        valid_addresses = []
        invalid_addresses = []
        for email in self.emails:
            if email.startswith("@"):
                # a valid email will contain @ so this is very likely to generate evaluation errors
                (address, errors) = Msg.evaluate_template(email, context, org=run.flow.org)
            else:
                address = email

            address = address.strip()

            if is_valid_address(address):
                valid_addresses.append(address)
            else:
                invalid_addresses.append(address)

        if valid_addresses:
            on_transaction_commit(
                lambda: send_email_action_task.delay(run.flow.org.id, valid_addresses, subject, message)
            )
        return []


class AddToGroupAction(Action):
    """
    Adds the user to a group
    """

    TYPE = "add_group"
    GROUP = "group"
    GROUPS = "groups"

    def __init__(self, uuid, groups):
        super().__init__(uuid)

        self.groups = groups

    @classmethod
    def from_json(cls, org, json_obj):
        return cls(json_obj.get(cls.UUID), cls.get_groups(org, json_obj))

    @classmethod
    def get_groups(cls, org, json_obj):

        # for backwards compatibility
        group_data = json_obj.get(AddToGroupAction.GROUP, None)
        if not group_data:
            group_data = json_obj.get(AddToGroupAction.GROUPS)
        else:
            group_data = [group_data]

        groups = []

        for g in group_data:
            if isinstance(g, dict):
                group_uuid = g.get("uuid", None)
                group_name = g.get("name")

                group = ContactGroup.get_or_create(org, org.created_by, group_name, group_uuid)
                groups.append(group)
            else:
                if g and g[0] == "@":
                    groups.append(g)
                else:  # pragma: needs cover
                    group = ContactGroup.get_user_group(org, g)
                    if group:
                        groups.append(group)
                    else:
                        groups.append(ContactGroup.create_static(org, org.get_user(), g))
        return groups

    def as_json(self):
        groups = []
        for g in self.groups:
            if isinstance(g, ContactGroup):
                groups.append(dict(uuid=g.uuid, name=g.name))
            else:
                groups.append(g)

        return dict(type=self.get_type(), uuid=self.uuid, groups=groups)

    def get_type(self):
        return AddToGroupAction.TYPE

    def execute(self, run, context, actionset_uuid, msg, offline_on=None):
        contact = run.contact
        add = AddToGroupAction.TYPE == self.get_type()
        user = get_flow_user(run.org)

        if contact:
            for group in self.groups:
                if not isinstance(group, ContactGroup):
                    (value, errors) = Msg.evaluate_template(group, context, org=run.flow.org)
                    group = None

                    if not errors:
                        group = ContactGroup.get_user_group(contact.org, value)

                if group:
                    # TODO should become a failure (because it should be impossible) and not just a simulator error
                    if group.is_dynamic:
                        # report to sentry
                        logger.error(
                            "Attempt to add/remove contacts on dynamic group '%s' [%d] "
                            "in flow '%s' [%d] for org '%s' [%d]"
                            % (group.name, group.pk, run.flow.name, run.flow.pk, run.org.name, run.org.pk)
                        )
                        continue  # pragma: can't cover

                    group.org = run.org
                    group.update_contacts(user, [contact], add)
        return []


class DeleteFromGroupAction(AddToGroupAction):
    """
    Removes the user from a group
    """

    TYPE = "del_group"

    def get_type(self):
        return DeleteFromGroupAction.TYPE

    def as_json(self):
        groups = []
        for g in self.groups:
            if isinstance(g, ContactGroup):
                groups.append(dict(uuid=g.uuid, name=g.name))
            else:
                groups.append(g)

        return dict(type=self.get_type(), uuid=self.uuid, groups=groups)

    @classmethod
    def from_json(cls, org, json_obj):
        return cls(json_obj.get(cls.UUID), cls.get_groups(org, json_obj))

    def execute(self, run, context, actionset, msg, offline_on=None):
        if len(self.groups) == 0:
            contact = run.contact
            user = get_flow_user(run.org)
            if contact:
                # remove from all active and inactive user-defined, static groups
                for group in ContactGroup.user_groups.filter(
                    org=contact.org, group_type=ContactGroup.TYPE_USER_DEFINED, query__isnull=True
                ):
                    group.update_contacts(user, [contact], False)
            return []
        return AddToGroupAction.execute(self, run, context, actionset, msg, offline_on)


class AddLabelAction(Action):
    """
    Add a label to the incoming message
    """

    TYPE = "add_label"
    LABELS = "labels"

    def __init__(self, uuid, labels):
        super().__init__(uuid)

        self.labels = labels

    @classmethod
    def from_json(cls, org, json_obj):
        labels_data = json_obj.get(cls.LABELS)

        labels = []
        for label_data in labels_data:
            if isinstance(label_data, dict):
                label_uuid = label_data.get("uuid", None)
                label_name = label_data.get("name")

                if label_uuid and Label.label_objects.filter(org=org, uuid=label_uuid).first():
                    label = Label.label_objects.filter(org=org, uuid=label_uuid).first()
                    if label:
                        labels.append(label)
                else:  # pragma: needs cover
                    labels.append(Label.get_or_create(org, org.get_user(), label_name))

            elif isinstance(label_data, str):
                if label_data and label_data[0] == "@":
                    # label name is a variable substitution
                    labels.append(label_data)
                else:  # pragma: needs cover
                    labels.append(Label.get_or_create(org, org.get_user(), label_data))
            else:  # pragma: needs cover
                raise ValueError("Label data must be a dict or string")

        return cls(json_obj.get(cls.UUID), labels)

    def as_json(self):
        labels = []
        for action_label in self.labels:
            if isinstance(action_label, Label):
                labels.append(dict(uuid=action_label.uuid, name=action_label.name))
            else:
                labels.append(action_label)

        return dict(type=self.get_type(), uuid=self.uuid, labels=labels)

    def get_type(self):
        return AddLabelAction.TYPE

    def execute(self, run, context, actionset_uuid, msg, offline_on=None):
        for label in self.labels:
            if not isinstance(label, Label):
                contact = run.contact
                (value, errors) = Msg.evaluate_template(label, context, org=run.flow.org)

                if not errors:
                    label = Label.label_objects.filter(org=contact.org, name__iexact=value.strip()).first()
                else:  # pragma: needs cover
                    label = None

            if label and msg and msg.pk:
                label.toggle_label([msg], True)
        return []


class SayAction(Action):
    """
    Voice action for reading some text to a user
    """

    TYPE = "say"
    MESSAGE = "msg"
    RECORDING = "recording"

    def __init__(self, uuid, msg, recording):
        super().__init__(uuid)

        self.msg = msg
        self.recording = recording

    @classmethod
    def from_json(cls, org, json_obj):
        return cls(json_obj.get(cls.UUID), json_obj.get(cls.MESSAGE), json_obj.get(cls.RECORDING))

    def as_json(self):
        return dict(type=self.TYPE, uuid=self.uuid, msg=self.msg, recording=self.recording)

    def execute(self, run, context, actionset_uuid, event, offline_on=None):

        media_url = None
        if self.recording:

            # localize our recording
            recording = run.flow.get_localized_text(self.recording, run.contact)

            # if we have a localized recording, create the url
            if recording:  # pragma: needs cover
                media_url = f"{settings.STORAGE_URL}/{recording}"

        # localize the text for our message, need this either way for logging
        message = run.flow.get_localized_text(self.msg, run.contact)
        (message, errors) = Msg.evaluate_template(message, context)

        msg = run.create_outgoing_ivr(message, media_url, run.connection)

        if msg:
            return [msg]
        else:  # pragma: needs cover
            # no message, possibly failed loop detection
            run.voice_response.say(_("Sorry, an invalid flow has been detected. Good bye."))
            return []


class PlayAction(Action):
    """
    Voice action for reading some text to a user
    """

    TYPE = "play"
    URL = "url"

    def __init__(self, uuid, url):
        super().__init__(uuid)

        self.url = url

    @classmethod
    def from_json(cls, org, json_obj):
        return cls(json_obj.get(cls.UUID), json_obj.get(cls.URL))

    def as_json(self):
        return dict(type=self.TYPE, uuid=self.uuid, url=self.url)

    def execute(self, run, context, actionset_uuid, event, offline_on=None):
        (recording_url, errors) = Msg.evaluate_template(self.url, context)
        msg = run.create_outgoing_ivr(_("Played contact recording"), recording_url, run.connection)

        if msg:
            return [msg]
        else:  # pragma: needs cover
            # no message, possibly failed loop detection
            run.voice_response.say(_("Sorry, an invalid flow has been detected. Good bye."))
            return []


class ReplyAction(Action):
    """
    Simple action for sending back a message
    """

    TYPE = "reply"
    MESSAGE = "msg"
    MSG_TYPE = None
    MEDIA = "media"
    SEND_ALL = "send_all"
    QUICK_REPLIES = "quick_replies"

    def __init__(self, uuid, msg=None, media=None, quick_replies=None, send_all=False):
        super().__init__(uuid)

        self.msg = msg
        self.media = media if media else {}
        self.send_all = send_all
        self.quick_replies = quick_replies if quick_replies else []

    @classmethod
    def from_json(cls, org, json_obj):
        # assert we have some kind of message in this reply
        msg = json_obj.get(cls.MESSAGE)
        if isinstance(msg, dict):
            if not msg:
                raise FlowException("Invalid reply action, empty message dict")

            if not any([v for v in msg.values()]):
                raise FlowException("Invalid reply action, missing at least one message")
        elif not msg:
            raise FlowException("Invalid reply action, no message")

        return cls(
            json_obj.get(cls.UUID),
            msg=json_obj.get(cls.MESSAGE),
            media=json_obj.get(cls.MEDIA, None),
            quick_replies=json_obj.get(cls.QUICK_REPLIES),
            send_all=json_obj.get(cls.SEND_ALL, False),
        )

    def as_json(self):
        return dict(
            type=self.TYPE,
            uuid=self.uuid,
            msg=self.msg,
            media=self.media,
            quick_replies=self.quick_replies,
            send_all=self.send_all,
        )

    @staticmethod
    def get_translated_quick_replies(metadata, run):
        """
        Gets the appropriate metadata translation for the given contact
        """
        language_metadata = []
        for item in metadata:
            text = run.flow.get_localized_text(text_translations=item, contact=run.contact)
            language_metadata.append(text)

        return language_metadata

    def execute(self, run, context, actionset_uuid, msg, offline_on=None):
        replies = []

        if self.msg or self.media:
            user = get_flow_user(run.org)

            text = ""
            if self.msg:
                text = run.flow.get_localized_text(self.msg, run.contact)

            quick_replies = []
            if self.quick_replies:
                quick_replies = ReplyAction.get_translated_quick_replies(self.quick_replies, run)

            attachments = None
            if self.media:
                # localize our media attachment
                media_type, media_url = run.flow.get_localized_text(self.media, run.contact).split(":", 1)

                # if we have a localized media, create the url
                if media_url and len(media_type.split("/")) > 1:
                    abs_url = f"{settings.STORAGE_URL}/{media_url}"
                    attachments = [f"{media_type}:{abs_url}"]
                else:
                    attachments = [f"{media_type}:{media_url}"]

            if offline_on:
                context = None
                sent_on = offline_on
            else:
                sent_on = None

            if msg and msg.id:
                replies = msg.reply(
                    text,
                    user,
                    trigger_send=False,
                    expressions_context=context,
                    connection=run.connection,
                    msg_type=self.MSG_TYPE,
                    quick_replies=quick_replies,
                    attachments=attachments,
                    send_all=self.send_all,
                    sent_on=sent_on,
                )
            else:
                # if our run has been responded to or any of our parent runs have
                # been responded to consider us interactive with high priority
                high_priority = run.get_session_responded()
                replies = run.contact.send(
                    text,
                    user,
                    trigger_send=False,
                    expressions_context=context,
                    connection=run.connection,
                    msg_type=self.MSG_TYPE,
                    attachments=attachments,
                    quick_replies=quick_replies,
                    sent_on=sent_on,
                    all_urns=self.send_all,
                    high_priority=high_priority,
                )
        return replies


class VariableContactAction(Action):
    """
    Base action that resolves variables into contacts. Used for actions that take
    SendAction, TriggerAction, etc
    """

    CONTACTS = "contacts"
    GROUPS = "groups"
    VARIABLES = "variables"
    PHONE = "phone"
    PATH = "path"
    SCHEME = "scheme"
    URNS = "urns"
    NAME = "name"
    ID = "id"

    def __init__(self, uuid, groups, contacts, variables):
        super().__init__(uuid)

        self.groups = groups
        self.contacts = contacts
        self.variables = variables

    @classmethod
    def parse_groups(cls, org, json_obj):
        # we actually instantiate our contacts here
        groups = []
        for group_data in json_obj.get(VariableContactAction.GROUPS):
            group_uuid = group_data.get(VariableContactAction.UUID, None)
            group_name = group_data.get(VariableContactAction.NAME)

            # flows from when true deletion was allowed need this
            if not group_name:
                group_name = "Missing"

            group = ContactGroup.get_or_create(org, org.get_user(), group_name, group_uuid)
            groups.append(group)

        return groups

    @classmethod
    def parse_contacts(cls, org, json_obj):
        contacts = []
        for contact in json_obj.get(VariableContactAction.CONTACTS):
            name = contact.get(VariableContactAction.NAME, None)
            phone = contact.get(VariableContactAction.PHONE, None)
            contact_uuid = contact.get(VariableContactAction.UUID, None)

            urns = []
            for urn in contact.get(VariableContactAction.URNS, []):
                scheme = urn.get(VariableContactAction.SCHEME)
                path = urn.get(VariableContactAction.PATH)

                if scheme and path:
                    urns.append(URN.from_parts(scheme, path))

            if phone:  # pragma: needs cover
                urns.append(URN.from_tel(phone))

            contact = Contact.objects.filter(uuid=contact_uuid, org=org).first()

            if not contact:
                contact = Contact.get_or_create_by_urns(org, org.created_by, name=None, urns=urns)

                # if they don't have a name use the one in our action
                if name and not contact.name:  # pragma: needs cover
                    contact.name = name
                    contact.save(update_fields=["name"], handle_update=True)

            if contact:
                contacts.append(contact)

        return contacts

    @classmethod
    def parse_variables(cls, org, json_obj):
        variables = []
        if VariableContactAction.VARIABLES in json_obj:
            variables = list(_.get(VariableContactAction.ID) for _ in json_obj.get(VariableContactAction.VARIABLES))
        return variables

    def build_groups_and_contacts(self, run, msg):
        expressions_context = run.flow.build_expressions_context(run.contact, msg, run=run)
        contacts = list(self.contacts)
        groups = list(self.groups)

        # see if we've got groups or contacts
        for variable in self.variables:
            # this is a marker for a new contact
            if variable == NEW_CONTACT_VARIABLE:
                contacts.append(Contact.get_or_create_by_urns(run.org, get_flow_user(run.org), name=None, urns=()))

            # other type of variable, perform our substitution
            else:
                (variable, errors) = Msg.evaluate_template(variable, expressions_context, org=run.flow.org)

                # Check for possible contact uuid and use its contact
                contact_variable_by_uuid = Contact.objects.filter(uuid=variable, org=run.flow.org).first()
                if contact_variable_by_uuid:
                    contacts.append(contact_variable_by_uuid)
                    continue

                variable_group = ContactGroup.get_user_group(run.flow.org, name=variable)
                if variable_group:  # pragma: needs cover
                    groups.append(variable_group)
                else:
                    country = run.flow.org.get_country_code()
                    (number, valid) = URN.normalize_number(variable, country)
                    if number and valid:
                        contact, contact_urn = Contact.get_or_create(
                            run.org, URN.from_tel(number), user=get_flow_user(run.org)
                        )
                        contacts.append(contact)

        return groups, contacts


class TriggerFlowAction(VariableContactAction):
    """
    Action that starts a set of contacts down another flow
    """

    TYPE = "trigger-flow"

    def __init__(self, uuid, flow, groups, contacts, variables):
        super().__init__(uuid, groups, contacts, variables)

        self.flow = flow

    @classmethod
    def from_json(cls, org, json_obj):
        flow_json = json_obj.get("flow")
        flow_uuid = flow_json.get("uuid")
        flow = Flow.objects.filter(org=org, is_active=True, is_archived=False, uuid=flow_uuid).first()

        # it is possible our flow got deleted
        if not flow:
            return None

        groups = VariableContactAction.parse_groups(org, json_obj)
        contacts = VariableContactAction.parse_contacts(org, json_obj)
        variables = VariableContactAction.parse_variables(org, json_obj)

        return cls(json_obj.get(cls.UUID), flow, groups, contacts, variables)

    def as_json(self):
        contact_ids = [dict(uuid=_.uuid, name=_.name) for _ in self.contacts]
        group_ids = [dict(uuid=_.uuid, name=_.name) for _ in self.groups]
        variables = [dict(id=_) for _ in self.variables]

        return dict(
            type=self.TYPE,
            uuid=self.uuid,
            flow=dict(uuid=self.flow.uuid, name=self.flow.name),
            contacts=contact_ids,
            groups=group_ids,
            variables=variables,
        )

    def execute(self, run, context, actionset_uuid, msg, offline_on=None):
        if self.flow:
            (groups, contacts) = self.build_groups_and_contacts(run, msg)
            # start our contacts down the flow
            # our extra will be our flow variables in our message context
            extra = context.get("extra", dict())
            child_runs = self.flow.start(
                groups, contacts, restart_participants=True, started_flows=[run.flow.pk], extra=extra, parent_run=run
            )

            # build up all the msgs that where sent by our flow
            msgs = []
            for run in child_runs:
                msgs += run.start_msgs

            return msgs
        else:  # pragma: no cover
            return []


class SetLanguageAction(Action):
    """
    Action that sets the language for a contact
    """

    TYPE = "lang"
    LANG = "lang"
    NAME = "name"

    def __init__(self, uuid, lang, name):
        super().__init__(uuid)

        self.lang = lang
        self.name = name

    @classmethod
    def from_json(cls, org, json_obj):
        return cls(json_obj.get(cls.UUID), json_obj.get(cls.LANG), json_obj.get(cls.NAME))

    def as_json(self):
        return dict(type=self.TYPE, uuid=self.uuid, lang=self.lang, name=self.name)

    def execute(self, run, context, actionset_uuid, msg, offline_on=None):
        old_value = run.contact.language

        if len(self.lang) != 3:
            new_lang = None
        else:
            new_lang = self.lang

        if old_value != new_lang:
            run.contact.language = new_lang
            run.contact.save(update_fields=["language"], handle_update=True)

        return []


class StartFlowAction(Action):
    """
    Action that starts the contact into another flow
    """

    TYPE = "flow"
    FLOW = "flow"
    NAME = "name"

    def __init__(self, uuid, flow):
        super().__init__(uuid)

        self.flow = flow

    @classmethod
    def from_json(cls, org, json_obj):
        flow_obj = json_obj.get(cls.FLOW)
        flow_uuid = flow_obj.get("uuid")

        flow = Flow.objects.filter(org=org, is_active=True, is_archived=False, uuid=flow_uuid).first()

        # it is possible our flow got deleted
        if not flow:
            return None
        else:
            return cls(json_obj.get(cls.UUID), flow)

    def as_json(self):
        return dict(type=self.TYPE, uuid=self.uuid, flow=dict(uuid=self.flow.uuid, name=self.flow.name))

    def execute(self, run, context, actionset_uuid, msg, started_flows, offline_on=None):
        msgs = []

        # our extra will be our flow variables in our message context
        extra = context.get("extra", dict())

        # if they are both flow runs, just redirect the call
        if run.flow.flow_type == Flow.TYPE_VOICE and self.flow.flow_type == Flow.TYPE_VOICE:
            new_run = self.flow.start(
                [], [run.contact], started_flows=started_flows, restart_participants=True, extra=extra, parent_run=run
            )[0]
            url = "https://%s%s" % (
                new_run.org.get_brand_domain(),
                reverse("ivr.ivrcall_handle", args=[new_run.connection.pk]),
            )
            run.voice_response.redirect(url)
        else:
            child_runs = self.flow.start(
                [], [run.contact], started_flows=started_flows, restart_participants=True, extra=extra, parent_run=run
            )
            for run in child_runs:
                for msg in run.start_msgs:
                    msg.from_other_run = True
                    msgs.append(msg)

        return msgs


class SaveToContactAction(Action):
    """
    Action to save a variable substitution to a field on a contact
    """

    TYPE = "save"
    FIELD = "field"
    LABEL = "label"
    VALUE = "value"

    def __init__(self, uuid, label, field, value):
        super().__init__(uuid)

        self.label = label
        self.field = field
        self.value = value

    @classmethod
    def get_label(cls, org, field, label=None):

        # make sure this field exists
        if field == "name":
            label = "Contact Name"
        elif field == "first_name":
            label = "First Name"
        elif field == "tel_e164":
            label = "Phone Number"
        elif field in ContactURN.CONTEXT_KEYS_TO_SCHEME.keys():
            label = str(ContactURN.CONTEXT_KEYS_TO_LABEL[field])
        else:
            contact_field = ContactField.user_fields.filter(org=org, key=field).first()

            if not contact_field:
                contact_field = ContactField.get_or_create(org, get_flow_user(org), field, label)

            label = contact_field.label

        return label

    @classmethod
    def from_json(cls, org, json_obj):
        # they are creating a new field
        label = json_obj.get(cls.LABEL)
        field = json_obj.get(cls.FIELD)
        value = json_obj.get(cls.VALUE)

        if label and label.startswith("[_NEW_]"):
            label = label[7:]

        # create our contact field if necessary
        if not field:
            field = ContactField.make_key(label)

        # look up our label
        label = cls.get_label(org, field, label)

        return cls(json_obj.get(cls.UUID), label, field, value)

    def as_json(self):
        return dict(type=self.TYPE, uuid=self.uuid, label=self.label, field=self.field, value=self.value)

    def execute(self, run, context, actionset_uuid, msg, offline_on=None):
        # evaluate our value
        contact = run.contact
        user = get_flow_user(run.org)
        (value, errors) = Msg.evaluate_template(self.value, context, org=run.flow.org)

        value = value.strip()

        if self.field == "name":
            new_value = value[:128]
            contact.name = new_value
            contact.modified_by = user
            contact.save(update_fields=("name", "modified_by", "modified_on"), handle_update=True)

        elif self.field == "first_name":
            new_value = value[:128]
            contact.set_first_name(new_value)
            contact.modified_by = user
            contact.save(update_fields=("name", "modified_by", "modified_on"), handle_update=True)

        elif self.field in ContactURN.CONTEXT_KEYS_TO_SCHEME.keys():
            new_value = value[:128]

            # add in our new urn number
            scheme = ContactURN.CONTEXT_KEYS_TO_SCHEME[self.field]

            # trim off '@' for twitter handles
            if self.field == "twitter":  # pragma: needs cover
                if len(new_value) > 0:
                    if new_value[0] == "@":
                        new_value = new_value[1:]

            # only valid urns get added, sorry
            new_urn = None
            if new_value:
                new_urn = URN.normalize(URN.from_parts(scheme, new_value))
                if not URN.validate(new_urn, contact.org.get_country_code()):  # pragma: no cover
                    new_urn = False

            if new_urn:
                urns = [str(urn) for urn in contact.urns.all()]
                urns += [new_urn]

                contact.update_urns(user, urns)

        else:
            new_value = value[: Value.MAX_VALUE_LEN]
            contact.set_field(user, self.field, new_value)

        return []


class SetChannelAction(Action):
    """
    Action which sets the preferred channel to use for this Contact. If the contact has no URNs that match
    the Channel being set then this is a no-op.
    """

    TYPE = "channel"
    CHANNEL = "channel"
    NAME = "name"

    def __init__(self, uuid, channel):
        super().__init__(uuid)

        self.channel = channel

    @classmethod
    def from_json(cls, org, json_obj):
        channel_uuid = json_obj.get(SetChannelAction.CHANNEL)

        if channel_uuid:
            channel = Channel.objects.filter(org=org, is_active=True, uuid=channel_uuid).first()
        else:  # pragma: needs cover
            channel = None
        return cls(json_obj.get(cls.UUID), channel)

    def as_json(self):
        channel_uuid = self.channel.uuid if self.channel else None
        channel_name = (
            "%s: %s" % (self.channel.get_channel_type_display(), self.channel.get_address_display())
            if self.channel
            else None
        )
        return dict(type=self.TYPE, uuid=self.uuid, channel=channel_uuid, name=channel_name)

    def execute(self, run, context, actionset_uuid, msg, offline_on=None):
        # if we found the channel to set
        if self.channel:
            run.contact.set_preferred_channel(self.channel)
            return []
        else:
            return []


class SendAction(VariableContactAction):
    """
    Action which sends a message to a specified set of contacts and groups.
    """

    TYPE = "send"
    MESSAGE = "msg"
    MEDIA = "media"

    def __init__(self, uuid, msg, groups, contacts, variables, media=None):
        super().__init__(uuid, groups, contacts, variables)

        self.msg = msg
        self.media = media if media else {}

    @classmethod
    def from_json(cls, org, json_obj):
        groups = VariableContactAction.parse_groups(org, json_obj)
        contacts = VariableContactAction.parse_contacts(org, json_obj)
        variables = VariableContactAction.parse_variables(org, json_obj)

        return cls(
            json_obj.get(cls.UUID),
            json_obj.get(cls.MESSAGE),
            groups,
            contacts,
            variables,
            json_obj.get(cls.MEDIA, None),
        )

    def as_json(self):
        contact_ids = [dict(uuid=_.uuid) for _ in self.contacts]
        group_ids = [dict(uuid=_.uuid, name=_.name) for _ in self.groups]
        variables = [dict(id=_) for _ in self.variables]

        return dict(
            type=self.TYPE,
            uuid=self.uuid,
            msg=self.msg,
            contacts=contact_ids,
            groups=group_ids,
            variables=variables,
            media=self.media,
        )

    def execute(self, run, context, actionset_uuid, msg, offline_on=None):
        if self.msg or self.media:
            flow = run.flow
            (groups, contacts) = self.build_groups_and_contacts(run, msg)

            # no-op if neither text nor media are defined in the flow base language
            if not (self.msg.get(flow.base_language) or self.media.get(flow.base_language)):
                return list()

            broadcast = Broadcast.create(
                flow.org,
                flow.modified_by,
                self.msg,
                groups=groups,
                contacts=contacts,
                media=self.media,
                base_language=flow.base_language,
            )
            broadcast.send(expressions_context=context)

        return []


class Rule(object):
    def __init__(self, uuid, category, destination, destination_type, test, label=None):
        self.uuid = uuid
        self.category = category
        self.destination = destination
        self.destination_type = destination_type
        self.test = test
        self.label = label

    def get_category_name(self, flow_lang, contact_lang=None):
        if not self.category:  # pragma: needs cover
            if isinstance(self.test, BetweenTest):
                return "%s-%s" % (self.test.min, self.test.max)

        # return the category name for the flow language version
        if isinstance(self.category, dict):
            category = None
            if contact_lang:
                category = self.category.get(contact_lang)

            if not category and flow_lang:
                category = self.category.get(flow_lang)

            if not category:  # pragma: needs cover
                category = list(self.category.values())[0]

            return category

        return self.category  # pragma: needs cover

    def matches(self, run, sms, context, text):
        return self.test.evaluate(run, sms, context, text)

    def as_json(self):
        return dict(
            uuid=self.uuid,
            category=self.category,
            destination=self.destination,
            destination_type=self.destination_type,
            test=self.test.as_json(),
            label=self.label,
        )

    @classmethod
    def from_json_array(cls, org, json):
        rules = []
        for rule in json:
            category = rule.get("category", None)

            if isinstance(category, dict):
                # prune all of our translations to 36
                for k, v in category.items():
                    if isinstance(v, str):
                        category[k] = v[:36]
            elif category:
                category = category[:36]

            destination = rule.get("destination", None)
            destination_type = None

            # determine our destination type, if its not set its an action set
            if destination:
                destination_type = rule.get("destination_type", Flow.NODE_TYPE_ACTIONSET)

            rules.append(
                Rule(
                    rule.get("uuid"),
                    category,
                    destination,
                    destination_type,
                    Test.from_json(org, rule["test"]),
                    rule.get("label"),
                )
            )

        return rules


class Test(object):
    TYPE = "type"
    __test_mapping = None

    @classmethod
    def from_json(cls, org, json_dict):
        if not cls.__test_mapping:
            cls.__test_mapping = {
                AirtimeStatusTest.TYPE: AirtimeStatusTest,
                AndTest.TYPE: AndTest,
                BetweenTest.TYPE: BetweenTest,
                ContainsAnyTest.TYPE: ContainsAnyTest,
                ContainsOnlyPhraseTest.TYPE: ContainsOnlyPhraseTest,
                ContainsPhraseTest.TYPE: ContainsPhraseTest,
                ContainsTest.TYPE: ContainsTest,
                DateAfterTest.TYPE: DateAfterTest,
                DateBeforeTest.TYPE: DateBeforeTest,
                DateEqualTest.TYPE: DateEqualTest,
                EqTest.TYPE: EqTest,
                FalseTest.TYPE: FalseTest,
                GtTest.TYPE: GtTest,
                GteTest.TYPE: GteTest,
                DateTest.TYPE: DateTest,
                HasDistrictTest.TYPE: HasDistrictTest,
                HasEmailTest.TYPE: HasEmailTest,
                HasStateTest.TYPE: HasStateTest,
                HasWardTest.TYPE: HasWardTest,
                InGroupTest.TYPE: InGroupTest,
                LtTest.TYPE: LtTest,
                LteTest.TYPE: LteTest,
                NotEmptyTest.TYPE: NotEmptyTest,
                NumberTest.TYPE: NumberTest,
                OrTest.TYPE: OrTest,
                PhoneTest.TYPE: PhoneTest,
                RegexTest.TYPE: RegexTest,
                StartsWithTest.TYPE: StartsWithTest,
                SubflowTest.TYPE: SubflowTest,
                TimeoutTest.TYPE: TimeoutTest,
                TrueTest.TYPE: TrueTest,
                WebhookStatusTest.TYPE: WebhookStatusTest,
            }

        type = json_dict.get(cls.TYPE, None)
        if not type:  # pragma: no cover
            raise FlowException("Test definition missing 'type' field: %s", json_dict)

        if type not in cls.__test_mapping:  # pragma: no cover
            raise FlowException("Unknown type: '%s' in definition: %s" % (type, json_dict))

        return cls.__test_mapping[type].from_json(org, json_dict)

    @classmethod
    def from_json_array(cls, org, json):
        tests = []
        for inner in json:
            tests.append(Test.from_json(org, inner))

        return tests

    def evaluate(self, run, sms, context, text):  # pragma: no cover
        """
        Where the work happens, subclasses need to be able to evalute their Test
        according to their definition given the passed in message. Tests do not have
        side effects.
        """
        raise FlowException(
            "Subclasses must implement evaluate, returning a tuple containing 1 or 0 and the value tested"
        )


class WebhookStatusTest(Test):
    """
    {op: 'webhook', status: 'success' }
    """

    TYPE = "webhook_status"
    STATUS = "status"

    STATUS_SUCCESS = "success"
    STATUS_FAILURE = "failure"

    def __init__(self, status):
        self.status = status

    @classmethod
    def from_json(cls, org, json):
        return WebhookStatusTest(json.get("status"))

    def as_json(self):  # pragma: needs cover
        return dict(type=WebhookStatusTest.TYPE, status=self.status)

    def evaluate(self, run, sms, context, text):
        # we treat any 20* return code as successful
        success = 200 <= int(text) < 300

        if success and self.status == WebhookStatusTest.STATUS_SUCCESS:
            return 1, text
        elif not success and self.status == WebhookStatusTest.STATUS_FAILURE:
            return 1, text
        else:
            return 0, None


class AirtimeStatusTest(Test):
    """
    {op: 'airtime_status'}
    """

    TYPE = "airtime_status"
    EXIT = "exit_status"

    STATUS_SUCCESS = "success"
    STATUS_FAILED = "failed"

    STATUS_MAP = {STATUS_SUCCESS: AirtimeTransfer.SUCCESS, STATUS_FAILED: AirtimeTransfer.FAILED}

    def __init__(self, exit_status):
        self.exit_status = exit_status

    @classmethod
    def from_json(cls, org, json):
        return AirtimeStatusTest(json.get("exit_status"))

    def as_json(self):  # pragma: needs cover
        return dict(type=AirtimeStatusTest.TYPE, exit_status=self.exit_status)

    def evaluate(self, run, sms, context, text):
        status = text
        if status and AirtimeStatusTest.STATUS_MAP[self.exit_status] == status:
            return 1, status
        return 0, None


class InGroupTest(Test):
    """
    { op: "in_group" }
    """

    TYPE = "in_group"
    NAME = "name"
    UUID = "uuid"
    TEST = "test"

    def __init__(self, group):
        self.group = group

    @classmethod
    def from_json(cls, org, json):
        group = json.get(InGroupTest.TEST)
        name = group.get(InGroupTest.NAME)
        uuid = group.get(InGroupTest.UUID)
        return InGroupTest(ContactGroup.get_or_create(org, org.created_by, name, uuid))

    def as_json(self):
        group = ContactGroup.get_or_create(self.group.org, self.group.org.created_by, self.group.name, self.group.uuid)
        return dict(type=InGroupTest.TYPE, test=dict(name=group.name, uuid=group.uuid))

    def evaluate(self, run, sms, context, text):
        if run.contact.user_groups.filter(id=self.group.id).first():
            return 1, self.group.name
        return 0, None


class SubflowTest(Test):
    """
    { op: "subflow" }
    """

    TYPE = "subflow"
    EXIT = "exit_type"

    TYPE_COMPLETED = "completed"
    TYPE_EXPIRED = "expired"

    def __init__(self, exit_type):
        self.exit_type = exit_type

    @classmethod
    def from_json(cls, org, json):
        return SubflowTest(json.get(SubflowTest.EXIT))

    def as_json(self):  # pragma: needs cover
        return dict(type=SubflowTest.TYPE, exit_type=self.exit_type)

    def evaluate(self, run, sms, context, text):
        if self.exit_type == text:
            return 1, self.exit_type
        return 0, None


class TimeoutTest(Test):
    """
    { op: "timeout", minutes: 60 }
    """

    TYPE = "timeout"
    MINUTES = "minutes"

    def __init__(self, minutes):
        self.minutes = minutes

    @classmethod
    def from_json(cls, org, json):
        return TimeoutTest(int(json.get(TimeoutTest.MINUTES)))

    def as_json(self):  # pragma: needs cover
        return {"type": TimeoutTest.TYPE, TimeoutTest.MINUTES: self.minutes}

    def evaluate(self, run, sms, context, text):
        now = timezone.now()
        if run.timeout_on < timezone.now():
            return 1, now
        else:  # pragma: needs cover
            return 0, None


class TrueTest(Test):
    """
    { op: "true" }
    """

    TYPE = "true"

    def __init__(self):
        pass

    @classmethod
    def from_json(cls, org, json):
        return TrueTest()

    def as_json(self):
        return dict(type=TrueTest.TYPE)

    def evaluate(self, run, sms, context, text):
        return 1, text


class FalseTest(Test):
    """
    { op: "false" }
    """

    TYPE = "false"

    def __init__(self):
        pass

    @classmethod
    def from_json(cls, org, json):
        return FalseTest()

    def as_json(self):
        return dict(type=FalseTest.TYPE)

    def evaluate(self, run, sms, context, text):
        return 0, None


class AndTest(Test):
    """
    { op: "and",  "tests": [ ... ] }
    """

    TESTS = "tests"
    TYPE = "and"

    def __init__(self, tests):
        self.tests = tests

    @classmethod
    def from_json(cls, org, json):
        return AndTest(Test.from_json_array(org, json[cls.TESTS]))

    def as_json(self):
        return dict(type=AndTest.TYPE, tests=[_.as_json() for _ in self.tests])

    def evaluate(self, run, sms, context, text):  # pragma: needs cover
        matches = []
        for test in self.tests:
            (result, value) = test.evaluate(run, sms, context, text)
            if result:
                matches.append(value)
            else:
                return 0, None

        # all came out true, we are true
        return 1, " ".join(matches)


class OrTest(Test):
    """
    { op: "or",  "tests": [ ... ] }
    """

    TESTS = "tests"
    TYPE = "or"

    def __init__(self, tests):
        self.tests = tests

    @classmethod
    def from_json(cls, org, json):
        return OrTest(Test.from_json_array(org, json[cls.TESTS]))

    def as_json(self):
        return dict(type=OrTest.TYPE, tests=[_.as_json() for _ in self.tests])

    def evaluate(self, run, sms, context, text):  # pragma: needs cover
        for test in self.tests:
            (result, value) = test.evaluate(run, sms, context, text)
            if result:
                return result, value

        return 0, None


class NotEmptyTest(Test):
    """
    { op: "not_empty" }
    """

    TYPE = "not_empty"

    def __init__(self):  # pragma: needs cover
        pass

    @classmethod
    def from_json(cls, org, json):  # pragma: needs cover
        return NotEmptyTest()

    def as_json(self):  # pragma: needs cover
        return dict(type=NotEmptyTest.TYPE)

    def evaluate(self, run, sms, context, text):  # pragma: needs cover
        if text and len(text.strip()):
            return 1, text.strip()
        return 0, None


class ContainsTest(Test):
    """
    { op: "contains", "test": "red" }
    """

    TEST = "test"
    TYPE = "contains"

    def __init__(self, test):
        self.test = test

    @classmethod
    def from_json(cls, org, json):
        return cls(json[cls.TEST])

    def as_json(self):
        json = dict(type=ContainsTest.TYPE, test=self.test)
        return json

    def test_in_words(self, test, words, raw_words):
        matches = []
        for index, word in enumerate(words):
            if word == test:
                matches.append(index)
                continue

        return matches

    def evaluate(self, run, sms, context, text):
        # substitute any variables
        test = run.flow.get_localized_text(self.test, run.contact)
        test, errors = Msg.evaluate_template(test, context, org=run.flow.org)

        # tokenize our test
        tests = tokenize(test.lower())

        # tokenize our sms
        words = tokenize(text.lower())
        raw_words = tokenize(text)

        tests = [elt for elt in tests if elt != ""]
        words = [elt for elt in words if elt != ""]
        raw_words = [elt for elt in raw_words if elt != ""]

        # run through each of our tests
        matches = set()
        matched_tests = 0
        for test in tests:
            match = self.test_in_words(test, words, raw_words)
            if match:
                matched_tests += 1
                matches.update(match)

        # we are a match only if every test matches
        if matched_tests == len(tests):
            matches = sorted(list(matches))
            matched_words = " ".join([raw_words[idx] for idx in matches])
            return len(tests), matched_words
        else:
            return 0, None


class HasEmailTest(Test):
    """
    { op: "has_email" }
    """

    TYPE = "has_email"

    def __init__(self):
        pass

    @classmethod
    def from_json(cls, org, json):
        return cls()

    def as_json(self):
        return dict(type=self.TYPE)

    def evaluate(self, run, sms, context, text):
        # split on whitespace
        words = text.split()
        for word in words:
            word = word.strip(",.;:|()[]\"'<>?&*/\\")
            if is_valid_address(word):
                return 1, word

        return 0, None


class ContainsAnyTest(ContainsTest):
    """
    { op: "contains_any", "test": "red" }
    """

    TEST = "test"
    TYPE = "contains_any"

    def as_json(self):
        return dict(type=ContainsAnyTest.TYPE, test=self.test)

    def evaluate(self, run, sms, context, text):
        # substitute any variables
        test = run.flow.get_localized_text(self.test, run.contact)
        test, errors = Msg.evaluate_template(test, context, org=run.flow.org)

        # tokenize our test
        tests = tokenize(test.lower())

        # tokenize our sms
        words = tokenize(text.lower())
        raw_words = tokenize(text)

        tests = [elt for elt in tests if elt != ""]
        words = [elt for elt in words if elt != ""]
        raw_words = [elt for elt in raw_words if elt != ""]

        # run through each of our tests
        matches = set()
        for test in tests:
            match = self.test_in_words(test, words, raw_words)
            if match:
                matches.update(match)

        # we are a match if at least one test matches
        if matches:
            matches = sorted(list(matches))
            matched_words = " ".join([raw_words[idx] for idx in matches])
            return 1, matched_words
        else:
            return 0, None


class ContainsOnlyPhraseTest(ContainsTest):
    """
    { op: "contains_only_phrase", "test": "red" }
    """

    TEST = "test"
    TYPE = "contains_only_phrase"

    def as_json(self):
        return dict(type=ContainsOnlyPhraseTest.TYPE, test=self.test)

    def evaluate(self, run, sms, context, text):
        # substitute any variables
        test = run.flow.get_localized_text(self.test, run.contact)
        test, errors = Msg.evaluate_template(test, context, org=run.flow.org)

        # tokenize our test
        tests = tokenize(test.lower())

        # tokenize our sms
        words = tokenize(text.lower())
        raw_words = tokenize(text)

        # they are the same? then we matched
        if tests == words:
            return 1, " ".join(raw_words)
        else:
            return 0, None


class ContainsPhraseTest(ContainsTest):
    """
    { op: "contains_phrase", "test": "red" }
    """

    TEST = "test"
    TYPE = "contains_phrase"

    def as_json(self):
        return dict(type=ContainsPhraseTest.TYPE, test=self.test)

    def evaluate(self, run, sms, context, text):
        # substitute any variables
        test = run.flow.get_localized_text(self.test, run.contact)
        test, errors = Msg.evaluate_template(test, context, org=run.flow.org)

        # tokenize our test
        tests = tokenize(test.lower())
        if not tests:
            return True, ""

        # tokenize our sms
        words = tokenize(text.lower())
        raw_words = tokenize(text)

        # look for the phrase
        test_idx = 0
        matches = []
        for i in range(len(words)):
            if tests[test_idx] == words[i]:
                matches.append(raw_words[i])
                test_idx += 1
                if test_idx == len(tests):
                    break
            else:
                matches = []
                test_idx = 0

        # we found the phrase
        if test_idx == len(tests):
            matched_words = " ".join(matches)
            return 1, matched_words
        else:
            return 0, None


class StartsWithTest(Test):
    """
    { op: "starts", "test": "red" }
    """

    TEST = "test"
    TYPE = "starts"

    def __init__(self, test):
        self.test = test

    @classmethod
    def from_json(cls, org, json):
        return cls(json[cls.TEST])

    def as_json(self):  # pragma: needs cover
        return dict(type=StartsWithTest.TYPE, test=self.test)

    def evaluate(self, run, sms, context, text):
        # substitute any variables in our test
        test = run.flow.get_localized_text(self.test, run.contact)
        test, errors = Msg.evaluate_template(test, context, org=run.flow.org)

        # strip leading and trailing whitespace
        text = text.strip()

        # see whether we start with our test
        if text.lower().find(test.lower()) == 0:
            return 1, text[: len(test)]
        else:
            return 0, None


class HasStateTest(Test):
    TYPE = "state"

    def __init__(self):
        pass

    @classmethod
    def from_json(cls, org, json):
        return cls()

    def as_json(self):
        return dict(type=self.TYPE)

    def evaluate(self, run, sms, context, text):
        org = run.flow.org

        # if they removed their country since adding the rule
        if not org.country:
            return 0, None

        state = org.parse_location(text, AdminBoundary.LEVEL_STATE)
        if state:
            return 1, state[0]

        return 0, None


class HasDistrictTest(Test):
    TYPE = "district"
    TEST = "test"

    def __init__(self, state=None):
        self.state = state

    @classmethod
    def from_json(cls, org, json):
        return cls(json[cls.TEST])

    def as_json(self):
        return dict(type=self.TYPE, test=self.state)

    def evaluate(self, run, sms, context, text):

        # if they removed their country since adding the rule
        org = run.flow.org
        if not org.country:
            return 0, None

        # evaluate our district in case it has a replacement variable
        state, errors = Msg.evaluate_template(self.state, context, org=run.flow.org)

        parent = org.parse_location(state, AdminBoundary.LEVEL_STATE)
        if parent:
            district = org.parse_location(text, AdminBoundary.LEVEL_DISTRICT, parent[0])
            if district:
                return 1, district[0]
        district = org.parse_location(text, AdminBoundary.LEVEL_DISTRICT)

        # parse location when state contraint is not provided or available
        if (errors or not state) and len(district) == 1:
            return 1, district[0]

        return 0, None


class HasWardTest(Test):
    TYPE = "ward"
    STATE = "state"
    DISTRICT = "district"

    def __init__(self, state=None, district=None):
        self.state = state
        self.district = district

    @classmethod
    def from_json(cls, org, json):
        return cls(json[cls.STATE], json[cls.DISTRICT])

    def as_json(self):
        return dict(type=self.TYPE, state=self.state, district=self.district)

    def evaluate(self, run, sms, context, text):
        # if they removed their country since adding the rule
        org = run.flow.org
        if not org.country:  # pragma: needs cover
            return 0, None
        district = None

        # evaluate our district in case it has a replacement variable
        district_name, missing_district = Msg.evaluate_template(self.district, context, org=run.flow.org)
        state_name, missing_state = Msg.evaluate_template(self.state, context, org=run.flow.org)
        if (district_name and state_name) and (len(missing_district) == 0 and len(missing_state) == 0):
            state = org.parse_location(state_name, AdminBoundary.LEVEL_STATE)
            if state:
                district = org.parse_location(district_name, AdminBoundary.LEVEL_DISTRICT, state[0])
                if district:
                    ward = org.parse_location(text, AdminBoundary.LEVEL_WARD, district[0])
                    if ward:
                        return 1, ward[0]

        # parse location when district contraint is not provided or available
        ward = org.parse_location(text, AdminBoundary.LEVEL_WARD)
        if len(ward) == 1 and district is None:
            return 1, ward[0]

        return 0, None


class DateTest(Test):
    """
    Base class for those tests that check relative dates
    """

    TEST = None
    TYPE = "date"

    def __init__(self, test=None):
        self.test = test

    @classmethod
    def from_json(cls, org, json):
        if cls.TEST:
            return cls(json[cls.TEST])
        else:
            return cls()

    def as_json(self):
        if self.test:
            return dict(type=self.TYPE, test=self.test)
        else:
            return dict(type=self.TYPE)

    def evaluate_date_test(self, date_message, date_test):
        return date_message is not None

    def evaluate(self, run, sms, context, text):
        org = run.flow.org
        day_first = org.get_dayfirst()
        tz = org.timezone

        test, errors = Msg.evaluate_template(self.test, context, org=org)
        if not errors:
            date_message = str_to_datetime(text, tz=tz, dayfirst=day_first)
            date_test = str_to_datetime(test, tz=tz, dayfirst=day_first)

            if self.evaluate_date_test(date_message, date_test):
                return 1, date_message.astimezone(tz)

        return 0, None


class DateEqualTest(DateTest):
    TEST = "test"
    TYPE = "date_equal"

    def evaluate_date_test(self, date_message, date_test):
        return date_message and date_test and date_message.date() == date_test.date()


class DateAfterTest(DateTest):
    TEST = "test"
    TYPE = "date_after"

    def evaluate_date_test(self, date_message, date_test):
        return date_message and date_test and date_message >= date_test


class DateBeforeTest(DateTest):
    TEST = "test"
    TYPE = "date_before"

    def evaluate_date_test(self, date_message, date_test):
        return date_message and date_test and date_message <= date_test


class NumericTest(Test):
    """
    Base class for those tests that do numeric tests.
    """

    TEST = "test"
    TYPE = ""

    @classmethod
    def convert_to_decimal(cls, word):
        try:
            return (word, Decimal(word))
        except Exception as e:
            # does this start with a number?  just use that part if so
            match = regex.match(r"^[$£€]?([\d,][\d,\.]*([\.,]\d+)?)\D*$", word, regex.UNICODE | regex.V0)

            if match:
                return (match.group(1), Decimal(match.group(1)))
            else:
                raise e

    # test every word in the message against our test
    def evaluate(self, run, sms, context, text):
        text = text.replace(",", "")
        for word in regex.split(r"\s+", text, flags=regex.UNICODE | regex.V0):
            try:
                (word, decimal) = NumericTest.convert_to_decimal(word)
                if self.evaluate_numeric_test(run, context, decimal):
                    return 1, decimal
            except Exception:  # pragma: needs cover
                pass
        return 0, None


class BetweenTest(NumericTest):
    """
    Test whether we are between two numbers (inclusive)
    """

    MIN = "min"
    MAX = "max"
    TYPE = "between"

    def __init__(self, min_val, max_val):
        self.min = min_val
        self.max = max_val

    @classmethod
    def from_json(cls, org, json):
        return cls(json[cls.MIN], json[cls.MAX])

    def as_json(self):
        return dict(type=self.TYPE, min=self.min, max=self.max)

    def evaluate_numeric_test(self, run, context, decimal_value):
        min_val, min_errors = Msg.evaluate_template(self.min, context, org=run.flow.org)
        max_val, max_errors = Msg.evaluate_template(self.max, context, org=run.flow.org)

        if not min_errors and not max_errors:
            try:
                return Decimal(min_val) <= decimal_value <= Decimal(max_val)
            except Exception:  # pragma: needs cover
                pass

        return False  # pragma: needs cover


class NumberTest(NumericTest):
    """
    Tests that there is any number in the string.
    """

    TYPE = "number"

    def __init__(self):
        pass

    @classmethod
    def from_json(cls, org, json):
        return cls()

    def as_json(self):  # pragma: needs cover
        return dict(type=self.TYPE)

    def evaluate_numeric_test(self, run, context, decimal_value):
        return True


class SimpleNumericTest(NumericTest):
    """
    Base class for those tests that do a numeric test with a single value
    """

    TEST = "test"
    TYPE = ""

    def __init__(self, test):
        self.test = test

    @classmethod
    def from_json(cls, org, json):
        return cls(json[cls.TEST])

    def as_json(self):
        return dict(type=self.TYPE, test=self.test)

    def evaluate_numeric_test(self, message_numeric, test_numeric):  # pragma: no cover
        raise FlowException("Evaluate numeric test needs to be defined by subclass")

    # test every word in the message against our test
    def evaluate(self, run, sms, context, text):
        test, errors = Msg.evaluate_template(str(self.test), context, org=run.flow.org)

        text = text.replace(",", "")
        for word in regex.split(r"\s+", text, flags=regex.UNICODE | regex.V0):
            try:
                (word, decimal) = NumericTest.convert_to_decimal(word)
                if self.evaluate_numeric_test(decimal, Decimal(test)):
                    return 1, decimal
            except Exception:
                pass
        return 0, None


class GtTest(SimpleNumericTest):
    TEST = "test"
    TYPE = "gt"

    def evaluate_numeric_test(self, message_numeric, test_numeric):
        return message_numeric > test_numeric


class GteTest(SimpleNumericTest):
    TEST = "test"
    TYPE = "gte"

    def evaluate_numeric_test(self, message_numeric, test_numeric):
        return message_numeric >= test_numeric


class LtTest(SimpleNumericTest):
    TEST = "test"
    TYPE = "lt"

    def evaluate_numeric_test(self, message_numeric, test_numeric):
        return message_numeric < test_numeric


class LteTest(SimpleNumericTest):
    TEST = "test"
    TYPE = "lte"

    def evaluate_numeric_test(self, message_numeric, test_numeric):  # pragma: needs cover
        return message_numeric <= test_numeric


class EqTest(SimpleNumericTest):
    TEST = "test"
    TYPE = "eq"

    def evaluate_numeric_test(self, message_numeric, test_numeric):
        return message_numeric == test_numeric


class PhoneTest(Test):
    """
    Test for whether a response contains a phone number
    """

    TYPE = "phone"

    def __init__(self):
        pass

    @classmethod
    def from_json(cls, org, json):
        return cls()

    def as_json(self):  # pragma: needs cover
        return dict(type=self.TYPE)

    def evaluate(self, run, sms, context, text):
        org = run.flow.org

        # try to find a phone number in the text we have been sent
        country_code = org.get_country_code()
        if not country_code:  # pragma: needs cover
            country_code = "US"

        number = None
        matches = phonenumbers.PhoneNumberMatcher(text, country_code)

        # try it as an international number if we failed
        if not matches.has_next():  # pragma: needs cover
            matches = phonenumbers.PhoneNumberMatcher("+" + text, country_code)

        for match in matches:
            number = phonenumbers.format_number(match.number, phonenumbers.PhoneNumberFormat.E164)

        return number, number


class RegexTest(Test):  # pragma: needs cover
    """
    Test for whether a response matches a regular expression
    """

    TEST = "test"
    TYPE = "regex"

    def __init__(self, test):
        self.test = test

    @classmethod
    def from_json(cls, org, json):
        return cls(json[cls.TEST])

    def as_json(self):
        return dict(type=self.TYPE, test=self.test)

    def evaluate(self, run, sms, context, text):
        try:
            test = run.flow.get_localized_text(self.test, run.contact)

            # check whether we match
            rexp = regex.compile(test, regex.UNICODE | regex.IGNORECASE | regex.MULTILINE | regex.V0)
            match = rexp.search(text)

            # if so, $0 will be what we return
            if match:
                return_match = match.group(0)

                # build up a dictionary that contains indexed group matches
                group_dict = {}
                for idx in range(rexp.groups + 1):
                    group_dict[str(idx)] = match.group(idx)

                # set it on run@extra
                run.update_fields(group_dict)

                # return all matched values
                return True, return_match

        except Exception as e:
            logger.error(f"Unable to evaluate RegexTest: {str(e)}", exc_info=True)

        return False, None<|MERGE_RESOLUTION|>--- conflicted
+++ resolved
@@ -2154,10 +2154,7 @@
             situations such as the flow editor.
 
         """
-<<<<<<< HEAD
-=======
-
->>>>>>> edd117a4
+
         if not self.is_legacy():
             return self.revisions.order_by("revision").last().definition
 
