--- conflicted
+++ resolved
@@ -163,7 +163,6 @@
     SAVED_ON = 'saved_on'
     NAME = 'name'
     REVISION = 'revision'
-    VERSION = 'version'
     FLOW_TYPE = 'flow_type'
     ID = 'id'
     EXPIRES = 'expires'
@@ -2362,7 +2361,460 @@
                          (EXIT_TYPE_INTERRUPTED, _("Interrupted")),
                          (EXIT_TYPE_EXPIRED, _("Expired")))
 
-<<<<<<< HEAD
+    INVALID_EXTRA_KEY_CHARS = re.compile(r'[^a-zA-Z0-9_]')
+
+    org = models.ForeignKey(Org, related_name='runs', db_index=False)
+
+    flow = models.ForeignKey(Flow, related_name='runs')
+
+    contact = models.ForeignKey(Contact, related_name='runs')
+
+    call = models.ForeignKey('ivr.IVRCall', related_name='runs', null=True, blank=True,
+                             help_text=_("The call that handled this flow run, only for voice flows"))
+
+    is_active = models.BooleanField(default=True,
+                                    help_text=_("Whether this flow run is currently active"))
+
+    fields = models.TextField(blank=True, null=True,
+                              help_text=_("A JSON representation of any custom flow values the user has saved away"))
+
+    created_on = models.DateTimeField(default=timezone.now,
+                                      help_text=_("When this flow run was created"))
+
+    modified_on = models.DateTimeField(auto_now=True,
+                                       help_text=_("When this flow run was last updated"))
+
+    exited_on = models.DateTimeField(null=True,
+                                     help_text=_("When the contact exited this flow run"))
+
+    exit_type = models.CharField(null=True, max_length=1, choices=EXIT_TYPE_CHOICES,
+                                 help_text=_("Why the contact exited this flow run"))
+
+    expires_on = models.DateTimeField(null=True,
+                                      help_text=_("When this flow run will expire"))
+
+    responded = models.BooleanField(default=False, help_text='Whether contact has responded in this run')
+
+    start = models.ForeignKey('flows.FlowStart', null=True, blank=True, related_name='runs',
+                              help_text=_("The FlowStart objects that started this run"))
+
+    submitted_by = models.ForeignKey(settings.AUTH_USER_MODEL, null=True,
+                                     help_text="The user which submitted this flow run")
+
+    @classmethod
+    def create(cls, flow, contact_id, start=None, call=None, fields=None,
+               created_on=None, db_insert=True, submitted_by=None):
+
+        args = dict(org=flow.org, flow=flow, contact_id=contact_id, start=start,
+                    call=call, fields=fields, submitted_by=submitted_by)
+
+        if created_on:
+            args['created_on'] = created_on
+
+        if db_insert:
+            return FlowRun.objects.create(**args)
+        else:
+            return FlowRun(**args)
+
+    @classmethod
+    def normalize_field_key(cls, key):
+        return FlowRun.INVALID_EXTRA_KEY_CHARS.sub('_', key)[:255]
+
+    @classmethod
+    def normalize_fields(cls, fields, max_values=128, count=-1):
+        """
+        Turns an arbitrary dictionary into a dictionary containing only string keys and values
+        """
+        if isinstance(fields, (str, unicode)):
+            return fields[:640], count + 1
+
+        elif isinstance(fields, numbers.Number):
+            return fields, count + 1
+
+        elif isinstance(fields, dict):
+            count += 1
+            field_dict = dict()
+            for (k, v) in fields.items():
+                (field_dict[FlowRun.normalize_field_key(k)], count) = FlowRun.normalize_fields(v, max_values, count)
+
+                if count >= max_values:
+                    break
+
+            return field_dict, count
+
+        elif isinstance(fields, list):
+            count += 1
+            list_dict = dict()
+            for (i, v) in enumerate(fields):
+                (list_dict[str(i)], count) = FlowRun.normalize_fields(v, max_values, count)
+
+                if count >= max_values:
+                    break
+
+            return list_dict, count
+
+        else:
+            return unicode(fields), count + 1
+
+    @classmethod
+    def bulk_exit(cls, runs, exit_type, exited_on=None):
+        """
+        Exits (expires, interrupts) runs in bulk
+        """
+        if isinstance(runs, list):
+            runs = [{'id': r.pk, 'flow_id': r.flow_id} for r in runs]
+        else:
+            runs = list(runs.values('id', 'flow_id'))  # select only what we need...
+
+        # organize runs by flow
+        runs_by_flow = defaultdict(list)
+        for run in runs:
+            runs_by_flow[run['flow_id']].append(run['id'])
+
+        # for each flow, remove activity for all runs
+        for flow_id, run_ids in runs_by_flow.iteritems():
+            flow = Flow.objects.filter(id=flow_id).first()
+
+            if flow:
+                flow.remove_active_for_run_ids(run_ids)
+
+        modified_on = timezone.now()
+        if not exited_on:
+            exited_on = modified_on
+
+        # batch this for 1,000 runs at a time so we don't grab locks for too long
+        for batch in chunk_list(runs, 1000):
+            run_objs = FlowRun.objects.filter(pk__in=[r['id'] for r in batch])
+            run_objs.update(is_active=False, exited_on=exited_on, exit_type=exit_type, modified_on=modified_on)
+
+    def release(self):
+        """
+        Permanently deletes this flow run
+        """
+        # remove each of our steps. we do this one at a time
+        # so we can decrement the activity properly
+        for step in self.steps.all():
+            step.release()
+
+        # remove our run from the activity
+        with self.flow.lock_on(FlowLock.activity):
+            self.flow.remove_active_for_run_ids([self.pk])
+
+        # lastly delete ourselves
+        self.delete()
+
+    def set_completed(self, final_step=None, completed_on=None):
+        """
+        Mark a run as complete
+        """
+        if self.contact.is_test:
+            ActionLog.create(self, _('%s has exited this flow') % self.contact.get_display(self.flow.org, short=True))
+
+        now = timezone.now()
+
+        if not completed_on:
+            completed_on = now
+
+        # mark that we left this step
+        if final_step:
+            final_step.left_on = completed_on
+            final_step.save(update_fields=['left_on'])
+            self.flow.remove_active_for_step(final_step)
+
+        # mark this flow as inactive
+        self.exit_type = FlowRun.EXIT_TYPE_COMPLETED
+        self.exited_on = completed_on
+        self.modified_on = now
+        self.is_active = False
+        self.save(update_fields=('exit_type', 'exited_on', 'modified_on', 'is_active'))
+
+    def update_expiration(self, point_in_time):
+        """
+        Set our expiration according to the flow settings
+        """
+        if self.flow.expires_after_minutes:
+            now = timezone.now()
+            if not point_in_time:
+                point_in_time = now
+            self.expires_on = point_in_time + timedelta(minutes=self.flow.expires_after_minutes)
+            self.modified_on = now
+
+            # save our updated fields
+            self.save(update_fields=['expires_on', 'modified_on'])
+
+            # if it's in the past, just expire us now
+            if self.expires_on < now:
+                self.expire()
+
+    def expire(self):
+        self.bulk_exit([self], FlowRun.EXIT_TYPE_EXPIRED)
+
+    @classmethod
+    def expire_all_for_contacts(cls, contacts):
+        contact_runs = cls.objects.filter(is_active=True, contact__in=contacts)
+        cls.bulk_exit(contact_runs, FlowRun.EXIT_TYPE_EXPIRED)
+
+    def update_fields(self, field_map, max_values=128):
+        # validate our field
+        (field_map, count) = FlowRun.normalize_fields(field_map, max_values)
+
+        if not self.fields:
+            self.fields = json.dumps(field_map)
+        else:
+            existing_map = json.loads(self.fields)
+            existing_map.update(field_map)
+            self.fields = json.dumps(existing_map)
+
+        self.save(update_fields=['fields'])
+
+    def field_dict(self):
+        return json.loads(self.fields) if self.fields else {}
+
+    def is_completed(self):
+        return self.exit_type == FlowRun.EXIT_TYPE_COMPLETED
+
+    def create_outgoing_ivr(self, text, recording_url, response_to=None):
+
+        # create a Msg object to track what happened
+        from temba.msgs.models import DELIVERED, IVR
+
+        media = None
+        if recording_url:
+            media = '%s/x-wav:%s' % (Msg.MEDIA_AUDIO, recording_url)
+            text = recording_url
+
+        print 'Creating outgoing ivr'
+        msg = Msg.create_outgoing(self.flow.org, self.flow.created_by, self.contact, text, channel=self.call.channel,
+                                  response_to=response_to, media=media,
+                                  status=DELIVERED, msg_type=IVR)
+
+        # play a recording or read some text
+        if msg:
+            if recording_url:
+                self.voice_response.play(url=recording_url)
+            else:
+                self.voice_response.say(text)
+
+        return msg
+
+
+class FlowStep(models.Model):
+    """
+    A contact's visit to a node in a flow (rule set or action set)
+    """
+    TYPE_RULE_SET = 'R'
+    TYPE_ACTION_SET = 'A'
+    STEP_TYPE_CHOICES = ((TYPE_RULE_SET, "RuleSet"),
+                         (TYPE_ACTION_SET, "ActionSet"))
+
+    run = models.ForeignKey(FlowRun, related_name='steps')
+
+    contact = models.ForeignKey(Contact, related_name='flow_steps')
+
+    step_type = models.CharField(max_length=1, choices=STEP_TYPE_CHOICES, help_text=_("What type of node was visited"))
+
+    step_uuid = models.CharField(max_length=36, db_index=True,
+                                 help_text=_("The UUID of the ActionSet or RuleSet for this step"))
+
+    rule_uuid = models.CharField(max_length=36, null=True,
+                                 help_text=_("For uuid of the rule that matched on this ruleset, null on ActionSets"))
+
+    rule_category = models.CharField(max_length=36, null=True,
+                                     help_text=_("The category label that matched on this ruleset, null on ActionSets"))
+
+    rule_value = models.CharField(max_length=640, null=True,
+                                  help_text=_("The value that was matched in our category for this ruleset, null on ActionSets"))
+
+    rule_decimal_value = models.DecimalField(max_digits=36, decimal_places=8, null=True,
+                                             help_text=_("The decimal value that was matched in our category for this ruleset, null on ActionSets or if a non numeric rule was matched"))
+
+    next_uuid = models.CharField(max_length=36, null=True,
+                                 help_text=_("The uuid of the next step type we took"))
+
+    arrived_on = models.DateTimeField(help_text=_("When the user arrived at this step in the flow"))
+
+    left_on = models.DateTimeField(null=True, db_index=True,
+                                   help_text=_("When the user left this step in the flow"))
+
+    messages = models.ManyToManyField(Msg, related_name='steps',
+                                      help_text=_("Any messages that are associated with this step (either sent or received)"))
+
+    broadcasts = models.ManyToManyField(Broadcast, related_name='steps',
+                                        help_text=_("Any broadcasts that are associated with this step (only sent)"))
+
+    @classmethod
+    def from_json(cls, json_obj, flow, run, previous_rule=None):
+
+        node = json_obj['node']
+        arrived_on = json_date_to_datetime(json_obj['arrived_on'])
+
+        # find and update the previous step
+        prev_step = FlowStep.objects.filter(run=run).order_by('-left_on').first()
+        if prev_step:
+            prev_step.left_on = arrived_on
+            prev_step.next_uuid = node.uuid
+            prev_step.save(update_fields=('left_on', 'next_uuid'))
+
+        # generate the messages for this step
+        msgs = []
+        if node.is_ruleset():
+            incoming = None
+            if node.is_pause():
+                # if a msg was sent to this ruleset, create it
+                if json_obj['rule']:
+
+                    media = None
+                    if 'media' in json_obj['rule']:
+
+                        media = json_obj['rule']['media']
+                        (media_type, url) = media.split(':', 1)
+
+                        # store the non-typed url in the value and text
+                        json_obj['rule']['value'] = url
+                        json_obj['rule']['text'] = url
+
+                    # if we received a message
+                    incoming = Msg.create_incoming(org=run.org, contact=run.contact, text=json_obj['rule']['text'],
+                                                   media=media, msg_type=FLOW, status=HANDLED, date=arrived_on,
+                                                   channel=None, urn=None)
+            else:
+                incoming = Msg.current_messages.filter(org=run.org, direction=INCOMING, steps__run=run).order_by('-pk').first()
+
+            if incoming:
+                msgs.append(incoming)
+        else:
+            actions = Action.from_json_array(flow.org, json_obj['actions'])
+
+            last_incoming = Msg.all_messages.filter(org=run.org, direction=INCOMING, steps__run=run).order_by('-pk').first()
+
+            for action in actions:
+                msgs += action.execute(run, node.uuid, msg=last_incoming, offline_on=arrived_on)
+
+        step = flow.add_step(run, node, msgs=msgs, previous_step=prev_step, arrived_on=arrived_on, rule=previous_rule)
+
+        # if a rule was picked on this ruleset
+        if node.is_ruleset() and json_obj['rule']:
+            rule_uuid = json_obj['rule']['uuid']
+            rule_value = json_obj['rule']['value']
+            rule_category = json_obj['rule']['category']
+
+            # update the value if we have an existing ruleset
+            ruleset = RuleSet.objects.filter(flow=flow, uuid=node.uuid).first()
+            if ruleset:
+                rule = None
+                for r in ruleset.get_rules():
+                    if r.uuid == rule_uuid:
+                        rule = r
+                        break
+
+                if not rule:
+                    raise ValueError("No such rule with UUID %s" % rule_uuid)
+
+                rule.category = rule_category
+                ruleset.save_run_value(run, rule, rule_value)
+
+            # update our step with our rule details
+            step.rule_uuid = rule_uuid
+            step.rule_category = rule_category
+            step.rule_value = rule_value
+
+            try:
+                step.rule_decimal_value = Decimal(json_obj['rule']['value'])
+            except Exception:
+                pass
+
+            step.save(update_fields=('rule_uuid', 'rule_category', 'rule_value', 'rule_decimal_value'))
+
+        return step
+
+    @classmethod
+    def get_active_steps_for_contact(cls, contact, step_type=None):
+
+        steps = FlowStep.objects.filter(run__is_active=True, run__flow__is_active=True, run__contact=contact, left_on=None)
+
+        # don't consider voice steps, those are interactive
+        steps = steps.exclude(run__flow__flow_type=Flow.VOICE)
+
+        # real contacts don't deal with archived flows
+        if not contact.is_test:
+            steps = steps.filter(run__flow__is_archived=False)
+
+        if step_type:
+            steps = steps.filter(step_type=step_type)
+
+        steps = steps.order_by('-pk')
+
+        # optimize lookups
+        return steps.select_related('run', 'run__flow', 'run__contact', 'run__flow__org')
+
+    def release(self):
+        if not self.contact.is_test:
+            self.run.flow.remove_visits_for_step(self)
+
+        # finally delete us
+        self.delete()
+
+    def save_rule_match(self, rule, value):
+        self.rule_category = rule.category
+        self.rule_uuid = rule.uuid
+
+        if value is None:
+            value = ''
+        self.rule_value = unicode(value)[:640]
+
+        if isinstance(value, Decimal):
+            self.rule_decimal_value = value
+
+        self.save(update_fields=['rule_category', 'rule_uuid', 'rule_value', 'rule_decimal_value'])
+
+    def get_text(self):
+        msg = self.messages.all().first()
+        return msg.text if msg else None
+
+    def add_message(self, msg):
+        # no-op for no msg or mock msgs
+        if not msg or not msg.id:
+            return
+
+        self.messages.add(msg)
+
+        # if this msg is part of a broadcast, save that on our flowstep so we can later purge the msg
+        if msg.broadcast:
+            self.broadcasts.add(msg.broadcast)
+
+        # incoming non-IVR messages won't have a type yet so update that
+        if not msg.msg_type or msg.msg_type == INBOX:
+            msg.msg_type = FLOW
+            msg.save(update_fields=['msg_type'])
+
+        # if message is from contact, mark run as responded
+        if not self.run.responded and msg.direction == INCOMING:
+            # update our local run's responded state
+            self.run.responded = True
+
+            # and make sure the db is up to date
+            FlowRun.objects.filter(id=self.run.id, responded=False).update(responded=True)
+
+    def get_step(self):
+        """
+        Returns either the RuleSet or ActionSet associated with this FlowStep
+        """
+        if self.step_type == FlowStep.TYPE_RULE_SET:
+            return RuleSet.objects.filter(uuid=self.step_uuid).first()
+        else:
+            return ActionSet.objects.filter(uuid=self.step_uuid).first()
+
+    def __unicode__(self):
+        return "%s - %s:%s" % (self.run.contact, self.step_type, self.step_uuid)
+
+    class Meta:
+        index_together = ['step_uuid', 'next_uuid', 'rule_uuid', 'left_on']
+
+
+class RuleSet(models.Model):
+
+    TYPE_WAIT_MESSAGE = 'wait_message'
+
     # Ussd
     TYPE_WAIT_USSD_MENU = 'wait_menu'
     TYPE_WAIT_USSD = 'wait_ussd'
@@ -2371,17 +2823,21 @@
     TYPE_WAIT_RECORDING = 'wait_recording'
     TYPE_WAIT_DIGIT = 'wait_digit'
     TYPE_WAIT_DIGITS = 'wait_digits'
-=======
-    INVALID_EXTRA_KEY_CHARS = re.compile(r'[^a-zA-Z0-9_]')
->>>>>>> b217754b
-
-    org = models.ForeignKey(Org, related_name='runs', db_index=False)
-
-    flow = models.ForeignKey(Flow, related_name='runs')
-
-    contact = models.ForeignKey(Contact, related_name='runs')
-
-<<<<<<< HEAD
+
+    # Surveys
+    TYPE_WAIT_PHOTO = 'wait_photo'
+    TYPE_WAIT_VIDEO = 'wait_video'
+    TYPE_WAIT_AUDIO = 'wait_audio'
+    TYPE_WAIT_GPS = 'wait_gps'
+
+    TYPE_WEBHOOK = 'webhook'
+    TYPE_FLOW_FIELD = 'flow_field'
+    TYPE_FORM_FIELD = 'form_field'
+    TYPE_CONTACT_FIELD = 'contact_field'
+    TYPE_EXPRESSION = 'expression'
+
+    TYPE_MEDIA = (TYPE_WAIT_PHOTO, TYPE_WAIT_GPS, TYPE_WAIT_VIDEO, TYPE_WAIT_AUDIO, TYPE_WAIT_RECORDING)
+
     TYPE_WAIT = (TYPE_WAIT_MESSAGE, TYPE_WAIT_RECORDING, TYPE_WAIT_DIGIT, TYPE_WAIT_DIGITS, TYPE_WAIT_USSD_MENU,
                  TYPE_WAIT_USSD, TYPE_WAIT_PHOTO, TYPE_WAIT_VIDEO, TYPE_WAIT_AUDIO, TYPE_WAIT_GPS)
 
@@ -2397,491 +2853,6 @@
                     (TYPE_FLOW_FIELD, "Split on flow field"),
                     (TYPE_CONTACT_FIELD, "Split on contact field"),
                     (TYPE_EXPRESSION, "Split by expression"))
-=======
-    call = models.ForeignKey('ivr.IVRCall', related_name='runs', null=True, blank=True,
-                             help_text=_("The call that handled this flow run, only for voice flows"))
-
-    is_active = models.BooleanField(default=True,
-                                    help_text=_("Whether this flow run is currently active"))
->>>>>>> b217754b
-
-    fields = models.TextField(blank=True, null=True,
-                              help_text=_("A JSON representation of any custom flow values the user has saved away"))
-
-    created_on = models.DateTimeField(default=timezone.now,
-                                      help_text=_("When this flow run was created"))
-
-    modified_on = models.DateTimeField(auto_now=True,
-                                       help_text=_("When this flow run was last updated"))
-
-    exited_on = models.DateTimeField(null=True,
-                                     help_text=_("When the contact exited this flow run"))
-
-    exit_type = models.CharField(null=True, max_length=1, choices=EXIT_TYPE_CHOICES,
-                                 help_text=_("Why the contact exited this flow run"))
-
-    expires_on = models.DateTimeField(null=True,
-                                      help_text=_("When this flow run will expire"))
-
-    responded = models.BooleanField(default=False, help_text='Whether contact has responded in this run')
-
-    start = models.ForeignKey('flows.FlowStart', null=True, blank=True, related_name='runs',
-                              help_text=_("The FlowStart objects that started this run"))
-
-    submitted_by = models.ForeignKey(settings.AUTH_USER_MODEL, null=True,
-                                     help_text="The user which submitted this flow run")
-
-    @classmethod
-    def create(cls, flow, contact_id, start=None, call=None, fields=None,
-               created_on=None, db_insert=True, submitted_by=None):
-
-        args = dict(org=flow.org, flow=flow, contact_id=contact_id, start=start,
-                    call=call, fields=fields, submitted_by=submitted_by)
-
-        if created_on:
-            args['created_on'] = created_on
-
-        if db_insert:
-            return FlowRun.objects.create(**args)
-        else:
-            return FlowRun(**args)
-
-    @classmethod
-    def normalize_field_key(cls, key):
-        return FlowRun.INVALID_EXTRA_KEY_CHARS.sub('_', key)[:255]
-
-    @classmethod
-    def normalize_fields(cls, fields, max_values=128, count=-1):
-        """
-        Turns an arbitrary dictionary into a dictionary containing only string keys and values
-        """
-        if isinstance(fields, (str, unicode)):
-            return fields[:640], count + 1
-
-        elif isinstance(fields, numbers.Number):
-            return fields, count + 1
-
-        elif isinstance(fields, dict):
-            count += 1
-            field_dict = dict()
-            for (k, v) in fields.items():
-                (field_dict[FlowRun.normalize_field_key(k)], count) = FlowRun.normalize_fields(v, max_values, count)
-
-                if count >= max_values:
-                    break
-
-            return field_dict, count
-
-        elif isinstance(fields, list):
-            count += 1
-            list_dict = dict()
-            for (i, v) in enumerate(fields):
-                (list_dict[str(i)], count) = FlowRun.normalize_fields(v, max_values, count)
-
-                if count >= max_values:
-                    break
-
-            return list_dict, count
-
-        else:
-            return unicode(fields), count + 1
-
-    @classmethod
-    def bulk_exit(cls, runs, exit_type, exited_on=None):
-        """
-        Exits (expires, interrupts) runs in bulk
-        """
-        if isinstance(runs, list):
-            runs = [{'id': r.pk, 'flow_id': r.flow_id} for r in runs]
-        else:
-            runs = list(runs.values('id', 'flow_id'))  # select only what we need...
-
-        # organize runs by flow
-        runs_by_flow = defaultdict(list)
-        for run in runs:
-            runs_by_flow[run['flow_id']].append(run['id'])
-
-        # for each flow, remove activity for all runs
-        for flow_id, run_ids in runs_by_flow.iteritems():
-            flow = Flow.objects.filter(id=flow_id).first()
-
-            if flow:
-                flow.remove_active_for_run_ids(run_ids)
-
-        modified_on = timezone.now()
-        if not exited_on:
-            exited_on = modified_on
-
-        # batch this for 1,000 runs at a time so we don't grab locks for too long
-        for batch in chunk_list(runs, 1000):
-            run_objs = FlowRun.objects.filter(pk__in=[r['id'] for r in batch])
-            run_objs.update(is_active=False, exited_on=exited_on, exit_type=exit_type, modified_on=modified_on)
-
-    def release(self):
-        """
-        Permanently deletes this flow run
-        """
-        # remove each of our steps. we do this one at a time
-        # so we can decrement the activity properly
-        for step in self.steps.all():
-            step.release()
-
-        # remove our run from the activity
-        with self.flow.lock_on(FlowLock.activity):
-            self.flow.remove_active_for_run_ids([self.pk])
-
-        # lastly delete ourselves
-        self.delete()
-
-<<<<<<< HEAD
-    def is_ussd(self):
-        return self.ruleset_type in RuleSet.TYPE_USSD
-
-    def find_matching_rule(self, step, run, msg):
-=======
-    def set_completed(self, final_step=None, completed_on=None):
-        """
-        Mark a run as complete
-        """
-        if self.contact.is_test:
-            ActionLog.create(self, _('%s has exited this flow') % self.contact.get_display(self.flow.org, short=True))
->>>>>>> b217754b
-
-        now = timezone.now()
-
-        if not completed_on:
-            completed_on = now
-
-        # mark that we left this step
-        if final_step:
-            final_step.left_on = completed_on
-            final_step.save(update_fields=['left_on'])
-            self.flow.remove_active_for_step(final_step)
-
-        # mark this flow as inactive
-        self.exit_type = FlowRun.EXIT_TYPE_COMPLETED
-        self.exited_on = completed_on
-        self.modified_on = now
-        self.is_active = False
-        self.save(update_fields=('exit_type', 'exited_on', 'modified_on', 'is_active'))
-
-    def update_expiration(self, point_in_time):
-        """
-        Set our expiration according to the flow settings
-        """
-        if self.flow.expires_after_minutes:
-            now = timezone.now()
-            if not point_in_time:
-                point_in_time = now
-            self.expires_on = point_in_time + timedelta(minutes=self.flow.expires_after_minutes)
-            self.modified_on = now
-
-            # save our updated fields
-            self.save(update_fields=['expires_on', 'modified_on'])
-
-            # if it's in the past, just expire us now
-            if self.expires_on < now:
-                self.expire()
-
-    def expire(self):
-        self.bulk_exit([self], FlowRun.EXIT_TYPE_EXPIRED)
-
-    @classmethod
-    def expire_all_for_contacts(cls, contacts):
-        contact_runs = cls.objects.filter(is_active=True, contact__in=contacts)
-        cls.bulk_exit(contact_runs, FlowRun.EXIT_TYPE_EXPIRED)
-
-    def update_fields(self, field_map, max_values=128):
-        # validate our field
-        (field_map, count) = FlowRun.normalize_fields(field_map, max_values)
-
-        if not self.fields:
-            self.fields = json.dumps(field_map)
-        else:
-            existing_map = json.loads(self.fields)
-            existing_map.update(field_map)
-            self.fields = json.dumps(existing_map)
-
-        self.save(update_fields=['fields'])
-
-    def field_dict(self):
-        return json.loads(self.fields) if self.fields else {}
-
-    def is_completed(self):
-        return self.exit_type == FlowRun.EXIT_TYPE_COMPLETED
-
-    def create_outgoing_ivr(self, text, recording_url, response_to=None):
-
-        # create a Msg object to track what happened
-        from temba.msgs.models import DELIVERED, IVR
-
-        media = None
-        if recording_url:
-            media = '%s/x-wav:%s' % (Msg.MEDIA_AUDIO, recording_url)
-            text = recording_url
-
-        print 'Creating outgoing ivr'
-        msg = Msg.create_outgoing(self.flow.org, self.flow.created_by, self.contact, text, channel=self.call.channel,
-                                  response_to=response_to, media=media,
-                                  status=DELIVERED, msg_type=IVR)
-
-        # play a recording or read some text
-        if msg:
-            if recording_url:
-                self.voice_response.play(url=recording_url)
-            else:
-                self.voice_response.say(text)
-
-        return msg
-
-
-class FlowStep(models.Model):
-    """
-    A contact's visit to a node in a flow (rule set or action set)
-    """
-    TYPE_RULE_SET = 'R'
-    TYPE_ACTION_SET = 'A'
-    STEP_TYPE_CHOICES = ((TYPE_RULE_SET, "RuleSet"),
-                         (TYPE_ACTION_SET, "ActionSet"))
-
-    run = models.ForeignKey(FlowRun, related_name='steps')
-
-    contact = models.ForeignKey(Contact, related_name='flow_steps')
-
-    step_type = models.CharField(max_length=1, choices=STEP_TYPE_CHOICES, help_text=_("What type of node was visited"))
-
-    step_uuid = models.CharField(max_length=36, db_index=True,
-                                 help_text=_("The UUID of the ActionSet or RuleSet for this step"))
-
-    rule_uuid = models.CharField(max_length=36, null=True,
-                                 help_text=_("For uuid of the rule that matched on this ruleset, null on ActionSets"))
-
-    rule_category = models.CharField(max_length=36, null=True,
-                                     help_text=_("The category label that matched on this ruleset, null on ActionSets"))
-
-    rule_value = models.CharField(max_length=640, null=True,
-                                  help_text=_("The value that was matched in our category for this ruleset, null on ActionSets"))
-
-    rule_decimal_value = models.DecimalField(max_digits=36, decimal_places=8, null=True,
-                                             help_text=_("The decimal value that was matched in our category for this ruleset, null on ActionSets or if a non numeric rule was matched"))
-
-    next_uuid = models.CharField(max_length=36, null=True,
-                                 help_text=_("The uuid of the next step type we took"))
-
-    arrived_on = models.DateTimeField(help_text=_("When the user arrived at this step in the flow"))
-
-    left_on = models.DateTimeField(null=True, db_index=True,
-                                   help_text=_("When the user left this step in the flow"))
-
-    messages = models.ManyToManyField(Msg, related_name='steps',
-                                      help_text=_("Any messages that are associated with this step (either sent or received)"))
-
-    broadcasts = models.ManyToManyField(Broadcast, related_name='steps',
-                                        help_text=_("Any broadcasts that are associated with this step (only sent)"))
-
-    @classmethod
-    def from_json(cls, json_obj, flow, run, previous_rule=None):
-
-        node = json_obj['node']
-        arrived_on = json_date_to_datetime(json_obj['arrived_on'])
-
-        # find and update the previous step
-        prev_step = FlowStep.objects.filter(run=run).order_by('-left_on').first()
-        if prev_step:
-            prev_step.left_on = arrived_on
-            prev_step.next_uuid = node.uuid
-            prev_step.save(update_fields=('left_on', 'next_uuid'))
-
-        # generate the messages for this step
-        msgs = []
-        if node.is_ruleset():
-            incoming = None
-            if node.is_pause():
-                # if a msg was sent to this ruleset, create it
-                if json_obj['rule']:
-
-                    media = None
-                    if 'media' in json_obj['rule']:
-
-                        media = json_obj['rule']['media']
-                        (media_type, url) = media.split(':', 1)
-
-                        # store the non-typed url in the value and text
-                        json_obj['rule']['value'] = url
-                        json_obj['rule']['text'] = url
-
-                    # if we received a message
-                    incoming = Msg.create_incoming(org=run.org, contact=run.contact, text=json_obj['rule']['text'],
-                                                   media=media, msg_type=FLOW, status=HANDLED, date=arrived_on,
-                                                   channel=None, urn=None)
-            else:
-                incoming = Msg.current_messages.filter(org=run.org, direction=INCOMING, steps__run=run).order_by('-pk').first()
-
-            if incoming:
-                msgs.append(incoming)
-        else:
-            actions = Action.from_json_array(flow.org, json_obj['actions'])
-
-            last_incoming = Msg.all_messages.filter(org=run.org, direction=INCOMING, steps__run=run).order_by('-pk').first()
-
-            for action in actions:
-                msgs += action.execute(run, node.uuid, msg=last_incoming, offline_on=arrived_on)
-
-        step = flow.add_step(run, node, msgs=msgs, previous_step=prev_step, arrived_on=arrived_on, rule=previous_rule)
-
-        # if a rule was picked on this ruleset
-        if node.is_ruleset() and json_obj['rule']:
-            rule_uuid = json_obj['rule']['uuid']
-            rule_value = json_obj['rule']['value']
-            rule_category = json_obj['rule']['category']
-
-            # update the value if we have an existing ruleset
-            ruleset = RuleSet.objects.filter(flow=flow, uuid=node.uuid).first()
-            if ruleset:
-                rule = None
-                for r in ruleset.get_rules():
-                    if r.uuid == rule_uuid:
-                        rule = r
-                        break
-
-                if not rule:
-                    raise ValueError("No such rule with UUID %s" % rule_uuid)
-
-                rule.category = rule_category
-                ruleset.save_run_value(run, rule, rule_value)
-
-            # update our step with our rule details
-            step.rule_uuid = rule_uuid
-            step.rule_category = rule_category
-            step.rule_value = rule_value
-
-            try:
-                step.rule_decimal_value = Decimal(json_obj['rule']['value'])
-            except Exception:
-                pass
-
-            step.save(update_fields=('rule_uuid', 'rule_category', 'rule_value', 'rule_decimal_value'))
-
-        return step
-
-    @classmethod
-    def get_active_steps_for_contact(cls, contact, step_type=None):
-
-        steps = FlowStep.objects.filter(run__is_active=True, run__flow__is_active=True, run__contact=contact, left_on=None)
-
-        # don't consider voice steps, those are interactive
-        steps = steps.exclude(run__flow__flow_type=Flow.VOICE)
-
-        # real contacts don't deal with archived flows
-        if not contact.is_test:
-            steps = steps.filter(run__flow__is_archived=False)
-
-        if step_type:
-            steps = steps.filter(step_type=step_type)
-
-        steps = steps.order_by('-pk')
-
-        # optimize lookups
-        return steps.select_related('run', 'run__flow', 'run__contact', 'run__flow__org')
-
-    def release(self):
-        if not self.contact.is_test:
-            self.run.flow.remove_visits_for_step(self)
-
-        # finally delete us
-        self.delete()
-
-    def save_rule_match(self, rule, value):
-        self.rule_category = rule.category
-        self.rule_uuid = rule.uuid
-
-        if value is None:
-            value = ''
-        self.rule_value = unicode(value)[:640]
-
-        if isinstance(value, Decimal):
-            self.rule_decimal_value = value
-
-        self.save(update_fields=['rule_category', 'rule_uuid', 'rule_value', 'rule_decimal_value'])
-
-    def get_text(self):
-        msg = self.messages.all().first()
-        return msg.text if msg else None
-
-    def add_message(self, msg):
-        # no-op for no msg or mock msgs
-        if not msg or not msg.id:
-            return
-
-        self.messages.add(msg)
-
-        # if this msg is part of a broadcast, save that on our flowstep so we can later purge the msg
-        if msg.broadcast:
-            self.broadcasts.add(msg.broadcast)
-
-        # incoming non-IVR messages won't have a type yet so update that
-        if not msg.msg_type or msg.msg_type == INBOX:
-            msg.msg_type = FLOW
-            msg.save(update_fields=['msg_type'])
-
-        # if message is from contact, mark run as responded
-        if not self.run.responded and msg.direction == INCOMING:
-            # update our local run's responded state
-            self.run.responded = True
-
-            # and make sure the db is up to date
-            FlowRun.objects.filter(id=self.run.id, responded=False).update(responded=True)
-
-    def get_step(self):
-        """
-        Returns either the RuleSet or ActionSet associated with this FlowStep
-        """
-        if self.step_type == FlowStep.TYPE_RULE_SET:
-            return RuleSet.objects.filter(uuid=self.step_uuid).first()
-        else:
-            return ActionSet.objects.filter(uuid=self.step_uuid).first()
-
-    def __unicode__(self):
-        return "%s - %s:%s" % (self.run.contact, self.step_type, self.step_uuid)
-
-    class Meta:
-        index_together = ['step_uuid', 'next_uuid', 'rule_uuid', 'left_on']
-
-
-class RuleSet(models.Model):
-
-    TYPE_WAIT_MESSAGE = 'wait_message'
-
-    # Calls
-    TYPE_WAIT_RECORDING = 'wait_recording'
-    TYPE_WAIT_DIGIT = 'wait_digit'
-    TYPE_WAIT_DIGITS = 'wait_digits'
-
-    # Surveys
-    TYPE_WAIT_PHOTO = 'wait_photo'
-    TYPE_WAIT_VIDEO = 'wait_video'
-    TYPE_WAIT_AUDIO = 'wait_audio'
-    TYPE_WAIT_GPS = 'wait_gps'
-
-    TYPE_WEBHOOK = 'webhook'
-    TYPE_FLOW_FIELD = 'flow_field'
-    TYPE_FORM_FIELD = 'form_field'
-    TYPE_CONTACT_FIELD = 'contact_field'
-    TYPE_EXPRESSION = 'expression'
-
-    TYPE_MEDIA = (TYPE_WAIT_PHOTO, TYPE_WAIT_GPS, TYPE_WAIT_VIDEO, TYPE_WAIT_AUDIO, TYPE_WAIT_RECORDING)
-
-    TYPE_WAIT = (TYPE_WAIT_MESSAGE, TYPE_WAIT_RECORDING, TYPE_WAIT_DIGIT, TYPE_WAIT_DIGITS,
-                 TYPE_WAIT_PHOTO, TYPE_WAIT_VIDEO, TYPE_WAIT_AUDIO, TYPE_WAIT_GPS)
-
-    TYPE_CHOICES = ((TYPE_WAIT_MESSAGE, "Wait for message"),
-                    (TYPE_WAIT_RECORDING, "Wait for recording"),
-                    (TYPE_WAIT_DIGIT, "Wait for digit"),
-                    (TYPE_WAIT_DIGITS, "Wait for digits"),
-                    (TYPE_WEBHOOK, "Webhook"),
-                    (TYPE_FLOW_FIELD, "Split on flow field"),
-                    (TYPE_CONTACT_FIELD, "Split on contact field"),
-                    (TYPE_EXPRESSION, "Split by expression"))
 
     uuid = models.CharField(max_length=36, unique=True)
     flow = models.ForeignKey(Flow, related_name='rule_sets')
@@ -3015,6 +2986,9 @@
 
     def is_pause(self):
         return self.ruleset_type in RuleSet.TYPE_WAIT
+
+    def is_ussd(self):
+        return self.ruleset_type in RuleSet.TYPE_USSD
 
     def find_matching_rule(self, step, run, msg):
 
