# -*- coding: utf-8 -*-
from __future__ import absolute_import, unicode_literals, print_function, division

import copy
import json
import regex
import six
from uuid import uuid4

from temba.flows.models import ContainsTest, StartsWithTest, ContainsAnyTest, RegexTest, ReplyAction
from temba.flows.models import SayAction, SendAction, RuleSet
from temba.utils.expressions import migrate_template
<<<<<<< HEAD
from temba.utils.languages import iso6392_to_iso6393


def _base_migrate_to_version_11_0(json_flow, country_code):
    def _is_this_a_lang_object(obj):
        """
        Lang objects should only have keys of length == 3
        """
        keys = set(obj.keys())  # py3 compatibility, keys() is an iterable

        # remove the 'base' language
        keys.discard('base')

        if keys:
            for k in keys:
                if len(k) == 3:
                    continue
                else:
                    break
            else:
                return True

    def _traverse(obj, country_code):
        if isinstance(obj, dict):

            if _is_this_a_lang_object(obj):
                new_obj = {}

                for key, val in obj.items():
                    if key == 'base':
                        new_obj.update({key: val})
                    else:
                        new_key = iso6392_to_iso6393(key, country_code)
                        new_obj.update({new_key: val})

                value = new_obj
            elif 'lang' in obj:
                iso_code = obj['lang']
                new_iso_code = iso6392_to_iso6393(iso_code, country_code)
                obj['lang'] = new_iso_code
                value = obj
            else:
                value = {k: _traverse(v, country_code) for k, v in obj.items()}

        elif isinstance(obj, list):
            value = [_traverse(elem, country_code) for elem in obj]
        else:
            value = obj

        return value

    return _traverse(json_flow, country_code=country_code)


def migrate_to_version_11_0(json_flow, flow=None):
    """
    Migrates translation language codes in flow definitions from iso639-2 to iso639-3
    """
    if flow is not None:
        country_code = flow.org.get_country_code()
    else:
        raise ValueError('Languages depend on org, can not migrate to version 11 without org')

    return _base_migrate_to_version_11_0(json_flow, country_code=country_code)


def migrate_export_to_version_11_0(exported_json, org, same_site=True):
    """
        Migrates translation language codes in flow exports from iso639-2 to iso639-3
    """
    if org is not None:
        country_code = org.get_country_code()
    else:
        raise ValueError('Languages depend on org, can not migrate to version 11 without org')

    migrated_flows = []
    for sub_flow in exported_json.get('flows', []):
        flow = _base_migrate_to_version_11_0(sub_flow, country_code=country_code)
        migrated_flows.append(flow)

    exported_json['flows'] = migrated_flows

    return exported_json
=======
from temba.contacts.models import ContactField
from temba.flows.models import Flow
from uuid import uuid4
>>>>>>> 6e21eed2


def migrate_export_to_version_11_0(json_export, org, same_site=True):
    """
    Introduces the concept of format_location and format_date. This migration
    wraps all references to rulesets or contact fields which are locations or dates and
    wraps them appropriately
    """
    replacements = []

    # get all contact fields that are date or location for this org
    fields = (ContactField.objects
              .filter(org=org, is_active=True, value_type__in=['D', 'S', 'I', 'W'])
              .only('id', 'value_type', 'key'))

    for cf in fields:
        format_function = 'format_date' if cf.value_type == 'D' else 'format_location'
        replacements.append([
            r'@contact\.%s([^0-9a-zA-Z\.]|\.[^0-9a-zA-Z\.]|$|\.$)' % cf.key,
            r'@(%s(contact.%s))\1' % (format_function, cf.key)
        ])

    for flow in json_export.get('flows', []):

        # figure out which rulesets are date or location
        for rs in flow.get('rule_sets', []):
            rs_type = None
            for rule in rs.get('rules', []):
                test = rule.get('test', {}).get('type')
                if not test:  # pragma: no cover
                    continue
                elif test == 'true':
                    continue
                elif not rs_type:
                    rs_type = test
                elif rs_type and test != rs_type:
                    rs_type = 'none'

            key = Flow.label_to_slug(rs['label'])

            # any reference to this result value's time property needs wrapped in format_date
            replacements.append([
                r'@flow\.%s\.time' % key,
                r'@(format_date(flow.%s.time))' % key
            ])

            # how we wrap the actual result value depends on its type
            if rs_type in ['date', 'date_before', 'date_after', 'date_equal']:
                format_function = 'format_date'
            elif rs_type in ['state', 'district', 'ward']:
                format_function = 'format_location'
            else:  # pragma: no cover
                continue

            replacements.append([
                r'@flow\.%s([^0-9a-zA-Z\.]|\.[^0-9a-zA-Z\.]|$|\.$)' % key,
                r'@(%s(flow.%s))\1' % (format_function, key)
            ])

        # for every action in this flow, look for replies, sends or says that use these fields and wrap them
        for actionset in flow.get('action_sets', []):
            for action in actionset.get('actions', []):
                if action['type'] in ['reply', 'send', 'say']:
                    msg = action['msg']
                    for lang, text in msg.items():
                        migrated_text = text
                        for pattern, replacement in replacements:
                            migrated_text = regex.sub(
                                pattern,
                                replacement,
                                migrated_text,
                                flags=regex.UNICODE | regex.MULTILINE
                            )

                        msg[lang] = migrated_text

    return json_export


def migrate_to_version_11_0(json_flow, flow):
    return migrate_export_to_version_11_0({'flows': [json_flow]}, flow.org)['flows'][0]


def migrate_to_version_10_4(json_flow, flow=None):
    """
    Fixes flows which don't have exit_uuids on actionsets or uuids on actions
    """
    for actionset in json_flow['action_sets']:
        if not actionset.get('exit_uuid'):
            actionset['exit_uuid'] = six.text_type(uuid4())

        for action in actionset['actions']:
            uuid = action.get('uuid')
            if not uuid:
                action['uuid'] = six.text_type(uuid4())
    return json_flow


def migrate_to_version_10_3(json_flow, flow=None):
    """
    Adds exit_uuid to actionsets so flows can be migrated in goflow deterministically
    """
    for actionset in json_flow['action_sets']:
        actionset['exit_uuid'] = six.text_type(uuid4())
    return json_flow


def migrate_to_version_10_2(json_flow, flow=None):
    """
    Fixes malformed single message flows that have a base language but a message action that isn't localized
    """
    # this is a case that can only arise from malformed revisions
    base_language = json_flow['base_language']
    if not base_language:  # pragma: no cover
        base_language = 'base'
    json_flow['base_language'] = base_language

    def update_action(action):
        if action['type'] == 'reply':
            if not isinstance(action['msg'], dict):
                action['msg'] = {base_language: action['msg']}
        return action
    return map_actions(json_flow, update_action)


def migrate_to_version_10_1(json_flow, flow):
    """
    Ensures all actions have uuids
    """
    json_flow = map_actions(json_flow, cleanse_group_names)
    for actionset in json_flow['action_sets']:
        for action in actionset['actions']:
            uuid = action.get('uuid', None)
            if not uuid:
                action['uuid'] = six.text_type(uuid4())
    return json_flow


def migrate_to_version_10(json_flow, flow):
    """
    Looks for webhook ruleset_types, adding success and failure cases and moving
    webhook_action and webhook to config
    """
    def replace_webhook_ruleset(ruleset, base_lang):
        # not a webhook? delete any turds of webhook or webhook_action
        if ruleset.get('ruleset_type', None) != 'webhook':
            ruleset.pop('webhook_action', None)
            ruleset.pop('webhook', None)
            return ruleset

        if 'config' not in ruleset:
            ruleset['config'] = dict()

        # webhook_action and webhook now live in config
        ruleset['config']['webhook_action'] = ruleset['webhook_action']
        del ruleset['webhook_action']
        ruleset['config']['webhook'] = ruleset['webhook']
        del ruleset['webhook']

        # we now can route differently on success and failure, route old flows to the same destination
        # for both
        destination = ruleset['rules'][0].get('destination', None)
        destination_type = ruleset['rules'][0].get('destination_type', None)
        old_rule_uuid = ruleset['rules'][0]['uuid']

        rules = []
        for status in ['success', 'failure']:
            # maintain our rule uuid for the success case
            rule_uuid = old_rule_uuid if status == 'success' else six.text_type(uuid4())
            new_rule = dict(test=dict(status=status, type='webhook_status'),
                            category={base_lang: status.capitalize()},
                            uuid=rule_uuid)

            if destination:
                new_rule['destination'] = destination
                new_rule['destination_type'] = destination_type

            rules.append(new_rule)

        ruleset['rules'] = rules
        return ruleset

    # if we have rulesets, we need to fix those up with our new webhook types
    base_lang = json_flow.get('base_language', 'base')
    json_flow = map_actions(json_flow, cleanse_group_names)
    if 'rule_sets' in json_flow:
        rulesets = []
        for ruleset in json_flow['rule_sets']:
            ruleset = replace_webhook_ruleset(ruleset, base_lang)
            rulesets.append(ruleset)

        json_flow['rule_sets'] = rulesets

    return json_flow


def migrate_export_to_version_9(exported_json, org, same_site=True):
    """
    Migrates remaining ids to uuids. Changes to uuids for Flows, Groups,
    Contacts and Channels inside of Actions, Triggers, Campaigns, Events
    """

    def replace(str, match, replace):
        rexp = regex.compile(match, flags=regex.MULTILINE | regex.UNICODE | regex.V0)

        # replace until no matches found
        matches = 1
        while matches:
            (str, matches) = rexp.subn(replace, str)

        return str

    exported_string = json.dumps(exported_json)

    # any references to @extra.flow are now just @parent
    exported_string = replace(exported_string, '@(extra\.flow)', '@parent')
    exported_string = replace(exported_string, '(@\(.*?)extra\.flow(.*?\))', r'\1parent\2')

    # any references to @extra.contact are now @parent.contact
    exported_string = replace(exported_string, '@(extra\.contact)', '@parent.contact')
    exported_string = replace(exported_string, '(@\(.*?)extra\.contact(.*?\))', r'\1parent.contact\2')

    exported_json = json.loads(exported_string)

    flow_id_map = {}
    group_id_map = {}
    contact_id_map = {}
    campaign_id_map = {}
    campaign_event_id_map = {}
    label_id_map = {}

    def get_uuid(id_map, obj_id):
        uuid = id_map.get(obj_id, None)
        if not uuid:
            uuid = six.text_type(uuid4())
            id_map[obj_id] = uuid
        return uuid

    def replace_with_uuid(ele, manager, id_map, nested_name=None, obj=None, create_dict=False):
        # deal with case of having only a string and no name
        if isinstance(ele, six.string_types) and create_dict:
            # variable references should just stay put
            if len(ele) > 0 and ele[0] == '@':
                return ele
            else:
                ele = dict(name=ele)

        obj_id = ele.pop('id', None)
        obj_name = ele.pop('name', None)

        if same_site and not obj and obj_id:
            try:
                obj = manager.filter(pk=obj_id, org=org).first()
            except Exception:
                pass

        # nest it if we were given a nested name
        if nested_name:
            ele[nested_name] = dict()
            ele = ele[nested_name]

        if obj:
            ele['uuid'] = obj.uuid

            if obj.name:
                ele['name'] = obj.name
        else:
            if obj_id:
                ele['uuid'] = get_uuid(id_map, obj_id)

            if obj_name:
                ele['name'] = obj_name

        return ele

    def remap_flow(ele, nested_name=None):
        from temba.flows.models import Flow
        replace_with_uuid(ele, Flow.objects, flow_id_map, nested_name)

    def remap_group(ele):
        from temba.contacts.models import ContactGroup
        return replace_with_uuid(ele, ContactGroup.user_groups, group_id_map, create_dict=True)

    def remap_campaign(ele):
        from temba.campaigns.models import Campaign
        replace_with_uuid(ele, Campaign.objects, campaign_id_map)

    def remap_campaign_event(ele):
        from temba.campaigns.models import CampaignEvent
        event = None
        if same_site:
            event = CampaignEvent.objects.filter(pk=ele['id'], campaign__org=org).first()
        replace_with_uuid(ele, CampaignEvent.objects, campaign_event_id_map, obj=event)

    def remap_contact(ele):
        from temba.contacts.models import Contact
        replace_with_uuid(ele, Contact.objects, contact_id_map)

    def remap_channel(ele):
        from temba.channels.models import Channel
        channel_id = ele.get('channel')
        if channel_id:  # pragma: needs cover
            channel = Channel.objects.filter(pk=channel_id).first()
            if channel:
                ele['channel'] = channel.uuid

    def remap_label(ele):
        from temba.msgs.models import Label
        replace_with_uuid(ele, Label.label_objects, label_id_map)

    for flow in exported_json.get('flows', []):
        flow = map_actions(flow, cleanse_group_names)

        for action_set in flow['action_sets']:
            for action in action_set['actions']:
                if action['type'] in ('add_group', 'del_group', 'send', 'trigger-flow'):
                    groups = []
                    for group_json in action.get('groups', []):
                        groups.append(remap_group(group_json))
                    for contact_json in action.get('contacts', []):
                        remap_contact(contact_json)
                    if groups:
                        action['groups'] = groups
                if action['type'] in ('trigger-flow', 'flow'):
                    remap_flow(action, 'flow')
                if action['type'] == 'add_label':
                    for label in action.get('labels', []):
                        remap_label(label)

        metadata = flow['metadata']
        if 'id' in metadata:
            if metadata.get('id', None):
                remap_flow(metadata)
            else:
                del metadata['id']  # pragma: no cover

    for trigger in exported_json.get('triggers', []):
        if 'flow' in trigger:
            remap_flow(trigger['flow'])
        for group in trigger['groups']:
            remap_group(group)
        remap_channel(trigger)

    for campaign in exported_json.get('campaigns', []):
        remap_campaign(campaign)
        remap_group(campaign['group'])
        for event in campaign.get('events', []):
            remap_campaign_event(event)
            if 'id' in event['relative_to']:
                del event['relative_to']['id']
            if 'flow' in event:
                remap_flow(event['flow'])
    return exported_json


def migrate_to_version_9(json_flow, flow):
    """
    This version marks the first usage of subflow rulesets. Moves more items to UUIDs.
    """
    # inject metadata if it's missing
    from temba.flows.models import Flow
    if Flow.METADATA not in json_flow:
        json_flow[Flow.METADATA] = flow.get_metadata()
    return migrate_export_to_version_9(dict(flows=[json_flow]), flow.org)['flows'][0]


def migrate_to_version_8(json_flow, flow=None):
    """
    Migrates any expressions found in the flow definition to use the new @(...) syntax
    """
    def migrate_node(node):
        if isinstance(node, six.string_types):
            return migrate_template(node)
        if isinstance(node, list):
            for n in range(len(node)):
                node[n] = migrate_node(node[n])
        if isinstance(node, dict):
            for key, val in six.iteritems(node):
                node[key] = migrate_node(val)
        return node

    json_flow = map_actions(json_flow, cleanse_group_names)
    for rule_set in json_flow.get('rule_sets', []):
        for rule in rule_set['rules']:
            migrate_node(rule['test'])

        if 'operand' in rule_set and rule_set['operand']:
            rule_set['operand'] = migrate_node(rule_set['operand'])
        if 'webhook' in rule_set and rule_set['webhook']:
            rule_set['webhook'] = migrate_node(rule_set['webhook'])

    for action_set in json_flow.get('action_sets', []):
        for action in action_set['actions']:
            migrate_node(action)

    return json_flow


def migrate_to_version_7(json_flow, flow=None):
    """
    Adds flow details to metadata section
    """
    definition = json_flow.get('definition', None)

    # don't attempt if there isn't a nested definition block
    if definition:
        definition = map_actions(definition, cleanse_group_names)
        definition['flow_type'] = json_flow.get('flow_type', 'F')
        metadata = definition.get('metadata', None)
        if not metadata:
            metadata = dict()
            definition['metadata'] = metadata

        metadata['name'] = json_flow.get('name')
        metadata['id'] = json_flow.get('id', None)
        metadata['uuid'] = json_flow.get('uuid', None)
        revision = json_flow.get('revision', None)
        if revision:
            metadata['revision'] = revision
        metadata['saved_on'] = json_flow.get('last_saved')

        # single message flows incorrectly created an empty rulesets
        # element which should be rule_sets instead
        if 'rulesets' in definition:
            definition.pop('rulesets')
        return definition

    return json_flow  # pragma: needs cover


def migrate_to_version_6(json_flow, flow=None):
    """
    This migration removes the non-localized flow format. This means all potentially localizable
    text will be a dict from the outset. If no language is set, we will use 'base' as the
    default language.
    """

    definition = map_actions(json_flow.get('definition'), cleanse_group_names)

    # the name of the base language if its not set yet
    base_language = 'base'

    def convert_to_dict(d, key):
        if key not in d:  # pragma: needs cover
            raise ValueError("Missing '%s' in dict: %s" % (key, d))

        if not isinstance(d[key], dict):
            d[key] = {base_language: d[key]}

    if 'base_language' not in definition:
        definition['base_language'] = base_language

        for ruleset in definition.get('rule_sets', []):
            for rule in ruleset.get('rules'):

                # betweens haven't always required a category name, create one
                rule_test = rule['test']
                if rule_test['type'] == 'between' and 'category' not in rule:
                    rule['category'] = '%s-%s' % (rule_test['min'], rule_test['max'])

                # convert the category name
                convert_to_dict(rule, 'category')

                # convert our localized types
                if (rule['test']['type'] in [ContainsTest.TYPE, ContainsAnyTest.TYPE,
                                             StartsWithTest.TYPE, RegexTest.TYPE]):
                    convert_to_dict(rule['test'], 'test')

        for actionset in definition.get('action_sets'):
            for action in actionset.get('actions'):
                if action['type'] in [SendAction.TYPE, ReplyAction.TYPE, SayAction.TYPE]:
                    convert_to_dict(action, 'msg')
                if action['type'] == SayAction.TYPE:
                    if 'recording' in action:
                        convert_to_dict(action, 'recording')

    return json_flow


def migrate_to_version_5(json_flow, flow=None):
    """
    Adds passive rulesets. This necessitates injecting nodes in places where
    we were previously waiting implicitly with explicit waits.
    """

    def requires_step(operand):

        # if we start with =( then we are an expression
        is_expression = operand and len(operand) > 2 and operand[0:2] == '=('
        if '@step' in operand or (is_expression and 'step' in operand):
            return True
        return False

    definition = map_actions(json_flow.get('definition'), cleanse_group_names)

    for ruleset in definition.get('rule_sets', []):

        response_type = ruleset.pop('response_type', None)
        ruleset_type = ruleset.get('ruleset_type', None)
        label = ruleset.get('label')

        # remove config from any rules, these are turds
        for rule in ruleset.get('rules'):
            if 'config' in rule:
                del rule['config']

        if response_type and not ruleset_type:

            # webhooks now live in their own ruleset, insert one
            webhook_url = ruleset.pop('webhook', None)
            webhook_action = ruleset.pop('webhook_action', None)

            has_old_webhook = webhook_url and ruleset_type != RuleSet.TYPE_WEBHOOK

            # determine our type from our operand
            operand = ruleset.get('operand')
            if not operand:
                operand = '@step.value'

            operand = operand.strip()

            # all previous ruleset that require step should be wait_message
            if requires_step(operand):
                # if we have an empty operand, go ahead and update it
                if not operand:  # pragma: needs cover
                    ruleset['operand'] = '@step.value'

                if response_type == 'K':  # pragma: no cover
                    ruleset['ruleset_type'] = RuleSet.TYPE_WAIT_DIGITS
                elif response_type == 'M':  # pragma: needs cover
                    ruleset['ruleset_type'] = RuleSet.TYPE_WAIT_DIGIT
                elif response_type == 'R':
                    ruleset['ruleset_type'] = RuleSet.TYPE_WAIT_RECORDING
                else:

                    if operand == '@step.value':
                        ruleset['ruleset_type'] = RuleSet.TYPE_WAIT_MESSAGE
                    else:

                        ruleset['ruleset_type'] = RuleSet.TYPE_EXPRESSION

                        # if it's not a plain split, make us wait and create
                        # an expression split node to handle our response
                        pausing_ruleset = copy.deepcopy(ruleset)
                        pausing_ruleset['ruleset_type'] = RuleSet.TYPE_WAIT_MESSAGE
                        pausing_ruleset['operand'] = '@step.value'
                        pausing_ruleset['label'] = label + ' Response'
                        remove_extra_rules(definition, pausing_ruleset)
                        insert_node(definition, pausing_ruleset, ruleset)

            else:
                # if there's no reference to step, figure out our type
                ruleset['ruleset_type'] = RuleSet.TYPE_EXPRESSION
                # special case contact and flow fields
                if ' ' not in operand and '|' not in operand:
                    if operand == '@contact.groups':
                        ruleset['ruleset_type'] = RuleSet.TYPE_EXPRESSION
                    elif operand.find('@contact.') == 0:
                        ruleset['ruleset_type'] = RuleSet.TYPE_CONTACT_FIELD
                    elif operand.find('@flow.') == 0:  # pragma: needs cover
                        ruleset['ruleset_type'] = RuleSet.TYPE_FLOW_FIELD

                # we used to stop at webhooks, now we need a new node
                # to make sure processing stops at this step now
                if has_old_webhook:
                    pausing_ruleset = copy.deepcopy(ruleset)
                    pausing_ruleset['ruleset_type'] = RuleSet.TYPE_WAIT_MESSAGE
                    pausing_ruleset['operand'] = '@step.value'
                    pausing_ruleset['label'] = label + ' Response'
                    remove_extra_rules(definition, pausing_ruleset)
                    insert_node(definition, pausing_ruleset, ruleset)

            # finally insert our webhook node if necessary
            if has_old_webhook:
                webhook_ruleset = copy.deepcopy(ruleset)
                webhook_ruleset['webhook'] = webhook_url
                webhook_ruleset['webhook_action'] = webhook_action
                webhook_ruleset['operand'] = '@step.value'
                webhook_ruleset['ruleset_type'] = RuleSet.TYPE_WEBHOOK
                webhook_ruleset['label'] = label + ' Webhook'
                remove_extra_rules(definition, webhook_ruleset)
                insert_node(definition, webhook_ruleset, ruleset)

    return json_flow


def cleanse_group_names(action):
    from temba.contacts.models import ContactGroup
    if action['type'] == 'add_group' or action['type'] == 'del_group':
        if 'group' in action and 'groups' not in action:
            action['groups'] = [action['group']]
        for group in action['groups']:
            if isinstance(group, dict):
                if 'name' not in group:
                    group['name'] = 'Unknown'
                if not ContactGroup.is_valid_name(group['name']):
                    group['name'] = '%s %s' % ('Contacts', group['name'])
    return action


# ================================ Helper methods for flow migrations ===================================

def get_entry(json_flow):
    """
    Returns the entry node for the passed in flow, this is the ruleset or actionset with the lowest y
    """
    lowest_x = None
    lowest_y = None
    lowest_uuid = None

    for ruleset in json_flow.get('rule_sets', []):
        if lowest_y is None or ruleset['y'] < lowest_y:
            lowest_uuid = ruleset['uuid']
            lowest_y = ruleset['y']
            lowest_x = ruleset['x']
        elif lowest_y == ruleset['y']:
            if ruleset['x'] < lowest_x:
                lowest_uuid = ruleset['uuid']
                lowest_y = ruleset['y']
                lowest_x = ruleset['x']

    for actionset in json_flow.get('action_sets', []):
        if lowest_y is None or actionset['y'] < lowest_y:
            lowest_uuid = actionset['uuid']
            lowest_y = actionset['y']
            lowest_x = actionset['x']
        elif lowest_y == actionset['y']:
            if actionset['x'] < lowest_x:
                lowest_uuid = actionset['uuid']
                lowest_y = actionset['y']
                lowest_x = actionset['x']
    return lowest_uuid


def map_actions(json_flow, fixer_method):
    """
    Given a JSON flow, runs fixer_method on every action. If fixer_method returns None, the action is
    removed, otherwise the returned action is used.
    """
    action_sets = []
    original_action_sets = json_flow.get('action_sets', [])
    for actionset in original_action_sets:
        actions = []
        for action in actionset.get('actions', []):
            fixed_action = fixer_method(action)
            if fixed_action is not None:
                actions.append(fixed_action)

        actionset['actions'] = actions

        # only add in this actionset if there are actions in it
        if actions:
            action_sets.append(actionset)

    json_flow['action_sets'] = action_sets

    # if we trimmed off an actionset, reevaluate our start node
    if len(action_sets) < len(original_action_sets):
        json_flow['entry'] = get_entry(json_flow)

    return json_flow


def remove_extra_rules(json_flow, ruleset):
    """ Remove all rules but the all responses rule """
    rules = []
    old_rules = ruleset.get('rules')
    for rule in old_rules:
        if rule['test']['type'] == 'true':
            if 'base_language' in json_flow:
                rule['category'][json_flow['base_language']] = 'All Responses'
            else:
                rule['category'] = 'All Responses'
            rules.append(rule)

    ruleset['rules'] = rules


def insert_node(flow, node, _next):
    """ Inserts a node right before _next """

    def update_destination(node_to_update, uuid):
        if node_to_update.get('actions', []):  # pragma: needs cover
            node_to_update['destination'] = uuid
        else:
            for rule in node_to_update.get('rules', []):
                rule['destination'] = uuid

    # make sure we have a fresh uuid
    node['uuid'] = _next['uuid']
    _next['uuid'] = six.text_type(uuid4())
    update_destination(node, _next['uuid'])

    # bump everybody down
    for actionset in flow.get('action_sets'):
        if actionset.get('y') >= node.get('y'):
            actionset['y'] += 100

    for ruleset in flow.get('rule_sets'):
        if ruleset.get('y') >= node.get('y'):
            ruleset['y'] += 100

    # we are an actionset
    if node.get('actions', []):  # pragma: needs cover
        node.destination = _next.uuid
        flow['action_sets'].append(node)

    # otherwise point all rules to the same place
    else:
        for rule in node.get('rules', []):
            rule['destination'] = _next['uuid']
        flow['rule_sets'].append(node)<|MERGE_RESOLUTION|>--- conflicted
+++ resolved
@@ -10,11 +10,12 @@
 from temba.flows.models import ContainsTest, StartsWithTest, ContainsAnyTest, RegexTest, ReplyAction
 from temba.flows.models import SayAction, SendAction, RuleSet
 from temba.utils.expressions import migrate_template
-<<<<<<< HEAD
+from temba.contacts.models import ContactField
+from temba.flows.models import Flow
 from temba.utils.languages import iso6392_to_iso6393
 
 
-def _base_migrate_to_version_11_0(json_flow, country_code):
+def _base_migrate_to_version_11_1(json_flow, country_code):
     def _is_this_a_lang_object(obj):
         """
         Lang objects should only have keys of length == 3
@@ -65,7 +66,7 @@
     return _traverse(json_flow, country_code=country_code)
 
 
-def migrate_to_version_11_0(json_flow, flow=None):
+def migrate_to_version_11_1(json_flow, flow=None):
     """
     Migrates translation language codes in flow definitions from iso639-2 to iso639-3
     """
@@ -74,10 +75,10 @@
     else:
         raise ValueError('Languages depend on org, can not migrate to version 11 without org')
 
-    return _base_migrate_to_version_11_0(json_flow, country_code=country_code)
-
-
-def migrate_export_to_version_11_0(exported_json, org, same_site=True):
+    return _base_migrate_to_version_11_1(json_flow, country_code=country_code)
+
+
+def migrate_export_to_version_11_1(exported_json, org, same_site=True):
     """
         Migrates translation language codes in flow exports from iso639-2 to iso639-3
     """
@@ -88,17 +89,12 @@
 
     migrated_flows = []
     for sub_flow in exported_json.get('flows', []):
-        flow = _base_migrate_to_version_11_0(sub_flow, country_code=country_code)
+        flow = _base_migrate_to_version_11_1(sub_flow, country_code=country_code)
         migrated_flows.append(flow)
 
     exported_json['flows'] = migrated_flows
 
     return exported_json
-=======
-from temba.contacts.models import ContactField
-from temba.flows.models import Flow
-from uuid import uuid4
->>>>>>> 6e21eed2
 
 
 def migrate_export_to_version_11_0(json_export, org, same_site=True):
