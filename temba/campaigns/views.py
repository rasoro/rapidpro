--- conflicted
+++ resolved
@@ -285,15 +285,10 @@
 
         org = self.user.get_org()
 
-<<<<<<< HEAD
-        relative_to = self.fields['relative_to']
-        relative_to.queryset = ContactField.objects.filter(org=org, is_active=True, value_type=Value.TYPE_DATETIME).order_by('label')
-=======
         relative_to = self.fields["relative_to"]
         relative_to.queryset = ContactField.objects.filter(
             org=org, is_active=True, value_type=Value.TYPE_DATETIME
         ).order_by("label")
->>>>>>> 81472807
 
         flow = self.fields["flow_to_start"]
         flow.queryset = Flow.objects.filter(
