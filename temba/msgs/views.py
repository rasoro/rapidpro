--- conflicted
+++ resolved
@@ -143,11 +143,7 @@
             last_90 = timezone.now() - timedelta(days=90)
             queryset = queryset.filter(created_on__gte=last_90)
 
-<<<<<<< HEAD
-        return queryset.order_by('-created_on', '-id').distinct('created_on', 'id')
-=======
         return queryset.order_by("-created_on", "-id").distinct("created_on", "id")
->>>>>>> 81472807
 
     def get_context_data(self, **kwargs):
         org = self.request.user.get_org()
@@ -179,23 +175,6 @@
             dict(count=counts[SystemLabel.TYPE_FAILED], label=_("Failed"), url=reverse("msgs.msg_failed")),
         ]
 
-<<<<<<< HEAD
-        context['org'] = org
-        context['folders'] = folders
-        context['labels'] = Label.get_hierarchy(org)
-        context['has_messages'] = any(counts.values())
-        context['send_form'] = SendMessageForm(self.request.user)
-        context['org_is_purged'] = org.is_purgeable
-        context['actions'] = self.actions
-        context['current_label'] = label
-        context['export_url'] = self.derive_export_url()
-        context['show_channel_logs'] = self.show_channel_logs
-
-        # if refresh was passed in, increase it by our normal refresh time
-        previous_refresh = self.request.GET.get('refresh')
-        if previous_refresh:
-            context['refresh'] = int(previous_refresh) + self.derive_refresh()
-=======
         context["org"] = org
         context["folders"] = folders
         context["labels"] = Label.get_hierarchy(org)
@@ -211,7 +190,6 @@
         previous_refresh = self.request.GET.get("refresh")
         if previous_refresh:
             context["refresh"] = int(previous_refresh) + self.derive_refresh()
->>>>>>> 81472807
 
         return context
 
