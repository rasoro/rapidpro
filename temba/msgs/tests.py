--- conflicted
+++ resolved
@@ -1,37 +1,5 @@
 import json
 from datetime import datetime, timedelta
-<<<<<<< HEAD
-
-import pytz
-import six
-from django.conf import settings
-from django.contrib.auth.models import User
-from django.core.urlresolvers import reverse
-from django.db import transaction, connection
-from django.test import override_settings
-from django.utils import timezone
-from django_redis import get_redis_connection
-from mock import patch
-from openpyxl import load_workbook
-
-from temba.channels.models import Channel, ChannelCount, ChannelEvent, ChannelLog
-from temba.contacts.models import Contact, ContactField, ContactURN, TEL_SCHEME, STOP_CONTACT_EVENT, ContactGroup
-from temba.flows.models import RuleSet
-from temba.locations.models import AdminBoundary
-from temba.msgs import models
-from temba.msgs.models import Attachment, HANDLED, QUEUED, SENT, INCOMING, INBOX, FLOW, HANDLE_EVENT_TASK
-from temba.msgs.models import Broadcast, BroadcastRecipient, Label, SystemLabel, SystemLabelCount, UnreachableException
-from temba.msgs.models import HANDLER_QUEUE, MSG_EVENT
-from temba.msgs.models import Msg, ExportMessagesTask, RESENT, FAILED, OUTGOING, PENDING, WIRED, DELIVERED, ERRORED
-from temba.orgs.models import Language, Debit, Org
-from temba.schedules.models import Schedule
-from temba.tests import TembaTest, AnonymousOrg
-from temba.utils import dict_to_struct, dict_to_json
-from temba.utils.dates import datetime_to_str, datetime_to_s
-from temba.utils.expressions import get_function_listing
-from temba.utils.queues import push_task, DEFAULT_PRIORITY
-from temba.values.constants import Value
-=======
 from uuid import uuid4
 
 import pytz
@@ -97,7 +65,6 @@
 from temba.utils.queues import DEFAULT_PRIORITY, push_task
 from temba.values.constants import Value
 
->>>>>>> 81472807
 from .management.commands.msg_console import MessageConsole
 from .tasks import clear_old_msg_external_ids, process_message_task, squash_msgcounts
 from .templatetags.sms import as_icon
@@ -529,13 +496,8 @@
         # test blocked contacts are skipped from inbox and are not handled by flows
         contact = self.create_contact("Blocked contact", "250728739305")
         contact.is_blocked = True
-<<<<<<< HEAD
-        contact.save(update_fields=('is_blocked',))
-        ignored_msg = Msg.create_incoming(self.channel, six.text_type(contact.get_urn()), "My msg should be archived")
-=======
         contact.save(update_fields=("is_blocked",))
         ignored_msg = Msg.create_incoming(self.channel, str(contact.get_urn()), "My msg should be archived")
->>>>>>> 81472807
         ignored_msg = Msg.objects.get(pk=ignored_msg.pk)
         self.assertEqual(ignored_msg.visibility, Msg.VISIBILITY_ARCHIVED)
         self.assertEqual(ignored_msg.status, HANDLED)
@@ -635,16 +597,6 @@
             response = self.client.get(reverse("msgs.msg_outbox"))
 
         self.assertContains(response, "Outbox (1)")
-<<<<<<< HEAD
-        self.assertEqual(set(response.context_data['object_list']), {msg1})
-
-        broadcast2 = Broadcast.create(self.channel.org, self.admin, 'kLab is an awesome place',
-                                      [self.kevin, self.joe_and_frank])
-
-        # now send the broadcast so we have messages
-        broadcast2.send(trigger_send=False)
-        msg4, msg3, msg2 = tuple(Msg.objects.filter(broadcast=broadcast2).order_by('-created_on', '-id'))
-=======
         self.assertEqual(set(response.context_data["object_list"]), {msg1})
 
         broadcast2 = Broadcast.create(
@@ -658,34 +610,11 @@
         # now send the broadcast so we have messages
         broadcast2.send()
         msg4, msg3, msg2 = tuple(Msg.objects.filter(broadcast=broadcast2).order_by("-created_on", "-id"))
->>>>>>> 81472807
 
         with self.assertNumQueries(40):
             response = self.client.get(reverse("msgs.msg_outbox"))
 
         self.assertContains(response, "Outbox (4)")
-<<<<<<< HEAD
-        self.assertEqual(list(response.context_data['object_list']), [msg4, msg3, msg2, msg1])
-
-        response = self.client.get("%s?search=kevin" % reverse('msgs.msg_outbox'))
-        self.assertEqual(list(response.context_data['object_list']), [Msg.objects.get(contact=self.kevin)])
-
-        response = self.client.get("%s?search=joe" % reverse('msgs.msg_outbox'))
-        self.assertEqual(list(response.context_data['object_list']), [Msg.objects.get(contact=self.joe)])
-
-        response = self.client.get("%s?search=frank" % reverse('msgs.msg_outbox'))
-        self.assertEqual(list(response.context_data['object_list']), [Msg.objects.get(contact=self.frank)])
-
-        response = self.client.get("%s?search=just" % reverse('msgs.msg_outbox'))
-        self.assertEqual(list(response.context_data['object_list']), list())
-
-        response = self.client.get("%s?search=klab" % reverse('msgs.msg_outbox'))
-        self.assertEqual(list(response.context_data['object_list']), [msg4, msg3, msg2])
-
-        # make sure variables that are replaced in text messages match as well
-        response = self.client.get("%s?search=durant" % reverse('msgs.msg_outbox'))
-        self.assertEqual(list(response.context_data['object_list']), [Msg.objects.get(contact=self.kevin)])
-=======
         self.assertEqual(list(response.context_data["object_list"]), [msg4, msg3, msg2, msg1])
 
         response = self.client.get("%s?search=kevin" % reverse("msgs.msg_outbox"))
@@ -706,7 +635,6 @@
         # make sure variables that are replaced in text messages match as well
         response = self.client.get("%s?search=durant" % reverse("msgs.msg_outbox"))
         self.assertEqual(list(response.context_data["object_list"]), [Msg.objects.get(contact=self.kevin)])
->>>>>>> 81472807
 
     def do_msg_action(self, url, msgs, action, label=None, label_add=True):
         post_data = dict()
@@ -738,16 +666,6 @@
         self.assertEqual(302, response.status_code)
 
         # visit inbox page as a manager of the organization
-<<<<<<< HEAD
-        with self.assertNumQueries(60):
-            response = self.fetch_protected(inbox_url + "?refresh=10000", self.admin)
-
-        self.assertEqual(response.context['refresh'], 20000)
-        self.assertEqual(response.context['object_list'].count(), 5)
-        self.assertEqual(response.context['folders'][0]['url'], '/msg/inbox/')
-        self.assertEqual(response.context['folders'][0]['count'], 5)
-        self.assertEqual(response.context['actions'], ['archive', 'label'])
-=======
         with self.assertNumQueries(63):
             response = self.fetch_protected(inbox_url + "?refresh=10000", self.admin)
 
@@ -756,7 +674,6 @@
         self.assertEqual(response.context["folders"][0]["url"], "/msg/inbox/")
         self.assertEqual(response.context["folders"][0]["count"], 5)
         self.assertEqual(response.context["actions"], ["archive", "label"])
->>>>>>> 81472807
 
         # visit inbox page as administrator
         response = self.fetch_protected(inbox_url, self.admin)
@@ -931,21 +848,6 @@
         bcast.send()
 
         bcast2 = Broadcast.create(self.org, self.admin, "This is my spam message", groups=[group])
-        with self.assertRaises(Exception):
-            bcast2.send()
-
-    def test_footgun(self):
-        # create a bunch of contacts
-        group = ContactGroup.get_or_create(org=self.org, user=self.admin, name="Spam")
-        for i in range(51):
-            (contact, urn) = Contact.get_or_create(org=self.org, urn="tel:+1206779%04d" % i, user=self.admin)
-            group.contacts.add(contact)
-
-        # create a broadcast and send it off
-        bcast = Broadcast.create(self.org, self.admin, "This is my spam message", recipients=[group])
-        bcast.send()
-
-        bcast2 = Broadcast.create(self.org, self.admin, "This is my spam message", recipients=[group])
         with self.assertRaises(Exception):
             bcast2.send()
 
@@ -982,19 +884,11 @@
         self.assertEqual(302, response.status_code)
 
         # visit failed page as an administrator
-<<<<<<< HEAD
-        with self.assertNumQueries(64):
-            response = self.fetch_protected(failed_url, self.admin)
-
-        self.assertEqual(response.context['object_list'].count(), 3)
-        self.assertEqual(response.context['actions'], ['resend'])
-=======
         with self.assertNumQueries(66):
             response = self.fetch_protected(failed_url, self.admin)
 
         self.assertEqual(response.context["object_list"].count(), 3)
         self.assertEqual(response.context["actions"], ["resend"])
->>>>>>> 81472807
         self.assertContains(response, "Export")
 
         self.assertContains(response, reverse("channels.channellog_read", args=[log.id]))
@@ -1027,14 +921,10 @@
         self.login(self.admin)
 
         self.joe.name = "Jo\02e Blow"
-<<<<<<< HEAD
-        self.joe.save(update_fields=('name',))
-=======
         self.joe.save(update_fields=("name",))
 
         self.org.created_on = datetime(2017, 1, 1, 9, tzinfo=pytz.UTC)
         self.org.save()
->>>>>>> 81472807
 
         msg1 = self.create_msg(
             contact=self.joe,
@@ -2641,21 +2531,12 @@
         self.assertEqual(40, len(parts[3]))
 
     def test_substitute_variables(self):
-<<<<<<< HEAD
-        ContactField.get_or_create(self.org, self.admin, 'goats', "Goats", False, Value.TYPE_NUMBER)
-        self.joe.set_field(self.user, 'goats', "3 ")
-        ContactField.get_or_create(self.org, self.admin, 'temp', "Temperature", False, Value.TYPE_NUMBER)
-        self.joe.set_field(self.user, 'temp', "37.45")
-        ContactField.get_or_create(self.org, self.admin, 'dob', "Date of birth", False, Value.TYPE_DATETIME)
-        self.joe.set_field(self.user, 'dob', "28/5/1981")
-=======
         ContactField.get_or_create(self.org, self.admin, "goats", "Goats", False, Value.TYPE_NUMBER)
         self.joe.set_field(self.user, "goats", "3 ")
         ContactField.get_or_create(self.org, self.admin, "temp", "Temperature", False, Value.TYPE_NUMBER)
         self.joe.set_field(self.user, "temp", "37.45")
         ContactField.get_or_create(self.org, self.admin, "dob", "Date of birth", False, Value.TYPE_DATETIME)
         self.joe.set_field(self.user, "dob", "28/5/1981")
->>>>>>> 81472807
 
         def substitute(s, context):
             context["contact"] = self.joe.build_expressions_context()
@@ -2712,47 +2593,13 @@
         self.assertRegex(text, "Your DOB is 1981-05-28T\d{2}:\d{2}:\d{2}\.\d{6}\+\d{2}:\d{2}")
 
         # unicode tests
-<<<<<<< HEAD
-        self.joe.name = u"شاملیدل عمومی"
-        self.joe.save(update_fields=('name',))
-=======
         self.joe.name = "شاملیدل عمومی"
         self.joe.save(update_fields=("name",))
->>>>>>> 81472807
 
         self.assertEqual(("شاملیدل", []), substitute("@(first_word(contact))", dict()))
         self.assertEqual(("عمومی", []), substitute("@(proper(remove_first_word(contact)))", dict()))
 
         # credit card
-<<<<<<< HEAD
-        self.joe.name = '1234567890123456'
-        self.joe.save(update_fields=('name',))
-        self.assertEqual(("1 2 3 4 , 5 6 7 8 , 9 0 1 2 , 3 4 5 6", []), substitute("@(read_digits(contact))", dict()))
-
-        # phone number
-        self.joe.name = '123456789012'
-        self.joe.save(update_fields=('name',))
-        self.assertEqual(("1 2 3 , 4 5 6 , 7 8 9 , 0 1 2", []), substitute("@(read_digits(contact))", dict()))
-
-        # triplets
-        self.joe.name = '123456'
-        self.joe.save(update_fields=('name',))
-        self.assertEqual(("1 2 3 , 4 5 6", []), substitute("@(read_digits(contact))", dict()))
-
-        # soc security
-        self.joe.name = '123456789'
-        self.joe.save(update_fields=('name',))
-        self.assertEqual(("1 2 3 , 4 5 , 6 7 8 9", []), substitute("@(read_digits(contact))", dict()))
-
-        # regular number, street address, etc
-        self.joe.name = '12345'
-        self.joe.save(update_fields=('name',))
-        self.assertEqual(("1,2,3,4,5", []), substitute("@(read_digits(contact))", dict()))
-
-        # regular number, street address, etc
-        self.joe.name = '123'
-        self.joe.save(update_fields=('name',))
-=======
         self.joe.name = "1234567890123456"
         self.joe.save(update_fields=("name",))
         self.assertEqual(("1 2 3 4 , 5 6 7 8 , 9 0 1 2 , 3 4 5 6", []), substitute("@(read_digits(contact))", dict()))
@@ -2780,18 +2627,13 @@
         # regular number, street address, etc
         self.joe.name = "123"
         self.joe.save(update_fields=("name",))
->>>>>>> 81472807
         self.assertEqual(("1,2,3", []), substitute("@(read_digits(contact))", dict()))
 
     def test_expressions_context(self):
         ContactField.get_or_create(self.org, self.admin, "superhero_name", "Superhero Name")
 
         self.joe.send("keyword remainder-remainder", self.admin)
-<<<<<<< HEAD
-        self.joe.set_field(self.user, 'superhero_name', 'batman')
-=======
         self.joe.set_field(self.user, "superhero_name", "batman")
->>>>>>> 81472807
 
         msg = Msg.objects.get()
         context = msg.build_expressions_context()
@@ -3288,11 +3130,7 @@
         channel_models.SEND_QUEUE_DEPTH = 500
         channel_models.SEND_BATCH_SIZE = 100
 
-<<<<<<< HEAD
-    @override_settings(LEGACY_CHANNELS=['EX'])
-=======
     @override_settings(LEGACY_CHANNELS=["EX"])
->>>>>>> 81472807
     def test_batch(self):
         # broadcast out to 11 contacts to test our batching
         contacts = []
@@ -3396,19 +3234,11 @@
 
 class BroadcastLanguageTest(TembaTest):
     def setUp(self):
-<<<<<<< HEAD
-        super(BroadcastLanguageTest, self).setUp()
-
-        self.francois = self.create_contact('Francois', '+12065551213', language='fra')
-        self.greg = self.create_contact('Greg', '+12065551212')
-        self.wilbert = self.create_contact('Wilbert', '+12065551214', language='fra')
-=======
         super().setUp()
 
         self.francois = self.create_contact("Francois", "+12065551213", language="fra")
         self.greg = self.create_contact("Greg", "+12065551212")
         self.wilbert = self.create_contact("Wilbert", "+12065551214", language="fra")
->>>>>>> 81472807
 
     def test_multiple_language_broadcast(self):
         # set up our org to have a few different languages
