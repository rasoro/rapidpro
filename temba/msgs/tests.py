from datetime import datetime, timedelta
from unittest.mock import PropertyMock, patch
from uuid import uuid4

import pytz
from django_redis import get_redis_connection
from openpyxl import load_workbook

from django.conf import settings
from django.urls import reverse
from django.utils import timezone

from temba.archives.models import Archive
from temba.channels.models import Channel, ChannelCount, ChannelEvent, ChannelLog
from temba.contacts.models import STOP_CONTACT_EVENT, TEL_SCHEME, Contact, ContactField, ContactGroup, ContactURN
from temba.flows.models import RuleSet
from temba.msgs.models import (
    DELIVERED,
    ERRORED,
    FAILED,
    FLOW,
    HANDLE_EVENT_TASK,
    HANDLED,
    INBOX,
    INCOMING,
    MSG_EVENT,
    OUTGOING,
    PENDING,
    QUEUED,
    RESENT,
    SENT,
    WIRED,
    Attachment,
    Broadcast,
    ExportMessagesTask,
    Label,
    LabelCount,
    Msg,
    SystemLabel,
    SystemLabelCount,
    UnreachableException,
)
from temba.orgs.models import Language
from temba.schedules.models import Schedule
from temba.tests import AnonymousOrg, TembaTest
from temba.tests.s3 import MockS3Client
from temba.utils import dict_to_struct, json
from temba.utils.dates import datetime_to_s, datetime_to_str
from temba.utils.expressions import get_function_listing
from temba.utils.queues import Queue, push_task
from temba.values.constants import Value

from .management.commands.msg_console import MessageConsole
from .tasks import clear_old_msg_external_ids, process_message_task, squash_msgcounts
from .templatetags.sms import as_icon


class MsgTest(TembaTest):
    def setUp(self):
        super().setUp()

        self.joe = self.create_contact("Joe Blow", "123")
        ContactURN.create(self.org, self.joe, "tel:789")

        self.frank = self.create_contact("Frank Blow", "321")
        self.kevin = self.create_contact("Kevin Durant", "987")

        self.just_joe = self.create_group("Just Joe", [self.joe])
        self.joe_and_frank = self.create_group("Joe and Frank", [self.joe, self.frank])

    def test_msg_as_archive_json(self):
        msg1 = Msg.create_incoming(self.channel, self.joe.get_urn().urn, "i'm having a problem")
        self.assertEqual(
            msg1.as_archive_json(),
            {
                "id": msg1.id,
                "contact": {"uuid": str(self.joe.uuid), "name": "Joe Blow"},
                "channel": {"uuid": str(self.channel.uuid), "name": "Test Channel"},
                "urn": "tel:123",
                "direction": "in",
                "type": "inbox",
                "status": "handled",
                "visibility": "visible",
                "text": "i'm having a problem",
                "attachments": [],
                "labels": [],
                "created_on": msg1.created_on.isoformat(),
                "sent_on": msg1.sent_on.isoformat(),
            },
        )

        # label first message
        folder = Label.get_or_create_folder(self.org, self.user, "Folder")
        label = Label.get_or_create(self.org, self.user, "la\02bel1", folder=folder)
        label.toggle_label([msg1], add=True)

        self.assertEqual(
            msg1.as_archive_json(),
            {
                "id": msg1.id,
                "contact": {"uuid": str(self.joe.uuid), "name": "Joe Blow"},
                "channel": {"uuid": str(self.channel.uuid), "name": "Test Channel"},
                "urn": "tel:123",
                "direction": "in",
                "type": "inbox",
                "status": "handled",
                "visibility": "visible",
                "text": "i'm having a problem",
                "attachments": [],
                "labels": [{"uuid": str(label.uuid), "name": "la\x02bel1"}],
                "created_on": msg1.created_on.isoformat(),
                "sent_on": msg1.sent_on.isoformat(),
            },
        )

        msg2 = self.create_msg(
            contact=self.joe,
            text="Media message",
            direction="I",
            status=HANDLED,
            msg_type="I",
            attachments=["audio:http://rapidpro.io/audio/sound.mp3"],
        )

        self.assertEqual(
            msg2.as_archive_json(),
            {
                "id": msg2.id,
                "contact": {"uuid": str(self.joe.uuid), "name": "Joe Blow"},
                "channel": {"uuid": str(self.channel.uuid), "name": "Test Channel"},
                "urn": "tel:123",
                "direction": "in",
                "type": "inbox",
                "status": "handled",
                "visibility": "visible",
                "text": "Media message",
                "attachments": [{"url": "http://rapidpro.io/audio/sound.mp3", "content_type": "audio"}],
                "labels": [],
                "created_on": msg2.created_on.isoformat(),
                "sent_on": None,
            },
        )

    def test_deletes(self):

        # create some incoming messages
        msg1 = Msg.create_incoming(self.channel, self.joe.get_urn().urn, "i'm having a problem")
        msg2 = Msg.create_incoming(self.channel, self.frank.get_urn().urn, "ignore joe, he's a liar")

        # we've used two credits
        self.assertEqual(2, Msg.objects.all().count())
        self.assertEqual(self.org._calculate_credits_used()[0], 2)

        # a hard delete on a message should reduce credits used
        msg1.delete()
        self.assertEqual(1, Msg.objects.all().count())
        self.assertEqual(self.org._calculate_credits_used()[0], 1)

        # a purge delete on a message should keep credits the same
        msg2.release(Msg.DELETE_FOR_USER)
        self.assertEqual(0, Msg.objects.all().count())
        self.assertEqual(self.org._calculate_credits_used()[0], 1)

    def test_get_sync_commands(self):
        msg1 = Msg.create_outgoing(self.org, self.admin, self.joe, "Hello, we heard from you.")
        msg2 = Msg.create_outgoing(self.org, self.admin, self.frank, "Hello, we heard from you.")
        msg3 = Msg.create_outgoing(self.org, self.admin, self.kevin, "Hello, we heard from you.")

        commands = Msg.get_sync_commands(Msg.objects.filter(id__in=(msg1.id, msg2.id, msg3.id)))

        self.assertEqual(
            commands,
            [
                {
                    "cmd": "mt_bcast",
                    "to": [
                        {"phone": "123", "id": msg1.id},
                        {"phone": "321", "id": msg2.id},
                        {"phone": "987", "id": msg3.id},
                    ],
                    "msg": "Hello, we heard from you.",
                }
            ],
        )

        msg4 = Msg.create_outgoing(self.org, self.admin, self.kevin, "Hello, there")

        commands = Msg.get_sync_commands(Msg.objects.filter(id__in=(msg1.id, msg2.id, msg4.id)))

        self.assertEqual(
            commands,
            [
                {
                    "cmd": "mt_bcast",
                    "to": [{"phone": "123", "id": msg1.id}, {"phone": "321", "id": msg2.id}],
                    "msg": "Hello, we heard from you.",
                },
                {"cmd": "mt_bcast", "to": [{"phone": "987", "id": msg4.id}], "msg": "Hello, there"},
            ],
        )

        msg5 = Msg.create_outgoing(self.org, self.admin, self.frank, "Hello, we heard from you.")

        commands = Msg.get_sync_commands(Msg.objects.filter(id__in=(msg1.id, msg4.id, msg5.id)))

        self.assertEqual(
            commands,
            [
                {"cmd": "mt_bcast", "to": [{"phone": "123", "id": msg1.id}], "msg": "Hello, we heard from you."},
                {"cmd": "mt_bcast", "to": [{"phone": "987", "id": msg4.id}], "msg": "Hello, there"},
                {"cmd": "mt_bcast", "to": [{"phone": "321", "id": msg5.id}], "msg": "Hello, we heard from you."},
            ],
        )

    def test_archive_and_release(self):
        msg1 = Msg.create_incoming(self.channel, "tel:123", "Incoming")
        label = Label.get_or_create(self.org, self.admin, "Spam")
        label.toggle_label([msg1], add=True)

        msg1.archive()

        msg1 = Msg.objects.get(pk=msg1.pk)
        self.assertEqual(msg1.visibility, Msg.VISIBILITY_ARCHIVED)
        self.assertEqual(set(msg1.labels.all()), {label})  # don't remove labels

        msg1.restore()

        msg1 = Msg.objects.get(pk=msg1.id)
        self.assertEqual(msg1.visibility, Msg.VISIBILITY_VISIBLE)

        msg1.release()
        self.assertFalse(Msg.objects.filter(pk=msg1.pk).exists())

        label = Label.label_objects.filter(pk=label.pk).first()
        self.assertEqual(0, label.get_messages().count())  # do remove labels
        self.assertIsNotNone(label)

        # can't archive outgoing messages
        msg2 = Msg.create_outgoing(self.org, self.admin, self.joe, "Outgoing")
        self.assertRaises(ValueError, msg2.archive)

    def assertReleaseCount(self, direction, status, visibility, msg_type, label):
        if direction == OUTGOING:
            msg = Msg.create_outgoing(self.org, self.admin, self.joe, "Whattup Joe")
        else:
            msg = Msg.create_incoming(self.channel, "tel:+250788123123", "Hey hey")

        Msg.objects.filter(id=msg.id).update(
            status=status, direction=direction, visibility=visibility, msg_type=msg_type
        )

        # assert our folder count is right
        counts = SystemLabel.get_counts(self.org)
        self.assertEqual(counts[label], 1)

        # release the msg, count should now be 0
        msg.release()
        counts = SystemLabel.get_counts(self.org)
        self.assertEqual(counts[label], 0)

    def test_release_counts(self):
        # outgoing labels
        self.assertReleaseCount(OUTGOING, SENT, Msg.VISIBILITY_VISIBLE, INBOX, SystemLabel.TYPE_SENT)
        self.assertReleaseCount(OUTGOING, QUEUED, Msg.VISIBILITY_VISIBLE, INBOX, SystemLabel.TYPE_OUTBOX)
        self.assertReleaseCount(OUTGOING, FAILED, Msg.VISIBILITY_VISIBLE, INBOX, SystemLabel.TYPE_FAILED)

        # incoming labels
        self.assertReleaseCount(INCOMING, HANDLED, Msg.VISIBILITY_VISIBLE, INBOX, SystemLabel.TYPE_INBOX)
        self.assertReleaseCount(INCOMING, HANDLED, Msg.VISIBILITY_ARCHIVED, INBOX, SystemLabel.TYPE_ARCHIVED)
        self.assertReleaseCount(INCOMING, HANDLED, Msg.VISIBILITY_VISIBLE, FLOW, SystemLabel.TYPE_FLOWS)

    def test_erroring(self):
        # test with real message
        msg = Msg.create_outgoing(self.org, self.admin, self.joe, "Test 1")
        r = get_redis_connection()

        Msg.mark_error(r, self.channel, msg)
        msg = Msg.objects.get(pk=msg.id)
        self.assertEqual(msg.status, "E")
        self.assertEqual(msg.error_count, 1)
        self.assertIsNotNone(msg.next_attempt)

        Msg.mark_error(r, self.channel, msg)
        msg = Msg.objects.get(pk=msg.id)
        self.assertEqual(msg.status, "E")
        self.assertEqual(msg.error_count, 2)
        self.assertIsNotNone(msg.next_attempt)

        Msg.mark_error(r, self.channel, msg)
        msg = Msg.objects.get(pk=msg.id)
        self.assertEqual(msg.status, "F")

        # test with mock message
        msg = dict_to_struct("MsgStruct", Msg.create_outgoing(self.org, self.admin, self.joe, "Test 2").as_task_json())

        Msg.mark_error(r, self.channel, msg)
        msg = Msg.objects.get(pk=msg.id)
        self.assertEqual(msg.status, "E")
        self.assertEqual(msg.error_count, 1)
        self.assertIsNotNone(msg.next_attempt)

        Msg.mark_error(r, self.channel, msg)
        msg = Msg.objects.get(pk=msg.id)
        self.assertEqual(msg.status, "E")
        self.assertEqual(msg.error_count, 2)
        self.assertIsNotNone(msg.next_attempt)

        Msg.mark_error(r, self.channel, msg)
        msg = Msg.objects.get(pk=msg.id)
        self.assertEqual(msg.status, "F")

    def test_send_message_auto_completion_processor(self):
        outbox_url = reverse("msgs.msg_outbox")

        # login in as manager, with contacts but without extra contactfields yet
        self.login(self.admin)
        completions = [
            dict(name="contact", display="Contact Name"),
            dict(name="contact.first_name", display="Contact First Name"),
            dict(name="contact.groups", display="Contact Groups"),
            dict(name="contact.language", display="Contact Language"),
            dict(name="contact.name", display="Contact Name"),
            dict(name="contact.tel", display="Contact Phone"),
            dict(name="contact.tel_e164", display="Contact Phone - E164"),
            dict(name="contact.uuid", display="Contact UUID"),
            dict(name="date", display="Current Date and Time"),
            dict(name="date.now", display="Current Date and Time"),
            dict(name="date.today", display="Current Date"),
            dict(name="date.tomorrow", display="Tomorrow's Date"),
            dict(name="date.yesterday", display="Yesterday's Date"),
        ]

        response = self.client.get(outbox_url)

        # check our completions JSON and functions JSON
        self.assertEqual(response.context["completions"], json.dumps(completions))
        self.assertEqual(response.context["function_completions"], json.dumps(get_function_listing()))

        # add some contact fields
        field = ContactField.get_or_create(self.org, self.admin, "cell", "Cell")
        completions.append(dict(name="contact.%s" % str(field.key), display="Contact Field: Cell"))

        field = ContactField.get_or_create(self.org, self.admin, "sector", "Sector")
        completions.append(dict(name="contact.%s" % str(field.key), display="Contact Field: Sector"))

        response = self.client.get(outbox_url)

        # contact fields are included at the end in alphabetical order
        self.assertEqual(response.context["completions"], json.dumps(completions))

        # a Twitter channel
        Channel.create(self.org, self.user, None, "TT")
        completions.insert(-2, dict(name="contact.%s" % "twitter", display="Contact %s" % "Twitter handle"))
        completions.insert(-2, dict(name="contact.%s" % "twitterid", display="Contact %s" % "Twitter ID"))

        response = self.client.get(outbox_url)
        # the Twitter URN scheme is included
        self.assertEqual(response.context["completions"], json.dumps(completions))

    def test_create_outgoing(self):
        tel_urn = "tel:250788382382"
        tel_contact, tel_urn_obj = Contact.get_or_create(self.org, tel_urn, user=self.user)
        twitter_urn = "twitter:joe"
        twitter_contact, twitter_urn_obj = Contact.get_or_create(self.org, twitter_urn, user=self.user)

        # check creating by URN string
        msg = Msg.create_outgoing(self.org, self.admin, tel_urn, "Extra spaces to remove    ")
        self.assertEqual(msg.contact, tel_contact)
        self.assertEqual(msg.contact_urn, tel_urn_obj)
        self.assertEqual(msg.text, "Extra spaces to remove")  # check message text is stripped

        # check creating by URN string and specific channel
        msg = Msg.create_outgoing(self.org, self.admin, tel_urn, "Hello 1", channel=self.channel)
        self.assertEqual(msg.contact, tel_contact)
        self.assertEqual(msg.contact_urn, tel_urn_obj)

        # try creating by URN string and specific channel with different scheme
        with self.assertRaises(UnreachableException):
            Msg.create_outgoing(self.org, self.admin, twitter_urn, "Hello 1", channel=self.channel)

        # check creating by URN object
        msg = Msg.create_outgoing(self.org, self.admin, tel_urn_obj, "Hello 1")
        self.assertEqual(msg.contact, tel_contact)
        self.assertEqual(msg.contact_urn, tel_urn_obj)

        # check creating by URN object and specific channel
        msg = Msg.create_outgoing(self.org, self.admin, tel_urn_obj, "Hello 1", channel=self.channel)
        self.assertEqual(msg.contact, tel_contact)
        self.assertEqual(msg.contact_urn, tel_urn_obj)

        # try creating by URN object and specific channel with different scheme
        with self.assertRaises(UnreachableException):
            Msg.create_outgoing(self.org, self.admin, twitter_urn_obj, "Hello 1", channel=self.channel)

        # check creating by contact
        msg = Msg.create_outgoing(self.org, self.admin, tel_contact, "Hello 1")
        self.assertEqual(msg.contact, tel_contact)
        self.assertEqual(msg.contact_urn, tel_urn_obj)

        # check creating by contact and specific channel
        msg = Msg.create_outgoing(self.org, self.admin, tel_contact, "Hello 1", channel=self.channel)
        self.assertEqual(msg.contact, tel_contact)
        self.assertEqual(msg.contact_urn, tel_urn_obj)

        # try creating by contact and specific channel with different scheme
        with self.assertRaises(UnreachableException):
            Msg.create_outgoing(self.org, self.admin, twitter_contact, "Hello 1", channel=self.channel)

        # Can't handle outgoing messages
        with self.assertRaises(ValueError):
            msg.handle()

        # can't create outgoing messages without org or user
        with self.assertRaises(ValueError):
            Msg.create_outgoing(None, self.admin, "tel:250783835665", "Hello World")
        with self.assertRaises(ValueError):
            Msg.create_outgoing(self.org, None, "tel:250783835665", "Hello World")

        # case where the channel number is amongst contact broadcasted to
        # cannot sent more than 10 same message in period of 5 minutes

        for number in range(0, 10):
            Msg.create_outgoing(self.org, self.admin, "tel:" + self.channel.address, "Infinite Loop")

        # now that we have 10 same messages then,
        must_return_none = Msg.create_outgoing(self.org, self.admin, "tel:" + self.channel.address, "Infinite Loop")
        self.assertIsNone(must_return_none)

        # test create_outgoing with sent_on in the past
        t = datetime(2018, 5, 17, 17, 29, 30, 0, pytz.UTC)
        msg = Msg.create_outgoing(self.org, self.admin, tel_contact, "Hello at time", channel=self.channel, sent_on=t)
        self.assertEqual(msg.sent_on, t)
        self.assertGreater(msg.created_on, msg.sent_on)

    def test_contact_queue_flushing(self):

        # change our channel type to one that uses the queue
        self.channel.channel_type = "T"
        self.channel.save(update_fields=("channel_type",))

        msg1 = Msg.create_incoming(self.channel, "tel:250788382382", "Message 1")
        contact_id = msg1.contact_id

        r = get_redis_connection()
        contact_queue = Msg.CONTACT_HANDLING_QUEUE % contact_id

        # even though we already handled it, push it back on our queue to test flushing
        payload = dict(type=MSG_EVENT, contact_id=contact_id, id=msg1.id, new_message=True, new_contact=False)
        r.zadd(contact_queue, datetime_to_s(timezone.now()), json.dumps(payload))

        msg2 = Msg.create_incoming(self.channel, "tel:250788382382", "Message 2")

        # our new message should be handled and queue should be empty
        msg2.refresh_from_db()
        self.assertEqual(HANDLED, msg2.status)
        self.assertEqual(0, len(r.zrange(contact_queue, 0, 1)))

        # calling it again shouldn't do anything, but should return
        process_message_task(dict(contact_id=contact_id))

    def test_create_incoming(self):
        Msg.create_incoming(self.channel, "tel:250788382382", "It's going well")
        Msg.create_incoming(self.channel, "tel:250788382382", "My name is Frank")
        msg = Msg.create_incoming(self.channel, "tel:250788382382", "Yes, 3.")

        self.assertEqual(msg.text, "Yes, 3.")
        self.assertEqual(str(msg), "Yes, 3.")

        # Can't send incoming messages
        with self.assertRaises(Exception):
            msg.send()

        # can't create outgoing messages against an unassigned channel
        unassigned_channel = Channel.create(
            None, self.admin, None, "A", None, secret=Channel.generate_secret(), config={Channel.CONFIG_FCM_ID: "456"}
        )

        with self.assertRaises(Exception):
            Msg.create_incoming(unassigned_channel, "tel:250788382382", "No dice")

        # test blocked contacts are skipped from inbox and are not handled by flows
        contact = self.create_contact("Blocked contact", "250728739305")
        contact.is_blocked = True
        contact.save(update_fields=("is_blocked",), handle_update=False)
        ignored_msg = Msg.create_incoming(self.channel, str(contact.get_urn()), "My msg should be archived")
        ignored_msg = Msg.objects.get(pk=ignored_msg.pk)
        self.assertEqual(ignored_msg.visibility, Msg.VISIBILITY_ARCHIVED)
        self.assertEqual(ignored_msg.status, HANDLED)

        # hit the inbox page, that should reset our unread count
        self.login(self.admin)
        self.client.get(reverse("msgs.msg_inbox"))

        # test that invalid chars are stripped from message text
        msg5 = Msg.create_incoming(self.channel, "tel:250788382382", "Don't be null!\x00")
        self.assertEqual(msg5.text, "Don't be null!")

        # test create_incoming with a sent_on value
        t = datetime(2018, 5, 17, 17, 29, 30, 0, pytz.UTC)
        msg = Msg.create_incoming(self.channel, "tel:250788382382", "It's going well", sent_on=t)
        self.assertEqual(msg.sent_on, t)
        self.assertGreater(msg.created_on, msg.sent_on)

    def test_empty(self):
        broadcast = Broadcast.create(
            self.org, self.admin, "If a broadcast is sent and nobody receives it, does it still send?", contacts=[]
        )
        broadcast.send()

        # should have no messages but marked as sent
        self.assertEqual(0, broadcast.recipient_count)
        self.assertEqual(0, broadcast.get_message_count())
        self.assertEqual(SENT, broadcast.status)

    def test_send_all(self):
        contact = self.create_contact("Stephen", "+12078778899")
        ContactURN.get_or_create(self.org, contact, "tel:+12078778800")
        broadcast = Broadcast.create(
            self.org,
            self.admin,
            "If a broadcast is sent and nobody receives it, does it still send?",
            contacts=[contact],
            send_all=True,
        )
        broadcast.send()

        self.assertEqual(2, broadcast.msgs.all().count())
        self.assertEqual(1, broadcast.msgs.all().filter(contact_urn__path="+12078778899").count())
        self.assertEqual(1, broadcast.msgs.all().filter(contact_urn__path="+12078778800").count())

    def test_broadcast_metadata(self):
        Channel.create(self.org, self.admin, None, channel_type="TT")
        contact1 = self.create_contact("Stephen", "+12078778899", language="fra")
        contact2 = self.create_contact("Maaaarcos", number="+12078778888", twitter="marky65")

        # can't create quick replies if you don't include base translation
        with self.assertRaises(ValueError):
            Broadcast.create(
                self.org,
                self.admin,
                "If a broadcast is sent and nobody receives it, does it still send?",
                contacts=[contact1],
                quick_replies=[dict(eng="Yes"), dict(eng="No")],
            )

        eng = Language.create(self.org, self.admin, "English", "eng")
        Language.create(self.org, self.admin, "French", "fra")
        self.org.primary_language = eng
        self.org.save()

        broadcast = Broadcast.create(
            self.org,
            self.admin,
            "If a broadcast is sent and nobody receives it, does it still send?",
            contacts=[contact1, contact2],
            send_all=True,
            quick_replies=[dict(eng="Yes", fra="Oui"), dict(eng="No")],
        )

        # check metadata was set on the broadcast
        self.assertEqual(broadcast.metadata, {"quick_replies": [{"eng": "Yes", "fra": "Oui"}, {"eng": "No"}]})

        broadcast.send()
        msg1, msg2, msg3 = broadcast.msgs.order_by("contact", "id")

        # message quick_replies are translated according to contact language
        self.assertEqual(msg1.metadata, {"quick_replies": ["Oui", "No"]})
        self.assertEqual(msg2.metadata, {"quick_replies": ["Yes", "No"]})
        self.assertEqual(msg3.metadata, {"quick_replies": ["Yes", "No"]})

    def test_outbox(self):
        self.login(self.admin)

        contact, urn_obj = Contact.get_or_create(self.channel.org, "tel:250788382382", user=self.admin)
        broadcast1 = Broadcast.create(self.channel.org, self.admin, "How is it going?", contacts=[contact])

        # now send the broadcast so we have messages, but put them back into pending state
        broadcast1.send()
        Msg.objects.filter(broadcast=broadcast1).update(status=PENDING)

        (msg1,) = tuple(Msg.objects.filter(broadcast=broadcast1))

        with self.assertNumQueries(45):
            response = self.client.get(reverse("msgs.msg_outbox"))

        self.assertContains(response, "Outbox (1)")
        self.assertEqual(set(response.context_data["object_list"]), {msg1})

        broadcast2 = Broadcast.create(
            self.channel.org,
            self.admin,
            "kLab is an awesome place",
            contacts=[self.kevin],
            groups=[self.joe_and_frank],
        )

        # now send the broadcast so we have messages
        broadcast2.send()
        Msg.objects.filter(broadcast=broadcast2).update(status=PENDING)
        msg4, msg3, msg2 = tuple(Msg.objects.filter(broadcast=broadcast2).order_by("-created_on", "-id"))

        broadcast3 = Broadcast.create(
            self.channel.org, self.admin, "Pending broadcast", contacts=[self.kevin], status=QUEUED
        )

        broadcast4 = Broadcast.create(
            self.channel.org, self.admin, "Scheduled broadcast", contacts=[self.kevin], status=QUEUED
        )

        broadcast4.schedule = Schedule.create_schedule(timezone.now(), "D", self.admin)
        broadcast4.save(update_fields=["schedule"])

        with self.assertNumQueries(39):
            response = self.client.get(reverse("msgs.msg_outbox"))

        self.assertContains(response, "Outbox (5)")
        self.assertEqual(list(response.context_data["object_list"]), [msg4, msg3, msg2, msg1])
        self.assertEqual(list(response.context_data["pending_broadcasts"]), [broadcast3])

        response = self.client.get("%s?search=kevin" % reverse("msgs.msg_outbox"))
        self.assertEqual(list(response.context_data["object_list"]), [Msg.objects.get(contact=self.kevin)])

        response = self.client.get("%s?search=joe" % reverse("msgs.msg_outbox"))
        self.assertEqual(list(response.context_data["object_list"]), [Msg.objects.get(contact=self.joe)])

        response = self.client.get("%s?search=frank" % reverse("msgs.msg_outbox"))
        self.assertEqual(list(response.context_data["object_list"]), [Msg.objects.get(contact=self.frank)])

        response = self.client.get("%s?search=just" % reverse("msgs.msg_outbox"))
        self.assertEqual(list(response.context_data["object_list"]), list())

        response = self.client.get("%s?search=klab" % reverse("msgs.msg_outbox"))
        self.assertEqual(list(response.context_data["object_list"]), [msg4, msg3, msg2])

        # make sure variables that are replaced in text messages match as well
        response = self.client.get("%s?search=durant" % reverse("msgs.msg_outbox"))
        self.assertEqual(list(response.context_data["object_list"]), [Msg.objects.get(contact=self.kevin)])

    def do_msg_action(self, url, msgs, action, label=None, label_add=True):
        post_data = dict()
        post_data["action"] = action
        post_data["objects"] = [m.id for m in msgs]
        post_data["label"] = label.pk if label else None
        post_data["add"] = label_add
        return self.client.post(url, post_data, follow=True)

    def test_inbox(self):
        inbox_url = reverse("msgs.msg_inbox")

        joe_tel = str(self.joe.get_urn(TEL_SCHEME))
        msg1 = Msg.create_incoming(self.channel, joe_tel, "message number 1")
        msg2 = Msg.create_incoming(self.channel, joe_tel, "message number 2")
        msg3 = Msg.create_incoming(self.channel, joe_tel, "message number 3")
        Msg.create_incoming(self.channel, joe_tel, "message number 4")
        msg5 = Msg.create_incoming(self.channel, joe_tel, "message number 5")
        msg6 = Msg.create_incoming(self.channel, joe_tel, "message number 6")

        # msg6 is still pending
        msg6.status = PENDING
        msg6.msg_type = None
        msg6.save()

        # visit inbox page  as a user not in the organization
        self.login(self.non_org_user)
        response = self.client.get(inbox_url)
        self.assertEqual(302, response.status_code)

        # visit inbox page as a manager of the organization
        with self.assertNumQueries(62):
            response = self.fetch_protected(inbox_url + "?refresh=10000", self.admin)

        # make sure that we embed refresh script if View.refresh is set
        self.assertContains(response, "function refresh")

        self.assertEqual(response.context["refresh"], 20000)
        self.assertEqual(response.context["object_list"].count(), 5)
        self.assertEqual(response.context["folders"][0]["url"], "/msg/inbox/")
        self.assertEqual(response.context["folders"][0]["count"], 5)
        self.assertEqual(response.context["actions"], ["archive", "label"])

        # visit inbox page as administrator
        response = self.fetch_protected(inbox_url, self.admin)

        self.assertEqual(response.context["object_list"].count(), 5)
        self.assertEqual(response.context["actions"], ["archive", "label"])

        # let's add some labels
        folder = Label.get_or_create_folder(self.org, self.user, "folder")
        label1 = Label.get_or_create(self.org, self.user, "label1", folder)
        Label.get_or_create(self.org, self.user, "label2", folder)
        label3 = Label.get_or_create(self.org, self.user, "label3")

        # test labeling a messages
        self.do_msg_action(inbox_url, [msg1, msg2], "label", label1)
        self.assertEqual(set(label1.msgs.all()), {msg1, msg2})

        # test removing a label
        self.do_msg_action(inbox_url, [msg2], "label", label1, label_add=False)
        self.assertEqual(set(label1.msgs.all()), {msg1})

        # label more messages
        self.do_msg_action(inbox_url, [msg1, msg2, msg3], "label", label3)
        self.assertEqual(set(label1.msgs.all()), {msg1})
        self.assertEqual(set(label3.msgs.all()), {msg1, msg2, msg3})

        # update our label name
        response = self.client.get(reverse("msgs.label_update", args=[label1.pk]))
        self.assertEqual(200, response.status_code)
        self.assertIn("folder", response.context["form"].fields)

        post_data = dict(name="Foo")
        response = self.client.post(reverse("msgs.label_update", args=[label1.pk]), post_data)
        self.assertEqual(302, response.status_code)
        label1 = Label.label_objects.get(pk=label1.pk)
        self.assertEqual("Foo", label1.name)

        # test deleting the label
        response = self.client.get(reverse("msgs.label_delete", args=[label1.pk]))
        self.assertEqual(200, response.status_code)

        response = self.client.post(reverse("msgs.label_delete", args=[label1.pk]))
        self.assertEqual(302, response.status_code)
        self.assertFalse(Label.label_objects.filter(pk=label1.id))

        # shouldn't have a remove on the update page

        # test archiving a msg
        self.assertEqual(set(msg1.labels.all()), {label3})
        post_data = dict(action="archive", objects=msg1.pk)

        response = self.client.post(inbox_url, post_data, follow=True)
        self.assertEqual(response.status_code, 200)

        # now one msg is archived
        self.assertEqual(list(Msg.objects.filter(visibility=Msg.VISIBILITY_ARCHIVED)), [msg1])

        # archiving doesn't remove labels
        msg1 = Msg.objects.get(pk=msg1.pk)
        self.assertEqual(set(msg1.labels.all()), {label3})

        # visit the the archived messages page
        archive_url = reverse("msgs.msg_archived")

        # visit archived page  as a user not in the organization
        self.login(self.non_org_user)
        response = self.client.get(archive_url)
        self.assertEqual(302, response.status_code)

        # visit archived page as a manager of the organization
        with self.assertNumQueries(54):
            response = self.fetch_protected(archive_url, self.admin)

        self.assertEqual(response.context["object_list"].count(), 1)
        self.assertEqual(response.context["actions"], ["restore", "label", "delete"])

        # check that the inbox does not contains archived messages

        # visit inbox page as a user not in the organization
        self.login(self.non_org_user)
        response = self.client.get(inbox_url)
        self.assertEqual(302, response.status_code)

        # visit inbox page as an admin of the organization
        response = self.fetch_protected(inbox_url, self.admin)

        self.assertEqual(response.context["object_list"].count(), 4)
        self.assertEqual(response.context["actions"], ["archive", "label"])

        # test restoring an archived message back to inbox
        post_data = dict(action="restore", objects=[msg1.pk])
        self.client.post(inbox_url, post_data, follow=True)
        self.assertEqual(Msg.objects.filter(visibility=Msg.VISIBILITY_ARCHIVED).count(), 0)

        # messages from test contact are not included in the inbox
        test_contact = Contact.get_test_contact(self.admin)
        Msg.create_incoming(self.channel, str(test_contact.get_urn()), "Bla Blah")

        response = self.client.get(inbox_url)
        self.assertEqual(Msg.objects.all().count(), 7)
        self.assertEqual(response.context["object_list"].count(), 5)

        # archiving a message removes it from the inbox
        Msg.apply_action_archive(self.user, [msg1])

        response = self.client.get(inbox_url)
        self.assertEqual(response.context["object_list"].count(), 4)

        # and moves it to the Archived page
        response = self.client.get(archive_url)
        self.assertEqual(response.context["object_list"].count(), 1)

        # deleting it removes it from the Archived page
        response = self.client.post(archive_url, dict(action="delete", objects=[msg1.pk]), follow=True)
        self.assertEqual(response.context["object_list"].count(), 0)

        # now check inbox as viewer user
        response = self.fetch_protected(inbox_url, self.user)
        self.assertEqual(response.context["object_list"].count(), 4)

        # check that viewer user cannot label messages
        post_data = dict(action="label", objects=[msg5.pk], label=label1.pk, add=True)
        self.client.post(inbox_url, post_data, follow=True)
        self.assertEqual(msg5.labels.all().count(), 0)

        # or archive messages
        self.assertEqual(Msg.objects.get(pk=msg5.pk).visibility, Msg.VISIBILITY_VISIBLE)
        post_data = dict(action="archive", objects=[msg5.pk])
        self.client.post(inbox_url, post_data, follow=True)
        self.assertEqual(Msg.objects.get(pk=msg5.pk).visibility, Msg.VISIBILITY_VISIBLE)

        # search on inbox just on the message text
        response = self.client.get("%s?search=message" % inbox_url)
        self.assertEqual(len(response.context_data["object_list"]), 4)

        response = self.client.get("%s?search=5" % inbox_url)
        self.assertEqual(len(response.context_data["object_list"]), 1)

        # can search on contact field
        response = self.client.get("%s?search=joe" % inbox_url)
        self.assertEqual(len(response.context_data["object_list"]), 4)

    def test_flows(self):
        url = reverse("msgs.msg_flow")

        msg1 = Msg.create_incoming(self.channel, str(self.joe.get_urn()), "test 1", msg_type="F")
        msg2 = Msg.create_incoming(self.channel, str(self.joe.get_urn()), "test 2", msg_type="F")
        msg3 = Msg.create_incoming(self.channel, str(self.joe.get_urn()), "test 3", msg_type="F")

        # user not in org can't access
        self.login(self.non_org_user)
        self.assertRedirect(self.client.get(url), reverse("orgs.org_choose"))

        # org viewer can
        self.login(self.admin)

        with self.assertNumQueries(42):
            response = self.client.get(url)

        self.assertEqual(set(response.context["object_list"]), {msg3, msg2, msg1})
        self.assertEqual(response.context["actions"], ["label"])

    def test_footgun(self):
        # create a bunch of contacts
        group = ContactGroup.get_or_create(org=self.org, user=self.admin, name="Spam")
        for i in range(51):
            (contact, urn) = Contact.get_or_create(org=self.org, urn="tel:+1206779%04d" % i, user=self.admin)
            group.contacts.add(contact)

        # create a broadcast and send it off
        bcast = Broadcast.create(self.org, self.admin, "This is my spam message", groups=[group])
        bcast.send()

        bcast2 = Broadcast.create(self.org, self.admin, "This is my spam message", groups=[group])
        with self.assertRaises(Exception):
            bcast2.send()

    def test_failed(self):
        failed_url = reverse("msgs.msg_failed")

        msg1 = Msg.create_outgoing(self.org, self.admin, self.joe, "message number 1")
        msg1.status = "F"
        msg1.save()

        # create a log for it
        log = ChannelLog.objects.create(channel=msg1.channel, msg=msg1, is_error=True, description="Failed")

        # create broadcast and fail the only message
        broadcast = Broadcast.create(
            self.org,
            self.admin,
            "message number 2",
            contacts=[self.joe],
            quick_replies=[{"base": "Yes"}, {"base": "No"}],
        )
        broadcast.send()
        broadcast.get_messages().update(status="F")
        msg2 = broadcast.get_messages()[0]

        # message without a broadcast
        msg3 = Msg.create_outgoing(self.org, self.admin, self.joe, "messsage number 3")
        msg3.status = "F"
        msg3.save()

        # visit fail page  as a user not in the organization
        self.login(self.non_org_user)
        response = self.client.get(failed_url)
        self.assertEqual(302, response.status_code)

        # visit failed page as an administrator
        with self.assertNumQueries(65):
            response = self.fetch_protected(failed_url, self.admin)

        self.assertEqual(response.context["object_list"].count(), 3)
        self.assertEqual(response.context["actions"], ["resend"])
        self.assertContains(response, "Export")

        self.assertContains(response, reverse("channels.channellog_read", args=[log.id]))

        # make the org anonymous
        with AnonymousOrg(self.org):
            response = self.fetch_protected(failed_url, self.admin)
            self.assertNotContains(response, reverse("channels.channellog_read", args=[log.id]))

        # let's resend some messages
        self.client.post(failed_url, dict(action="resend", objects=msg2.id), follow=True)

        # check for the resent message and the new one being resent
        self.assertEqual(set(Msg.objects.filter(status=RESENT)), {msg2})
        self.assertEqual(Msg.objects.filter(status=WIRED).count(), 1)

        # make sure there was a new outgoing message created that got attached to our broadcast
        self.assertEqual(2, broadcast.get_message_count())

        resent_msg = broadcast.msgs.order_by("-pk")[0]
        self.assertNotEqual(msg2, resent_msg)
        self.assertEqual(resent_msg.text, msg2.text)
        self.assertEqual(resent_msg.contact, msg2.contact)
        self.assertEqual(resent_msg.status, WIRED)
        self.assertEqual(resent_msg.metadata, {"quick_replies": ["Yes", "No"]})

    @patch("temba.utils.email.send_temba_email")
    def test_message_export_from_archives(self, mock_send_temba_email):
        self.clear_storage()
        self.login(self.admin)

        self.joe.name = "Jo\02e Blow"
        self.joe.save(update_fields=("name",), handle_update=False)

        self.org.created_on = datetime(2017, 1, 1, 9, tzinfo=pytz.UTC)
        self.org.save()

        msg1 = self.create_msg(
            contact=self.joe,
            text="hello 1",
            direction="I",
            status=HANDLED,
            msg_type="I",
            created_on=datetime(2017, 1, 1, 10, tzinfo=pytz.UTC),
        )
        msg2 = self.create_msg(
            contact=self.frank,
            text="hello 2",
            direction="I",
            status=HANDLED,
            msg_type="F",
            created_on=datetime(2017, 1, 2, 10, tzinfo=pytz.UTC),
        )
        msg3 = self.create_msg(
            contact=self.joe,
            text="hello 3",
            direction="I",
            status=HANDLED,
            msg_type="I",
            created_on=datetime(2017, 1, 3, 10, tzinfo=pytz.UTC),
        )

        # inbound message that looks like a surveyor message
        msg4 = self.create_msg(
            contact=self.joe,
            contact_urn=None,
            text="hello 4",
            direction="I",
            status=HANDLED,
            channel=None,
            msg_type="I",
            created_on=datetime(2017, 1, 4, 10, tzinfo=pytz.UTC),
        )

        # inbound message with media attached, such as an ivr recording
        msg5 = self.create_msg(
            contact=self.joe,
            text="Media message",
            direction="I",
            status=HANDLED,
            msg_type="I",
            attachments=["audio:http://rapidpro.io/audio/sound.mp3"],
            created_on=datetime(2017, 1, 5, 10, tzinfo=pytz.UTC),
        )

        # create some outbound messages with different statuses
        msg6 = self.create_msg(
            contact=self.joe,
            text="Hey out 6",
            direction="O",
            status=SENT,
            created_on=datetime(2017, 1, 6, 10, tzinfo=pytz.UTC),
        )
        msg7 = self.create_msg(
            contact=self.joe,
            text="Hey out 7",
            direction="O",
            status=DELIVERED,
            created_on=datetime(2017, 1, 7, 10, tzinfo=pytz.UTC),
        )
        msg8 = self.create_msg(
            contact=self.joe,
            text="Hey out 8",
            direction="O",
            status=ERRORED,
            created_on=datetime(2017, 1, 8, 10, tzinfo=pytz.UTC),
        )
        msg9 = self.create_msg(
            contact=self.joe,
            text="Hey out 9",
            direction="O",
            status=FAILED,
            created_on=datetime(2017, 1, 9, 10, tzinfo=pytz.UTC),
        )

        self.assertEqual(msg5.get_attachments(), [Attachment("audio", "http://rapidpro.io/audio/sound.mp3")])

        # label first message
        folder = Label.get_or_create_folder(self.org, self.user, "Folder")
        label = Label.get_or_create(self.org, self.user, "la\02bel1", folder=folder)
        label.toggle_label([msg1], add=True)

        # archive last message
        msg3.visibility = Msg.VISIBILITY_ARCHIVED
        msg3.save()

        # archive 5 msgs
        Archive.objects.create(
            org=self.org,
            archive_type=Archive.TYPE_MSG,
            size=10,
            hash=uuid4().hex,
            url="http://test-bucket.aws.com/archive1.jsonl.gz",
            record_count=6,
            start_date=msg5.created_on.date(),
            period="D",
            build_time=23425,
        )
        mock_s3 = MockS3Client()
        mock_s3.put_jsonl(
            "test-bucket",
            "archive1.jsonl.gz",
            [
                msg1.as_archive_json(),
                msg2.as_archive_json(),
                msg3.as_archive_json(),
                msg4.as_archive_json(),
                msg5.as_archive_json(),
                msg6.as_archive_json(),
            ],
        )

        msg2.release()
        msg3.release()
        msg4.release()
        msg5.release()
        msg6.release()

        # create an archive earlier than our flow created date so we check that it isn't included
        Archive.objects.create(
            org=self.org,
            archive_type=Archive.TYPE_MSG,
            size=10,
            hash=uuid4().hex,
            url="http://test-bucket.aws.com/archive2.jsonl.gz",
            record_count=1,
            start_date=self.org.created_on - timedelta(days=2),
            period="D",
            build_time=5678,
        )
        mock_s3.put_jsonl("test-bucket", "archive2.jsonl.gz", [msg7.as_archive_json()])

        msg7.release()

        def request_export(query, data=None):
            response = self.client.post(reverse("msgs.msg_export") + query, data)
            self.assertEqual(response.status_code, 302)
            task = ExportMessagesTask.objects.order_by("-id").first()
            filename = "%s/test_orgs/%d/message_exports/%s.xlsx" % (settings.MEDIA_ROOT, self.org.id, task.uuid)
            return load_workbook(filename=filename)

        # export all visible messages (i.e. not msg3) using export_all param
        with self.assertNumQueries(31):
            with patch("temba.archives.models.Archive.s3_client", return_value=mock_s3):
                workbook = request_export("?l=I", {"export_all": 1})

        self.assertExcelSheet(
            workbook.worksheets[0],
            [
                [
                    "Date",
                    "Contact UUID",
                    "Name",
                    "URN",
                    "URN Type",
                    "Direction",
                    "Text",
                    "Attachments",
                    "Status",
                    "Channel",
                    "Labels",
                ],
                [
                    msg1.created_on,
                    msg1.contact.uuid,
                    "Joe Blow",
                    "123",
                    "tel",
                    "IN",
                    "hello 1",
                    "",
                    "handled",
                    "Test Channel",
                    "label1",
                ],
                [
                    msg2.created_on,
                    msg2.contact.uuid,
                    "Frank Blow",
                    "321",
                    "tel",
                    "IN",
                    "hello 2",
                    "",
                    "handled",
                    "Test Channel",
                    "",
                ],
                [msg4.created_on, msg1.contact.uuid, "Joe Blow", "", "", "IN", "hello 4", "", "handled", "", ""],
                [
                    msg5.created_on,
                    msg5.contact.uuid,
                    "Joe Blow",
                    "123",
                    "tel",
                    "IN",
                    "Media message",
                    "http://rapidpro.io/audio/sound.mp3",
                    "handled",
                    "Test Channel",
                    "",
                ],
                [
                    msg6.created_on,
                    msg6.contact.uuid,
                    "Joe Blow",
                    "123",
                    "tel",
                    "OUT",
                    "Hey out 6",
                    "",
                    "sent",
                    "Test Channel",
                    "",
                ],
                [
                    msg8.created_on,
                    msg8.contact.uuid,
                    "Joe Blow",
                    "123",
                    "tel",
                    "OUT",
                    "Hey out 8",
                    "",
                    "errored",
                    "Test Channel",
                    "",
                ],
                [
                    msg9.created_on,
                    msg9.contact.uuid,
                    "Joe Blow",
                    "123",
                    "tel",
                    "OUT",
                    "Hey out 9",
                    "",
                    "failed",
                    "Test Channel",
                    "",
                ],
            ],
            self.org.timezone,
        )

        with patch("temba.archives.models.Archive.s3_client", return_value=mock_s3):
            workbook = request_export(
                "?l=I",
                {
                    "export_all": 0,
                    "start_date": msg5.created_on.strftime("%B %d, %Y"),
                    "end_date": msg7.created_on.strftime("%B %d, %Y"),
                },
            )

        self.assertExcelSheet(
            workbook.worksheets[0],
            [
                [
                    "Date",
                    "Contact UUID",
                    "Name",
                    "URN",
                    "URN Type",
                    "Direction",
                    "Text",
                    "Attachments",
                    "Status",
                    "Channel",
                    "Labels",
                ],
                [
                    msg5.created_on,
                    msg5.contact.uuid,
                    "Joe Blow",
                    "123",
                    "tel",
                    "IN",
                    "Media message",
                    "http://rapidpro.io/audio/sound.mp3",
                    "handled",
                    "Test Channel",
                    "",
                ],
            ],
            self.org.timezone,
        )

        with patch("temba.archives.models.Archive.s3_client", return_value=mock_s3):
            workbook = request_export("?l=I", {"export_all": 1, "groups": [self.just_joe.id]})

        self.assertExcelSheet(
            workbook.worksheets[0],
            [
                [
                    "Date",
                    "Contact UUID",
                    "Name",
                    "URN",
                    "URN Type",
                    "Direction",
                    "Text",
                    "Attachments",
                    "Status",
                    "Channel",
                    "Labels",
                ],
                [
                    msg1.created_on,
                    msg1.contact.uuid,
                    "Joe Blow",
                    "123",
                    "tel",
                    "IN",
                    "hello 1",
                    "",
                    "handled",
                    "Test Channel",
                    "label1",
                ],
                [msg4.created_on, msg1.contact.uuid, "Joe Blow", "", "", "IN", "hello 4", "", "handled", "", ""],
                [
                    msg5.created_on,
                    msg5.contact.uuid,
                    "Joe Blow",
                    "123",
                    "tel",
                    "IN",
                    "Media message",
                    "http://rapidpro.io/audio/sound.mp3",
                    "handled",
                    "Test Channel",
                    "",
                ],
                [
                    msg6.created_on,
                    msg6.contact.uuid,
                    "Joe Blow",
                    "123",
                    "tel",
                    "OUT",
                    "Hey out 6",
                    "",
                    "sent",
                    "Test Channel",
                    "",
                ],
                [
                    msg8.created_on,
                    msg8.contact.uuid,
                    "Joe Blow",
                    "123",
                    "tel",
                    "OUT",
                    "Hey out 8",
                    "",
                    "errored",
                    "Test Channel",
                    "",
                ],
                [
                    msg9.created_on,
                    msg9.contact.uuid,
                    "Joe Blow",
                    "123",
                    "tel",
                    "OUT",
                    "Hey out 9",
                    "",
                    "failed",
                    "Test Channel",
                    "",
                ],
            ],
            self.org.timezone,
        )

        with patch("temba.archives.models.Archive.s3_client", return_value=mock_s3):
            workbook = request_export("?l=S", {"export_all": 0})

        self.assertExcelSheet(
            workbook.worksheets[0],
            [
                [
                    "Date",
                    "Contact UUID",
                    "Name",
                    "URN",
                    "URN Type",
                    "Direction",
                    "Text",
                    "Attachments",
                    "Status",
                    "Channel",
                    "Labels",
                ],
                [
                    msg6.created_on,
                    msg6.contact.uuid,
                    "Joe Blow",
                    "123",
                    "tel",
                    "OUT",
                    "Hey out 6",
                    "",
                    "sent",
                    "Test Channel",
                    "",
                ],
            ],
            self.org.timezone,
        )

        with patch("temba.archives.models.Archive.s3_client", return_value=mock_s3):
            workbook = request_export("?l=X", {"export_all": 0})

        self.assertExcelSheet(
            workbook.worksheets[0],
            [
                [
                    "Date",
                    "Contact UUID",
                    "Name",
                    "URN",
                    "URN Type",
                    "Direction",
                    "Text",
                    "Attachments",
                    "Status",
                    "Channel",
                    "Labels",
                ],
                [
                    msg9.created_on,
                    msg9.contact.uuid,
                    "Joe Blow",
                    "123",
                    "tel",
                    "OUT",
                    "Hey out 9",
                    "",
                    "failed",
                    "Test Channel",
                    "",
                ],
            ],
            self.org.timezone,
        )

        with patch("temba.archives.models.Archive.s3_client", return_value=mock_s3):
            workbook = request_export("?l=W", {"export_all": 0})

        self.assertExcelSheet(
            workbook.worksheets[0],
            [
                [
                    "Date",
                    "Contact UUID",
                    "Name",
                    "URN",
                    "URN Type",
                    "Direction",
                    "Text",
                    "Attachments",
                    "Status",
                    "Channel",
                    "Labels",
                ],
                [
                    msg2.created_on,
                    msg2.contact.uuid,
                    "Frank Blow",
                    "321",
                    "tel",
                    "IN",
                    "hello 2",
                    "",
                    "handled",
                    "Test Channel",
                    "",
                ],
            ],
            self.org.timezone,
        )

        with patch("temba.archives.models.Archive.s3_client", return_value=mock_s3):
            workbook = request_export(f"?l={label.uuid}", {"export_all": 0})

        self.assertExcelSheet(
            workbook.worksheets[0],
            [
                [
                    "Date",
                    "Contact UUID",
                    "Name",
                    "URN",
                    "URN Type",
                    "Direction",
                    "Text",
                    "Attachments",
                    "Status",
                    "Channel",
                    "Labels",
                ],
                [
                    msg1.created_on,
                    msg1.contact.uuid,
                    "Joe Blow",
                    "123",
                    "tel",
                    "IN",
                    "hello 1",
                    "",
                    "handled",
                    "Test Channel",
                    "label1",
                ],
            ],
            self.org.timezone,
        )

    @patch("temba.utils.email.send_temba_email")
    def test_message_export(self, mock_send_temba_email):
        self.clear_storage()
        self.login(self.admin)

        self.joe.name = "Jo\02e Blow"
        self.joe.save(update_fields=("name",), handle_update=False)

        msg1 = self.create_msg(
            contact=self.joe,
            text="hello 1",
            direction="I",
            status=HANDLED,
            msg_type="I",
            created_on=datetime(2017, 1, 1, 10, tzinfo=pytz.UTC),
        )
        msg2 = self.create_msg(
            contact=self.joe,
            text="hello 2",
            direction="I",
            status=HANDLED,
            msg_type="I",
            created_on=datetime(2017, 1, 2, 10, tzinfo=pytz.UTC),
        )
        msg3 = self.create_msg(
            contact=self.joe,
            text="hello 3",
            direction="I",
            status=HANDLED,
            msg_type="I",
            created_on=datetime(2017, 1, 3, 10, tzinfo=pytz.UTC),
        )

        # inbound message that looks like a surveyor message
        msg4 = self.create_msg(
            contact=self.joe,
            contact_urn=None,
            text="hello 4",
            direction="I",
            status=HANDLED,
            channel=None,
            msg_type="I",
            created_on=datetime(2017, 1, 4, 10, tzinfo=pytz.UTC),
        )

        # inbound message with media attached, such as an ivr recording
        msg5 = self.create_msg(
            contact=self.joe,
            text="Media message",
            direction="I",
            status=HANDLED,
            msg_type="I",
            attachments=["audio:http://rapidpro.io/audio/sound.mp3"],
            created_on=datetime(2017, 1, 5, 10, tzinfo=pytz.UTC),
        )

        # create some outbound messages with different statuses
        msg6 = self.create_msg(
            contact=self.joe,
            text="Hey out 6",
            direction="O",
            status=SENT,
            created_on=datetime(2017, 1, 6, 10, tzinfo=pytz.UTC),
        )
        msg7 = self.create_msg(
            contact=self.joe,
            text="Hey out 7",
            direction="O",
            status=DELIVERED,
            created_on=datetime(2017, 1, 7, 10, tzinfo=pytz.UTC),
        )
        msg8 = self.create_msg(
            contact=self.joe,
            text="Hey out 8",
            direction="O",
            status=ERRORED,
            created_on=datetime(2017, 1, 8, 10, tzinfo=pytz.UTC),
        )
        msg9 = self.create_msg(
            contact=self.joe,
            text="Hey out 9",
            direction="O",
            status=FAILED,
            created_on=datetime(2017, 1, 9, 10, tzinfo=pytz.UTC),
        )

        self.assertEqual(msg5.get_attachments(), [Attachment("audio", "http://rapidpro.io/audio/sound.mp3")])

        # label first message
        folder = Label.get_or_create_folder(self.org, self.user, "Folder")
        label = Label.get_or_create(self.org, self.user, "la\02bel1", folder=folder)
        label.toggle_label([msg1], add=True)

        # archive last message
        msg3.visibility = Msg.VISIBILITY_ARCHIVED
        msg3.save()

        # create a dummy export task so that we won't be able to export
        blocking_export = ExportMessagesTask.create(self.org, self.admin, SystemLabel.TYPE_INBOX)
        response = self.client.post(reverse("msgs.msg_export") + "?l=I", {"export_all": 1}, follow=True)
        self.assertContains(response, "already an export in progress")

        # perform the export manually, assert how many queries
        self.assertNumQueries(11, lambda: blocking_export.perform())

        def request_export(query, data=None):
            response = self.client.post(reverse("msgs.msg_export") + query, data)
            self.assertEqual(response.status_code, 302)
            task = ExportMessagesTask.objects.order_by("-id").first()
            filename = "%s/test_orgs/%d/message_exports/%s.xlsx" % (settings.MEDIA_ROOT, self.org.id, task.uuid)
            workbook = load_workbook(filename=filename)
            return workbook.worksheets[0]

        # export all visible messages (i.e. not msg3) using export_all param
        with self.assertLogs("temba.msgs.models", level="INFO") as captured_logger:
            with patch(
                "temba.msgs.models.ExportMessagesTask.LOG_PROGRESS_PER_ROWS", new_callable=PropertyMock
            ) as log_info_threshold:
                # make sure that we trigger logger
                log_info_threshold.return_value = 5

                with self.assertNumQueries(29):
                    self.assertExcelSheet(
                        request_export("?l=I", {"export_all": 1}),
                        [
                            [
                                "Date",
                                "Contact UUID",
                                "Name",
                                "URN",
                                "URN Type",
                                "Direction",
                                "Text",
                                "Attachments",
                                "Status",
                                "Channel",
                                "Labels",
                            ],
                            [
                                msg1.created_on,
                                msg1.contact.uuid,
                                "Joe Blow",
                                "123",
                                "tel",
                                "IN",
                                "hello 1",
                                "",
                                "handled",
                                "Test Channel",
                                "label1",
                            ],
                            [
                                msg2.created_on,
                                msg2.contact.uuid,
                                "Joe Blow",
                                "123",
                                "tel",
                                "IN",
                                "hello 2",
                                "",
                                "handled",
                                "Test Channel",
                                "",
                            ],
                            [
                                msg4.created_on,
                                msg4.contact.uuid,
                                "Joe Blow",
                                "",
                                "",
                                "IN",
                                "hello 4",
                                "",
                                "handled",
                                "",
                                "",
                            ],
                            [
                                msg5.created_on,
                                msg5.contact.uuid,
                                "Joe Blow",
                                "123",
                                "tel",
                                "IN",
                                "Media message",
                                "http://rapidpro.io/audio/sound.mp3",
                                "handled",
                                "Test Channel",
                                "",
                            ],
                            [
                                msg6.created_on,
                                msg6.contact.uuid,
                                "Joe Blow",
                                "123",
                                "tel",
                                "OUT",
                                "Hey out 6",
                                "",
                                "sent",
                                "Test Channel",
                                "",
                            ],
                            [
                                msg7.created_on,
                                msg7.contact.uuid,
                                "Joe Blow",
                                "123",
                                "tel",
                                "OUT",
                                "Hey out 7",
                                "",
                                "delivered",
                                "Test Channel",
                                "",
                            ],
                            [
                                msg8.created_on,
                                msg8.contact.uuid,
                                "Joe Blow",
                                "123",
                                "tel",
                                "OUT",
                                "Hey out 8",
                                "",
                                "errored",
                                "Test Channel",
                                "",
                            ],
                            [
                                msg9.created_on,
                                msg9.contact.uuid,
                                "Joe Blow",
                                "123",
                                "tel",
                                "OUT",
                                "Hey out 9",
                                "",
                                "failed",
                                "Test Channel",
                                "",
                            ],
                        ],
                        self.org.timezone,
                    )

                self.assertEqual(len(captured_logger.output), 3)
                self.assertTrue("fetching msgs from archives to export" in captured_logger.output[0])
                self.assertTrue("found 8 msgs in database to export" in captured_logger.output[1])
                self.assertTrue("exported 8 in" in captured_logger.output[2])

        # check email was sent correctly
        email_args = mock_send_temba_email.call_args[0]  # all positional args
        export = ExportMessagesTask.objects.order_by("-id").first()
        self.assertEqual(email_args[0], "Your messages export is ready")
        self.assertIn("https://app.rapidpro.io/assets/download/message_export/%d/" % export.id, email_args[1])
        self.assertNotIn("{{", email_args[1])
        self.assertIn("https://app.rapidpro.io/assets/download/message_export/%d/" % export.id, email_args[2])
        self.assertNotIn("{{", email_args[2])

        # export just archived messages
        self.assertExcelSheet(
            request_export("?l=A", {"export_all": 0}),
            [
                [
                    "Date",
                    "Contact UUID",
                    "Name",
                    "URN",
                    "URN Type",
                    "Direction",
                    "Text",
                    "Attachments",
                    "Status",
                    "Channel",
                    "Labels",
                ],
                [
                    msg3.created_on,
                    msg3.contact.uuid,
                    "Joe Blow",
                    "123",
                    "tel",
                    "IN",
                    "hello 3",
                    "",
                    "handled",
                    "Test Channel",
                    "",
                ],
            ],
            self.org.timezone,
        )

        # filter page should have an export option
        response = self.client.get(reverse("msgs.msg_filter", args=[label.id]))
        self.assertContains(response, "Export")

        # try export with user label
        self.assertExcelSheet(
            request_export("?l=%s" % label.uuid, {"export_all": 0}),
            [
                [
                    "Date",
                    "Contact UUID",
                    "Name",
                    "URN",
                    "URN Type",
                    "Direction",
                    "Text",
                    "Attachments",
                    "Status",
                    "Channel",
                    "Labels",
                ],
                [
                    msg1.created_on,
                    msg1.contact.uuid,
                    "Joe Blow",
                    "123",
                    "tel",
                    "IN",
                    "hello 1",
                    "",
                    "handled",
                    "Test Channel",
                    "label1",
                ],
            ],
            self.org.timezone,
        )

        # try export with user label folder
        self.assertExcelSheet(
            request_export("?l=%s" % folder.uuid, {"export_all": 0}),
            [
                [
                    "Date",
                    "Contact UUID",
                    "Name",
                    "URN",
                    "URN Type",
                    "Direction",
                    "Text",
                    "Attachments",
                    "Status",
                    "Channel",
                    "Labels",
                ],
                [
                    msg1.created_on,
                    msg1.contact.uuid,
                    "Joe Blow",
                    "123",
                    "tel",
                    "IN",
                    "hello 1",
                    "",
                    "handled",
                    "Test Channel",
                    "label1",
                ],
            ],
            self.org.timezone,
        )

        # try export with groups and date range
        export_data = {
            "export_all": 1,
            "groups": [self.just_joe.id],
            "start_date": msg5.created_on.strftime("%B %d, %Y"),
            "end_date": msg7.created_on.strftime("%B %d, %Y"),
        }

        self.assertExcelSheet(
            request_export("?l=I", export_data),
            [
                [
                    "Date",
                    "Contact UUID",
                    "Name",
                    "URN",
                    "URN Type",
                    "Direction",
                    "Text",
                    "Attachments",
                    "Status",
                    "Channel",
                    "Labels",
                ],
                [
                    msg5.created_on,
                    msg5.contact.uuid,
                    "Joe Blow",
                    "123",
                    "tel",
                    "IN",
                    "Media message",
                    "http://rapidpro.io/audio/sound.mp3",
                    "handled",
                    "Test Channel",
                    "",
                ],
                [
                    msg6.created_on,
                    msg6.contact.uuid,
                    "Joe Blow",
                    "123",
                    "tel",
                    "OUT",
                    "Hey out 6",
                    "",
                    "sent",
                    "Test Channel",
                    "",
                ],
                [
                    msg7.created_on,
                    msg7.contact.uuid,
                    "Joe Blow",
                    "123",
                    "tel",
                    "OUT",
                    "Hey out 7",
                    "",
                    "delivered",
                    "Test Channel",
                    "",
                ],
            ],
            self.org.timezone,
        )

        # check sending an invalid date
        response = self.client.post(reverse("msgs.msg_export") + "?l=I", {"export_all": 1, "start_date": "xyz"})
        self.assertEqual(response.status_code, 200)
        self.assertFormError(response, "form", "start_date", "Enter a valid date.")

        # test as anon org to check that URNs don't end up in exports
        with AnonymousOrg(self.org):
            joe_anon_id = f"{self.joe.id:010d}"

            self.assertExcelSheet(
                request_export("?l=I", {"export_all": 1}),
                [
                    [
                        "Date",
                        "Contact UUID",
                        "Name",
                        "ID",
                        "URN Type",
                        "Direction",
                        "Text",
                        "Attachments",
                        "Status",
                        "Channel",
                        "Labels",
                    ],
                    [
                        msg1.created_on,
                        msg1.contact.uuid,
                        "Joe Blow",
                        joe_anon_id,
                        "",
                        "IN",
                        "hello 1",
                        "",
                        "handled",
                        "Test Channel",
                        "label1",
                    ],
                    [
                        msg2.created_on,
                        msg2.contact.uuid,
                        "Joe Blow",
                        joe_anon_id,
                        "",
                        "IN",
                        "hello 2",
                        "",
                        "handled",
                        "Test Channel",
                        "",
                    ],
                    [
                        msg4.created_on,
                        msg4.contact.uuid,
                        "Joe Blow",
                        joe_anon_id,
                        "",
                        "IN",
                        "hello 4",
                        "",
                        "handled",
                        "",
                        "",
                    ],
                    [
                        msg5.created_on,
                        msg5.contact.uuid,
                        "Joe Blow",
                        joe_anon_id,
                        "",
                        "IN",
                        "Media message",
                        "http://rapidpro.io/audio/sound.mp3",
                        "handled",
                        "Test Channel",
                        "",
                    ],
                    [
                        msg6.created_on,
                        msg6.contact.uuid,
                        "Joe Blow",
                        joe_anon_id,
                        "",
                        "OUT",
                        "Hey out 6",
                        "",
                        "sent",
                        "Test Channel",
                        "",
                    ],
                    [
                        msg7.created_on,
                        msg7.contact.uuid,
                        "Joe Blow",
                        joe_anon_id,
                        "",
                        "OUT",
                        "Hey out 7",
                        "",
                        "delivered",
                        "Test Channel",
                        "",
                    ],
                    [
                        msg8.created_on,
                        msg8.contact.uuid,
                        "Joe Blow",
                        joe_anon_id,
                        "",
                        "OUT",
                        "Hey out 8",
                        "",
                        "errored",
                        "Test Channel",
                        "",
                    ],
                    [
                        msg9.created_on,
                        msg9.contact.uuid,
                        "Joe Blow",
                        joe_anon_id,
                        "",
                        "OUT",
                        "Hey out 9",
                        "",
                        "failed",
                        "Test Channel",
                        "",
                    ],
                ],
                self.org.timezone,
            )


class MsgCRUDLTest(TembaTest):
    def setUp(self):
        super().setUp()

        self.joe = self.create_contact("Joe Blow", "+250788000001")
        self.frank = self.create_contact("Frank Blow", "250788000002")
        self.billy = self.create_contact("Billy Bob", twitter="billy_bob")

    def test_filter(self):
        # create some folders and labels
        folder = Label.get_or_create_folder(self.org, self.user, "folder")
        label1 = Label.get_or_create(self.org, self.user, "label1", folder)
        label2 = Label.get_or_create(self.org, self.user, "label2", folder)
        label3 = Label.get_or_create(self.org, self.user, "label3")

        # create some messages
        msg1 = self.create_msg(direction="I", msg_type="I", contact=self.joe, text="test1")
        msg2 = self.create_msg(direction="I", msg_type="I", contact=self.frank, text="test2")
        msg3 = self.create_msg(direction="I", msg_type="I", contact=self.billy, text="test3")
        msg4 = self.create_msg(
            direction="I", msg_type="I", contact=self.joe, text="test4", visibility=Msg.VISIBILITY_ARCHIVED
        )
        msg5 = self.create_msg(
            direction="I", msg_type="I", contact=self.joe, text="test5", visibility=Msg.VISIBILITY_DELETED
        )
        msg6 = self.create_msg(direction="I", msg_type="F", contact=self.joe, text="flow test")

        # apply the labels
        label1.toggle_label([msg1, msg2], add=True)
        label2.toggle_label([msg2, msg3], add=True)
        label3.toggle_label([msg1, msg2, msg3, msg4, msg5, msg6], add=True)

        # can't visit a filter page as a non-org user
        self.login(self.non_org_user)
        response = self.client.get(reverse("msgs.msg_filter", args=[label3.pk]))
        self.assertRedirect(response, reverse("orgs.org_choose"))

        # can as org viewer user
        self.login(self.user)
        response = self.client.get(reverse("msgs.msg_filter", args=[label3.pk]))
        self.assertEqual(response.status_code, 200)
        self.assertEqual(response.context["actions"], ["unlabel", "label"])
        self.assertNotContains(response, reverse("msgs.label_update", args=[label3.pk]))  # can't update label
        self.assertNotContains(response, reverse("msgs.label_delete", args=[label3.pk]))  # can't delete label

        # check that test and non-visible messages are excluded, and messages and ordered newest to oldest
        self.assertEqual(list(response.context["object_list"]), [msg6, msg3, msg2, msg1])

        # check viewing a folder
        response = self.client.get(reverse("msgs.msg_filter", args=[folder.pk]))
        self.assertEqual(response.status_code, 200)
        self.assertEqual(response.context["actions"], ["unlabel", "label"])
        self.assertNotContains(response, reverse("msgs.label_update", args=[folder.pk]))  # can't update folder
        self.assertNotContains(response, reverse("msgs.label_delete", args=[folder.pk]))  # can't delete folder

        # messages from contained labels are rolled up without duplicates
        self.assertEqual(list(response.context["object_list"]), [msg3, msg2, msg1])

        # search on folder by message text
        response = self.client.get("%s?search=test2" % reverse("msgs.msg_filter", args=[folder.pk]))
        self.assertEqual(set(response.context_data["object_list"]), {msg2})

        # search on label by contact name
        response = self.client.get("%s?search=joe" % reverse("msgs.msg_filter", args=[label3.pk]))
        self.assertEqual(set(response.context_data["object_list"]), {msg1, msg6})

        # check admin users see edit and delete options for labels and folders
        self.login(self.admin)
        response = self.client.get(reverse("msgs.msg_filter", args=[folder.pk]))
        self.assertContains(response, reverse("msgs.label_update", args=[folder.pk]))
        self.assertContains(response, reverse("msgs.label_delete", args=[folder.pk]))

        response = self.client.get(reverse("msgs.msg_filter", args=[label1.pk]))
        self.assertContains(response, reverse("msgs.label_update", args=[label1.pk]))
        self.assertContains(response, reverse("msgs.label_delete", args=[label1.pk]))


class BroadcastTest(TembaTest):
    def setUp(self):
        super().setUp()

        self.joe = self.create_contact("Joe Blow", "123")
        self.frank = self.create_contact("Frank Blow", "321")

        self.just_joe = self.create_group("Just Joe", [self.joe])

        self.joe_and_frank = self.create_group("Joe and Frank", [self.joe, self.frank])

        self.kevin = self.create_contact(name="Kevin Durant", number="987")
        self.lucy = self.create_contact(name="Lucy M", twitter="lucy")

        # a Twitter channel
        self.twitter = Channel.create(self.org, self.user, None, "TT")

    def run_msg_release_test(self, tc):
        favorites = self.get_flow("favorites")
        label = Label.get_or_create(self.org, self.user, "Labeled")

        # create some incoming messages
        msg_in1 = Msg.create_incoming(self.channel, self.joe.get_urn().urn, "Hello")
        Msg.create_incoming(self.channel, self.frank.get_urn().urn, "Bonjour")

        # create a broadcast which is a response to an incoming message
        broadcast1 = Broadcast.create(self.org, self.user, "Noted", contacts=[self.joe])
        broadcast1.send(response_to=msg_in1)

        # create a broadcast which is to several contacts
        broadcast2 = Broadcast.create(
            self.org, self.user, "Very old broadcast", groups=[self.joe_and_frank], contacts=[self.kevin, self.lucy]
        )
        broadcast2.send()

        # start joe in a flow
        favorites.start([], [self.joe])
        msg_in3 = Msg.create_incoming(self.channel, self.joe.get_urn().urn, "red!")

        # mark all outgoing messages as sent except broadcast #2 to Joe
        Msg.objects.filter(direction="O").update(status="S")
        broadcast2.msgs.filter(contact=self.joe).update(status="F")

        # label one of our messages
        msg_in1.labels.add(label)
        self.assertEqual(LabelCount.get_totals([label])[label], 1)

        self.assertEqual(SystemLabel.get_counts(self.org)[SystemLabel.TYPE_INBOX], 2)
        self.assertEqual(SystemLabel.get_counts(self.org)[SystemLabel.TYPE_FLOWS], 1)
        self.assertEqual(SystemLabel.get_counts(self.org)[SystemLabel.TYPE_SENT], 6)
        self.assertEqual(SystemLabel.get_counts(self.org)[SystemLabel.TYPE_FAILED], 1)

        today = timezone.now().date()
        self.assertEqual(ChannelCount.get_day_count(self.channel, ChannelCount.INCOMING_MSG_TYPE, today), 3)
        self.assertEqual(ChannelCount.get_day_count(self.channel, ChannelCount.OUTGOING_MSG_TYPE, today), 6)
        self.assertEqual(ChannelCount.get_day_count(self.twitter, ChannelCount.INCOMING_MSG_TYPE, today), 0)
        self.assertEqual(ChannelCount.get_day_count(self.twitter, ChannelCount.OUTGOING_MSG_TYPE, today), 1)

        self.org.clear_credit_cache()
        self.assertEqual(self.org.get_credits_used(), 10)
        self.assertEqual(self.org.get_credits_remaining(), 990)

        # archive all our messages save for our flow incoming message
        for m in Msg.objects.exclude(id=msg_in3.id):
            m.release(tc["delete_reason"])

        # broadcasts should be unaffected
        self.assertEqual(Broadcast.objects.count(), tc["broadcast_count"])

        # credit usage remains the same
        self.org.clear_credit_cache()
        self.assertEqual(self.org.get_credits_used(), tc["credits_used"])
        self.assertEqual(self.org.get_credits_remaining(), tc["credits_remaining"])

        # check system label counts have been updated
        self.assertEqual(SystemLabel.get_counts(self.org)[SystemLabel.TYPE_INBOX], tc["inbox_count"])
        self.assertEqual(SystemLabel.get_counts(self.org)[SystemLabel.TYPE_FLOWS], tc["flow_count"])
        self.assertEqual(SystemLabel.get_counts(self.org)[SystemLabel.TYPE_SENT], tc["sent_count"])
        self.assertEqual(SystemLabel.get_counts(self.org)[SystemLabel.TYPE_FAILED], tc["failed_count"])

        # check our archived counts as well
        self.assertEqual(
            SystemLabelCount.get_totals(self.org, True)[SystemLabel.TYPE_INBOX], tc["archived_inbox_count"]
        )
        self.assertEqual(
            SystemLabelCount.get_totals(self.org, True)[SystemLabel.TYPE_FLOWS], tc["archived_flow_count"]
        )
        self.assertEqual(SystemLabelCount.get_totals(self.org, True)[SystemLabel.TYPE_SENT], tc["archived_sent_count"])
        self.assertEqual(
            SystemLabelCount.get_totals(self.org, True)[SystemLabel.TYPE_FAILED], tc["archived_failed_count"]
        )

        # check user labels
        self.assertEqual(LabelCount.get_totals([label])[label], tc["label_count"])
        self.assertEqual(LabelCount.get_totals([label], True)[label], tc["archived_label_count"])

        # but daily channel counts should be unchanged
        self.assertEqual(
            ChannelCount.get_day_count(self.channel, ChannelCount.INCOMING_MSG_TYPE, today), tc["sms_incoming_count"]
        )
        self.assertEqual(
            ChannelCount.get_day_count(self.channel, ChannelCount.OUTGOING_MSG_TYPE, today), tc["sms_outgoing_count"]
        )
        self.assertEqual(
            ChannelCount.get_day_count(self.twitter, ChannelCount.INCOMING_MSG_TYPE, today),
            tc["twitter_incoming_count"],
        )
        self.assertEqual(
            ChannelCount.get_day_count(self.twitter, ChannelCount.OUTGOING_MSG_TYPE, today),
            tc["twitter_outgoing_count"],
        )

    def test_archive_release(self):
        self.run_msg_release_test(
            {
                "delete_reason": Msg.DELETE_FOR_ARCHIVE,
                "broadcast_count": 2,
                "label_count": 0,
                "archived_label_count": 1,
                "inbox_count": 0,
                "flow_count": 1,
                "sent_count": 0,
                "failed_count": 0,
                "archived_inbox_count": 2,
                "archived_flow_count": 0,
                "archived_sent_count": 6,
                "archived_failed_count": 1,
                "credits_used": 10,
                "credits_remaining": 990,
                "sms_incoming_count": 3,
                "sms_outgoing_count": 6,
                "twitter_incoming_count": 0,
                "twitter_outgoing_count": 1,
            }
        )

    def test_user_release(self):
        self.run_msg_release_test(
            {
                "delete_reason": Msg.DELETE_FOR_USER,
                "broadcast_count": 2,
                "label_count": 0,
                "archived_label_count": 0,
                "inbox_count": 0,
                "flow_count": 1,
                "sent_count": 0,
                "failed_count": 0,
                "archived_inbox_count": 0,
                "archived_flow_count": 0,
                "archived_sent_count": 0,
                "archived_failed_count": 0,
                "credits_used": 10,
                "credits_remaining": 990,
                "sms_incoming_count": 3,
                "sms_outgoing_count": 6,
                "twitter_incoming_count": 0,
                "twitter_outgoing_count": 1,
            }
        )

    def test_delete_release(self):
        self.run_msg_release_test(
            {
                "delete_reason": None,
                "broadcast_count": 2,
                "label_count": 0,
                "archived_label_count": 0,
                "inbox_count": 0,
                "flow_count": 1,
                "sent_count": 0,
                "failed_count": 0,
                "archived_inbox_count": 0,
                "archived_flow_count": 0,
                "archived_sent_count": 0,
                "archived_failed_count": 0,
                "credits_used": 1,
                "credits_remaining": 999,
                "sms_incoming_count": 1,
                "sms_outgoing_count": 0,
                "twitter_incoming_count": 0,
                "twitter_outgoing_count": 0,
            }
        )

    @patch("temba.msgs.models.BATCH_SIZE", 2)
    def test_broadcast_batch(self):
        # create a contact we can't reach
        tg_contact, __ = Contact.get_or_create(self.org, "telegram:12345", user=self.admin)
        broadcast = Broadcast.create(
            self.org, self.user, "Broadcast", groups=[self.joe_and_frank], contacts=[self.kevin, tg_contact]
        )

        # downsize our batches and send it (this tests other code paths)
        self.assertEqual(4, broadcast.recipient_count)
        broadcast.send()
        broadcast.refresh_from_db()

        # should have 3 recipients and 3 messages sent
        self.assertEqual(3, broadcast.recipient_count)
        self.assertEqual(broadcast.get_message_count(), 3)
        self.assertEqual(SENT, broadcast.status)

        # do it again but add contacts by hand (like flow batch starts)
        broadcast = Broadcast.create(
            self.org, self.user, "Flow broadcast", contacts=[tg_contact.id, self.kevin.id, self.joe.id, self.frank.id]
        )
        self.assertEqual(4, broadcast.recipient_count)
        broadcast.send_batch(contacts=[tg_contact, self.kevin, self.joe, self.frank])
        broadcast.refresh_from_db()

        # 4 recipients, but only 3 messages sent, but we end up as sent
        self.assertEqual(f"Broadcast[{broadcast.id}]{broadcast.text}", str(broadcast))
        self.assertEqual(4, broadcast.recipient_count)
        self.assertEqual(broadcast.get_message_count(), 3)
        self.assertEqual(SENT, broadcast.status)

        # release the broadcast
        broadcast.release()
        self.assertFalse(Broadcast.objects.filter(id=broadcast.id))

    def test_broadcast_model(self):
        broadcast = Broadcast.create(
            self.org, self.user, "Like a tweet", groups=[self.joe_and_frank], contacts=[self.kevin, self.lucy]
        )
        self.assertEqual("I", broadcast.status)

        broadcast.send()
        self.assertEqual("S", broadcast.status)
        self.assertEqual(4, broadcast.recipient_count)
        self.assertEqual(broadcast.get_message_count(), 4)

        with self.assertRaises(ValueError):
            Broadcast.create(self.org, self.user, "no recipients")

        with self.assertRaises(ValueError):
            broadcast = Broadcast.create(self.org, self.user, "batch", contacts=[self.kevin, self.lucy])
            broadcast.send_batch()

    def test_send(self):
        # remove all channels first
        for channel in Channel.objects.all():
            channel.release()

        send_url = reverse("msgs.broadcast_send")
        self.login(self.admin)

        # try with no channel
        post_data = dict(text="some text", omnibox="c-%s" % self.joe.uuid)
        response = self.client.post(send_url, post_data, follow=True)
        self.assertContains(response, "You must add a phone number before sending messages", status_code=400)

        # test when we are simulating
        response = self.client.get(send_url + "?simulation=true")
        self.assertEqual(["omnibox", "text", "schedule", "step_node"], response.context["fields"])

        test_contact = Contact.get_test_contact(self.admin)

        post_data = dict(
            text="you simulator display this",
            omnibox="c-%s,c-%s,c-%s" % (self.joe.uuid, self.frank.uuid, test_contact.uuid),
        )
        self.client.post(send_url + "?simulation=true", post_data)
        self.assertEqual(Broadcast.objects.all().count(), 1)
        self.assertEqual(Broadcast.objects.all()[0].groups.all().count(), 0)
        self.assertEqual(Broadcast.objects.all()[0].contacts.all().count(), 1)
        self.assertEqual(Broadcast.objects.all()[0].contacts.all()[0], test_contact)

        # delete this broadcast to keep future test right
        Broadcast.objects.all()[0].release()

        # test when we have many channels
        Channel.create(
            self.org, self.user, None, "A", secret=Channel.generate_secret(), config={Channel.CONFIG_FCM_ID: "1234"}
        )
        Channel.create(
            self.org, self.user, None, "A", secret=Channel.generate_secret(), config={Channel.CONFIG_FCM_ID: "123"}
        )
        Channel.create(self.org, self.user, None, "TT")

        response = self.client.get(send_url)
        self.assertEqual(["omnibox", "text", "schedule", "step_node"], response.context["fields"])

        post_data = dict(
            text="message #1", omnibox="g-%s,c-%s,c-%s" % (self.joe_and_frank.uuid, self.joe.uuid, self.lucy.uuid)
        )
        self.client.post(send_url, post_data, follow=True)
        broadcast = Broadcast.objects.get()
        self.assertEqual(broadcast.text, {"base": "message #1"})
        self.assertEqual(broadcast.get_default_text(), "message #1")
        self.assertEqual(broadcast.groups.count(), 1)
        self.assertEqual(broadcast.contacts.count(), 2)
        self.assertIsNotNone(Msg.objects.filter(contact=self.joe, text="message #1"))
        self.assertIsNotNone(Msg.objects.filter(contact=self.frank, text="message #1"))
        self.assertIsNotNone(Msg.objects.filter(contact=self.lucy, text="message #1"))

        # test with one channel now
        for channel in Channel.objects.all():
            channel.release()

        Channel.create(
            self.org,
            self.user,
            None,
            "A",
            None,
            secret=Channel.generate_secret(),
            config={Channel.CONFIG_FCM_ID: "123"},
        )

        response = self.client.get(send_url)
        self.assertEqual(["omnibox", "text", "schedule", "step_node"], response.context["fields"])

        post_data = dict(text="message #2", omnibox="g-%s,c-%s" % (self.joe_and_frank.uuid, self.kevin.uuid))
        self.client.post(send_url, post_data, follow=True)
        broadcast = Broadcast.objects.order_by("-id").first()
        self.assertEqual(broadcast.text, {"base": "message #2"})
        self.assertEqual(broadcast.groups.count(), 1)
        self.assertEqual(broadcast.contacts.count(), 1)

        # directly on user page
        post_data = dict(text="contact send", from_contact=True, omnibox="c-%s" % self.kevin.uuid)
        response = self.client.post(send_url, post_data)
        self.assertRedirect(response, reverse("contacts.contact_read", args=[self.kevin.uuid]))
        self.assertEqual(Broadcast.objects.all().count(), 3)

        # test sending to an arbitrary user
        post_data = dict(text="message content", omnibox="n-2065551212")
        self.client.post(send_url, post_data, follow=True)
        self.assertEqual(Broadcast.objects.all().count(), 4)
        self.assertEqual(1, Contact.objects.filter(urns__path="2065551212").count())

        # test missing senders
        post_data = dict(text="message content")
        response = self.client.post(send_url, post_data, follow=True)
        self.assertContains(response, "At least one recipient is required")

        # Test AJAX sender
        post_data = dict(text="message content", omnibox="")
        response = self.client.post(send_url + "?_format=json", post_data, follow=True)
        self.assertContains(response, "At least one recipient is required", status_code=400)
        self.assertEqual("application/json", response._headers.get("content-type")[1])

        post_data = dict(text="this is a test message", omnibox="c-%s" % self.kevin.uuid, _format="json")
        response = self.client.post(send_url, post_data, follow=True)
        self.assertContains(response, "success")

        # send using our omnibox
        post_data = dict(
            text="this is a test message",
            omnibox="c-%s,g-%s,n-911" % (self.kevin.pk, self.joe_and_frank.pk),
            _format="json",
        )
        response = self.client.post(send_url, post_data, follow=True)
        self.assertContains(response, "success")

        # add flow steps
        flow = self.get_flow("favorites")
        flow.start([], [self.joe, test_contact], restart_participants=True)

        step_uuid = RuleSet.objects.first().uuid

        # no error if we are sending from a flow node
        post_data = dict(text="message content", omnibox="", step_node=step_uuid)
        response = self.client.post(send_url + "?_format=json", post_data, follow=True)
        self.assertContains(response, "success")

        response = self.client.post(send_url, post_data)
        self.assertRedirect(response, reverse("msgs.msg_inbox"))

        response = self.client.post(send_url + "?_format=json", post_data, follow=True)
        self.assertContains(response, "success")
        broadcast = Broadcast.objects.order_by("-id").first()
        self.assertEqual(broadcast.text, {"base": "message content"})
        self.assertEqual(broadcast.groups.count(), 0)
        self.assertEqual(broadcast.contacts.count(), 1)
        self.assertTrue(self.joe in broadcast.contacts.all())

        # Activate simulation mode
        Contact.set_simulation(True)
        flow.start([], [self.joe, test_contact], restart_participants=True)

        response = self.client.post(send_url + "?_format=json&simulation=true", post_data, follow=True)
        self.assertContains(response, "success")
        broadcast = Broadcast.objects.order_by("-id").first()
        self.assertEqual(broadcast.text, {"base": "message content"})
        self.assertEqual(broadcast.groups.count(), 0)
        self.assertEqual(broadcast.contacts.count(), 1)
        self.assertTrue(test_contact in broadcast.contacts.all())

    def test_unreachable(self):
        no_urns = Contact.get_or_create_by_urns(self.org, self.admin, name="Ben Haggerty", urns=[])
        tel_contact = self.create_contact("Ryan Lewis", number="+12067771234")
        twitter_contact = self.create_contact("Lucy", twitter="lucy", force_urn_update=True)

        # send a broadcast to all (org has a tel and a twitter channel)
        broadcast = Broadcast.create(
            self.org, self.admin, "Want to go thrift shopping?", contacts=[no_urns, tel_contact, twitter_contact]
        )
        broadcast.send()

        # should have only messages for Ryan and Lucy
        msgs = broadcast.msgs.all()
        self.assertEqual(len(msgs), 2)
        self.assertEqual(sorted([m.contact.name for m in msgs]), ["Lucy", "Ryan Lewis"])

        # send another broadcast to all and force use of the twitter channel
        broadcast = Broadcast.create(
            self.org,
            self.admin,
            "Want to go thrift shopping?",
            contacts=[no_urns, tel_contact, twitter_contact],
            channel=self.twitter,
        )
        broadcast.send()

        # should have only one message created to Lucy
        msgs = broadcast.msgs.all()
        self.assertEqual(len(msgs), 1)
        self.assertTrue(msgs[0].contact, twitter_contact)

        # remove twitter relayer
        self.twitter.release(trigger_sync=False)
        self.org.clear_cached_channels()

        # send another broadcast to all
        broadcast = Broadcast.create(
            self.org, self.admin, "Want to go thrift shopping?", contacts=[no_urns, tel_contact, twitter_contact]
        )
        broadcast.send()
        self.assertEqual(1, broadcast.recipient_count)

        # should have only one message created to Ryan
        msgs = broadcast.msgs.all()
        self.assertEqual(len(msgs), 1)
        self.assertTrue(msgs[0].contact, tel_contact)

    def test_message_parts(self):
        contact = self.create_contact("Matt", "+12067778811")

        sms = self.create_msg(contact=contact, text="Text", direction=OUTGOING)

        self.assertEqual(["Text"], Msg.get_text_parts(sms.text))
        sms.text = ""
        self.assertEqual([""], Msg.get_text_parts(sms.text))

        # 160 chars
        sms.text = "1234567890123456789012345678901234567890123456789012345678901234567890123456789012345678901234567890123456789012345678901234567890123456789012345678901234567890"
        self.assertEqual(1, len(Msg.get_text_parts(sms.text)))

        # 161 characters with space
        sms.text = "123456789012345678901234567890123456789012345678901234567890123456789012345678901234567890123456789012345678901234567890123456789012345678901234567890 1234567890"
        parts = Msg.get_text_parts(sms.text)
        self.assertEqual(2, len(parts))
        self.assertEqual(150, len(parts[0]))
        self.assertEqual(10, len(parts[1]))

        # 161 characters without space
        sms.text = "12345678901234567890123456789012345678901234567890123456789012345678901234567890123456789012345678901234567890123456789012345678901234567890123456789012345678901"
        parts = Msg.get_text_parts(sms.text)
        self.assertEqual(2, len(parts))
        self.assertEqual(160, len(parts[0]))
        self.assertEqual(1, len(parts[1]))

        # 160 characters with max length 40
        sms.text = "1234567890123456789012345678901234567890123456789012345678901234567890123456789012345678901234567890123456789012345678901234567890123456789012345678901234567890"
        parts = Msg.get_text_parts(sms.text, max_length=40)
        self.assertEqual(4, len(parts))
        self.assertEqual(40, len(parts[0]))
        self.assertEqual(40, len(parts[1]))
        self.assertEqual(40, len(parts[2]))
        self.assertEqual(40, len(parts[3]))

    def test_substitute_variables(self):
        ContactField.get_or_create(self.org, self.admin, "goats", "Goats", False, Value.TYPE_NUMBER)
        self.joe.set_field(self.user, "goats", "3 ")
        ContactField.get_or_create(self.org, self.admin, "temp", "Temperature", False, Value.TYPE_NUMBER)
        self.joe.set_field(self.user, "temp", "37.45")
        ContactField.get_or_create(self.org, self.admin, "dob", "Date of birth", False, Value.TYPE_DATETIME)
        self.joe.set_field(self.user, "dob", "28/5/1981")

        def substitute(s, context):
            context["contact"] = self.joe.build_expressions_context()
            return Msg.evaluate_template(s, context)

        self.assertEqual(("Hello World", []), substitute("Hello World", dict()))
        self.assertEqual(("Hello World Joe", []), substitute("Hello World @contact.first_name", dict()))
        self.assertEqual(("Hello World Joe Blow", []), substitute("Hello World @contact", dict()))
        self.assertEqual(
            ("Hello World: Well", []),
            substitute("Hello World: @flow.water_source", dict(flow=dict(water_source="Well"))),
        )
        self.assertEqual(
            ("Hello World: Well  Boil: @flow.boil", ["Undefined variable: flow.boil"]),
            substitute("Hello World: @flow.water_source  Boil: @flow.boil", dict(flow=dict(water_source="Well"))),
        )

        self.assertEqual(("Hello joe", []), substitute("Hello @(LOWER(contact.first_name))", dict()))
        self.assertEqual(("Hello Joe", []), substitute("Hello @(PROPER(LOWER(contact.first_name)))", dict()))
        self.assertEqual(("Hello Joe", []), substitute("Hello @(first_word(contact))", dict()))
        self.assertEqual(("Hello Blow", []), substitute("Hello @(Proper(remove_first_word(contact)))", dict()))
        self.assertEqual(("Hello Joe Blow", []), substitute("Hello @(PROPER(contact))", dict()))
        self.assertEqual(("Hello JOE", []), substitute("Hello @(UPPER(contact.first_name))", dict()))
        self.assertEqual(("Hello 3", []), substitute("Hello @(contact.goats)", dict()))
        self.assertEqual(("Hello 37.45", []), substitute("Hello @(contact.temp)", dict()))
        self.assertEqual(("Hello 37", []), substitute("Hello @(INT(contact.temp))", dict()))
        self.assertEqual(("Hello 37.45", []), substitute("Hello @(FIXED(contact.temp))", dict()))

        self.assertEqual(
            ("Email is: foo@bar.com", []),
            substitute("Email is: @(remove_first_word(flow.sms))", dict(flow=dict(sms="Join foo@bar.com"))),
        )
        self.assertEqual(
            ("Email is: foo@@bar.com", []),
            substitute("Email is: @(remove_first_word(flow.sms))", dict(flow=dict(sms="Join foo@@bar.com"))),
        )

        # check date variables
        text, errors = substitute("Today is @date.today", dict())
        self.assertEqual(errors, [])
        self.assertRegex(text, r"Today is \d{2}-\d{2}-\d{4}")

        text, errors = substitute("Today is @date.now", dict())
        self.assertEqual(errors, [])
        self.assertRegex(text, r"Today is \d{4}-\d{2}-\d{2}T\d{2}:\d{2}:\d{2}\.\d{6}\+\d{2}:\d{2}")

        text, errors = substitute("Today is @(format_date(date.now))", dict())
        self.assertEqual(errors, [])
        self.assertRegex(text, r"Today is \d\d-\d\d-\d\d\d\d \d\d:\d\d")

        text, errors = substitute("Your DOB is @contact.dob", dict())
        self.assertEqual(errors, [])
        # TODO clearly this is not ideal but unavoidable for now as we always add current time to parsed dates
        self.assertRegex(text, r"Your DOB is 1981-05-28T\d{2}:\d{2}:\d{2}\.\d{6}\+\d{2}:\d{2}")

        # unicode tests
        self.joe.name = "شاملیدل عمومی"
        self.joe.save(update_fields=("name",), handle_update=False)

        self.assertEqual(("شاملیدل", []), substitute("@(first_word(contact))", dict()))
        self.assertEqual(("عمومی", []), substitute("@(proper(remove_first_word(contact)))", dict()))

        # credit card
        self.joe.name = "1234567890123456"
        self.joe.save(update_fields=("name",), handle_update=False)
        self.assertEqual(("1 2 3 4 , 5 6 7 8 , 9 0 1 2 , 3 4 5 6", []), substitute("@(read_digits(contact))", dict()))

        # phone number
        self.joe.name = "123456789012"
        self.joe.save(update_fields=("name",), handle_update=False)
        self.assertEqual(("1 2 3 , 4 5 6 , 7 8 9 , 0 1 2", []), substitute("@(read_digits(contact))", dict()))

        # triplets
        self.joe.name = "123456"
        self.joe.save(update_fields=("name",), handle_update=False)
        self.assertEqual(("1 2 3 , 4 5 6", []), substitute("@(read_digits(contact))", dict()))

        # soc security
        self.joe.name = "123456789"
        self.joe.save(update_fields=("name",), handle_update=False)
        self.assertEqual(("1 2 3 , 4 5 , 6 7 8 9", []), substitute("@(read_digits(contact))", dict()))

        # regular number, street address, etc
        self.joe.name = "12345"
        self.joe.save(update_fields=("name",), handle_update=False)
        self.assertEqual(("1,2,3,4,5", []), substitute("@(read_digits(contact))", dict()))

        # regular number, street address, etc
        self.joe.name = "123"
        self.joe.save(update_fields=("name",), handle_update=False)
        self.assertEqual(("1,2,3", []), substitute("@(read_digits(contact))", dict()))

    def test_expressions_context(self):
        ContactField.get_or_create(self.org, self.admin, "superhero_name", "Superhero Name")

        self.joe.send("keyword remainder-remainder", self.admin)
        self.joe.set_field(self.user, "superhero_name", "batman")

        msg = Msg.objects.get()
        context = msg.build_expressions_context()

        self.assertEqual(context["__default__"], "keyword remainder-remainder")
        self.assertEqual(context["value"], "keyword remainder-remainder")
        self.assertEqual(context["text"], "keyword remainder-remainder")
        self.assertEqual(context["attachments"], {})

        # time should be in org format and timezone
        self.assertEqual(context["time"], datetime_to_str(msg.created_on, "%d-%m-%Y %H:%M", tz=self.org.timezone))

        # add some attachments to this message
        msg.attachments = ["image/jpeg:http://e.com/test.jpg", "audio/mp3:http://e.com/test.mp3"]
        msg.save()
        context = msg.build_expressions_context()

        self.assertEqual(
            context["__default__"], "keyword remainder-remainder\nhttp://e.com/test.jpg\nhttp://e.com/test.mp3"
        )
        self.assertEqual(context["value"], "keyword remainder-remainder\nhttp://e.com/test.jpg\nhttp://e.com/test.mp3")
        self.assertEqual(context["text"], "keyword remainder-remainder")
        self.assertEqual(context["attachments"], {"0": "http://e.com/test.jpg", "1": "http://e.com/test.mp3"})

        # clear the text of the message
        msg.text = ""
        msg.save()
        context = msg.build_expressions_context()

        self.assertEqual(context["__default__"], "http://e.com/test.jpg\nhttp://e.com/test.mp3")
        self.assertEqual(context["value"], "http://e.com/test.jpg\nhttp://e.com/test.mp3")
        self.assertEqual(context["text"], "")
        self.assertEqual(context["attachments"], {"0": "http://e.com/test.jpg", "1": "http://e.com/test.mp3"})
        self.assertEqual(context["urn"]["scheme"], "tel")
        self.assertEqual(context["urn"]["path"], "123")

    def test_variables_substitution(self):
        ContactField.get_or_create(self.org, self.admin, "sector", "sector")
        ContactField.get_or_create(self.org, self.admin, "team", "team")

        self.joe.set_field(self.user, "sector", "Kacyiru")
        self.frank.set_field(self.user, "sector", "Remera")
        self.kevin.set_field(self.user, "sector", "Kanombe")

        self.joe.set_field(self.user, "team", "Amavubi")
        self.kevin.set_field(self.user, "team", "Junior")

        broadcast1 = Broadcast.create(
            self.org,
            self.user,
            "Hi @contact.name, You live in @contact.sector and your team is @contact.team.",
            groups=[self.joe_and_frank],
            contacts=[self.kevin],
        )
        broadcast1.send(expressions_context={})

        # no message created for Frank because he misses some fields for variables substitution
        self.assertEqual(Msg.objects.all().count(), 3)

        self.assertEqual(
            self.joe.msgs.get(broadcast=broadcast1).text, "Hi Joe Blow, You live in Kacyiru and your team is Amavubi."
        )
        self.assertEqual(
            self.frank.msgs.get(broadcast=broadcast1).text, "Hi Frank Blow, You live in Remera and your team is ."
        )
        self.assertEqual(
            self.kevin.msgs.get(broadcast=broadcast1).text,
            "Hi Kevin Durant, You live in Kanombe and your team is Junior.",
        )

        # if we don't provide a context then substitution isn't performed
        broadcast2 = Broadcast.create(
            self.org, self.user, "Hi @contact.name on @channel", groups=[self.joe_and_frank], contacts=[self.kevin]
        )
        broadcast2.send()

        self.assertEqual(self.joe.msgs.get(broadcast=broadcast2).text, "Hi @contact.name on @channel")
        self.assertEqual(self.frank.msgs.get(broadcast=broadcast2).text, "Hi @contact.name on @channel")

    def test_clear_old_msg_external_ids(self):
        last_month = timezone.now() - timedelta(days=31)
        msg1 = self.create_msg(
            contact=self.joe, text="What's your name?", direction="O", external_id="ex101", created_on=last_month
        )
        msg2 = self.create_msg(
            contact=self.joe, text="It's Joe", direction="I", external_id="ex102", created_on=last_month
        )
        msg3 = self.create_msg(contact=self.joe, text="Good name", direction="O", external_id="ex103")

        clear_old_msg_external_ids()

        msg1.refresh_from_db()
        msg2.refresh_from_db()
        msg3.refresh_from_db()

        self.assertIsNone(msg1.external_id)
        self.assertIsNone(msg2.external_id)
        self.assertEqual(msg3.external_id, "ex103")


class BroadcastCRUDLTest(TembaTest):
    def setUp(self):
        super().setUp()

        self.joe, urn_obj = Contact.get_or_create(self.org, "tel:123", user=self.user, name="Joe Blow")
        self.frank, urn_obj = Contact.get_or_create(self.org, "tel:1234", user=self.user, name="Frank Blow")

    def test_send(self):
        url = reverse("msgs.broadcast_send")

        # can't send if you're not logged in
        response = self.client.post(url, dict(text="Test", omnibox="c-%s" % self.joe.uuid))
        self.assertLoginRedirect(response)

        # or just a viewer user
        self.login(self.user)
        response = self.client.post(url, dict(text="Test", omnibox="c-%s" % self.joe.uuid))
        self.assertLoginRedirect(response)

        # but editors can
        self.login(self.editor)

        just_joe = self.create_group("Just Joe")
        just_joe.contacts.add(self.joe)
        post_data = dict(
            omnibox="g-%s,c-%s,n-0780000001" % (just_joe.uuid, self.frank.uuid),
            text="Hey Joe, where you goin' with that gun in your hand?",
        )
        response = self.client.post(url + "?_format=json", post_data)

        self.assertEqual(response.status_code, 200)
        self.assertEqual(response.json()["status"], "success")

        # raw number means a new contact created
        new_urn = ContactURN.objects.get(path="+250780000001")
        Contact.objects.get(urns=new_urn)

        broadcast = Broadcast.objects.get()
        self.assertEqual(broadcast.text, {"base": "Hey Joe, where you goin' with that gun in your hand?"})
        self.assertEqual(set(broadcast.groups.all()), {just_joe})
        self.assertEqual(set(broadcast.contacts.all()), {self.frank})
        self.assertEqual(set(broadcast.urns.all()), {new_urn})

    def test_update(self):
        self.login(self.editor)
        self.client.post(
            reverse("msgs.broadcast_send"), dict(omnibox="c-%s" % self.joe.uuid, text="Lunch reminder", schedule=True)
        )
        broadcast = Broadcast.objects.get()
        url = reverse("msgs.broadcast_update", args=[broadcast.pk])

        response = self.client.get(url)
        self.assertEqual(list(response.context["form"].fields.keys()), ["message", "omnibox", "loc"])

        response = self.client.post(url, dict(message="Dinner reminder", omnibox="c-%s" % self.frank.uuid))
        self.assertEqual(response.status_code, 302)

        broadcast = Broadcast.objects.get()
        self.assertEqual(broadcast.text, {"base": "Dinner reminder"})
        self.assertEqual(broadcast.base_language, "base")
        self.assertEqual(set(broadcast.contacts.all()), {self.frank})

    def test_schedule_list(self):
        url = reverse("msgs.broadcast_schedule_list")

        # can't view if you're not logged in
        response = self.client.get(url)
        self.assertLoginRedirect(response)

        self.login(self.editor)

        # send some messages - one immediately, one scheduled
        self.client.post(reverse("msgs.broadcast_send"), dict(omnibox="c-%s" % self.joe.uuid, text="See you later"))
        self.client.post(
            reverse("msgs.broadcast_send"), dict(omnibox="c-%s" % self.joe.uuid, text="Lunch reminder", schedule=True)
        )

        scheduled = Broadcast.objects.exclude(schedule=None).first()

        response = self.client.get(url)
        self.assertEqual(set(response.context["object_list"]), {scheduled})

    def test_schedule_read(self):
        self.login(self.editor)
        self.client.post(
            reverse("msgs.broadcast_send"), dict(omnibox="c-%s" % self.joe.uuid, text="Lunch reminder", schedule=True)
        )
        broadcast = Broadcast.objects.get()

        # view with empty Send History
        response = self.client.get(reverse("msgs.broadcast_schedule_read", args=[broadcast.pk]))
        self.assertEqual(response.context["object"], broadcast)

        self.assertEqual(response.context["object_list"].count(), 0)

        broadcast.fire()

        # view again with 1 item in Send History
        response = self.client.get(reverse("msgs.broadcast_schedule_read", args=[broadcast.pk]))
        self.assertEqual(response.context["object"], broadcast)
        self.assertEqual(response.context["object_list"].count(), 1)


class LabelTest(TembaTest):
    def setUp(self):
        super().setUp()

        self.joe = self.create_contact("Joe Blow", number="073835001")
        self.frank = self.create_contact("Frank", number="073835002")

    def test_get_or_create(self):
        label1 = Label.get_or_create(self.org, self.user, "Spam")
        self.assertEqual(label1.name, "Spam")
        self.assertIsNone(label1.folder)

        followup = Label.get_or_create_folder(self.org, self.user, "Follow up")
        label2 = Label.get_or_create(self.org, self.user, "Complaints", followup)
        self.assertEqual(label2.name, "Complaints")
        self.assertEqual(label2.folder, followup)

        # don't allow invalid name
        self.assertRaises(ValueError, Label.get_or_create, self.org, self.user, "+Important")

    def test_is_valid_name(self):
        self.assertTrue(Label.is_valid_name("x"))
        self.assertTrue(Label.is_valid_name("1"))
        self.assertTrue(Label.is_valid_name("x" * 64))
        self.assertFalse(Label.is_valid_name(" "))
        self.assertFalse(Label.is_valid_name(" x"))
        self.assertFalse(Label.is_valid_name("x "))
        self.assertFalse(Label.is_valid_name("+x"))
        self.assertFalse(Label.is_valid_name("@x"))
        self.assertFalse(Label.is_valid_name("x" * 65))

    def test_toggle_label(self):
        label = Label.get_or_create(self.org, self.user, "Spam")
        msg1 = self.create_msg(text="Message 1", contact=self.joe, direction="I")
        msg2 = self.create_msg(text="Message 2", contact=self.joe, direction="I")
        msg3 = self.create_msg(text="Message 3", contact=self.joe, direction="I")

        self.assertEqual(label.get_visible_count(), 0)

        label.toggle_label([msg1, msg2, msg3], add=True)  # add label to 3 messages

        label = Label.label_objects.get(pk=label.pk)
        self.assertEqual(label.get_visible_count(), 3)
        self.assertEqual(set(label.get_messages()), {msg1, msg2, msg3})

        label.toggle_label([msg3], add=False)  # remove label from a message

        label = Label.label_objects.get(pk=label.pk)
        self.assertEqual(label.get_visible_count(), 2)
        self.assertEqual(set(label.get_messages()), {msg1, msg2})

        # check still correct after squashing
        squash_msgcounts()
        self.assertEqual(label.get_visible_count(), 2)

        msg2.archive()  # won't remove label from msg, but msg no longer counts toward visible count

        label = Label.label_objects.get(pk=label.pk)
        self.assertEqual(label.get_visible_count(), 1)
        self.assertEqual(set(label.get_messages()), {msg1, msg2})

        msg2.restore()  # msg back in visible count

        label = Label.label_objects.get(pk=label.pk)
        self.assertEqual(label.get_visible_count(), 2)
        self.assertEqual(set(label.get_messages()), {msg1, msg2})

        msg2.release()  # removes label message no longer visible

        label = Label.label_objects.get(pk=label.pk)
        self.assertEqual(label.get_visible_count(), 1)
        self.assertEqual(set(label.get_messages()), {msg1})

        msg3.archive()
        label.toggle_label([msg3], add=True)  # labelling an already archived message doesn't increment the count

        label = Label.label_objects.get(pk=label.pk)
        self.assertEqual(label.get_visible_count(), 1)
        self.assertEqual(set(label.get_messages()), {msg1, msg3})

        msg3.restore()  # but then restoring that message will

        label = Label.label_objects.get(pk=label.pk)
        self.assertEqual(label.get_visible_count(), 2)
        self.assertEqual(set(label.get_messages()), {msg1, msg3})

        # can't label test messages
        msg4 = self.create_msg(text="Message", contact=Contact.get_test_contact(self.user), direction="I")
        self.assertRaises(ValueError, label.toggle_label, [msg4], add=True)

        # can't label outgoing messages
        msg5 = self.create_msg(text="Message", contact=self.joe, direction="O")
        self.assertRaises(ValueError, label.toggle_label, [msg5], add=True)

        # can't get a count of a folder
        folder = Label.get_or_create_folder(self.org, self.user, "Folder")
        self.assertRaises(ValueError, folder.get_visible_count)

        # archive one of our messages, should change count but keep an archived count as well
        self.assertEqual(LabelCount.get_totals([label], is_archived=True)[label], 0)
        self.assertEqual(LabelCount.get_totals([label], is_archived=False)[label], 2)

        msg1.release(Msg.DELETE_FOR_ARCHIVE)

        self.assertEqual(LabelCount.get_totals([label], is_archived=True)[label], 1)
        self.assertEqual(LabelCount.get_totals([label], is_archived=False)[label], 1)

        # squash and check once more
        squash_msgcounts()

        self.assertEqual(LabelCount.get_totals([label], is_archived=True)[label], 1)
        self.assertEqual(LabelCount.get_totals([label], is_archived=False)[label], 1)

        # do a user release
        msg3.release(Msg.DELETE_FOR_USER)

        self.assertEqual(LabelCount.get_totals([label], is_archived=True)[label], 1)
        self.assertEqual(LabelCount.get_totals([label], is_archived=False)[label], 0)
        squash_msgcounts()
        self.assertEqual(LabelCount.get_totals([label], is_archived=True)[label], 1)
        self.assertEqual(LabelCount.get_totals([label], is_archived=False)[label], 0)

    def test_get_messages_and_hierarchy(self):
        folder1 = Label.get_or_create_folder(self.org, self.user, "Sorted")
        folder2 = Label.get_or_create_folder(self.org, self.user, "Todo")
        label1 = Label.get_or_create(self.org, self.user, "Spam", folder1)
        label2 = Label.get_or_create(self.org, self.user, "Social", folder1)
        label3 = Label.get_or_create(self.org, self.user, "Other")

        msg1 = self.create_msg(text="Message 1", contact=self.joe, direction="I")
        msg2 = self.create_msg(text="Message 2", contact=self.joe, direction="I")
        msg3 = self.create_msg(text="Message 3", contact=self.joe, direction="I")

        label1.toggle_label([msg1, msg2], add=True)
        label2.toggle_label([msg2, msg3], add=True)
        label3.toggle_label([msg3], add=True)

        self.assertEqual(set(folder1.get_messages()), {msg1, msg2, msg3})
        self.assertEqual(set(folder2.get_messages()), set())
        self.assertEqual(set(label1.get_messages()), {msg1, msg2})
        self.assertEqual(set(label2.get_messages()), {msg2, msg3})
        self.assertEqual(set(label3.get_messages()), {msg3})

        with self.assertNumQueries(2):
            hierarchy = Label.get_hierarchy(self.org)
            self.assertEqual(
                hierarchy,
                [
                    {"obj": label3, "count": 1, "children": []},
                    {
                        "obj": folder1,
                        "count": None,
                        "children": [
                            {"obj": label2, "count": 2, "children": []},
                            {"obj": label1, "count": 2, "children": []},
                        ],
                    },
                    {"obj": folder2, "count": None, "children": []},
                ],
            )

    def test_delete_folder(self):
        folder1 = Label.get_or_create_folder(self.org, self.user, "Folder")
        label1 = Label.get_or_create(self.org, self.user, "Spam", folder1)
        label2 = Label.get_or_create(self.org, self.user, "Social", folder1)
        label3 = Label.get_or_create(self.org, self.user, "Other")

        msg1 = self.create_msg(text="Message 1", contact=self.joe, direction="I")
        msg2 = self.create_msg(text="Message 2", contact=self.joe, direction="I")
        msg3 = self.create_msg(text="Message 3", contact=self.joe, direction="I")

        label1.toggle_label([msg1, msg2], add=True)
        label2.toggle_label([msg1], add=True)
        label3.toggle_label([msg3], add=True)

        folder1.release()

        self.assertFalse(Label.all_objects.filter(pk=folder1.pk).exists())

        # check that contained labels are also deleted
        self.assertEqual(Label.all_objects.filter(pk__in=[label1.pk, label2.pk]).count(), 0)
        self.assertEqual(set(Msg.objects.get(pk=msg1.pk).labels.all()), set())
        self.assertEqual(set(Msg.objects.get(pk=msg2.pk).labels.all()), set())
        self.assertEqual(set(Msg.objects.get(pk=msg3.pk).labels.all()), {label3})

        label3.release()

        self.assertFalse(Label.all_objects.filter(pk=label3.pk).exists())
        self.assertEqual(set(Msg.objects.get(pk=msg3.pk).labels.all()), set())


class LabelCRUDLTest(TembaTest):
    @patch.object(Label, "MAX_ORG_LABELS", new=10)
    def test_create_and_update(self):
        create_label_url = reverse("msgs.label_create")
        create_folder_url = reverse("msgs.label_create_folder")

        self.login(self.admin)

        # try to create label with invalid name
        response = self.client.post(create_label_url, dict(name="+label_one"))
        self.assertFormError(response, "form", "name", "Name must not be blank or begin with punctuation")

        # try again with valid name
        self.client.post(create_label_url, dict(name="label_one"), follow=True)

        label_one = Label.label_objects.get()
        self.assertEqual(label_one.name, "label_one")
        self.assertIsNone(label_one.folder)

        # check that we can't create another with same name
        response = self.client.post(create_label_url, dict(name="label_one"))
        self.assertFormError(response, "form", "name", "Name must be unique")

        # create a folder
        self.client.post(create_folder_url, dict(name="Folder"), follow=True)
        folder = Label.folder_objects.get(name="Folder")

        # and a label in it
        self.client.post(create_label_url, dict(name="label_two", folder=folder.pk), follow=True)
        label_two = Label.label_objects.get(name="label_two")
        self.assertEqual(label_two.folder, folder)

        # update label one
        self.client.post(reverse("msgs.label_update", args=[label_one.pk]), dict(name="label_1"))

        label_one = Label.label_objects.get(pk=label_one.pk)
        self.assertEqual(label_one.name, "label_1")
        self.assertIsNone(label_one.folder)

        # try to update to invalid label name
        response = self.client.post(reverse("msgs.label_update", args=[label_one.pk]), dict(name="+label_1"))
        self.assertFormError(response, "form", "name", "Name must not be blank or begin with punctuation")

        self.release(Label.folder_objects.all())
        self.release(Label.label_objects.all())

        for i in range(Label.MAX_ORG_LABELS):
            Label.get_or_create(self.org, self.user, "label%d" % i)

        response = self.client.post(create_label_url, dict(name="Label"))
        self.assertFormError(
            response,
            "form",
            "name",
            "This org has 10 labels and the limit is 10. "
            "You must delete existing ones before you can create new ones.",
        )

    def test_label_delete(self):
        label_one = Label.get_or_create(self.org, self.user, "label1")

        delete_url = reverse("msgs.label_delete", args=[label_one.pk])

        self.login(self.user)
        response = self.client.get(delete_url)
        self.assertEqual(response.status_code, 302)

        self.login(self.admin)
        response = self.client.get(delete_url)
        self.assertEqual(response.status_code, 200)

    def test_list(self):
        folder = Label.get_or_create_folder(self.org, self.user, "Folder")
        Label.get_or_create(self.org, self.user, "Spam", folder=folder)
        Label.get_or_create(self.org, self.user, "Junk", folder=folder)
        Label.get_or_create(self.org, self.user, "Important")

        self.create_secondary_org()
        Label.get_or_create(self.org2, self.admin2, "Other Org")

        # viewers can't edit flows so don't have access to this JSON endpoint as that's only place it's used
        self.login(self.user)
        response = self.client.get(reverse("msgs.label_list"))
        self.assertLoginRedirect(response)

        # editors can though
        self.login(self.editor)
        response = self.client.get(reverse("msgs.label_list"))
        results = response.json()

        # results should be A-Z and not include folders or labels from other orgs
        self.assertEqual(len(results), 3)
        self.assertEqual(results[0]["text"], "Important")
        self.assertEqual(results[1]["text"], "Junk")
        self.assertEqual(results[2]["text"], "Spam")


class ScheduleTest(TembaTest):
    def tearDown(self):
        from temba.channels import models as channel_models

        channel_models.SEND_QUEUE_DEPTH = 500
        channel_models.SEND_BATCH_SIZE = 100

    def test_batch(self):
        # broadcast out to 11 contacts to test our batching
        contacts = []
        for i in range(1, 12):
            contacts.append(self.create_contact("Contact %d" % i, "+250788123%d" % i))
        batch_group = self.create_group("Batch Group", contacts)

        # create our broadcast
        broadcast = Broadcast.create(self.org, self.admin, "Many message but only 5 batches.", groups=[batch_group])

        self.channel.channel_type = "EX"
        self.channel.save()

        # create our messages
        broadcast.send()

        # get one of our messages, should be at low priority since it was to more than one recipient
        sms = broadcast.get_messages()[0]
        self.assertFalse(sms.high_priority)

        # we should now have 11 messages wired
        self.assertEqual(11, Msg.objects.filter(channel=self.channel, status=WIRED).count())


class ConsoleTest(TembaTest):
    def setUp(self):
        from temba.triggers.models import Trigger

        super().setUp()
        self.create_secondary_org()

        # create a new console
        self.console = MessageConsole(self.org, "tel:+250788123123")

        # a few test contacts
        self.john = self.create_contact("John Doe", "0788123123", force_urn_update=True)

        # create a flow and set "color" as its trigger
        self.flow = self.get_flow("color")
        Trigger.objects.create(
            flow=self.flow, keyword="color", created_by=self.admin, modified_by=self.admin, org=self.org
        )

    def assertEchoed(self, needle, clear=True):
        found = False
        for line in self.console.echoed:
            if line.find(needle) >= 0:
                found = True

        self.assertTrue(found, "Did not find '%s' in '%s'" % (needle, ", ".join(self.console.echoed)))

        if clear:
            self.console.clear_echoed()

    def test_msg_console(self):
        # make sure our org is properly set
        self.assertEqual(self.console.org, self.org)

        # try changing it with something empty
        self.console.do_org("")
        self.assertEchoed("Select org", clear=False)
        self.assertEchoed("Temba")

        # shouldn't have changed current org
        self.assertEqual(self.console.org, self.org)

        # try changing entirely
        self.console.do_org("%d" % self.org2.id)
        self.assertEchoed("You are now sending messages for Trileet Inc.")
        self.assertEqual(self.console.org, self.org2)
        self.assertEqual(self.console.contact.org, self.org2)

        # back to temba
        self.console.do_org("%d" % self.org.id)
        self.assertEqual(self.console.org, self.org)
        self.assertEqual(self.console.contact.org, self.org)

        # contact help
        self.console.do_contact("")
        self.assertEchoed("Set contact by")

        # switch our contact
        self.console.do_contact("0788123123")
        self.assertEchoed("You are now sending as John")
        self.assertEqual(self.console.contact, self.john)

        # send a message
        self.console.default("Hello World")
        self.assertEchoed("Hello World")

        # make sure the message was created for our contact and handled
        msg = Msg.objects.get()
        self.assertEqual(msg.text, "Hello World")
        self.assertEqual(msg.contact, self.john)
        self.assertEqual(msg.status, HANDLED)

        # now trigger a flow
        self.console.default("Color")
        self.assertEchoed("What is your favorite color?")


class BroadcastLanguageTest(TembaTest):
    def setUp(self):
        super().setUp()

        self.francois = self.create_contact("Francois", "+12065551213", language="fra")
        self.greg = self.create_contact("Greg", "+12065551212")
        self.wilbert = self.create_contact("Wilbert", "+12065551214", language="fra")

    def test_multiple_language_broadcast(self):
        # set up our org to have a few different languages
        eng = Language.create(self.org, self.admin, "English", "eng")
        Language.create(self.org, self.admin, "French", "fra")
        self.org.primary_language = eng
        self.org.save()

        eng_msg = "This is my message"
        fra_msg = "Ceci est mon message"

        # now create a broadcast with a couple contacts, one with an explicit language, the other not
        bcast = Broadcast.create(
            self.org,
            self.admin,
            dict(eng=eng_msg, fra=fra_msg),
            contacts=[self.francois, self.greg, self.wilbert],
            base_language="eng",
        )

        bcast.send()

        # assert the right language was used for each contact
        self.assertEqual(fra_msg, Msg.objects.get(contact=self.francois).text)
        self.assertEqual(eng_msg, Msg.objects.get(contact=self.greg).text)
        self.assertEqual(fra_msg, Msg.objects.get(contact=self.wilbert).text)

        eng_msg = "Please see attachment"
        fra_msg = "SVP regardez l'attachement."

        eng_attachment = "image/jpeg:attachments/eng_picture.jpg"
        fra_attachment = "image/jpeg:attachments/fre_picture.jpg"

        # now create a broadcast with a couple contacts, one with an explicit language, the other not
        bcast = Broadcast.create(
            self.org,
            self.admin,
            dict(eng=eng_msg, fra=fra_msg),
            contacts=[self.francois, self.greg, self.wilbert],
            base_language="eng",
            media=dict(eng=eng_attachment, fra=fra_attachment),
        )

        bcast.send()

        francois_media = Msg.objects.filter(contact=self.francois).order_by("-created_on").first()
        greg_media = Msg.objects.filter(contact=self.greg).order_by("-created_on").first()
        wilbert_media = Msg.objects.filter(contact=self.wilbert).order_by("-created_on").first()

        francois_media_url = f"image/jpeg:{settings.STORAGE_URL}/{fra_attachment.split(':', 1)[1]}"
        greg_media_url = f"image/jpeg:{settings.STORAGE_URL}/{eng_attachment.split(':', 1)[1]}"
        wilbert_media_url = f"image/jpeg:{settings.STORAGE_URL}/{fra_attachment.split(':', 1)[1]}"

        # assert the right language was used for each contact on both text and media
        self.assertEqual(francois_media.text, fra_msg)
        self.assertEqual(francois_media.attachments, [francois_media_url])

        self.assertEqual(greg_media.text, eng_msg)
        self.assertEqual(greg_media.attachments, [greg_media_url])

        self.assertEqual(wilbert_media.text, fra_msg)
        self.assertEqual(wilbert_media.attachments, [wilbert_media_url])


class SystemLabelTest(TembaTest):
    def test_get_archive_attributes(self):
        self.assertEqual(("visible", "in", None, None), SystemLabel.get_archive_attributes(""))
        self.assertEqual(("visible", "in", "inbox", None), SystemLabel.get_archive_attributes(SystemLabel.TYPE_INBOX))
        self.assertEqual(("visible", "in", "flow", None), SystemLabel.get_archive_attributes(SystemLabel.TYPE_FLOWS))
        self.assertEqual(("archived", "in", None, None), SystemLabel.get_archive_attributes(SystemLabel.TYPE_ARCHIVED))
        self.assertEqual(
            ("visible", "out", None, ["pending", "queued"]),
            SystemLabel.get_archive_attributes(SystemLabel.TYPE_OUTBOX),
        )
        self.assertEqual(
            ("visible", "out", None, ["wired", "sent", "delivered"]),
            SystemLabel.get_archive_attributes(SystemLabel.TYPE_SENT),
        )
        self.assertEqual(
            ("visible", "out", None, ["failed"]), SystemLabel.get_archive_attributes(SystemLabel.TYPE_FAILED)
        )

        self.assertEqual(("visible", "in", None, None), SystemLabel.get_archive_attributes(SystemLabel.TYPE_SCHEDULED))
        self.assertEqual(("visible", "in", None, None), SystemLabel.get_archive_attributes(SystemLabel.TYPE_CALLS))

    def test_get_counts(self):
        self.assertEqual(
            SystemLabel.get_counts(self.org),
            {
                SystemLabel.TYPE_INBOX: 0,
                SystemLabel.TYPE_FLOWS: 0,
                SystemLabel.TYPE_ARCHIVED: 0,
                SystemLabel.TYPE_OUTBOX: 0,
                SystemLabel.TYPE_SENT: 0,
                SystemLabel.TYPE_FAILED: 0,
                SystemLabel.TYPE_SCHEDULED: 0,
                SystemLabel.TYPE_CALLS: 0,
            },
        )

        contact1 = self.create_contact("Bob", number="0783835001")
        contact2 = self.create_contact("Jim", number="0783835002")
        msg1 = Msg.create_incoming(self.channel, "tel:0783835001", text="Message 1")
        Msg.create_incoming(self.channel, "tel:0783835001", text="Message 2")
        msg3 = Msg.create_incoming(self.channel, "tel:0783835001", text="Message 3")
        msg4 = Msg.create_incoming(self.channel, "tel:0783835001", text="Message 4")
        call1 = ChannelEvent.create(self.channel, "tel:0783835001", ChannelEvent.TYPE_CALL_IN, timezone.now(), {})
        bcast1 = Broadcast.create(self.org, self.user, "Broadcast 1", contacts=[contact1, contact2], status=QUEUED)
        Broadcast.create(
            self.org,
            self.user,
            "Broadcast 2",
            contacts=[contact1, contact2],
            schedule=Schedule.create_schedule(timezone.now(), "D", self.user),
        )

        # create a broadcast with a test contact to make sure they aren't included
        test_bcast = Broadcast.create(
            self.org, self.user, "Test Broadcast", contacts=[Contact.get_test_contact(self.admin)]
        )

        # this will create some test outgoing messages as well
        test_bcast.send()

        self.assertEqual(
            SystemLabel.get_counts(self.org),
            {
                SystemLabel.TYPE_INBOX: 4,
                SystemLabel.TYPE_FLOWS: 0,
                SystemLabel.TYPE_ARCHIVED: 0,
                SystemLabel.TYPE_OUTBOX: 1,
                SystemLabel.TYPE_SENT: 0,
                SystemLabel.TYPE_FAILED: 0,
                SystemLabel.TYPE_SCHEDULED: 1,
                SystemLabel.TYPE_CALLS: 1,
            },
        )

        msg3.archive()
        bcast1.send()
        Msg.objects.filter(broadcast=bcast1).update(status=PENDING)
        msg5, msg6 = tuple(Msg.objects.filter(broadcast=bcast1))
        ChannelEvent.create(self.channel, "tel:0783835002", ChannelEvent.TYPE_CALL_IN, timezone.now(), {})
        Broadcast.create(
            self.org,
            self.user,
            "Broadcast 3",
            contacts=[contact1],
            schedule=Schedule.create_schedule(timezone.now(), "W", self.user),
        )

        self.assertEqual(
            SystemLabel.get_counts(self.org),
            {
                SystemLabel.TYPE_INBOX: 3,
                SystemLabel.TYPE_FLOWS: 0,
                SystemLabel.TYPE_ARCHIVED: 1,
                SystemLabel.TYPE_OUTBOX: 2,
                SystemLabel.TYPE_SENT: 0,
                SystemLabel.TYPE_FAILED: 0,
                SystemLabel.TYPE_SCHEDULED: 2,
                SystemLabel.TYPE_CALLS: 2,
            },
        )

        msg1.archive()
        msg3.release()  # deleting an archived msg
        msg4.release()  # deleting a visible msg
        msg5.status_fail()
        msg6.status_sent()
        call1.release()

        self.assertEqual(
            SystemLabel.get_counts(self.org),
            {
                SystemLabel.TYPE_INBOX: 1,
                SystemLabel.TYPE_FLOWS: 0,
                SystemLabel.TYPE_ARCHIVED: 1,
                SystemLabel.TYPE_OUTBOX: 0,
                SystemLabel.TYPE_SENT: 1,
                SystemLabel.TYPE_FAILED: 1,
                SystemLabel.TYPE_SCHEDULED: 2,
                SystemLabel.TYPE_CALLS: 1,
            },
        )

        msg1.restore()
        msg5.status_fail()  # already failed
        msg6.status_delivered()

        self.assertEqual(
            SystemLabel.get_counts(self.org),
            {
                SystemLabel.TYPE_INBOX: 2,
                SystemLabel.TYPE_FLOWS: 0,
                SystemLabel.TYPE_ARCHIVED: 0,
                SystemLabel.TYPE_OUTBOX: 0,
                SystemLabel.TYPE_SENT: 1,
                SystemLabel.TYPE_FAILED: 1,
                SystemLabel.TYPE_SCHEDULED: 2,
                SystemLabel.TYPE_CALLS: 1,
            },
        )

        msg5.resend()

        self.assertEqual(SystemLabelCount.objects.all().count(), 37)

        # squash our counts
        squash_msgcounts()

        self.assertEqual(
            SystemLabel.get_counts(self.org),
            {
                SystemLabel.TYPE_INBOX: 2,
                SystemLabel.TYPE_FLOWS: 0,
                SystemLabel.TYPE_ARCHIVED: 0,
                SystemLabel.TYPE_OUTBOX: 0,
                SystemLabel.TYPE_SENT: 2,
                SystemLabel.TYPE_FAILED: 0,
                SystemLabel.TYPE_SCHEDULED: 2,
                SystemLabel.TYPE_CALLS: 1,
            },
        )

        # we should only have one system label per type
        self.assertEqual(SystemLabelCount.objects.all().count(), 7)

        # archive one of our inbox messages
        msg1.release(Msg.DELETE_FOR_ARCHIVE)

        self.assertEqual(
            SystemLabel.get_counts(self.org),
            {
                SystemLabel.TYPE_INBOX: 1,
                SystemLabel.TYPE_FLOWS: 0,
                SystemLabel.TYPE_ARCHIVED: 0,
                SystemLabel.TYPE_OUTBOX: 0,
                SystemLabel.TYPE_SENT: 2,
                SystemLabel.TYPE_FAILED: 0,
                SystemLabel.TYPE_SCHEDULED: 2,
                SystemLabel.TYPE_CALLS: 1,
            },
        )

        squash_msgcounts()

        # check our archived count
        self.assertEqual(
            SystemLabelCount.get_totals(self.org, True),
            {
                SystemLabel.TYPE_INBOX: 1,
                SystemLabel.TYPE_FLOWS: 0,
                SystemLabel.TYPE_ARCHIVED: 0,
                SystemLabel.TYPE_OUTBOX: 0,
                SystemLabel.TYPE_SENT: 0,
                SystemLabel.TYPE_FAILED: 0,
                SystemLabel.TYPE_SCHEDULED: 0,
                SystemLabel.TYPE_CALLS: 0,
            },
        )


class TagsTest(TembaTest):
    def setUp(self):
        super().setUp()

        self.joe = self.create_contact("Joe Blow", "123")

    def render_template(self, string, context=None):
        from django.template import Context, Template

        context = context or {}
        context = Context(context)
        return Template(string).render(context)

    def assertHasClass(self, text, clazz):
        self.assertTrue(text.find(clazz) >= 0)

    def test_as_icon(self):
        msg = Msg.create_outgoing(self.org, self.admin, "tel:250788382382", "How is it going?")
        now = timezone.now()
        two_hours_ago = now - timedelta(hours=2)

        self.assertHasClass(as_icon(msg), "icon-bubble-dots-2 green")
        msg.created_on = two_hours_ago
        self.assertHasClass(as_icon(msg), "icon-bubble-dots-2 green")
        msg.status = "S"
        self.assertHasClass(as_icon(msg), "icon-bubble-right green")
        msg.status = "D"
        self.assertHasClass(as_icon(msg), "icon-bubble-check green")
        msg.status = "E"
        self.assertHasClass(as_icon(msg), "icon-bubble-notification red")
        msg.direction = "I"
        self.assertHasClass(as_icon(msg), "icon-bubble-user primary")
        msg.msg_type = "V"
        self.assertHasClass(as_icon(msg), "icon-phone")

        # default cause is pending sent
        self.assertHasClass(as_icon(None), "icon-bubble-dots-2 green")

        in_call = ChannelEvent.create(
            self.channel, str(self.joe.get_urn(TEL_SCHEME)), ChannelEvent.TYPE_CALL_IN, timezone.now(), {}
        )
        self.assertHasClass(as_icon(in_call), "icon-call-incoming green")

        in_miss = ChannelEvent.create(
            self.channel, str(self.joe.get_urn(TEL_SCHEME)), ChannelEvent.TYPE_CALL_IN_MISSED, timezone.now(), {}
        )
        self.assertHasClass(as_icon(in_miss), "icon-call-incoming red")

        out_call = ChannelEvent.create(
            self.channel, str(self.joe.get_urn(TEL_SCHEME)), ChannelEvent.TYPE_CALL_OUT, timezone.now(), {}
        )
        self.assertHasClass(as_icon(out_call), "icon-call-outgoing green")

        out_miss = ChannelEvent.create(
            self.channel, str(self.joe.get_urn(TEL_SCHEME)), ChannelEvent.TYPE_CALL_OUT_MISSED, timezone.now(), {}
        )
        self.assertHasClass(as_icon(out_miss), "icon-call-outgoing red")

    def test_render(self):
        template_src = "{% load sms %}{% render as foo %}123<a>{{ bar }}{% endrender %}-{{ foo }}-"
        self.assertEqual(self.render_template(template_src, {"bar": "abc"}), "-123<a>abc-")

        # exception if tag not used correctly
        self.assertRaises(ValueError, self.render_template, "{% load sms %}{% render with bob %}{% endrender %}")
        self.assertRaises(ValueError, self.render_template, "{% load sms %}{% render as %}{% endrender %}")


<<<<<<< HEAD
class CeleryTaskTest(TembaTest):
    def setUp(self):
        super().setUp()

        self.applied_tasks = []

        self.joe = self.create_contact("Joe", "+250788383444")

    def _fixture_teardown(self):

        self.releaseMessages()
        self.releaseContacts(delete=True)
        self.releaseContactFields(delete=True)
        self.releaseChannels(delete=True)

        TopUpCredits.objects.all().delete()
        TopUp.objects.all().delete()

        SystemLabelCount.objects.all().delete()
        ContactGroupCount.objects.all().delete()
        ContactGroup.all_groups.all().delete()
        ContactField.all_fields.all().delete()
        Org.objects.all().delete()

        for boundary in AdminBoundary.objects.all():
            boundary.release()

        User.objects.all().exclude(username=settings.ANONYMOUS_USER_NAME).delete()

    @classmethod
    def _enter_atomics(cls):
        return {}

    @classmethod
    def _rollback_atomics(cls, atomics):
        pass

    def handle_push_task(self, task_name):
        self.applied_tasks.append(task_name)

    def assert_task_sent(self, task_name):
        was_sent = task_name in self.applied_tasks
        self.assertTrue(was_sent, "Task not called w/class %s" % (task_name))

    def assertInDB(self, obj, msg=None):
        """Test for obj's presence in the database."""
        fullmsg = "Object %r unexpectedly not found in the database" % obj
        fullmsg += ": " + msg if msg else ""
        try:
            # close the current connection to the database, so we force it to open a new connection
            connection.close()
            type(obj).objects.get(pk=obj.pk)
        except obj.DoesNotExist:
            self.fail(fullmsg)

    @override_settings(CELERY_ALWAYS_EAGER=False, SEND_MESSAGES=True)
    def test_reply_task_added(self):
        orig_push_task = models.push_task

        def new_send_task(name, args=(), kwargs={}, **opts):
            self.handle_push_task(name)

        def new_push_task(org, queue, task_name, args, priority=DEFAULT_PRIORITY):
            orig_push_task(org, queue, task_name, args, priority=DEFAULT_PRIORITY)

            self.assertInDB(msg1)
            self.assert_task_sent("send_msg_task")

        with patch("celery.current_app.send_task", new_send_task), patch(
            "temba.msgs.models.push_task", new_push_task
        ), transaction.atomic():
            msg1 = Msg.create_outgoing(
                self.org, self.user, self.joe, "Hello, we heard from you.", channel=self.channel
            )

            Msg.send_messages([msg1])


=======
>>>>>>> 0f1bf2c7
class HandleEventTest(TembaTest):
    def test_stop_contact_task(self):
        self.joe = self.create_contact("Joe", "+12065551212")
        push_task(self.org, Queue.HANDLER, HANDLE_EVENT_TASK, dict(type=STOP_CONTACT_EVENT, contact_id=self.joe.id))
        self.joe.refresh_from_db()
        self.assertTrue(self.joe.is_stopped)

    def test_unstop_contact(self):
        self.joe = self.create_contact("Joe", "+12065551212")

        # create a new incoming message with a status of H so that it isn't handled right away
        msg = Msg.create_incoming(self.channel, "tel:+12065551212", "incoming message", status=HANDLED)
        msg.status = PENDING
        msg.save()
        self.joe.stop(self.admin)

        # then queue it the same way courier would
        msg.queue_handling(new_message=True)

        # joe should be unstopped
        self.joe.refresh_from_db()
        self.assertFalse(self.joe.is_stopped)<|MERGE_RESOLUTION|>--- conflicted
+++ resolved
@@ -3609,87 +3609,6 @@
         self.assertRaises(ValueError, self.render_template, "{% load sms %}{% render as %}{% endrender %}")
 
 
-<<<<<<< HEAD
-class CeleryTaskTest(TembaTest):
-    def setUp(self):
-        super().setUp()
-
-        self.applied_tasks = []
-
-        self.joe = self.create_contact("Joe", "+250788383444")
-
-    def _fixture_teardown(self):
-
-        self.releaseMessages()
-        self.releaseContacts(delete=True)
-        self.releaseContactFields(delete=True)
-        self.releaseChannels(delete=True)
-
-        TopUpCredits.objects.all().delete()
-        TopUp.objects.all().delete()
-
-        SystemLabelCount.objects.all().delete()
-        ContactGroupCount.objects.all().delete()
-        ContactGroup.all_groups.all().delete()
-        ContactField.all_fields.all().delete()
-        Org.objects.all().delete()
-
-        for boundary in AdminBoundary.objects.all():
-            boundary.release()
-
-        User.objects.all().exclude(username=settings.ANONYMOUS_USER_NAME).delete()
-
-    @classmethod
-    def _enter_atomics(cls):
-        return {}
-
-    @classmethod
-    def _rollback_atomics(cls, atomics):
-        pass
-
-    def handle_push_task(self, task_name):
-        self.applied_tasks.append(task_name)
-
-    def assert_task_sent(self, task_name):
-        was_sent = task_name in self.applied_tasks
-        self.assertTrue(was_sent, "Task not called w/class %s" % (task_name))
-
-    def assertInDB(self, obj, msg=None):
-        """Test for obj's presence in the database."""
-        fullmsg = "Object %r unexpectedly not found in the database" % obj
-        fullmsg += ": " + msg if msg else ""
-        try:
-            # close the current connection to the database, so we force it to open a new connection
-            connection.close()
-            type(obj).objects.get(pk=obj.pk)
-        except obj.DoesNotExist:
-            self.fail(fullmsg)
-
-    @override_settings(CELERY_ALWAYS_EAGER=False, SEND_MESSAGES=True)
-    def test_reply_task_added(self):
-        orig_push_task = models.push_task
-
-        def new_send_task(name, args=(), kwargs={}, **opts):
-            self.handle_push_task(name)
-
-        def new_push_task(org, queue, task_name, args, priority=DEFAULT_PRIORITY):
-            orig_push_task(org, queue, task_name, args, priority=DEFAULT_PRIORITY)
-
-            self.assertInDB(msg1)
-            self.assert_task_sent("send_msg_task")
-
-        with patch("celery.current_app.send_task", new_send_task), patch(
-            "temba.msgs.models.push_task", new_push_task
-        ), transaction.atomic():
-            msg1 = Msg.create_outgoing(
-                self.org, self.user, self.joe, "Hello, we heard from you.", channel=self.channel
-            )
-
-            Msg.send_messages([msg1])
-
-
-=======
->>>>>>> 0f1bf2c7
 class HandleEventTest(TembaTest):
     def test_stop_contact_task(self):
         self.joe = self.create_contact("Joe", "+12065551212")
