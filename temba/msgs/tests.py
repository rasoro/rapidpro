--- conflicted
+++ resolved
@@ -2340,11 +2340,7 @@
     def test_schedule_read(self):
         self.login(self.editor)
 
-<<<<<<< HEAD
-        omnibox = "c-%s,g-%s" % (self.joe.uuid, self.joe_and_frank.uuid)
-=======
         omnibox = omnibox_serialize(self.org, [self.joe_and_frank], [self.joe], True)
->>>>>>> 661ac63a
         self.client.post(reverse("msgs.broadcast_send"), dict(omnibox=omnibox, text="Lunch reminder", schedule=True))
         broadcast = Broadcast.objects.get()
 
@@ -2356,11 +2352,7 @@
     def test_missing_contacts(self):
         self.login(self.editor)
 
-<<<<<<< HEAD
-        omnibox = "c-%s,g-%s" % (self.joe.uuid, self.joe_and_frank.uuid)
-=======
         omnibox = omnibox_serialize(self.org, [self.joe_and_frank], [self.joe], True)
->>>>>>> 661ac63a
         self.client.post(reverse("msgs.broadcast_send"), dict(omnibox=omnibox, text="Lunch reminder", schedule=True))
         broadcast = Broadcast.objects.get()
 
