--- conflicted
+++ resolved
@@ -252,11 +252,7 @@
         complete_task(HANDLE_EVENT_TASK, org_id)
 
 
-<<<<<<< HEAD
-@nonoverlapping_task(track_started=True, name='purge_broadcasts_task', time_limit=60 * 60 * 36)
-=======
 @nonoverlapping_task(track_started=True, name='purge_broadcasts_task', time_limit=60 * 60 * 24 * 7)
->>>>>>> ad4069ce
 def purge_broadcasts_task():
     """
     Looks for broadcasts older than 90 days and marks their messages as purged
@@ -281,10 +277,7 @@
     for batch_ids in chunk_list(purge_ids, 1000):
         batch_broadcasts = Broadcast.objects.filter(pk__in=batch_ids)
         batch_message_ids = []  # all the message ids in these broadcasts
-<<<<<<< HEAD
-=======
         batch_contact_ids_by_status = defaultdict(list)
->>>>>>> ad4069ce
         batch_topup_counts = defaultdict(int)  # message counts per topup in these broadcasts
 
         with transaction.atomic():
@@ -296,25 +289,16 @@
                     if tc['topup_id']:
                         batch_topup_counts[tc['topup_id']] += tc['count']
 
-<<<<<<< HEAD
-                batch_message_ids += list(broadcast.msgs.values_list('id', flat=True))
-
-            print("[PURGE] Gathered topup counts and message list (%d topups, %d messages)..." % (len(batch_topup_counts), len(batch_message_ids)))
-=======
                 for msg_id, msg_bcast, msg_status, contact_id in list(broadcast.msgs.values_list('id', 'broadcast', 'status', 'contact')):
                     batch_message_ids.append(msg_id)
                     batch_contact_ids_by_status[(msg_bcast, msg_status)].append(contact_id)
 
             print("[PURGE] Gathered topup counts and message list (%d topups, %d messages)" % (len(batch_topup_counts), len(batch_message_ids)))
->>>>>>> ad4069ce
 
             # create debit objects for each topup
             for topup_id, msg_count in six.iteritems(batch_topup_counts):
                 Debit.objects.create(topup_id=topup_id, amount=msg_count, debit_type=Debit.TYPE_PURGE)
 
-<<<<<<< HEAD
-            print("[PURGE] Created debits for each topup (%d debits)..." % len(batch_topup_counts))
-=======
             print("[PURGE] Created debits for each topup (%d debits)" % len(batch_topup_counts))
 
             # update the broadcast recipient records with the statuses of the messages we're about to delete
@@ -327,7 +311,6 @@
                 non_sent_recipients += len(contact_ids)
 
             print("[PURGE] Updated broadcast recipients with non-sent status (%d recipients)" % non_sent_recipients)
->>>>>>> ad4069ce
 
             # delete messages in batches to avoid long locks
             for msg_ids_batch in chunk_list(batch_message_ids, 1000):
@@ -340,29 +323,17 @@
                 cursor.execute('DELETE FROM flows_flowstep_messages WHERE msg_id IN %s', params=[msg_ids])
                 cursor.execute('DELETE FROM msgs_msg WHERE id IN %s', params=[msg_ids])
 
-<<<<<<< HEAD
-            print("[PURGE] Deleted messages (%d messages)..." % len(batch_message_ids))
-=======
             print("[PURGE] Deleted messages (%d messages)" % len(batch_message_ids))
->>>>>>> ad4069ce
 
             # mark these broadcasts as purged
             batch_broadcasts.update(purged=True)
 
-<<<<<<< HEAD
-            print("[PURGE] Updated broadcasts as purged (%d broadcasts)..." % len(batch_ids))
-=======
             print("[PURGE] Updated broadcasts as purged (%d broadcasts)" % len(batch_ids))
->>>>>>> ad4069ce
 
         bcasts_purged += len(batch_ids)
         msgs_deleted += len(batch_message_ids)
 
-<<<<<<< HEAD
-        print("[PURGE] Purged %d of %d broadcasts (%d messages deleted)..." % (bcasts_purged, len(purge_ids), msgs_deleted))
-=======
         print("[PURGE] Purged %d of %d broadcasts (%d messages deleted)" % (bcasts_purged, len(purge_ids), msgs_deleted))
->>>>>>> ad4069ce
 
     Debit.squash_purge_debits()
 
