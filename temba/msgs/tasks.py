--- conflicted
+++ resolved
@@ -11,79 +11,7 @@
 
 from .models import Broadcast, BroadcastMsgCount, ExportMessagesTask, LabelCount, Msg, SystemLabelCount
 
-<<<<<<< HEAD
-            start = time.time()
-            EventFire.batch_fire(fires, flow)
-
-            print("E[%s][%s] Finished batch firing events in %.3f s" % (flow.org.name, flow.name, time.time() - start))
-
-
-def process_message(msg, new_message=False, new_contact=False):
-    """
-    Processes the passed in message dealing with new contacts or mage messages appropriately.
-    """
-
-    # if message was created in Mage...
-    if new_message:
-        handle_new_message(msg.org, msg)
-        if new_contact:
-            handle_new_contact(msg.org, msg.contact)
-
-    Msg.process_message(msg)
-
-
-@task(track_started=True, name="process_message_task")
-def process_message_task(msg_event):
-    """
-    Given the task JSON from our queue, processes the message, is two implementations to deal with
-    backwards compatibility of using contact queues (second branch can be removed later)
-    """
-    r = get_redis_connection()
-
-    # we have a contact id, we want to get the msg from that queue after acquiring our lock
-    if msg_event.get("contact_id"):
-        key = "pcm_%d" % msg_event["contact_id"]
-        contact_queue = Msg.CONTACT_HANDLING_QUEUE % msg_event["contact_id"]
-
-        # wait for the lock as we want to make sure to process the next message as soon as we are free
-        with r.lock(key, timeout=120):
-
-            # pop the next message off our contact queue until we find one that needs handling
-            while True:
-                with r.pipeline() as pipe:
-                    pipe.zrange(contact_queue, 0, 0)
-                    pipe.zremrangebyrank(contact_queue, 0, 0)
-                    (contact_msg, deleted) = pipe.execute()
-
-                # no more messages in the queue for this contact, we're done
-                if not contact_msg:
-                    return
-
-                # we have a message in our contact queue, look it up
-                msg_event = json.loads(force_text(contact_msg[0]))
-                msg = (
-                    Msg.objects.filter(id=msg_event["id"])
-                    .order_by()
-                    .select_related("org", "contact", "contact_urn", "channel")
-                    .first()
-                )
-
-                # make sure we are still pending
-                if msg and msg.status == PENDING:
-                    process_message(msg, msg_event.get("new_message", False), msg_event.get("new_contact", False))
-                    return
-
-    # backwards compatibility for events without contact ids, we handle the message directly
-    else:
-        msg = Msg.objects.filter(id=msg_event["id"]).select_related("org", "contact", "contact_urn", "channel").first()
-        if msg and msg.status == PENDING:
-            # grab our contact lock and handle this message
-            key = "pcm_%d" % msg.contact_id
-            with r.lock(key, timeout=120):
-                process_message(msg, msg_event.get("new_message", False), msg_event.get("new_contact", False))
-=======
 logger = logging.getLogger(__name__)
->>>>>>> 38a125be
 
 
 @task(track_started=True, name="send_broadcast")
