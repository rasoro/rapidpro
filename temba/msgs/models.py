import logging
import time
import traceback
from datetime import datetime, timedelta
from uuid import uuid4

import pytz
import regex
from django_redis import get_redis_connection
from temba_expressions.evaluator import DateStyle, EvaluationContext

from django.conf import settings
from django.contrib.auth.models import User
from django.contrib.postgres.fields import ArrayField
from django.core.files.temp import NamedTemporaryFile
from django.db import models, transaction
from django.db.models import Count, Prefetch, Sum
from django.db.models.functions import Upper
from django.utils import timezone
from django.utils.html import escape
from django.utils.translation import ugettext, ugettext_lazy as _

from temba.assets.models import register_asset_store
from temba.channels.courier import push_courier_msgs
from temba.channels.models import Channel, ChannelEvent
from temba.contacts.models import URN, Contact, ContactGroup, ContactURN
from temba.orgs.models import Language, Org, TopUp
from temba.schedules.models import Schedule
from temba.utils import analytics, chunk_list, dict_to_json, get_anonymous_user, on_transaction_commit
from temba.utils.cache import check_and_mark_in_timerange
from temba.utils.dates import datetime_to_s, datetime_to_str, get_datetime_format
from temba.utils.export import BaseExportAssetStore, BaseExportTask
from temba.utils.expressions import evaluate_template
from temba.utils.models import JSONAsTextField, SquashableModel, TembaModel, TranslatableField
from temba.utils.queues import DEFAULT_PRIORITY, HIGH_PRIORITY, LOW_PRIORITY, push_task
from temba.utils.text import clean_string

from .handler import MessageHandler

logger = logging.getLogger(__name__)
__message_handlers = None

MSG_QUEUE = "msgs"
SEND_MSG_TASK = "send_msg_task"

HANDLER_QUEUE = "handler"
HANDLE_EVENT_TASK = "handle_event_task"
MSG_EVENT = "msg"
FIRE_EVENT = "fire"
TIMEOUT_EVENT = "timeout"

BATCH_SIZE = 500

INITIALIZING = "I"
PENDING = "P"
QUEUED = "Q"
WIRED = "W"
SENT = "S"
DELIVERED = "D"
HANDLED = "H"
ERRORED = "E"
FAILED = "F"
RESENT = "R"

INCOMING = "I"
OUTGOING = "O"

INBOX = "I"
FLOW = "F"
IVR = "V"
USSD = "U"

MSG_SENT_KEY = "msgs_sent_%y_%m_%d"

# status codes used for both messages and broadcasts (single char constant, human readable, API readable)
STATUS_CONFIG = (
    # special state for flows used to hold off sending the message until the flow is ready to receive a response
    (INITIALIZING, _("Initializing"), "initializing"),
    (PENDING, _("Pending"), "pending"),  # initial state for all messages
    # valid only for outgoing messages
    (QUEUED, _("Queued"), "queued"),
    (WIRED, _("Wired"), "wired"),  # message was handed off to the provider and credits were deducted for it
    (SENT, _("Sent"), "sent"),  # we have confirmation that a message was sent
    (DELIVERED, _("Delivered"), "delivered"),
    # valid only for incoming messages
    (HANDLED, _("Handled"), "handled"),
    (ERRORED, _("Error Sending"), "errored"),  # there was an error during delivery
    (FAILED, _("Failed Sending"), "failed"),  # we gave up on sending this message
    (RESENT, _("Resent message"), "resent"),  # we retried this message
)


def get_message_handlers():
    """
    Initializes all our message handlers
    """
    global __message_handlers
    if not __message_handlers:
        handlers = []
        for handler_class in settings.MESSAGE_HANDLERS:
            try:
                cls = MessageHandler.find(handler_class)
                handlers.append(cls())
            except Exception:  # pragma: no cover
                traceback.print_exc()

        __message_handlers = handlers

    return __message_handlers


def get_unique_recipients(urns, contacts, groups):
    """
    Builds a list of the unique contacts and URNs by merging urns, contacts and groups
    """
    unique_urns = set()
    unique_contacts = set()
    included_by_urn = set()  # contact ids of contacts included by URN

    for urn in urns:
        unique_urns.add(urn)
        included_by_urn.add(urn.contact_id)

    for group in groups:
        for contact in group.contacts.all():
            if contact.id not in included_by_urn:
                unique_contacts.add(contact)

    for contact in contacts:
        if contact.id not in included_by_urn:
            unique_contacts.add(contact)

    return unique_urns, unique_contacts


class UnreachableException(Exception):
    """
    Exception thrown when a message is being sent to a contact that we don't have a sendable URN for
    """
    pass


class BroadcastRecipient(models.Model):
    """
    Through table for broadcast recipients many-to-many
    """
    broadcast = models.ForeignKey("msgs.Broadcast")

    contact = models.ForeignKey(Contact)

    purged_status = models.CharField(
        null=True, max_length=1, help_text=_("Used when broadcast is purged to record contact's message's state")
    )

    class Meta:
        db_table = "msgs_broadcast_recipients"


class Broadcast(models.Model):
    """
    A broadcast is a message that is sent out to more than one recipient, such
    as a ContactGroup or a list of Contacts. It's nothing more than a way to tie
    messages sent from the same bundle together
    """
    STATUS_CHOICES = [(s[0], s[1]) for s in STATUS_CONFIG]

    MAX_TEXT_LEN = settings.MSG_FIELD_SIZE

    METADATA_QUICK_REPLIES = "quick_replies"

    org = models.ForeignKey(Org, verbose_name=_("Org"), help_text=_("The org this broadcast is connected to"))

    groups = models.ManyToManyField(
        ContactGroup,
        verbose_name=_("Groups"),
        related_name="addressed_broadcasts",
        help_text=_("The groups to send the message to"),
    )

    contacts = models.ManyToManyField(
        Contact,
        verbose_name=_("Contacts"),
        related_name="addressed_broadcasts",
        help_text=_("Individual contacts included in this message"),
    )

    urns = models.ManyToManyField(
        ContactURN,
        verbose_name=_("URNs"),
        related_name="addressed_broadcasts",
        help_text=_("Individual URNs included in this message"),
    )

    recipients = models.ManyToManyField(
        Contact,
        through=BroadcastRecipient,
        verbose_name=_("Recipients"),
        related_name="broadcasts",
        help_text=_("The contacts which received this message"),
    )

    recipient_count = models.IntegerField(
        verbose_name=_("Number of recipients"), null=True, help_text=_("Number of urns which received this broadcast")
    )

    channel = models.ForeignKey(
        Channel, null=True, verbose_name=_("Channel"), help_text=_("Channel to use for message sending")
    )

    status = models.CharField(
        max_length=1,
        verbose_name=_("Status"),
        choices=STATUS_CHOICES,
        default=INITIALIZING,
        help_text=_("The current status for this broadcast"),
    )

    schedule = models.OneToOneField(
        Schedule,
        verbose_name=_("Schedule"),
        null=True,
        help_text=_("Our recurring schedule if we have one"),
        related_name="broadcast",
    )

    parent = models.ForeignKey("Broadcast", verbose_name=_("Parent"), null=True, related_name="children")

    text = TranslatableField(
        verbose_name=_("Translations"),
        max_length=MAX_TEXT_LEN,
        help_text=_("The localized versions of the message text"),
    )

    base_language = models.CharField(
        max_length=4, help_text=_("The language used to send this to contacts without a language")
    )

    is_active = models.BooleanField(default=True, help_text="Whether this broadcast is active")

    created_by = models.ForeignKey(
        User, related_name="%(app_label)s_%(class)s_creations", help_text="The user which originally created this item"
    )

    created_on = models.DateTimeField(
        default=timezone.now, blank=True, editable=False, db_index=True, help_text=_("When this broadcast was created")
    )

    modified_by = models.ForeignKey(
        User, related_name="%(app_label)s_%(class)s_modifications", help_text="The user which last modified this item"
    )

    modified_on = models.DateTimeField(auto_now=True, help_text="When this item was last modified")

    purged = models.BooleanField(default=False, help_text="If the messages for this broadcast have been purged")

    media = TranslatableField(
        verbose_name=_("Media"), max_length=2048, help_text=_("The localized versions of the media"), null=True
    )

    send_all = models.BooleanField(
        default=False, help_text="Whether this broadcast should send to all URNs for each contact"
    )

    metadata = JSONAsTextField(null=True, help_text=_("The metadata for messages of this broadcast"), default=dict)

    @classmethod
    def create(
        cls,
        org,
        user,
        text,
        recipients,
        base_language=None,
        channel=None,
        media=None,
        send_all=False,
        quick_replies=None,
        **kwargs
    ):
        # for convenience broadcasts can still be created with single translation and no base_language
        if isinstance(text, str):
            base_language = org.primary_language.iso_code if org.primary_language else "base"
            text = {base_language: text}

        if base_language not in text:  # pragma: no cover
            raise ValueError("Base language '%s' doesn't exist in the provided translations dict" % base_language)
        if media and base_language not in media:  # pragma: no cover
            raise ValueError("Base language '%s' doesn't exist in the provided media dict" % base_language)
        if quick_replies:
            for quick_reply in quick_replies:
                if base_language not in quick_reply:
                    raise ValueError(
                        "Base language '%s' doesn't exist for one or more of the provided quick replies"
                        % base_language
                    )

        metadata = dict(quick_replies=quick_replies) if quick_replies else {}

        broadcast = cls.objects.create(
            org=org,
            channel=channel,
            send_all=send_all,
            base_language=base_language,
            text=text,
            media=media,
            created_by=user,
            modified_by=user,
            metadata=metadata,
            **kwargs
        )
        broadcast.update_recipients(recipients)
        return broadcast

    def update_contacts(self, contact_ids):
        """
        Optimization for broadcasts that only contain contacts. Updates our contacts according to the passed in
        queryset or array.
        """
        self.urns.clear()
        self.groups.clear()
        self.contacts.clear()

        # get our through model
        RelatedModel = self.contacts.through

        # clear called automatically by django
        for chunk in chunk_list(contact_ids, 1000):
            bulk_contacts = [RelatedModel(contact_id=id, broadcast_id=self.id) for id in chunk]
            RelatedModel.objects.bulk_create(bulk_contacts)

        self.recipient_count = len(contact_ids)
        self.save(update_fields=("recipient_count",))

        # cache on object for use in subsequent send(..) calls
        delattr(self, "_recipient_cache")

    def update_recipients(self, recipients):
        """
        Updates the recipients which may be contact groups, contacts or contact URNs. Normally you can't update a
        broadcast after it has been created - the exception is scheduled broadcasts which are never really sent (clones
        of them are sent).
        """
        urns = []
        contacts = []
        groups = []

        for recipient in recipients:
            if isinstance(recipient, ContactURN):
                urns.append(recipient)
            elif isinstance(recipient, Contact):
                contacts.append(recipient)
            elif isinstance(recipient, ContactGroup):
                groups.append(recipient)
            else:  # pragma: needs cover
                raise ValueError("Recipient item is not a Contact, ContactURN or ContactGroup")

        self.urns.clear()
        self.urns.add(*urns)
        self.contacts.clear()
        self.contacts.add(*contacts)
        self.groups.clear()
        self.groups.add(*groups)

        urns, contacts = get_unique_recipients(urns, contacts, groups)

        # update the recipient count - the number of messages we intend to send
        self.recipient_count = len(urns) + len(contacts)
        self.save(update_fields=("recipient_count",))

        # cache on object for use in subsequent send(..) calls
        setattr(self, "_recipient_cache", (urns, contacts))

        return urns, contacts

    def has_pending_fire(self):  # pragma: needs cover
        return self.schedule and self.schedule.has_pending_fire()

    def fire(self):
        """
        Fires a scheduled broadcast, this creates a new broadcast as self here is a placeholder for
        the broadcast that is scheduled (as opposed to the real broadcast that is being sent)
        """
        recipients = list(self.urns.all()) + list(self.contacts.all()) + list(self.groups.all())
        broadcast = Broadcast.create(
            self.org,
            self.created_by,
            self.text,
            recipients,
            media=self.media,
            base_language=self.base_language,
            parent=self,
        )

        broadcast.send(trigger_send=True, expressions_context={})

        return broadcast

    @classmethod
    def get_broadcasts(cls, org, scheduled=False):
        qs = Broadcast.objects.filter(org=org).exclude(contacts__is_test=True)
        return qs.exclude(schedule=None) if scheduled else qs.filter(schedule=None)

    def get_messages(self):
        return self.msgs.exclude(status=RESENT)

    def get_message_count(self):
        return self.get_messages().count()

    def get_message_sending_count(self):  # pragma: needs cover
        return self.get_messages().filter(status__in=[PENDING, QUEUED]).count()

    def get_message_sent_count(self):  # pragma: needs cover
        return self.get_messages().filter(status__in=[SENT, DELIVERED, WIRED]).count()

    def get_message_delivered_count(self):  # pragma: needs cover
        return self.get_messages().filter(status=DELIVERED).count()

    def get_message_failed_count(self):  # pragma: needs cover
        return self.get_messages().filter(status__in=[FAILED, RESENT]).count()

    def get_preferred_languages(self, contact=None, org=None):
        """
        Gets the ordered list of language preferences for the given contact
        """
        org = org or self.org  # org object can be provided to allow caching of org languages
        preferred_languages = []

        # if contact has a language and it's a valid org language, it has priority
        if contact is not None and contact.language and contact.language in org.get_language_codes():
            preferred_languages.append(contact.language)

        if org.primary_language:
            preferred_languages.append(org.primary_language.iso_code)

        preferred_languages.append(self.base_language)

        return preferred_languages

    def get_default_text(self):
        """
        Gets the appropriate display text for the broadcast without a contact
        """
        return self.text[self.base_language]

    def get_translated_text(self, contact, org=None):
        """
        Gets the appropriate translation for the given contact
        """
        preferred_languages = self.get_preferred_languages(contact, org)
        return Language.get_localized_text(self.text, preferred_languages)

    def get_translated_quick_replies(self, contact, org=None):
        """
        Gets the appropriate quick replies translation for the given contact
        """
        preferred_languages = self.get_preferred_languages(contact, org)
        language_metadata = []
        metadata = self.metadata

        for item in metadata.get(self.METADATA_QUICK_REPLIES, []):
            text = Language.get_localized_text(text_translations=item, preferred_languages=preferred_languages)
            language_metadata.append(text)

        return language_metadata

    def get_translated_media(self, contact, org=None):
        """
        Gets the appropriate media for the given contact
        """
        preferred_languages = self.get_preferred_languages(contact, org)
        return Language.get_localized_text(self.media, preferred_languages)

    def send(
        self,
        trigger_send=True,
        expressions_context=None,
        response_to=None,
        status=PENDING,
        msg_type=INBOX,
        partial_recipients=None,
        run_map=None,
        high_priority=False,
    ):
        """
        Sends this broadcast by creating outgoing messages for each recipient. Returns the ids of the created messages.
        """
        # ignore mock messages
        if response_to and not response_to.id:  # pragma: no cover
            response_to = None

        if partial_recipients:
            # if flow is being started, it'll provide a batch of unique contacts itself
            urns, contacts = partial_recipients
        else:
            groups = self.groups.all()

            # if we are sending to groups and any of them are big, make sure we aren't spamming
            for group in groups:
                if group.get_member_count() > 30:
                    bcast_value = "%d_%s" % (group.id, self.text)

                    # have we sent this exact message today or yesterday and with this message?
                    if check_and_mark_in_timerange("bcasts", 1, bcast_value):
                        self.status = FAILED
                        self.save(update_fields=["status"])
                        raise Exception("Not sending broadcast %d due to duplicate" % self.id)

            if hasattr(self, "_recipient_cache"):
                # look to see if previous call to update_recipients left a cached value
                urns, contacts = self._recipient_cache
            else:
                # otherwise fetch everything and calculate
                urns, contacts = get_unique_recipients(self.urns.all(), self.contacts.all(), groups)

        Contact.bulk_cache_initialize(self.org, contacts)
        recipients = list(urns) + list(contacts)

        if self.send_all:
            recipients = list(urns)
            contact_list = list(contacts)
            for contact in contact_list:
                contact_urns = contact.get_urns()
                for c_urn in contact_urns:
                    recipients.append(c_urn)

            recipients = set(recipients)

        # we batch up our SQL calls to speed up the creation of our SMS objects
        batch = []

        all_created_msg_ids = []

        for recipient in recipients:
            contact = recipient if isinstance(recipient, Contact) else recipient.contact
            contact.org = self.org

            # get the appropriate translation for this contact
            text = self.get_translated_text(contact)

            # get the appropriate quick replies translation for this contact
            quick_replies = self.get_translated_quick_replies(contact)

            media = self.get_translated_media(contact)
            if media:
                media_type, media_url = media.split(":", 1)
                # arbitrary media urls don't have a full content type, so only
                # make uploads into fully qualified urls
                if media_url and len(media_type.split("/")) > 1:
                    media = "%s:https://%s/%s" % (media_type, settings.AWS_BUCKET_DOMAIN, media_url)

            # build our message specific context
            if expressions_context is not None:
                message_context = expressions_context.copy()
                if "contact" not in message_context:
                    message_context["contact"] = contact.build_expressions_context()
            else:
                message_context = None

            # add in our parent context if the message references @parent
            if run_map:
                run = run_map.get(recipient.pk, None)
                if run and run.flow:
                    # a bit kludgy here, but should avoid most unnecessary context creations.
                    # since this path is an optimization for flow starts, we don't need to
                    # worry about the @child context.
                    if "parent" in text:
                        if run.parent:
                            run.parent.org = self.org
                            message_context.update(dict(parent=run.parent.build_expressions_context()))

            try:
                msg = Msg.create_outgoing(
                    self.org,
                    self.created_by,
                    recipient,
                    text,
                    broadcast=self,
                    channel=self.channel,
                    response_to=response_to,
                    expressions_context=message_context,
                    status=status,
                    msg_type=msg_type,
                    high_priority=high_priority,
                    insert_object=False,
                    attachments=[media] if media else None,
                    quick_replies=quick_replies,
                )

            except UnreachableException:
                # there was no way to reach this contact, do not create a message
                msg = None

            # only add it to our batch if it was legit
            if msg:
                batch.append(msg)

            # we commit our messages in batches
            if len(batch) >= BATCH_SIZE:
                batch_created_msgs = Msg.objects.bulk_create(batch)
                batch_created_msg_ids = [m.id for m in batch_created_msgs]
                all_created_msg_ids += batch_created_msg_ids

                # send any messages
                if trigger_send:
                    self.org.trigger_send(
                        Msg.objects.filter(id__in=batch_created_msg_ids).select_related(
                            "contact", "contact_urn", "channel"
                        )
                    )

                batch = []

        # commit any remaining objects
        if batch:
            batch_created_msgs = Msg.objects.bulk_create(batch)
            batch_created_msg_ids = [m.id for m in batch_created_msgs]
            all_created_msg_ids += batch_created_msg_ids

            if trigger_send:
                self.org.trigger_send(
                    Msg.objects.filter(id__in=batch_created_msg_ids).select_related(
                        "contact", "contact_urn", "channel"
                    )
                )

        # for large batches, status is handled externally
        # we do this as with the high concurrency of sending we can run into postgresl deadlocks
        # (this could be our fault, or could be: http://www.postgresql.org/message-id/20140731233051.GN17765@andrew-ThinkPad-X230)
        if not partial_recipients:
            self.status = QUEUED if len(recipients) > 0 else SENT
            self.save(update_fields=("status",))

        return all_created_msg_ids

    def update(self):
        """
        Check the status of our messages and update ours accordingly
        """
        # build a map from status to the count for that status
        statuses = self.get_messages().values("status").order_by("status").annotate(count=Count("status"))
        total = 0
        status_map = dict()
        for status in statuses:
            status_map[status["status"]] = status["count"]
            total += status["count"]

        # if errored msgs are greater than the half of all msgs
        if status_map.get(ERRORED, 0) > total // 2:
            self.status = ERRORED

        # if there are more than half failed, show failed
        elif status_map.get(FAILED, 0) > total // 2:
            self.status = FAILED

        # if there are any in Q, we are Q
        elif status_map.get(QUEUED, 0) or status_map.get(PENDING, 0):
            self.status = QUEUED

        # at this point we are either sent or delivered

        # if there are any messages that are only in a sent state
        elif status_map.get(SENT, 0) or status_map.get(WIRED, 0):
            self.status = SENT

        # otherwise, all messages delivered
        elif status_map.get(DELIVERED, 0) == total:
            self.status = DELIVERED

        self.save(update_fields=["status"])

    def __str__(self):
        return "%s (%s)" % (self.org.name, self.pk)


class Attachment(object):
    """
    Represents a message attachment stored as type:url
    """

    def __init__(self, content_type, url):
        self.content_type = content_type
        self.url = url

    @classmethod
    def parse(cls, s):
        return cls(*s.split(":", 1))

    @classmethod
    def parse_all(cls, attachments):
        return [cls.parse(s) for s in attachments] if attachments else []

    def as_json(self):
        return {"content_type": self.content_type, "url": self.url}

    def __eq__(self, other):
        return self.content_type == other.content_type and self.url == other.url


class Msg(models.Model):
    """
    Messages are the main building blocks of a RapidPro application. Channels send and receive
    these, Triggers and Flows handle them when appropriate.

    Messages are either inbound or outbound and can have varying states depending on their
    direction. Generally an outbound message will go through the following states:

      INITIALIZING > QUEUED > WIRED > SENT > DELIVERED

    If things go wrong, they can be put into an ERRORED state where they can be retried. Once
    we've given up then they can be put in the FAILED state.

    Inbound messages are much simpler. They start as PENDING and the can be picked up by Triggers
    or Flows where they would get set to the HANDLED state once they've been dealt with.
    """
    STATUS_CHOICES = [(s[0], s[1]) for s in STATUS_CONFIG]

    VISIBILITY_VISIBLE = "V"
    VISIBILITY_ARCHIVED = "A"
    VISIBILITY_DELETED = "D"

    # single char flag, human readable name, API readable name
    VISIBILITY_CONFIG = (
        (VISIBILITY_VISIBLE, _("Visible"), "visible"),
        (VISIBILITY_ARCHIVED, _("Archived"), "archived"),
        (VISIBILITY_DELETED, _("Deleted"), "deleted"),
    )

    VISIBILITY_CHOICES = [(s[0], s[1]) for s in VISIBILITY_CONFIG]

    DIRECTION_CHOICES = ((INCOMING, _("Incoming")), (OUTGOING, _("Outgoing")))

    MSG_TYPES = (
        (INBOX, _("Inbox Message")),
        (FLOW, _("Flow Message")),
        (IVR, _("IVR Message")),
        (USSD, _("USSD Message")),
    )

    DELETE_FOR_ARCHIVE = "A"
    DELETE_FOR_PURGE = "P"

    DELETE_CHOICES = (((DELETE_FOR_ARCHIVE, _("Archive delete")), (DELETE_FOR_PURGE, _("Purge delete"))),)

    MEDIA_GPS = "geo"
    MEDIA_IMAGE = "image"
    MEDIA_VIDEO = "video"
    MEDIA_AUDIO = "audio"

    MEDIA_TYPES = [MEDIA_AUDIO, MEDIA_GPS, MEDIA_IMAGE, MEDIA_VIDEO]

    CONTACT_HANDLING_QUEUE = "ch:%d"

    MAX_TEXT_LEN = settings.MSG_FIELD_SIZE

    uuid = models.UUIDField(null=True, default=uuid4, help_text=_("The UUID for this message"))

    org = models.ForeignKey(
        Org, related_name="msgs", verbose_name=_("Org"), help_text=_("The org this message is connected to")
    )

    channel = models.ForeignKey(
        Channel,
        null=True,
        related_name="msgs",
        verbose_name=_("Channel"),
        help_text=_("The channel object that this message is associated with"),
    )

    contact = models.ForeignKey(
        Contact,
        related_name="msgs",
        verbose_name=_("Contact"),
        help_text=_("The contact this message is communicating with"),
        db_index=False,
    )

    contact_urn = models.ForeignKey(
        ContactURN,
        null=True,
        related_name="msgs",
        verbose_name=_("Contact URN"),
        help_text=_("The URN this message is communicating with"),
    )

    broadcast = models.ForeignKey(
        Broadcast,
        null=True,
        blank=True,
        related_name="msgs",
        verbose_name=_("Broadcast"),
        help_text=_("If this message was sent to more than one recipient"),
    )

    text = models.TextField(verbose_name=_("Text"), help_text=_("The actual message content that was sent"))

    high_priority = models.NullBooleanField(help_text=_("Give this message higher priority than other messages"))

    created_on = models.DateTimeField(
        verbose_name=_("Created On"), db_index=True, help_text=_("When this message was created")
    )

    modified_on = models.DateTimeField(
        null=True,
        blank=True,
        verbose_name=_("Modified On"),
        auto_now=True,
        help_text=_("When this message was last modified"),
    )

    sent_on = models.DateTimeField(
        null=True, blank=True, verbose_name=_("Sent On"), help_text=_("When this message was sent to the endpoint")
    )

    queued_on = models.DateTimeField(
        null=True,
        blank=True,
        verbose_name=_("Queued On"),
        help_text=_("When this message was queued to be sent or handled."),
    )

    direction = models.CharField(
        max_length=1,
        choices=DIRECTION_CHOICES,
        verbose_name=_("Direction"),
        help_text=_("The direction for this message, either incoming or outgoing"),
    )

    status = models.CharField(
        max_length=1,
        choices=STATUS_CHOICES,
        default="P",
        verbose_name=_("Status"),
        db_index=True,
        help_text=_("The current status for this message"),
    )

    response_to = models.ForeignKey(
        "Msg",
        null=True,
        blank=True,
        related_name="responses",
        verbose_name=_("Response To"),
        db_index=False,
        help_text=_("The message that this message is in reply to"),
    )

    labels = models.ManyToManyField(
        "Label", related_name="msgs", verbose_name=_("Labels"), help_text=_("Any labels on this message")
    )

    visibility = models.CharField(
        max_length=1,
        choices=VISIBILITY_CHOICES,
        default=VISIBILITY_VISIBLE,
        verbose_name=_("Visibility"),
        help_text=_("The current visibility of this message, either visible, archived or deleted"),
    )

    msg_type = models.CharField(
        max_length=1,
        choices=MSG_TYPES,
        null=True,
        verbose_name=_("Message Type"),
        help_text=_("The type of this message"),
    )

    msg_count = models.IntegerField(
        default=1,
        verbose_name=_("Message Count"),
        help_text=_("The number of messages that were used to send this message, calculated on Twilio channels"),
    )

    error_count = models.IntegerField(
        default=0, verbose_name=_("Error Count"), help_text=_("The number of times this message has errored")
    )

    next_attempt = models.DateTimeField(
        auto_now_add=True,
        verbose_name=_("Next Attempt"),
        help_text=_("When we should next attempt to deliver this message"),
    )

    external_id = models.CharField(
        max_length=255,
        null=True,
        blank=True,
        verbose_name=_("External ID"),
        help_text=_("External id used for integrating with callbacks from other APIs"),
    )

    topup = models.ForeignKey(
        TopUp,
        null=True,
        blank=True,
        related_name="msgs",
        on_delete=models.SET_NULL,
        help_text="The topup that this message was deducted from",
    )

    attachments = ArrayField(
        models.URLField(max_length=2048), null=True, help_text=_("The media attachments on this message if any")
    )

    connection = models.ForeignKey(
        "channels.ChannelSession", null=True, help_text=_("The session this message was a part of if any")
    )

    metadata = JSONAsTextField(null=True, help_text=_("The metadata for this msg"), default=dict)

    delete_reason = models.CharField(
        null=True, max_length=1, choices=DELETE_CHOICES, help_text=_("How the message is being deleted")
    )

    @classmethod
    def send_messages(cls, all_msgs):
        """
        Adds the passed in messages to our sending queue, this will also update the status of the message to
        queued.
        :return:
        """
        rapid_batches = []
        courier_batches = []

        # we send in chunks of 1,000 to help with contention
        for msgs in chunk_list(all_msgs, 1000):
            # build our id list
            msg_ids = set([m.id for m in msgs])

            with transaction.atomic():
                queued_on = timezone.now()
                courier_msgs = []
                task_msgs = []

                task_priority = None
                last_contact = None
                last_channel = None

                # update them to queued
                send_messages = (
                    Msg.objects.filter(id__in=msg_ids)
                    .exclude(channel__channel_type=Channel.TYPE_ANDROID)
                    .exclude(msg_type=IVR)
                    .exclude(topup=None)
                    .exclude(contact__is_test=True)
                )
                send_messages.update(status=QUEUED, queued_on=queued_on, modified_on=queued_on)

                # now push each onto our queue
                for msg in msgs:
                    if (
                        (msg.msg_type != IVR and msg.channel and msg.channel.channel_type != Channel.TYPE_ANDROID)
                        and msg.topup
                        and not msg.contact.is_test
                    ):
                        if msg.channel.channel_type not in settings.LEGACY_CHANNELS and msg.uuid:
                            courier_msgs.append(msg)
                            continue

                        # if this is a different contact than our last, and we have msgs, queue the task
                        if task_msgs and last_contact != msg.contact_id:
                            # if no priority was set, default to DEFAULT
                            task_priority = DEFAULT_PRIORITY if task_priority is None else task_priority
                            rapid_batches.append(dict(org=task_msgs[0]["org"], msgs=task_msgs, priority=task_priority))
                            task_msgs = []
                            task_priority = None

                        # serialize the model to a dictionary
                        msg.queued_on = queued_on
                        task = msg.as_task_json()

                        # only be low priority if no priority has been set for this task group
                        if not msg.high_priority and task_priority is None:
                            task_priority = LOW_PRIORITY

                        task_msgs.append(task)
                        last_contact = msg.contact_id

                if task_msgs:
                    task_priority = DEFAULT_PRIORITY if task_priority is None else task_priority
                    rapid_batches.append(dict(org=task_msgs[0]["org"], msgs=task_msgs, priority=task_priority))
                    task_msgs = []

                # ok, now push our courier msgs
                last_contact = None
                last_channel = None
                for msg in courier_msgs:
                    if task_msgs and (last_contact != msg.contact_id or last_channel != msg.channel_id):
                        courier_batches.append(
                            dict(
                                channel=task_msgs[0].channel, msgs=task_msgs, high_priority=task_msgs[0].high_priority
                            )
                        )
                        task_msgs = []

                    last_contact = msg.contact_id
                    last_channel = msg.channel_id
                    task_msgs.append(msg)

                # push any remaining courier msgs
                if task_msgs:
                    courier_batches.append(
                        dict(channel=task_msgs[0].channel, msgs=task_msgs, high_priority=task_msgs[0].high_priority)
                    )

        # send our batches
        on_transaction_commit(lambda: cls._send_rapid_msg_batches(rapid_batches))
        on_transaction_commit(lambda: cls._send_courier_msg_batches(courier_batches))

    @classmethod
    def _send_rapid_msg_batches(cls, batches):
        for batch in batches:
            push_task(batch["org"], MSG_QUEUE, SEND_MSG_TASK, batch["msgs"], priority=batch["priority"])

    @classmethod
    def _send_courier_msg_batches(cls, batches):
        for batch in batches:
            push_courier_msgs(batch["channel"], batch["msgs"], batch["high_priority"])

    @classmethod
    def process_message(cls, msg):
        """
        Processes a message, running it through all our handlers
        """
        handlers = get_message_handlers()

        if msg.contact.is_blocked:
            msg.visibility = Msg.VISIBILITY_ARCHIVED
            msg.save(update_fields=["visibility", "modified_on"])
        else:
            for handler in handlers:
                try:
                    start = None
                    if settings.DEBUG:  # pragma: no cover
                        start = time.time()

                    handled = handler.handle(msg)

                    if start:  # pragma: no cover
                        print("[%0.2f] %s for %d" % (time.time() - start, handler.name, msg.pk or 0))

                    if handled:
                        break
                except Exception as e:  # pragma: no cover
                    import traceback

                    traceback.print_exc()
                    logger.exception("Error in message handling: %s" % e)

        cls.mark_handled(msg)

        # record our handling latency for this object
        if msg.queued_on:
            analytics.gauge("temba.handling_latency", (msg.modified_on - msg.queued_on).total_seconds())

        # this is the latency from when the message was received at the channel, which may be different than
        # above if people above us are queueing (or just because clocks are out of sync)
        analytics.gauge("temba.channel_handling_latency", (msg.modified_on - msg.created_on).total_seconds())

    @classmethod
    def get_messages(cls, org, is_archived=False, direction=None, msg_type=None):
        messages = Msg.objects.filter(org=org)

        if is_archived:  # pragma: needs cover
            messages = messages.filter(visibility=Msg.VISIBILITY_ARCHIVED)
        else:
            messages = messages.filter(visibility=Msg.VISIBILITY_VISIBLE)

        if direction:  # pragma: needs cover
            messages = messages.filter(direction=direction)

        if msg_type:  # pragma: needs cover
            messages = messages.filter(msg_type=msg_type)

        return messages.filter(contact__is_test=False)

    @classmethod
    def fail_old_messages(cls):  # pragma: needs cover
        """
        Looks for any errored or queued messages more than a week old and fails them. Messages that old would
        probably be confusing to go out.
        """
        one_week_ago = timezone.now() - timedelta(days=7)
        failed_messages = Msg.objects.filter(
            created_on__lte=one_week_ago, direction=OUTGOING, status__in=[QUEUED, PENDING, ERRORED]
        )

        failed_broadcasts = list(failed_messages.order_by("broadcast").values("broadcast").distinct())

        # fail our messages
        failed_messages.update(status="F", modified_on=timezone.now())

        # and update all related broadcast statuses
        for broadcast in Broadcast.objects.filter(id__in=[b["broadcast"] for b in failed_broadcasts]):
            broadcast.update()

    @classmethod
    def mark_handled(cls, msg):
        """
        Marks an incoming message as HANDLED
        """
        update_fields = ["status", "modified_on"]

        # if flows or IVR haven't claimed this message, then it's going to the inbox
        if not msg.msg_type:
            msg.msg_type = INBOX
            update_fields.append("msg_type")

        msg.status = HANDLED

        # make sure we don't overwrite any async message changes by only saving specific fields
        msg.save(update_fields=update_fields)

    @classmethod
    def mark_error(cls, r, channel, msg, fatal=False):
        """
        Marks an outgoing message as FAILED or ERRORED
        :param msg: a JSON representation of the message or a Msg object
        """
        msg.error_count += 1
        if msg.error_count >= 3 or fatal:
            if isinstance(msg, Msg):
                msg.status_fail()
            else:
                Msg.objects.select_related("org").get(pk=msg.id).status_fail()

            if channel:
                analytics.gauge("temba.msg_failed_%s" % channel.channel_type.lower())
        else:
            msg.status = ERRORED
            msg.next_attempt = timezone.now() + timedelta(minutes=5 * msg.error_count)

            if isinstance(msg, Msg):
                msg.save(update_fields=("status", "modified_on", "next_attempt", "error_count"))
            else:
                Msg.objects.filter(id=msg.id).update(
                    status=msg.status,
                    next_attempt=msg.next_attempt,
                    error_count=msg.error_count,
                    modified_on=msg.modified_on,
                )

            # clear that we tried to send this message (otherwise we'll ignore it when we retry)
            pipe = r.pipeline()
            pipe.srem(timezone.now().strftime(MSG_SENT_KEY), str(msg.id))
            pipe.srem((timezone.now() - timedelta(days=1)).strftime(MSG_SENT_KEY), str(msg.id))
            pipe.execute()

            if channel:
                analytics.gauge("temba.msg_errored_%s" % channel.channel_type.lower())

    @classmethod
    def mark_sent(cls, r, msg, status, external_id=None):
        """
        Marks an outgoing message as WIRED or SENT
        :param msg: a JSON representation of the message
        """
        msg.status = status
        msg.sent_on = timezone.now()
        if external_id:
            msg.external_id = external_id

        # use redis to mark this message sent
        pipe = r.pipeline()
        sent_key = timezone.now().strftime(MSG_SENT_KEY)
        pipe.sadd(sent_key, str(msg.id))
        pipe.expire(sent_key, 86400)
        pipe.execute()

        if external_id:
            Msg.objects.filter(id=msg.id).update(status=status, sent_on=msg.sent_on, external_id=external_id)
        else:  # pragma: no cover
            Msg.objects.filter(id=msg.id).update(status=status, sent_on=msg.sent_on)

    def as_json(self):
        return dict(
            direction=self.direction,
            text=self.text,
            id=self.id,
            attachments=self.attachments,
            created_on=self.created_on.strftime("%x %X"),
            model="msg",
            metadata=self.metadata,
        )

    def simulator_json(self):
        msg_json = self.as_json()
        msg_json["text"] = escape(self.text).replace("\n", "<br/>")
        return msg_json

    @classmethod
    def get_text_parts(cls, text, max_length=160):
        """
        Breaks our message into 160 character parts
        """
        if len(text) < max_length or max_length <= 0:
            return [text]

        else:

            def next_part(text):
                if len(text) <= max_length:
                    return text, None

                else:
                    # search for a space to split on, up to 140 characters in
                    index = max_length
                    while index > max_length - 20:
                        if text[index] == " ":
                            break
                        index -= 1

                    # couldn't find a good split, oh well, 160 it is
                    if index == max_length - 20:
                        return text[:max_length], text[max_length:]
                    else:
                        return text[:index], text[index + 1 :]

            parts = []
            rest = text
            while rest:
                (part, rest) = next_part(rest)
                parts.append(part)

            return parts

    @classmethod
    def get_sync_commands(cls, msgs):
        """
        Returns the minimal # of broadcast commands for the given Android channel to uniquely represent all the
        messages which are being sent to tel URNs. This will return an array of dicts that look like:
             dict(cmd="mt_bcast", to=[dict(phone=msg.contact.tel, id=msg.pk) for msg in msgs], msg=broadcast.text))
        """
        commands = []
        current_text = None
        contact_id_pairs = []

        for m in msgs.values("id", "text", "contact_urn__path").order_by("created_on"):
            if m["text"] != current_text and contact_id_pairs:
                commands.append(dict(cmd="mt_bcast", to=contact_id_pairs, msg=current_text))
                contact_id_pairs = []

            current_text = m["text"]
            contact_id_pairs.append(dict(phone=m["contact_urn__path"], id=m["id"]))

        if contact_id_pairs:
            commands.append(dict(cmd="mt_bcast", to=contact_id_pairs, msg=current_text))

        return commands

    def get_attachments(self):
        """
        Gets this message's attachments parsed into actual attachment objects
        """
        return Attachment.parse_all(self.attachments)

    def get_last_log(self):
        """
        Gets the last channel log for this message. Performs sorting in Python to ease pre-fetching.
        """
        sorted_logs = None
        if self.channel and self.channel.is_active:
            sorted_logs = sorted(self.channel_logs.all(), key=lambda l: l.created_on, reverse=True)
        return sorted_logs[0] if sorted_logs else None

    def reply(
        self,
        text,
        user,
        trigger_send=False,
        expressions_context=None,
        connection=None,
        attachments=None,
        msg_type=None,
        send_all=False,
        sent_on=None,
        quick_replies=None,
    ):

        return self.contact.send(
            text,
            user,
            trigger_send=trigger_send,
            expressions_context=expressions_context,
            response_to=self if self.id else None,
            connection=connection,
            attachments=attachments,
            msg_type=msg_type or self.msg_type,
            sent_on=sent_on,
            all_urns=send_all,
            high_priority=True,
            quick_replies=quick_replies,
        )

    def update(self, cmd):
        """
        Updates our message according to the provided client command
        """
        from temba.api.models import WebHookEvent

        date = datetime.fromtimestamp(int(cmd["ts"]) // 1000).replace(tzinfo=pytz.utc)

        keyword = cmd["cmd"]
        handled = False

        if keyword == "mt_error":
            self.status = ERRORED
            handled = True

        elif keyword == "mt_fail":
            self.status = FAILED
            handled = True
            WebHookEvent.trigger_sms_event(WebHookEvent.TYPE_SMS_FAIL, self, date)

        elif keyword == "mt_sent":
            self.status = SENT
            self.sent_on = date
            handled = True
            WebHookEvent.trigger_sms_event(WebHookEvent.TYPE_SMS_SENT, self, date)

        elif keyword == "mt_dlvd":
            self.status = DELIVERED
            handled = True
            WebHookEvent.trigger_sms_event(WebHookEvent.TYPE_SMS_DELIVERED, self, date)

        self.save()  # first save message status before updating the broadcast status

        # update our broadcast if we have one
        if self.broadcast:
            self.broadcast.update()

        return handled

    def queue_handling(self, new_message=False, new_contact=False):
        """
        Queues this message to be handled by one of our celery queues

        new_message - should be true for messages which were created outside rapidpro
        new_contact - should be true for contacts which were created outside rapidpro
        """
        payload = dict(
            type=MSG_EVENT, contact_id=self.contact.id, id=self.id, new_message=new_message, new_contact=new_contact
        )

        # first push our msg on our contact's queue using our created date
        r = get_redis_connection("default")
        queue_time = self.sent_on if self.sent_on else timezone.now()
        r.zadd(Msg.CONTACT_HANDLING_QUEUE % self.contact_id, datetime_to_s(queue_time), dict_to_json(payload))

        # queue up our celery task
        push_task(self.org, HANDLER_QUEUE, HANDLE_EVENT_TASK, payload, priority=HIGH_PRIORITY)

    def handle(self):
        if self.direction == OUTGOING:
            raise ValueError(ugettext("Cannot process an outgoing message."))

        # process Android and test contact messages inline
        if not self.channel or self.channel.channel_type == Channel.TYPE_ANDROID or self.contact.is_test:
            Msg.process_message(self)

        # others do in celery
        else:
            on_transaction_commit(lambda: self.queue_handling())

    def build_expressions_context(self):
        date_format = get_datetime_format(self.org.get_dayfirst())[1]
        value = str(self)
        attachments = {str(a): attachment.url for a, attachment in enumerate(self.get_attachments())}

        return {
            "__default__": value,
            "value": value,
            "text": self.text,
            "attachments": attachments,
            "time": datetime_to_str(self.created_on, format=date_format, tz=self.org.timezone),
        }

    def resend(self):
        """
        Resends this message by creating a clone and triggering a send of that clone
        """
        now = timezone.now()
        (topup_id, amount) = self.org.decrement_credit()  # costs 1 credit to resend message

        # see if we should use a new channel
        channel = self.org.get_send_channel(contact_urn=self.contact_urn)

        cloned = Msg.objects.create(
            org=self.org,
            channel=channel,
            contact=self.contact,
            contact_urn=self.contact_urn,
            created_on=now,
            modified_on=now,
            text=self.text,
            response_to=self.response_to,
            direction=self.direction,
            topup_id=topup_id,
            status=PENDING,
            broadcast=self.broadcast,
            metadata=self.metadata,
        )

        # mark ourselves as resent
        self.status = RESENT
        self.topup = None
        self.save()

        # update our broadcast
        if cloned.broadcast:
            cloned.broadcast.update()

        # send our message
        self.org.trigger_send([cloned])
        return cloned

    def as_task_json(self):
        """
        Used internally to serialize to JSON when queueing messages in Redis
        """
        data = dict(
            id=self.id,
            org=self.org_id,
            channel=self.channel_id,
            broadcast=self.broadcast_id,
            text=self.text,
            urn_path=self.contact_urn.path,
            urn=str(self.contact_urn),
            contact=self.contact_id,
            contact_urn=self.contact_urn_id,
            error_count=self.error_count,
            next_attempt=self.next_attempt,
            status=self.status,
            direction=self.direction,
            attachments=self.attachments,
            external_id=self.external_id,
            response_to_id=self.response_to_id,
            sent_on=self.sent_on,
            queued_on=self.queued_on,
            created_on=self.created_on,
            modified_on=self.modified_on,
            high_priority=self.high_priority,
            metadata=self.metadata,
            connection_id=self.connection_id,
        )

        if self.contact_urn.auth:  # pragma: no cover
            data.update(dict(auth=self.contact_urn.auth))

        return data

    def __str__(self):
        if self.attachments:
            parts = ([self.text] if self.text else []) + [a.url for a in self.get_attachments()]
            return "\n".join(parts)
        else:
            return self.text

    @classmethod
    def create_incoming(
        cls,
        channel,
        urn,
        text,
        user=None,
        sent_on=None,
        org=None,
        contact=None,
        status=PENDING,
        attachments=None,
        msg_type=None,
        topup=None,
        external_id=None,
        connection=None,
    ):

        from temba.api.models import WebHookEvent

        if not org and channel:
            org = channel.org

        if not org:
            raise Exception(_("Can't create an incoming message without an org"))

        if not user:
            user = get_anonymous_user()

        if not sent_on:
            sent_on = timezone.now()  # no sent_on date?  set it to now

        contact_urn = None
        if not contact:
            contact, contact_urn = Contact.get_or_create(org, urn, channel, user=user)
        elif urn:
            contact_urn = ContactURN.get_or_create(org, contact, urn, channel=channel)

        # set the preferred channel for this contact
        contact.set_preferred_channel(channel)

        # and update this URN to make sure it is associated with this channel
        if contact_urn:
            contact_urn.update_affinity(channel)

        # we limit our text message length and remove any invalid chars
        if text:
            text = clean_string(text[: cls.MAX_TEXT_LEN])

        # don't create duplicate messages
        existing = Msg.objects.filter(text=text, sent_on=sent_on, contact=contact, direction="I").first()
        if existing:
            return existing

        # costs 1 credit to receive a message
        topup_id = None
        if topup:  # pragma: needs cover
            topup_id = topup.pk
        elif not contact.is_test:
            (topup_id, amount) = org.decrement_credit()

        now = timezone.now()

        msg_args = dict(
            contact=contact,
            contact_urn=contact_urn,
            org=org,
            channel=channel,
            text=text,
            sent_on=sent_on,
            created_on=now,
            modified_on=now,
            queued_on=now,
            direction=INCOMING,
            msg_type=msg_type,
            attachments=attachments,
            status=status,
            external_id=external_id,
            connection=connection,
        )

        if topup_id is not None:
            msg_args["topup_id"] = topup_id

        msg = Msg.objects.create(**msg_args)

        # if this contact is currently stopped, unstop them
        if contact.is_stopped:
            contact.unstop(user)

        if channel:
            analytics.gauge("temba.msg_incoming_%s" % channel.channel_type.lower())

        # ivr messages are handled in handle_call
        if status == PENDING and msg_type != IVR:
            msg.handle()

            # fire an event off for this message
            WebHookEvent.trigger_sms_event(WebHookEvent.TYPE_SMS_RECEIVED, msg, sent_on)

        return msg

    @classmethod
    def evaluate_template(cls, text, context, org=None, url_encode=False, partial_vars=False):
        """
        Given input ```text```, tries to find variables in the format @foo.bar and replace them according to
        the passed in context, contact and org. If some variables are not resolved to values, then the variable
        name will remain (ie, @foo.bar).

        Returns a tuple of the substituted text and whether there were are substitution failures.
        """
        # shortcut for cases where there is no way we would substitute anything as there are no variables
        if not text or text.find("@") < 0:
            return text, []

        # add 'step.contact' if it isn't populated for backwards compatibility
        if "step" not in context:
            context["step"] = dict()
        if "contact" not in context["step"]:
            context["step"]["contact"] = context.get("contact")

        if not org:
            dayfirst = True
            tz = timezone.get_current_timezone()
        else:
            dayfirst = org.get_dayfirst()
            tz = org.timezone

        (format_date, format_time) = get_datetime_format(dayfirst)

        now = timezone.now().astimezone(tz)

        # add date.* constants to context
        context["date"] = {
            "__default__": now.isoformat(),
            "now": now.isoformat(),
            "today": datetime_to_str(timezone.now(), format=format_date, tz=tz),
            "tomorrow": datetime_to_str(timezone.now() + timedelta(days=1), format=format_date, tz=tz),
            "yesterday": datetime_to_str(timezone.now() - timedelta(days=1), format=format_date, tz=tz),
        }

        date_style = DateStyle.DAY_FIRST if dayfirst else DateStyle.MONTH_FIRST
        context = EvaluationContext(context, tz, date_style)

        # returns tuple of output and errors
        return evaluate_template(text, context, url_encode, partial_vars)

    @classmethod
    def create_outgoing(
        cls,
        org,
        user,
        recipient,
        text,
        broadcast=None,
        channel=None,
        high_priority=False,
        sent_on=None,
        response_to=None,
        expressions_context=None,
        status=PENDING,
        insert_object=True,
        attachments=None,
        topup_id=None,
        msg_type=INBOX,
        connection=None,
        quick_replies=None,
        uuid=None,
    ):

        if not org or not user:  # pragma: no cover
            raise ValueError("Trying to create outgoing message with no org or user")

        # for IVR messages we need a channel that can call
        if msg_type == IVR:
            role = Channel.ROLE_CALL
        elif msg_type == USSD:
            role = Channel.ROLE_USSD
        else:
            role = Channel.ROLE_SEND

        if status != SENT:
            # if message will be sent, resolve the recipient to a contact and URN
            contact, contact_urn = cls.resolve_recipient(org, user, recipient, channel, role=role)

            if not contact_urn:
                raise UnreachableException("No suitable URN found for contact")

            if not channel:
                if msg_type == IVR:
                    channel = org.get_call_channel()
                elif msg_type == USSD:
                    channel = org.get_ussd_channel(contact_urn=contact_urn)
                else:
                    channel = org.get_send_channel(contact_urn=contact_urn)

                if not channel and not contact.is_test:  # pragma: needs cover
                    raise UnreachableException("No suitable channel available for this org")
        else:
            # if message has already been sent, recipient must be a tuple of contact and URN
            contact, contact_urn = recipient

        # evaluate expressions in the text and attachments if a context was provided
        if expressions_context is not None:
            # make sure 'channel' is populated if we have a channel
            if channel and "channel" not in expressions_context:
                expressions_context["channel"] = channel.build_expressions_context()

            (text, errors) = Msg.evaluate_template(text, expressions_context, org=org)
            if text:
                text = text[: Msg.MAX_TEXT_LEN]

            evaluated_attachments = []
            if attachments:
                for attachment in attachments:
                    (attachment, errors) = Msg.evaluate_template(attachment, expressions_context, org=org)
                    evaluated_attachments.append(attachment)
        else:
            text = text[: Msg.MAX_TEXT_LEN]
            evaluated_attachments = attachments

        # prefer none to empty lists in the database
        if evaluated_attachments is not None and len(evaluated_attachments) == 0:
            evaluated_attachments = None

        # if we are doing a single message, check whether this might be a loop of some kind
        if insert_object:
            # prevent the loop of message while the sending phone is the channel
            # get all messages with same text going to same number
            same_msgs = Msg.objects.filter(
                contact_urn=contact_urn,
                contact__is_test=False,
                channel=channel,
                attachments=evaluated_attachments,
                text=text,
                direction=OUTGOING,
                created_on__gte=timezone.now() - timedelta(minutes=10),
            )

            # we aren't considered with robo detection on calls
            same_msg_count = same_msgs.exclude(msg_type=IVR).count()

            if same_msg_count >= 10:
                analytics.gauge("temba.msg_loop_caught")
                return None

            # be more aggressive about short codes for duplicate messages
            # we don't want machines talking to each other
            tel = contact.raw_tel()
            if tel and len(tel) < 6:
                same_msg_count = Msg.objects.filter(
                    contact_urn=contact_urn,
                    contact__is_test=False,
                    channel=channel,
                    text=text,
                    direction=OUTGOING,
                    created_on__gte=timezone.now() - timedelta(hours=24),
                ).count()
                if same_msg_count >= 10:  # pragma: needs cover
                    analytics.gauge("temba.msg_shortcode_loop_caught")
                    return None

        # costs 1 credit to send a message
        if not topup_id and not contact.is_test:
            (topup_id, _) = org.decrement_credit()

        if response_to:
            msg_type = response_to.msg_type

        text = text.strip()

        # track this if we have a channel
        if channel:
            analytics.gauge("temba.msg_outgoing_%s" % channel.channel_type.lower())

        metadata = {}  # init metadata to the same as the default value of the Msg.metadata field
        if quick_replies:
            for counter, reply in enumerate(quick_replies):
                (value, errors) = Msg.evaluate_template(text=reply, context=expressions_context, org=org)
                if value:
                    quick_replies[counter] = value
            metadata = dict(quick_replies=quick_replies)

        msg_args = dict(
            uuid=uuid or uuid4(),
            contact=contact,
            contact_urn=contact_urn,
            org=org,
            channel=channel,
            text=text,
            created_on=timezone.now(),
            modified_on=timezone.now(),
            direction=OUTGOING,
            status=status,
            broadcast=broadcast,
            response_to=response_to,
            msg_type=msg_type,
            high_priority=high_priority,
            attachments=evaluated_attachments,
            metadata=metadata,
            connection=connection,
        )

        if sent_on:
            msg_args["sent_on"] = sent_on

        if topup_id is not None:
            msg_args["topup_id"] = topup_id

        return Msg.objects.create(**msg_args) if insert_object else Msg(**msg_args)

    @staticmethod
    def resolve_recipient(org, user, recipient, channel, role=Channel.ROLE_SEND):
        """
        Recipient can be a contact, a URN object, or a URN tuple, e.g. ('tel', '123'). Here we resolve the contact and
        contact URN to use for an outgoing message.
        """
        contact = None
        contact_urn = None

        resolved_schemes = set(channel.schemes) if channel else org.get_schemes(role)

        if isinstance(recipient, Contact):
            if recipient.is_test:
                contact = recipient
                contact_urn = contact.urns.all().first()
            else:
                contact = recipient
                contact_urn = contact.get_urn(schemes=resolved_schemes)  # use highest priority URN we can send to
        elif isinstance(recipient, ContactURN):
            if recipient.scheme in resolved_schemes:
                contact = recipient.contact
                contact_urn = recipient
        elif isinstance(recipient, str):
            scheme, path, query, display = URN.to_parts(recipient)
            if scheme in resolved_schemes:
                contact, contact_urn = Contact.get_or_create(org, recipient, user=user)
        else:  # pragma: no cover
            raise ValueError("Message recipient must be a Contact, ContactURN or URN string")

        return contact, contact_urn

    def status_fail(self):
        """
        Update the message status to FAILED
        """
        self.status = FAILED
        self.save(update_fields=("status", "modified_on"))

        Channel.track_status(self.channel, "Failed")

    def status_sent(self):
        """
        Update the message status to SENT
        """
        now = timezone.now()
        self.status = SENT
        self.sent_on = now
        self.save(update_fields=("status", "sent_on", "modified_on"))

        Channel.track_status(self.channel, "Sent")

    def status_delivered(self):
        """
        Update the message status to DELIVERED
        """
        self.status = DELIVERED
        if not self.sent_on:
            self.sent_on = timezone.now()
        self.save(update_fields=("status", "modified_on", "sent_on"))

        Channel.track_status(self.channel, "Delivered")

    def archive(self):
        """
        Archives this message
        """
        if self.direction != INCOMING or self.contact.is_test:
            raise ValueError("Can only archive incoming non-test messages")

        self.visibility = Msg.VISIBILITY_ARCHIVED
        self.save(update_fields=("visibility", "modified_on"))

    @classmethod
    def archive_all_for_contacts(cls, contacts):
        """
        Archives all incoming messages for the given contacts
        """
        msgs = Msg.objects.filter(direction=INCOMING, visibility=Msg.VISIBILITY_VISIBLE, contact__in=contacts)
        msg_ids = list(msgs.values_list("pk", flat=True))

        # update modified on in small batches to avoid long table lock, and having too many non-unique values for
        # modified_on which is the primary ordering for the API
        for batch in chunk_list(msg_ids, 100):
            Msg.objects.filter(pk__in=batch).update(visibility=Msg.VISIBILITY_ARCHIVED, modified_on=timezone.now())

    def restore(self):
        """
        Restores (i.e. un-archives) this message
        """
        if self.direction != INCOMING or self.contact.is_test:  # pragma: needs cover
            raise ValueError("Can only restore incoming non-test messages")

        self.visibility = Msg.VISIBILITY_VISIBLE
        self.save(update_fields=("visibility", "modified_on"))

    def release(self):
        """
        Releases (i.e. deletes) this message
        """
        # remove labels
        self.labels.clear()

<<<<<<< HEAD
        self.delete_reason = Msg.DELETE_FOR_PURGE
        self.save(update_fields=("delete_reason",))
        self.delete()
=======
    @classmethod
    def bulk_purge(cls, msgs):
        """
        Purges the given messages
        """
        debits_to_create = []
        topup_counts = msgs.values("topup_id").annotate(count=Count("topup_id"))

        # figure out which topups needs debits added to them
        for tc in topup_counts:
            topup_id = tc["topup_id"]
            msg_count = tc["count"]
            if tc["topup_id"] and msg_count:
                debits_to_create.append(Debit(topup_id=topup_id, amount=msg_count, debit_type=Debit.TYPE_PURGE))

        with transaction.atomic():
            Debit.objects.bulk_create(debits_to_create)
            Debit.squash()

            # delete messages in batches to avoid long locks
            for msg_batch in chunk_list(msgs, 1000):
                # manually delete to avoid slow and unnecessary checks on related fields like response_to
                cursor = connection.cursor()
                msg_ids = tuple([m.id for m in msg_batch])
                cursor.execute("DELETE FROM channels_channellog WHERE msg_id IN %s", params=[msg_ids])
                cursor.execute(
                    "UPDATE msgs_msg SET delete_reason = %s WHERE id IN %s", params=[Msg.DELETE_FOR_PURGE, msg_ids]
                )
                cursor.execute("DELETE FROM msgs_msg WHERE id IN %s", params=[msg_ids])
>>>>>>> 80b24873

    @classmethod
    def apply_action_label(cls, user, msgs, label, add):
        return label.toggle_label(msgs, add)

    @classmethod
    def apply_action_archive(cls, user, msgs):
        changed = []

        for msg in msgs:
            msg.archive()
            changed.append(msg.pk)

        return changed

    @classmethod
    def apply_action_restore(cls, user, msgs):
        changed = []

        for msg in msgs:
            msg.restore()
            changed.append(msg.pk)

        return changed

    @classmethod
    def apply_action_delete(cls, user, msgs):
        changed = []

        for msg in msgs:
            msg.release()
            changed.append(msg.pk)

        return changed

    @classmethod
    def apply_action_resend(cls, user, msgs):
        changed = []

        for msg in msgs:
            msg.resend()
            changed.append(msg.pk)
        return changed


STOP_WORDS = (
    "a,able,about,across,after,all,almost,also,am,among,an,and,any,are,as,at,be,because,been,but,by,can,"
    "cannot,could,dear,did,do,does,either,else,ever,every,for,from,get,got,had,has,have,he,her,hers,him,his,"
    "how,however,i,if,in,into,is,it,its,just,least,let,like,likely,may,me,might,most,must,my,neither,no,nor,"
    "not,of,off,often,on,only,or,other,our,own,rather,said,say,says,she,should,since,so,some,than,that,the,"
    "their,them,then,there,these,they,this,tis,to,too,twas,us,wants,was,we,were,what,when,where,which,while,"
    "who,whom,why,will,with,would,yet,you,your".split(",")
)


class SystemLabel(object):
    TYPE_INBOX = "I"
    TYPE_FLOWS = "W"
    TYPE_ARCHIVED = "A"
    TYPE_OUTBOX = "O"
    TYPE_SENT = "S"
    TYPE_FAILED = "X"
    TYPE_SCHEDULED = "E"
    TYPE_CALLS = "C"

    TYPE_CHOICES = (
        (TYPE_INBOX, "Inbox"),
        (TYPE_FLOWS, "Flows"),
        (TYPE_ARCHIVED, "Archived"),
        (TYPE_OUTBOX, "Outbox"),
        (TYPE_SENT, "Sent"),
        (TYPE_FAILED, "Failed"),
        (TYPE_SCHEDULED, "Scheduled"),
        (TYPE_CALLS, "Calls"),
    )

    @classmethod
    def get_counts(cls, org):
        return SystemLabelCount.get_totals(org)

    @classmethod
    def get_queryset(cls, org, label_type, exclude_test_contacts=True):
        """
        Gets the queryset for the given system label. Any change here needs to be reflected in a change to the db
        trigger used to maintain the label counts.
        """
        # TODO: (Indexing) Sent and Failed require full message history
        if label_type == cls.TYPE_INBOX:
            qs = Msg.objects.filter(direction=INCOMING, visibility=Msg.VISIBILITY_VISIBLE, msg_type=INBOX)
        elif label_type == cls.TYPE_FLOWS:
            qs = Msg.objects.filter(direction=INCOMING, visibility=Msg.VISIBILITY_VISIBLE, msg_type=FLOW)
        elif label_type == cls.TYPE_ARCHIVED:
            qs = Msg.objects.filter(direction=INCOMING, visibility=Msg.VISIBILITY_ARCHIVED)
        elif label_type == cls.TYPE_OUTBOX:
            qs = Msg.objects.filter(
                direction=OUTGOING, visibility=Msg.VISIBILITY_VISIBLE, status__in=(PENDING, QUEUED)
            )
        elif label_type == cls.TYPE_SENT:
            qs = Msg.objects.filter(
                direction=OUTGOING, visibility=Msg.VISIBILITY_VISIBLE, status__in=(WIRED, SENT, DELIVERED)
            )
        elif label_type == cls.TYPE_FAILED:
            qs = Msg.objects.filter(direction=OUTGOING, visibility=Msg.VISIBILITY_VISIBLE, status=FAILED)
        elif label_type == cls.TYPE_SCHEDULED:
            qs = Broadcast.objects.exclude(schedule=None)
        elif label_type == cls.TYPE_CALLS:
            qs = ChannelEvent.objects.filter(event_type__in=ChannelEvent.CALL_TYPES)
        else:  # pragma: needs cover
            raise ValueError("Invalid label type: %s" % label_type)

        qs = qs.filter(org=org)

        if exclude_test_contacts:
            if label_type == cls.TYPE_SCHEDULED:
                qs = qs.exclude(contacts__is_test=True)
            else:
                qs = qs.exclude(contact__is_test=True)

        return qs


class SystemLabelCount(SquashableModel):
    """
    Counts of messages/broadcasts/calls maintained by database level triggers
    """
    SQUASH_OVER = ("org_id", "label_type", "is_archived")

    org = models.ForeignKey(Org, related_name="system_labels")

    label_type = models.CharField(max_length=1, choices=SystemLabel.TYPE_CHOICES)

    is_archived = models.BooleanField(default=False, help_text=_("Whether this count is for archived messages"))

    count = models.IntegerField(default=0, help_text=_("Number of items with this system label"))

    @classmethod
    def get_squash_query(cls, distinct_set):
        sql = """
        WITH deleted as (
            DELETE FROM %(table)s WHERE "org_id" = %%s AND "label_type" = %%s and "is_archived" = %%s RETURNING "count"
        )
        INSERT INTO %(table)s("org_id", "label_type", "is_archived", "count", "is_squashed")
        VALUES (%%s, %%s, %%s, GREATEST(0, (SELECT SUM("count") FROM deleted)), TRUE);
        """ % {
            "table": cls._meta.db_table
        }

        return sql, (distinct_set.org_id, distinct_set.label_type, distinct_set.is_archived) * 2

    @classmethod
    def get_totals(cls, org, is_archived=False):
        """
        Gets all system label counts by type for the given org
        """
        counts = cls.objects.filter(org=org, is_archived=is_archived)
        counts = counts.values_list("label_type").annotate(count_sum=Sum("count"))
        counts_by_type = {c[0]: c[1] for c in counts}

        # for convenience, include all label types
        return {l: counts_by_type.get(l, 0) for l, n in SystemLabel.TYPE_CHOICES}

    class Meta:
        index_together = ("org", "label_type")


class UserFolderManager(models.Manager):

    def get_queryset(self):
        return super().get_queryset().filter(label_type=Label.TYPE_FOLDER)


class UserLabelManager(models.Manager):

    def get_queryset(self):
        return super().get_queryset().filter(label_type=Label.TYPE_LABEL)


class Label(TembaModel):
    """
    Labels represent both user defined labels and folders of labels. User defined labels that can be applied to messages
    much the same way labels or tags apply to messages in web-based email services.
    """
    MAX_NAME_LEN = 64
    MAX_ORG_LABELS = 250
    MAX_ORG_FOLDERS = 250

    TYPE_FOLDER = "F"
    TYPE_LABEL = "L"

    TYPE_CHOICES = ((TYPE_FOLDER, "Folder of labels"), (TYPE_LABEL, "Regular label"))

    org = models.ForeignKey(Org)

    name = models.CharField(max_length=MAX_NAME_LEN, verbose_name=_("Name"), help_text=_("The name of this label"))

    folder = models.ForeignKey("Label", verbose_name=_("Folder"), null=True, related_name="children")

    label_type = models.CharField(max_length=1, choices=TYPE_CHOICES, default=TYPE_LABEL, help_text=_("Label type"))

    # define some custom managers to do the filtering of label types for us
    all_objects = models.Manager()
    folder_objects = UserFolderManager()
    label_objects = UserLabelManager()

    @classmethod
    def get_or_create(cls, org, user, name, folder=None):
        name = name.strip()

        if not cls.is_valid_name(name):
            raise ValueError("Invalid label name: %s" % name)

        if folder and not folder.is_folder():  # pragma: needs cover
            raise ValueError("%s is not a label folder" % str(folder))

        label = cls.label_objects.filter(org=org, name__iexact=name).first()
        if label:
            return label

        return cls.label_objects.create(org=org, name=name, folder=folder, created_by=user, modified_by=user)

    @classmethod
    def get_or_create_folder(cls, org, user, name):
        name = name.strip()

        if not cls.is_valid_name(name):  # pragma: needs cover
            raise ValueError("Invalid folder name: %s" % name)

        folder = cls.folder_objects.filter(org=org, name__iexact=name).first()
        if folder:  # pragma: needs cover
            return folder

        return cls.folder_objects.create(
            org=org, name=name, label_type=Label.TYPE_FOLDER, created_by=user, modified_by=user
        )

    @classmethod
    def get_hierarchy(cls, org):
        """
        Gets labels and folders organized into their hierarchy and with their message counts
        """
        labels_and_folders = list(Label.all_objects.filter(org=org).order_by(Upper("name")))
        label_counts = LabelCount.get_totals([l for l in labels_and_folders if not l.is_folder()])

        folder_nodes = {}
        all_nodes = []
        for obj in labels_and_folders:
            node = {"obj": obj, "count": label_counts.get(obj), "children": []}
            all_nodes.append(node)

            if obj.is_folder():
                folder_nodes[obj.id] = node

        top_nodes = []
        for node in all_nodes:
            if node["obj"].folder_id is None:
                top_nodes.append(node)
            else:
                folder_nodes[node["obj"].folder_id]["children"].append(node)

        return top_nodes

    @classmethod
    def is_valid_name(cls, name):
        # don't allow empty strings, blanks, initial or trailing whitespace
        if not name or name.strip() != name:
            return False

        if len(name) > cls.MAX_NAME_LEN:
            return False

        # first character must be a word char
        return regex.match("\w", name[0], flags=regex.UNICODE)

    def filter_messages(self, queryset):
        if self.is_folder():
            return queryset.filter(labels__in=self.children.all()).distinct()

        return queryset.filter(labels=self)

    def get_messages(self):
        # TODO: consider purpose built indexes
        return self.filter_messages(Msg.objects.all())

    def get_visible_count(self):
        """
        Returns the count of visible, non-test message tagged with this label
        """
        if self.is_folder():
            raise ValueError("Message counts are not tracked for user folders")

        return LabelCount.get_totals([self])[self]

    def toggle_label(self, msgs, add):
        """
        Adds or removes this label from the given messages
        """
        if self.is_folder():  # pragma: needs cover
            raise ValueError("Can only assign messages to user labels")

        changed = set()

        for msg in msgs:
            if msg.direction != INCOMING:
                raise ValueError("Can only apply labels to incoming messages")

            if msg.contact.is_test:
                raise ValueError("Cannot apply labels to test messages")

            # if we are adding the label and this message doesnt have it, add it
            if add:
                if not msg.labels.filter(pk=self.pk):
                    msg.labels.add(self)
                    changed.add(msg.pk)

            # otherwise, remove it if not already present
            else:
                if msg.labels.filter(pk=self.pk):
                    msg.labels.remove(self)
                    changed.add(msg.pk)

        # update modified on all our changed msgs
        Msg.objects.filter(id__in=changed).update(modified_on=timezone.now())

        return changed

    def is_folder(self):
        return self.label_type == Label.TYPE_FOLDER

    def release(self):
        self.delete()

    def __str__(self):
        if self.folder:
            return "%s > %s" % (str(self.folder), self.name)
        return self.name

    class Meta:
        unique_together = ("org", "name")


class LabelCount(SquashableModel):
    """
    Counts of user labels maintained by database level triggers
    """
    SQUASH_OVER = ("label_id", "is_archived")

    label = models.ForeignKey(Label, related_name="counts")

    is_archived = models.BooleanField(default=False, help_text=_("Whether this count is for archived messages"))

    count = models.IntegerField(default=0, help_text=_("Number of items with this system label"))

    @classmethod
    def get_squash_query(cls, distinct_set):
        sql = """
            WITH deleted as (
                DELETE FROM %(table)s WHERE "label_id" = %%s AND "is_archived" = %%s RETURNING "count"
            )
            INSERT INTO %(table)s("label_id", "is_archived", "count", "is_squashed")
            VALUES (%%s, %%s, GREATEST(0, (SELECT SUM("count") FROM deleted)), TRUE);
            """ % {
            "table": cls._meta.db_table
        }

        return sql, (distinct_set.label_id, distinct_set.is_archived) * 2

    @classmethod
    def get_totals(cls, labels, is_archived=False):
        """
        Gets total counts for all the given labels
        """
        counts = (
            cls.objects.filter(label__in=labels, is_archived=is_archived)
            .values_list("label_id")
            .annotate(count_sum=Sum("count"))
        )
        counts_by_label_id = {c[0]: c[1] for c in counts}
        return {l: counts_by_label_id.get(l.id, 0) for l in labels}


class MsgIterator:
    """
    Queryset wrapper to chunk queries and reduce in-memory footprint
    """

    def __init__(self, ids, order_by=None, select_related=None, prefetch_related=None, max_obj_num=1000):
        self._ids = ids
        self._order_by = order_by
        self._select_related = select_related
        self._prefetch_related = prefetch_related
        self._generator = self._setup()
        self.max_obj_num = max_obj_num

    def _setup(self):
        for i in range(0, len(self._ids), self.max_obj_num):
            chunk_queryset = Msg.objects.filter(id__in=self._ids[i : i + self.max_obj_num])

            if self._order_by:
                chunk_queryset = chunk_queryset.order_by(*self._order_by)

            if self._select_related:
                chunk_queryset = chunk_queryset.select_related(*self._select_related)

            if self._prefetch_related:
                chunk_queryset = chunk_queryset.prefetch_related(*self._prefetch_related)

            for obj in chunk_queryset:
                yield obj

    def __iter__(self):
        return self

    def __next__(self):
        return next(self._generator)


class ExportMessagesTask(BaseExportTask):
    """
    Wrapper for handling exports of raw messages. This will export all selected messages in
    an Excel spreadsheet, adding sheets as necessary to fall within the guidelines of Excel 97
    (the library we depend on requires this) which has column and row size limits.

    When the export is done, we store the file on the server and send an e-mail notice with a
    link to download the results.
    """
    analytics_key = "msg_export"
    email_subject = "Your messages export is ready"
    email_template = "msgs/email/msg_export_download"

    groups = models.ManyToManyField(ContactGroup)

    label = models.ForeignKey(Label, null=True)

    system_label = models.CharField(null=True, max_length=1)

    start_date = models.DateField(null=True, blank=True, help_text=_("The date for the oldest message to export"))

    end_date = models.DateField(null=True, blank=True, help_text=_("The date for the newest message to export"))

    @classmethod
    def create(cls, org, user, system_label=None, label=None, groups=(), start_date=None, end_date=None):
        if label and system_label:  # pragma: no cover
            raise ValueError("Can't specify both label and system label")

        export = cls.objects.create(
            org=org,
            system_label=system_label,
            label=label,
            start_date=start_date,
            end_date=end_date,
            created_by=user,
            modified_by=user,
        )
        export.groups.add(*groups)
        return export

    def write_export(self):
        from openpyxl import Workbook

        book = Workbook(write_only=True)

        fields = ["Date", "Contact", "Contact Type", "Name", "Contact UUID", "Direction", "Text", "Labels", "Status"]
        fields_col_width = [
            self.WIDTH_MEDIUM,  # Date
            self.WIDTH_MEDIUM,  # Contact
            self.WIDTH_SMALL,  # Contact Type
            self.WIDTH_MEDIUM,  # Name
            self.WIDTH_MEDIUM,  # Contact UUID
            self.WIDTH_SMALL,  # Direction
            self.WIDTH_LARGE,  # Text
            self.WIDTH_MEDIUM,  # Labels
            self.WIDTH_SMALL,
        ]  # Status

        if self.system_label:
            messages = SystemLabel.get_queryset(self.org, self.system_label)
        elif self.label:
            messages = self.label.get_messages()
        else:
            messages = Msg.get_messages(self.org)

        tz = self.org.timezone

        if self.start_date:
            start_date = tz.localize(datetime.combine(self.start_date, datetime.min.time()))
            messages = messages.filter(created_on__gte=start_date)

        if self.end_date:
            end_date = tz.localize(datetime.combine(self.end_date, datetime.max.time()))
            messages = messages.filter(created_on__lte=end_date)

        if self.groups.all():
            messages = messages.filter(contact__all_groups__in=self.groups.all())

        all_message_ids = list(messages.order_by("-created_on").values_list("id", flat=True))

        messages_sheet_number = 1

        current_messages_sheet = book.create_sheet(str(_("Messages %d" % messages_sheet_number)))

        self.set_sheet_column_widths(current_messages_sheet, fields_col_width)
        self.append_row(current_messages_sheet, fields)

        row = 2
        processed = 0
        start = time.time()

        prefetch = Prefetch("labels", queryset=Label.label_objects.order_by("name"))
        for msg in MsgIterator(
            all_message_ids,
            order_by=["" "-created_on"],
            select_related=["contact", "contact_urn"],
            prefetch_related=[prefetch],
        ):

            if row >= self.MAX_EXCEL_ROWS:  # pragma: needs cover
                messages_sheet_number += 1
                current_messages_sheet = book.create_sheet(str(_("Messages %d" % messages_sheet_number)))

                self.append_row(current_messages_sheet, fields)
                self.set_sheet_column_widths(current_messages_sheet, fields_col_width)
                row = 2

            # only show URN path if org isn't anon and there is a URN
            if self.org.is_anon:  # pragma: needs cover
                urn_path = msg.contact.anon_identifier
            elif msg.contact_urn:
                urn_path = msg.contact_urn.get_display(org=self.org, formatted=False)
            else:
                urn_path = ""

            urn_scheme = msg.contact_urn.scheme if msg.contact_urn else ""

            self.append_row(
                current_messages_sheet,
                [
                    msg.created_on,
                    urn_path,
                    urn_scheme,
                    msg.contact.name,
                    msg.contact.uuid,
                    msg.get_direction_display(),
                    msg.text,
                    ", ".join(msg_label.name for msg_label in msg.labels.all()),
                    msg.get_status_display(),
                ],
            )

            row += 1
            processed += 1

            if processed % 10000 == 0:  # pragma: needs cover
                print(
                    "Export of %d msgs for %s - %d%% complete in %0.2fs"
                    % (
                        len(all_message_ids),
                        self.org.name,
                        processed * 100 // len(all_message_ids),
                        time.time() - start,
                    )
                )

        temp = NamedTemporaryFile(delete=True)
        book.save(temp)
        temp.flush()
        return temp, "xlsx"


@register_asset_store
class MessageExportAssetStore(BaseExportAssetStore):
    model = ExportMessagesTask
    key = "message_export"
    directory = "message_exports"
    permission = "msgs.msg_export"
    extensions = ("xlsx",)<|MERGE_RESOLUTION|>--- conflicted
+++ resolved
@@ -1868,41 +1868,9 @@
         # remove labels
         self.labels.clear()
 
-<<<<<<< HEAD
         self.delete_reason = Msg.DELETE_FOR_PURGE
         self.save(update_fields=("delete_reason",))
         self.delete()
-=======
-    @classmethod
-    def bulk_purge(cls, msgs):
-        """
-        Purges the given messages
-        """
-        debits_to_create = []
-        topup_counts = msgs.values("topup_id").annotate(count=Count("topup_id"))
-
-        # figure out which topups needs debits added to them
-        for tc in topup_counts:
-            topup_id = tc["topup_id"]
-            msg_count = tc["count"]
-            if tc["topup_id"] and msg_count:
-                debits_to_create.append(Debit(topup_id=topup_id, amount=msg_count, debit_type=Debit.TYPE_PURGE))
-
-        with transaction.atomic():
-            Debit.objects.bulk_create(debits_to_create)
-            Debit.squash()
-
-            # delete messages in batches to avoid long locks
-            for msg_batch in chunk_list(msgs, 1000):
-                # manually delete to avoid slow and unnecessary checks on related fields like response_to
-                cursor = connection.cursor()
-                msg_ids = tuple([m.id for m in msg_batch])
-                cursor.execute("DELETE FROM channels_channellog WHERE msg_id IN %s", params=[msg_ids])
-                cursor.execute(
-                    "UPDATE msgs_msg SET delete_reason = %s WHERE id IN %s", params=[Msg.DELETE_FOR_PURGE, msg_ids]
-                )
-                cursor.execute("DELETE FROM msgs_msg WHERE id IN %s", params=[msg_ids])
->>>>>>> 80b24873
 
     @classmethod
     def apply_action_label(cls, user, msgs, label, add):
