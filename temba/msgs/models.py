--- conflicted
+++ resolved
@@ -740,14 +740,12 @@
         queued.
         :return:
         """
-<<<<<<< HEAD
-=======
         task_msgs = []
         task_priority = None
         last_contact = None
-        batches = []
-
->>>>>>> 29cf93d1
+        rapid_batches = []
+        courier_batches = []
+
         # we send in chunks of 1,000 to help with contention
         for msg_chunk in chunk_list(all_msgs, 1000):
             # create a temporary list of our chunk so we can iterate more than once
@@ -760,6 +758,7 @@
                 queued_on = timezone.now()
                 courier_msgs = []
                 task_msgs = []
+
                 task_priority = None
                 last_contact = None
                 last_channel = None
@@ -781,15 +780,11 @@
 
                         # if this is a different contact than our last, and we have msgs, queue the task
                         if task_msgs and last_contact != msg.contact_id:
-<<<<<<< HEAD
-                            push_task(task_msgs[0]['org'], MSG_QUEUE, SEND_MSG_TASK, task_msgs, priority=task_priority if task_priority else DEFAULT_PRIORITY)
-=======
                             # if no priority was set, default to DEFAULT
                             if task_priority is None:  # pragma: needs cover
                                 task_priority = DEFAULT_PRIORITY
 
-                            batches.append(dict(org=task_msgs[0]['org'], msgs=task_msgs, priority=task_priority))
->>>>>>> 29cf93d1
+                            rapid_batches.append(dict(org=task_msgs[0]['org'], msgs=task_msgs, priority=task_priority))
                             task_msgs = []
                             task_priority = None
 
@@ -806,17 +801,18 @@
                         task_msgs.append(task)
                         last_contact = msg.contact_id
 
-<<<<<<< HEAD
                 # send any remaining msgs
                 if task_msgs:
-                    push_task(task_msgs[0]['org'], MSG_QUEUE, SEND_MSG_TASK, task_msgs, priority=task_priority if task_priority else DEFAULT_PRIORITY)
+                    if task_priority is None:
+                        task_priority = DEFAULT_PRIORITY
+                    rapid_batches.append(dict(org=task_msgs[0]['org'], msgs=task_msgs, priority=task_priority))
                     task_msgs = []
 
                 # ok, now push our courier msgs
                 task_priority = None
                 for msg in courier_msgs:
                     if task_msgs and (last_contact != msg.contact_id or last_channel != msg.channel_id):
-                        push_courier_msgs(task_msgs[0].channel, task_msgs, task_priority != Msg.PRIORITY_NORMAL)
+                        courier_batches.append(dict(channel=task_msgs[0].channel, msgs=task_msgs, priority=task_priority != Msg.PRIORITY_NORMAL))
                         task_msgs = []
 
                     if msg.priority != Msg.PRIORITY_BULK:
@@ -828,22 +824,22 @@
 
                 # push any remaining courier msgs
                 if task_msgs:
-                    push_courier_msgs(task_msgs[0].channel, task_msgs, task_priority != Msg.PRIORITY_NORMAL)
-=======
-        # send our last msgs
-        if task_msgs:
-            if task_priority is None:
-                task_priority = DEFAULT_PRIORITY
-            batches.append(dict(org=task_msgs[0]['org'], msgs=task_msgs, priority=task_priority))
+                    courier_batches.append(dict(channel=task_msgs[0].channel, msgs=task_msgs,
+                                                priority=task_priority != Msg.PRIORITY_NORMAL))
 
         # send our batches
-        on_transaction_commit(lambda: cls._send_msg_batches(batches))
-
-    @classmethod
-    def _send_msg_batches(cls, batches):
+        on_transaction_commit(lambda: cls._send_rapid_msg_batches(rapid_batches))
+        on_transaction_commit(lambda: cls._send_courier_msg_batches(courier_batches))
+
+    @classmethod
+    def _send_rapid_msg_batches(cls, batches):
         for batch in batches:
             push_task(batch['org'], MSG_QUEUE, SEND_MSG_TASK, batch['msgs'], priority=batch['priority'])
->>>>>>> 29cf93d1
+
+    @classmethod
+    def _send_courier_msg_batches(cls, batches):
+        for batch in batches:
+            push_courier_msgs(batch['channel'], batch['msgs'], batch['priority'])
 
     @classmethod
     def process_message(cls, msg):
