import os
import socket
import sys
from datetime import timedelta

import iptools
import sentry_sdk
from sentry_sdk.integrations.celery import CeleryIntegration
from sentry_sdk.integrations.django import DjangoIntegration
from sentry_sdk.integrations.logging import LoggingIntegration, ignore_logger

from django.utils.translation import ugettext_lazy as _

from celery.schedules import crontab

SENTRY_DSN = os.environ.get("SENTRY_DSN", "")


def traces_sampler(sampling_context):  # pragma: no cover
    return 0 if ("shell" in sys.argv) else 1.0


if SENTRY_DSN:  # pragma: no cover
    sentry_sdk.init(
        dsn=SENTRY_DSN,
        integrations=[DjangoIntegration(), CeleryIntegration(), LoggingIntegration()],
        send_default_pii=True,
        traces_sampler=traces_sampler,
    )
    ignore_logger("django.security.DisallowedHost")


# -----------------------------------------------------------------------------------
# Default to debugging
# -----------------------------------------------------------------------------------
DEBUG = True

# -----------------------------------------------------------------------------------
# Sets TESTING to True if this configuration is read during a unit test
# -----------------------------------------------------------------------------------
TESTING = sys.argv[1:2] == ["test"]

if TESTING:
    PASSWORD_HASHERS = ("django.contrib.auth.hashers.MD5PasswordHasher",)
    DEBUG = False

ADMINS = (("RapidPro", "code@yourdomain.io"),)
MANAGERS = ADMINS

# hardcode the postgis version so we can do reset db's from a blank database
POSTGIS_VERSION = (2, 1)

# -----------------------------------------------------------------------------------
# set the mail settings, override these in your settings.py
# if your site was at http://temba.io, it might look like this:
# -----------------------------------------------------------------------------------
EMAIL_HOST = "smtp.gmail.com"
EMAIL_HOST_USER = "server@temba.io"
DEFAULT_FROM_EMAIL = "server@temba.io"
EMAIL_HOST_PASSWORD = "mypassword"
EMAIL_USE_TLS = True
EMAIL_TIMEOUT = 10

# Used when sending email from within a flow and the user hasn't configured
# their own SMTP server.
FLOW_FROM_EMAIL = "Temba <no-reply@temba.io>"

# HTTP Headers using for outgoing requests to other services
OUTGOING_REQUEST_HEADERS = {"User-agent": "RapidPro"}

STORAGE_URL = None  # may be an absolute URL to /media (like http://localhost:8000/media) or AWS S3
STORAGE_ROOT_DIR = "test_orgs" if TESTING else "orgs"

# -----------------------------------------------------------------------------------
# AWS S3 storage used in production
# -----------------------------------------------------------------------------------
AWS_ACCESS_KEY_ID = "aws_access_key_id"
AWS_SECRET_ACCESS_KEY = "aws_secret_access_key"
AWS_DEFAULT_ACL = "private"

AWS_STORAGE_BUCKET_NAME = "dl-temba-io"
AWS_BUCKET_DOMAIN = AWS_STORAGE_BUCKET_NAME + ".s3.amazonaws.com"

# bucket where archives files are stored
ARCHIVE_BUCKET = "dl-temba-archives"

# -----------------------------------------------------------------------------------
# On Unix systems, a value of None will cause Django to use the same
# timezone as the operating system.
# If running in a Windows environment this must be set to the same as your
# system time zone
# -----------------------------------------------------------------------------------
USE_TZ = True
TIME_ZONE = "GMT"
USER_TIME_ZONE = "Africa/Kigali"

MODELTRANSLATION_TRANSLATION_REGISTRY = "translation"

# -----------------------------------------------------------------------------------
# Default language used for this installation
# -----------------------------------------------------------------------------------
LANGUAGE_CODE = "en-us"

# -----------------------------------------------------------------------------------
# Available languages for translation
# -----------------------------------------------------------------------------------
LANGUAGES = (
    ("en-us", _("English")),
    ("pt-br", _("Portuguese")),
    ("fr", _("French")),
    ("es", _("Spanish")),
    ("ru", _("Russian")),
)

DEFAULT_LANGUAGE = "en-us"
DEFAULT_SMS_LANGUAGE = "en-us"

SITE_ID = 1

# If you set this to False, Django will make some optimizations so as not
# to load the internationalization machinery.
USE_I18N = True

# If you set this to False, Django will not format dates, numbers and
# calendars according to the current locale
USE_L10N = True

# URL prefix for admin static files -- CSS, JavaScript and images.
# Make sure to use a trailing slash.
# Examples: "http://foo.com/static/admin/", "/static/admin/".
ADMIN_MEDIA_PREFIX = "/static/admin/"

# List of finder classes that know how to find static files in
# various locations.
STATICFILES_FINDERS = (
    "django.contrib.staticfiles.finders.FileSystemFinder",
    "django.contrib.staticfiles.finders.AppDirectoriesFinder",
    "compressor.finders.CompressorFinder",
)

# Make this unique, and don't share it with anybody.
SECRET_KEY = "your own secret key"

EMAIL_CONTEXT_PROCESSORS = ("temba.utils.email.link_components",)


# -----------------------------------------------------------------------------------
# Directory Configuration
# -----------------------------------------------------------------------------------
PROJECT_DIR = os.path.join(os.path.abspath(os.path.dirname(__file__)))
LOCALE_PATHS = (os.path.join(PROJECT_DIR, "../locale"),)
RESOURCES_DIR = os.path.join(PROJECT_DIR, "../resources")
FIXTURE_DIRS = (os.path.join(PROJECT_DIR, "../fixtures"),)
TESTFILES_DIR = os.path.join(PROJECT_DIR, "../testfiles")
STATICFILES_DIRS = (
    os.path.join(PROJECT_DIR, "../static"),
    os.path.join(PROJECT_DIR, "../media"),
    os.path.join(PROJECT_DIR, "../node_modules/@nyaruka/flow-editor/build"),
    os.path.join(PROJECT_DIR, "../node_modules"),
    os.path.join(PROJECT_DIR, "../node_modules/react/umd"),
    os.path.join(PROJECT_DIR, "../node_modules/react-dom/umd"),
)
STATIC_ROOT = os.path.join(PROJECT_DIR, "../sitestatic")
STATIC_URL = "/sitestatic/"
COMPRESS_ROOT = os.path.join(PROJECT_DIR, "../sitestatic")
MEDIA_ROOT = os.path.join(PROJECT_DIR, "../media")
MEDIA_URL = "/media/"

HELP_URL = None


# -----------------------------------------------------------------------------------
# Templates Configuration
# -----------------------------------------------------------------------------------
TEMPLATES = [
    {
        "BACKEND": "django.template.backends.django.DjangoTemplates",
        "DIRS": [
            os.path.join(PROJECT_DIR, "../templates"),
            os.path.join(PROJECT_DIR, "../node_modules/@nyaruka/temba-components/build/templates"),
        ],
        "OPTIONS": {
            "context_processors": [
                "django.contrib.auth.context_processors.auth",
                "django.template.context_processors.debug",
                "django.template.context_processors.i18n",
                "django.template.context_processors.media",
                "django.template.context_processors.static",
                "django.contrib.messages.context_processors.messages",
                "django.template.context_processors.request",
                "temba.context_processors.branding",
                "temba.context_processors.analytics",
                "temba.orgs.context_processors.user_group_perms_processor",
                "temba.channels.views.channel_status_processor",
                "temba.orgs.context_processors.settings_includer",
                "temba.orgs.context_processors.user_orgs_for_brand",
            ],
            "loaders": [
                "temba.utils.haml.HamlFilesystemLoader",
                "temba.utils.haml.HamlAppDirectoriesLoader",
                "django.template.loaders.filesystem.Loader",
                "django.template.loaders.app_directories.Loader",
            ],
            "debug": False if TESTING else DEBUG,
        },
    }
]

if TESTING:
    TEMPLATES[0]["OPTIONS"]["context_processors"] += ("temba.tests.add_testing_flag_to_context",)

FORM_RENDERER = "django.forms.renderers.TemplatesSetting"

MIDDLEWARE = (
    "django.middleware.security.SecurityMiddleware",
    "django.contrib.sessions.middleware.SessionMiddleware",
    "django.middleware.common.CommonMiddleware",
    "django.middleware.csrf.CsrfViewMiddleware",
    "django.contrib.auth.middleware.AuthenticationMiddleware",
    "django.contrib.messages.middleware.MessageMiddleware",
    "django.middleware.clickjacking.XFrameOptionsMiddleware",
    "temba.middleware.ConsentMiddleware",
    "temba.middleware.BrandingMiddleware",
    "temba.middleware.OrgMiddleware",
    "temba.middleware.LanguageMiddleware",
    "temba.middleware.TimezoneMiddleware",
)

# security middleware configuration
SECURE_CONTENT_TYPE_NOSNIFF = True
SECURE_BROWSER_XSS_FILTER = True

ROOT_URLCONF = "temba.urls"

# other urls to add
APP_URLS = []

SITEMAP = ("public.public_index", "public.public_blog", "public.video_list", "api")

INSTALLED_APPS = (
    "django.contrib.auth",
    "django.contrib.contenttypes",
    "django.contrib.sessions",
    "django.contrib.sites",
    "django.contrib.messages",
    "django.contrib.staticfiles",
    "django.contrib.humanize",
    "django.contrib.gis",
    "django.contrib.sitemaps",
    "django.contrib.postgres",
    "django.forms",
    # Haml-like templates
    "hamlpy",
    # Redis cache
    "redis",
    # rest framework for api access
    "rest_framework",
    "rest_framework.authtoken",
    # compress our CSS and js
    "compressor",
    # smartmin
    "smartmin",
    "smartmin.csv_imports",
    "smartmin.users",
    # django-timezone-field
    "timezone_field",
    # temba apps
    "temba.apks",
    "temba.archives",
    "temba.assets",
    "temba.auth_tweaks",
    "temba.api",
    "temba.request_logs",
    "temba.classifiers",
    "temba.dashboard",
    "temba.globals",
    "temba.public",
    "temba.policies",
    "temba.schedules",
    "temba.templates",
    "temba.orgs",
    "temba.contacts",
    "temba.channels",
    "temba.msgs",
    "temba.flows",
    "temba.tickets",
    "temba.triggers",
    "temba.utils",
    "temba.campaigns",
    "temba.ivr",
    "temba.locations",
    "temba.airtime",
    "temba.sql",
)

# the last installed app that uses smartmin permissions
PERMISSIONS_APP = "temba.airtime"

LOGGING = {
    "version": 1,
    "disable_existing_loggers": True,
    "root": {"level": "WARNING", "handlers": ["console"]},
    "formatters": {"verbose": {"format": "%(levelname)s %(asctime)s %(module)s %(process)d %(thread)d %(message)s"}},
    "handlers": {
        "console": {"level": "DEBUG", "class": "logging.StreamHandler", "formatter": "verbose"},
        "null": {"class": "logging.NullHandler"},
    },
    "loggers": {
        "pycountry": {"level": "ERROR", "handlers": ["console"], "propagate": False},
        "django.security.DisallowedHost": {"handlers": ["null"], "propagate": False},
        "django.db.backends": {"level": "ERROR", "handlers": ["console"], "propagate": False},
    },
}

# the name of our topup plan
TOPUP_PLAN = "topups"

# Default plan for new orgs
DEFAULT_PLAN = TOPUP_PLAN

# -----------------------------------------------------------------------------------
# Branding Configuration
# -----------------------------------------------------------------------------------
BRANDING = {
    "rapidpro.io": {
        "slug": "rapidpro",
        "name": "RapidPro",
        "org": "UNICEF",
        "colors": dict(primary="#0c6596"),
        "styles": ["brands/rapidpro/font/style.css"],
        "default_plan": TOPUP_PLAN,
        "welcome_topup": 1000,
        "email": "join@rapidpro.io",
        "support_email": "support@rapidpro.io",
        "link": "https://app.rapidpro.io",
        "api_link": "https://api.rapidpro.io",
        "docs_link": "http://docs.rapidpro.io",
        "domain": "app.rapidpro.io",
        "ticket_domain": "tickets.rapidpro.io",
        "favico": "brands/rapidpro/rapidpro.ico",
        "splash": "brands/rapidpro/splash.jpg",
        "logo": "brands/rapidpro/logo.png",
        "allow_signups": True,
        "flow_types": ["M", "V", "B", "S"],  # see Flow.FLOW_TYPES
        "tiers": dict(multi_user=0, multi_org=0),
        "bundles": [],
        "welcome_packs": [dict(size=5000, name="Demo Account"), dict(size=100000, name="UNICEF Account")],
        "title": _("Visually build nationally scalable mobile applications"),
        "description": _("Visually build nationally scalable mobile applications from anywhere in the world."),
        "credits": _("Copyright &copy; 2012-2017 UNICEF, Nyaruka. All Rights Reserved."),
    }
}
DEFAULT_BRAND = os.environ.get("DEFAULT_BRAND", "rapidpro.io")

# -----------------------------------------------------------------------------------
# Permission Management
# -----------------------------------------------------------------------------------

# this lets us easily create new permissions across our objects
PERMISSIONS = {
    "*": (
        "create",  # can create an object
        "read",  # can read an object, viewing it's details
        "update",  # can update an object
        "delete",  # can delete an object,
        "list",  # can view a list of the objects
    ),
    "api.apitoken": ("refresh",),
    "api.resthook": ("api", "list"),
    "api.webhookevent": ("api",),
    "api.resthooksubscriber": ("api",),
    "campaigns.campaign": ("api", "archived", "archive", "activate"),
    "campaigns.campaignevent": ("api",),
    "classifiers.classifier": ("connect", "api", "sync"),
    "classifiers.intent": ("api",),
    "contacts.contact": (
        "api",
        "archive",
        "archived",
        "block",
        "blocked",
        "break_anon",
        "export",
        "stopped",
        "filter",
        "history",
        "omnibox",
        "restore",
        "search",
        "start",
        "update_fields",
        "update_fields_input",
    ),
    "contacts.contactfield": ("api", "json", "update_priority", "featured", "filter_by_type", "detail"),
    "contacts.contactgroup": ("api",),
    "contacts.contactimport": ("preview",),
    "ivr.ivrcall": ("start",),
    "archives.archive": ("api", "run", "message"),
    "globals.global": ("api", "unused", "detail"),
    "locations.adminboundary": ("alias", "api", "boundaries", "geometry"),
    "orgs.org": (
        "accounts",
        "smtp_server",
        "api",
        "country",
        "chatbase",
        "clear_cache",
        "create_login",
        "create_sub_org",
        "dashboard",
        "download",
        "dtone_account",
        "edit",
        "edit_sub_org",
        "export",
        "grant",
        "home",
        "import",
        "join",
        "join_accept",
        "languages",
        "manage",
        "manage_accounts",
        "manage_accounts_sub_org",
        "vonage_account",
        "vonage_connect",
        "plan",
        "plivo_connect",
        "profile",
        "prometheus",
        "resthooks",
        "service",
        "signup",
        "sub_orgs",
        "surveyor",
        "transfer_credits",
        "trial",
        "twilio_account",
        "twilio_connect",
        "two_factor",
        "token",
    ),
    "channels.channel": (
        "api",
        "bulk_sender_options",
        "claim",
        "configuration",
        "create_bulk_sender",
        "create_caller",
        "errors",
        "facebook_whitelist",
        "search_vonage",
        "search_numbers",
    ),
    "channels.channellog": ("connection",),
    "channels.channelevent": ("api", "calls"),
    "flows.flowstart": ("api",),
    "flows.flow": (
        "activity",
        "activity_chart",
        "activity_list",
        "api",
        "archived",
        "assets",
        "broadcast",
        "campaign",
        "category_counts",
        "change_language",
        "copy",
        "editor",
        "editor_next",
        "export",
        "export_translation",
        "download_translation",
        "import_translation",
        "export_results",
        "filter",
        "recent_messages",
        "results",
        "revisions",
        "run_table",
        "simulate",
        "upload_action_recording",
        "upload_media_action",
    ),
    "flows.flowsession": ("json",),
    "msgs.msg": (
        "api",
        "archive",
        "archived",
        "export",
        "failed",
        "filter",
        "flow",
        "inbox",
        "label",
        "outbox",
        "sent",
        "update",
    ),
    "msgs.broadcast": ("api", "detail", "schedule", "schedule_list", "schedule_read", "send"),
    "msgs.label": ("api", "create", "create_folder"),
    "orgs.topup": ("manage",),
    "policies.policy": ("admin", "history", "give_consent"),
    "request_logs.httplog": ("classifier", "ticketer"),
    "templates.template": ("api",),
    "tickets.ticket": ("api", "open", "closed", "filter", "update"),
    "tickets.ticketer": ("api", "connect", "configure"),
    "triggers.trigger": (
        "archived",
        "catchall",
        "follow",
        "inbound_call",
        "keyword",
        "missed_call",
        "new_conversation",
        "referral",
        "register",
        "schedule",
    ),
}


# assigns the permissions that each group should have
GROUP_PERMISSIONS = {
    "Service Users": ("flows.flow_assets", "msgs.msg_create"),  # internal Temba services have limited permissions
    "Alpha": (),
    "Beta": (),
    "Dashboard": ("orgs.org_dashboard",),
    "Surveyors": (
        "contacts.contact_api",
        "contacts.contactgroup_api",
        "contacts.contactfield_api",
        "flows.flow_api",
        "locations.adminboundary_api",
        "orgs.org_api",
        "orgs.org_surveyor",
        "msgs.msg_api",
    ),
    "Granters": ("orgs.org_grant",),
    "Customer Support": (
        "auth.user_list",
        "auth.user_update",
        "apks.apk_create",
        "apks.apk_list",
        "apks.apk_update",
        "campaigns.campaign_read",
        "channels.channel_configuration",
        "channels.channel_read",
        "channels.channellog_read",
        "contacts.contact_break_anon",
        "contacts.contact_read",
        "flows.flow_editor",
        "flows.flow_revisions",
        "flows.flowrun_delete",
        "flows.flow_editor_next",
        "flows.flowsession_json",
        "orgs.org_dashboard",
        "orgs.org_delete",
        "orgs.org_grant",
        "orgs.org_manage",
        "orgs.org_update",
        "orgs.org_service",
        "orgs.topup_create",
        "orgs.topup_manage",
        "orgs.topup_update",
        "policies.policy_create",
        "policies.policy_update",
        "policies.policy_admin",
        "policies.policy_history",
        "request_logs.httplog_read",
        "request_logs.httplog_classifier",
        "request_logs.httplog_ticketer",
    ),
    "Administrators": (
        "airtime.airtimetransfer_list",
        "airtime.airtimetransfer_read",
        "api.apitoken_refresh",
        "api.resthook_api",
        "api.resthook_list",
        "api.resthooksubscriber_api",
        "api.webhookevent_api",
        "api.webhookresult_list",
        "api.webhookresult_read",
        "archives.archive.*",
        "campaigns.campaign.*",
        "campaigns.campaignevent.*",
        "classifiers.classifier_api",
        "classifiers.classifier_connect",
        "classifiers.classifier_read",
        "classifiers.classifier_delete",
        "classifiers.classifier_list",
        "classifiers.classifier_sync",
        "classifiers.intent_api",
        "contacts.contact_api",
        "contacts.contact_archive",
        "contacts.contact_archived",
        "contacts.contact_block",
        "contacts.contact_blocked",
        "contacts.contact_create",
        "contacts.contact_delete",
        "contacts.contact_export",
        "contacts.contact_filter",
        "contacts.contact_history",
        "contacts.contact_list",
        "contacts.contact_omnibox",
        "contacts.contact_read",
        "contacts.contact_restore",
        "contacts.contact_search",
        "contacts.contact_start",
        "contacts.contact_stopped",
        "contacts.contact_update",
        "contacts.contact_update_fields",
        "contacts.contact_update_fields_input",
        "contacts.contactfield.*",
        "contacts.contactgroup.*",
        "contacts.contactimport.*",
        "csv_imports.importtask.*",
        "globals.global.*",
        "ivr.ivrcall.*",
        "locations.adminboundary_alias",
        "locations.adminboundary_api",
        "locations.adminboundary_boundaries",
        "locations.adminboundary_geometry",
        "orgs.org_accounts",
        "orgs.org_smtp_server",
        "orgs.org_api",
        "orgs.org_country",
        "orgs.org_chatbase",
        "orgs.org_create_sub_org",
        "orgs.org_dashboard",
        "orgs.org_download",
        "orgs.org_dtone_account",
        "orgs.org_edit",
        "orgs.org_edit_sub_org",
        "orgs.org_export",
        "orgs.org_home",
        "orgs.org_import",
        "orgs.org_languages",
        "orgs.org_manage_accounts",
        "orgs.org_manage_accounts_sub_org",
        "orgs.org_vonage_account",
        "orgs.org_vonage_connect",
        "orgs.org_plan",
        "orgs.org_plivo_connect",
        "orgs.org_profile",
        "orgs.org_prometheus",
        "orgs.org_resthooks",
        "orgs.org_sub_orgs",
        "orgs.org_transfer_credits",
        "orgs.org_twilio_account",
        "orgs.org_twilio_connect",
        "orgs.org_two_factor",
        "orgs.org_token",
        "orgs.topup_list",
        "orgs.topup_read",
        "channels.channel_api",
        "channels.channel_bulk_sender_options",
        "channels.channel_claim",
        "channels.channel_configuration",
        "channels.channel_create",
        "channels.channel_create_bulk_sender",
        "channels.channel_create_caller",
        "channels.channel_facebook_whitelist",
        "channels.channel_delete",
        "channels.channel_list",
        "channels.channel_read",
        "channels.channel_search_vonage",
        "channels.channel_search_numbers",
        "channels.channel_update",
        "channels.channelevent.*",
        "channels.channellog_list",
        "channels.channellog_read",
        "channels.channellog_connection",
        "flows.flow.*",
        "flows.flowstart.*",
        "flows.flowlabel.*",
        "flows.ruleset.*",
        "flows.flowrun_delete",
        "schedules.schedule.*",
        "msgs.broadcast.*",
        "msgs.broadcastschedule.*",
        "msgs.label.*",
        "msgs.msg_api",
        "msgs.msg_archive",
        "msgs.msg_archived",
        "msgs.msg_delete",
        "msgs.msg_export",
        "msgs.msg_failed",
        "msgs.msg_filter",
        "msgs.msg_flow",
        "msgs.msg_inbox",
        "msgs.msg_label",
        "msgs.msg_outbox",
        "msgs.msg_sent",
        "msgs.msg_update",
        "policies.policy_read",
        "policies.policy_list",
        "policies.policy_give_consent",
        "request_logs.httplog_classifier",
        "request_logs.httplog_read",
        "templates.template_api",
        "tickets.ticket.*",
        "tickets.ticketer_api",
        "tickets.ticketer_configure",
        "tickets.ticketer_connect",
        "tickets.ticketer_delete",
        "triggers.trigger.*",
    ),
    "Editors": (
        "api.apitoken_refresh",
        "api.resthook_api",
        "api.resthook_list",
        "api.resthooksubscriber_api",
        "api.webhookevent_api",
        "api.webhookevent_list",
        "api.webhookevent_read",
        "archives.archive.*",
        "airtime.airtimetransfer_list",
        "airtime.airtimetransfer_read",
        "campaigns.campaign.*",
        "campaigns.campaignevent.*",
        "classifiers.classifier_api",
        "classifiers.classifier_read",
        "classifiers.classifier_list",
        "classifiers.intent_api",
        "contacts.contact_api",
        "contacts.contact_archive",
        "contacts.contact_archived",
        "contacts.contact_block",
        "contacts.contact_blocked",
        "contacts.contact_create",
        "contacts.contact_delete",
        "contacts.contact_export",
        "contacts.contact_filter",
        "contacts.contact_history",
        "contacts.contact_list",
        "contacts.contact_omnibox",
        "contacts.contact_read",
        "contacts.contact_restore",
        "contacts.contact_search",
        "contacts.contact_start",
        "contacts.contact_stopped",
        "contacts.contact_update",
        "contacts.contact_update_fields",
        "contacts.contact_update_fields_input",
        "contacts.contactfield.*",
        "contacts.contactgroup.*",
        "contacts.contactimport.*",
        "csv_imports.importtask.*",
        "ivr.ivrcall.*",
        "globals.global_api",
        "locations.adminboundary_alias",
        "locations.adminboundary_api",
        "locations.adminboundary_boundaries",
        "locations.adminboundary_geometry",
        "orgs.org_api",
        "orgs.org_download",
        "orgs.org_export",
        "orgs.org_home",
        "orgs.org_import",
        "orgs.org_profile",
        "orgs.org_resthooks",
        "orgs.org_two_factor",
        "orgs.org_token",
        "orgs.topup_list",
        "orgs.topup_read",
        "channels.channel_api",
        "channels.channel_bulk_sender_options",
        "channels.channel_claim",
        "channels.channel_configuration",
        "channels.channel_create",
        "channels.channel_create_bulk_sender",
        "channels.channel_create_caller",
        "channels.channel_delete",
        "channels.channel_list",
        "channels.channel_read",
        "channels.channel_search_numbers",
        "channels.channel_update",
        "channels.channelevent.*",
        "flows.flow.*",
        "flows.flowstart_api",
        "flows.flowstart_list",
        "flows.flowlabel.*",
        "flows.ruleset.*",
        "schedules.schedule.*",
        "msgs.broadcast.*",
        "msgs.broadcastschedule.*",
        "msgs.label.*",
        "msgs.msg_api",
        "msgs.msg_archive",
        "msgs.msg_archived",
        "msgs.msg_delete",
        "msgs.msg_export",
        "msgs.msg_failed",
        "msgs.msg_filter",
        "msgs.msg_flow",
        "msgs.msg_inbox",
        "msgs.msg_label",
        "msgs.msg_outbox",
        "msgs.msg_sent",
        "msgs.msg_update",
        "policies.policy_read",
        "policies.policy_list",
        "policies.policy_give_consent",
        "templates.template_api",
        "tickets.ticket_api",
        "tickets.ticket_closed",
        "tickets.ticket_filter",
        "tickets.ticket_open",
        "tickets.ticket_update",
        "tickets.ticketer_api",
        "triggers.trigger.*",
    ),
    "Viewers": (
        "api.resthook_list",
        "campaigns.campaign_archived",
        "campaigns.campaign_list",
        "campaigns.campaign_read",
        "campaigns.campaignevent_read",
        "classifiers.classifier_api",
        "classifiers.classifier_read",
        "classifiers.classifier_list",
        "classifiers.intent_api",
        "contacts.contact_archived",
        "contacts.contact_blocked",
        "contacts.contact_export",
        "contacts.contact_filter",
        "contacts.contact_history",
        "contacts.contact_list",
        "contacts.contact_read",
        "contacts.contact_stopped",
        "contacts.contactfield_api",
        "contacts.contactgroup_api",
        "contacts.contactimport_read",
        "globals.global_api",
        "locations.adminboundary_boundaries",
        "locations.adminboundary_geometry",
        "locations.adminboundary_alias",
        "orgs.org_download",
        "orgs.org_export",
        "orgs.org_home",
        "orgs.org_profile",
        "orgs.org_two_factor",
        "orgs.topup_list",
        "orgs.topup_read",
        "channels.channel_list",
        "channels.channel_read",
        "channels.channelevent_calls",
        "flows.flow_activity",
        "flows.flow_activity_chart",
        "flows.flow_archived",
        "flows.flow_assets",
        "flows.flow_campaign",
        "flows.flow_category_counts",
        "flows.flow_export",
        "flows.flow_export_results",
        "flows.flow_filter",
        "flows.flow_list",
        "flows.flow_editor",
        "flows.flow_editor_next",
        "flows.flow_recent_messages",
        "flows.flow_results",
        "flows.flow_revisions",
        "flows.flow_run_table",
        "flows.flow_simulate",
        "flows.flowstart_list",
        "msgs.broadcast_schedule_list",
        "msgs.broadcast_schedule_read",
        "msgs.label_api",
        "msgs.msg_archived",
        "msgs.msg_export",
        "msgs.msg_failed",
        "msgs.msg_filter",
        "msgs.msg_flow",
        "msgs.msg_inbox",
        "msgs.msg_outbox",
        "msgs.msg_sent",
        "policies.policy_read",
        "policies.policy_list",
        "policies.policy_give_consent",
        "tickets.ticket_api",
        "tickets.ticket_closed",
        "tickets.ticket_filter",
        "tickets.ticket_open",
        "tickets.ticketer_api",
        "triggers.trigger_archived",
        "triggers.trigger_list",
    ),
    "Agents": (),
    "Prometheus": (),
}

# -----------------------------------------------------------------------------------
# Login / Logout
# -----------------------------------------------------------------------------------
LOGIN_URL = "/users/login/"
LOGOUT_URL = "/users/logout/"
LOGIN_REDIRECT_URL = "/org/choose/"
LOGOUT_REDIRECT_URL = "/"

AUTHENTICATION_BACKENDS = ("smartmin.backends.CaseInsensitiveBackend",)

AUTH_PASSWORD_VALIDATORS = [
    {"NAME": "django.contrib.auth.password_validation.MinimumLengthValidator", "OPTIONS": {"min_length": 8}},
]

ANONYMOUS_USER_NAME = "AnonymousUser"

# -----------------------------------------------------------------------------------
# Our test runner includes the ability to exclude apps
# -----------------------------------------------------------------------------------
TEST_RUNNER = "temba.tests.runner.TembaTestRunner"
TEST_EXCLUDE = ("smartmin",)

# -----------------------------------------------------------------------------------
# Need a PostgreSQL database on localhost with postgis extension installed.
# -----------------------------------------------------------------------------------
_default_database_config = {
    "ENGINE": "django.contrib.gis.db.backends.postgis",
    "NAME": "temba",
    "USER": "temba",
    "PASSWORD": "temba",
    "HOST": "localhost",
    "PORT": "5432",
    "ATOMIC_REQUESTS": True,
    "CONN_MAX_AGE": 60,
    "OPTIONS": {},
}

_direct_database_config = _default_database_config.copy()
_default_database_config["DISABLE_SERVER_SIDE_CURSORS"] = True

DATABASES = {"default": _default_database_config, "direct": _direct_database_config}

# If we are testing, set both our connections as the same, Django seems to get
# confused on Python 3.6 with transactional tests otherwise
if TESTING:
    DATABASES["default"] = _direct_database_config

INTERNAL_IPS = iptools.IpRangeList("127.0.0.1", "192.168.0.10", "192.168.0.0/24", "0.0.0.0")  # network block

# -----------------------------------------------------------------------------------
# Crontab Settings ..
# -----------------------------------------------------------------------------------
CELERYBEAT_SCHEDULE = {
    "check-channels": {"task": "check_channels_task", "schedule": timedelta(seconds=300)},
    "check-credits": {"task": "check_credits_task", "schedule": timedelta(seconds=900)},
    "check-elasticsearch-lag": {"task": "check_elasticsearch_lag", "schedule": timedelta(seconds=300)},
    "check-topup-expiration": {"task": "check_topup_expiration_task", "schedule": crontab(hour=2, minute=0)},
    "fail-old-messages": {"task": "fail_old_messages", "schedule": crontab(hour=0, minute=0)},
    "resolve-twitter-ids-task": {"task": "resolve_twitter_ids_task", "schedule": timedelta(seconds=900)},
    "retry-errored-messages": {"task": "retry_errored_messages", "schedule": timedelta(seconds=60)},
    "refresh-jiochat-access-tokens": {"task": "refresh_jiochat_access_tokens", "schedule": timedelta(seconds=3600)},
    "refresh-wechat-access-tokens": {"task": "refresh_wechat_access_tokens", "schedule": timedelta(seconds=3600)},
    "refresh-whatsapp-tokens": {"task": "refresh_whatsapp_tokens", "schedule": timedelta(hours=24)},
    "refresh-whatsapp-templates": {"task": "refresh_whatsapp_templates", "schedule": timedelta(seconds=900)},
    "squash-channelcounts": {"task": "squash_channelcounts", "schedule": timedelta(seconds=60)},
    "squash-contactgroupcounts": {"task": "squash_contactgroupcounts", "schedule": timedelta(seconds=60)},
    "squash-flowcounts": {"task": "squash_flowcounts", "schedule": timedelta(seconds=60)},
    "squash-msgcounts": {"task": "squash_msgcounts", "schedule": timedelta(seconds=60)},
    "squash-topupcredits": {"task": "squash_topupcredits", "schedule": timedelta(seconds=60)},
    "suspend-topup-orgs": {"task": "suspend_topup_orgs_task", "schedule": timedelta(hours=1)},
    "sync-classifier-intents": {"task": "sync_classifier_intents", "schedule": timedelta(seconds=300)},
    "sync-old-seen-channels": {"task": "sync_old_seen_channels_task", "schedule": timedelta(seconds=600)},
    "track-org-channel-counts": {"task": "track_org_channel_counts", "schedule": crontab(hour=4, minute=0)},
    "trim-channel-log": {"task": "trim_channel_log_task", "schedule": crontab(hour=3, minute=0)},
    "trim-event-fires": {"task": "trim_event_fires_task", "schedule": timedelta(seconds=900)},
    "trim-flow-revisions": {"task": "trim_flow_revisions", "schedule": crontab(hour=0, minute=0)},
    "trim-flow-sessions-and-starts": {"task": "trim_flow_sessions_and_starts", "schedule": crontab(hour=0, minute=0)},
    "trim-http-logs": {"task": "trim_http_logs_task", "schedule": crontab(hour=3, minute=0)},
    "trim-sync-events": {"task": "trim_sync_events_task", "schedule": crontab(hour=3, minute=0)},
    "trim-webhook-event": {"task": "trim_webhook_event_task", "schedule": crontab(hour=3, minute=0)},
    "update-org-activity": {"task": "update_org_activity_task", "schedule": crontab(hour=3, minute=5)},
}

# Mapping of task name to task function path, used when CELERY_ALWAYS_EAGER is set to True
CELERY_TASK_MAP = {"send_msg_task": "temba.channels.tasks.send_msg_task"}

# -----------------------------------------------------------------------------------
# Async tasks with celery
# -----------------------------------------------------------------------------------
REDIS_HOST = "localhost"
REDIS_PORT = 6379

# we use a redis db of 10 for testing so that we maintain caches for dev
REDIS_DB = 10 if TESTING else 15

BROKER_URL = "redis://%s:%d/%d" % (REDIS_HOST, REDIS_PORT, REDIS_DB)

# by default, celery doesn't have any timeout on our redis connections, this fixes that
BROKER_TRANSPORT_OPTIONS = {"socket_timeout": 5}

CELERY_RESULT_BACKEND = None
CELERY_ACCEPT_CONTENT = ["json"]
CELERY_TASK_SERIALIZER = "json"

IS_PROD = False
HOSTNAME = "localhost"

# The URL and port of the proxy server to use when needed (if any, in requests format)
OUTGOING_PROXIES = {}

# -----------------------------------------------------------------------------------
# Cache to Redis
# -----------------------------------------------------------------------------------
CACHES = {
    "default": {
        "BACKEND": "django_redis.cache.RedisCache",
        "LOCATION": "redis://%s:%s/%s" % (REDIS_HOST, REDIS_PORT, REDIS_DB),
        "OPTIONS": {"CLIENT_CLASS": "django_redis.client.DefaultClient"},
    }
}

# -----------------------------------------------------------------------------------
# Django-rest-framework configuration
# -----------------------------------------------------------------------------------
REST_FRAMEWORK = {
    "DEFAULT_PERMISSION_CLASSES": ("rest_framework.permissions.IsAuthenticated",),
    "DEFAULT_AUTHENTICATION_CLASSES": (
        "temba.api.support.APISessionAuthentication",
        "temba.api.support.APITokenAuthentication",
        "temba.api.support.APIBasicAuthentication",
    ),
    "DEFAULT_THROTTLE_CLASSES": ("temba.api.support.OrgUserRateThrottle",),
    "DEFAULT_THROTTLE_RATES": {
        "v2": "2500/hour",
        "v2.contacts": "2500/hour",
        "v2.messages": "2500/hour",
        "v2.broadcasts": "36000/hour",
        "v2.runs": "2500/hour",
        "v2.api": "2500/hour",
    },
    "PAGE_SIZE": 250,
    "DEFAULT_PAGINATION_CLASS": "rest_framework.pagination.LimitOffsetPagination",
    "DEFAULT_RENDERER_CLASSES": ("temba.api.support.DocumentationRenderer", "rest_framework.renderers.JSONRenderer"),
    "EXCEPTION_HANDLER": "temba.api.support.temba_exception_handler",
    "UNICODE_JSON": False,
    "STRICT_JSON": False,
}
REST_HANDLE_EXCEPTIONS = not TESTING

# -----------------------------------------------------------------------------------
# Django Compressor configuration
# -----------------------------------------------------------------------------------

if TESTING:
    # if only testing, disable less compilation
    COMPRESS_PRECOMPILERS = ()
else:
    COMPRESS_PRECOMPILERS = (
        ("text/less", 'lessc --include-path="%s" {infile} {outfile}' % os.path.join(PROJECT_DIR, "../static", "less")),
    )

COMPRESS_ENABLED = False
COMPRESS_OFFLINE = False

# build up our offline compression context based on available brands
COMPRESS_OFFLINE_CONTEXT = []
for brand in BRANDING.values():
    context = dict(STATIC_URL=STATIC_URL, base_template="frame.html", debug=False, testing=False)
    context["brand"] = dict(slug=brand["slug"], styles=brand["styles"])
    COMPRESS_OFFLINE_CONTEXT.append(context)

# -----------------------------------------------------------------------------------
# RapidPro configuration settings
# -----------------------------------------------------------------------------------

######
# DANGER: only turn this on if you know what you are doing!
#         could cause messages to be sent to live customer aggregators
SEND_MESSAGES = False

######
# DANGER: only turn this on if you know what you are doing!
#         could cause emails to be sent in test environment
SEND_EMAILS = False

# Whether to send receipts on TopUp purchases
SEND_RECEIPTS = True

CLASSIFIER_TYPES = [
    "temba.classifiers.types.wit.WitType",
    "temba.classifiers.types.luis.LuisType",
    "temba.classifiers.types.bothub.BothubType",
]

TICKETER_TYPES = [
    "temba.tickets.types.internal.InternalType",
    "temba.tickets.types.mailgun.MailgunType",
    "temba.tickets.types.zendesk.ZendeskType",
    "temba.tickets.types.rocketchat.RocketChatType",
]

CHANNEL_TYPES = [
    "temba.channels.types.arabiacell.ArabiaCellType",
    "temba.channels.types.whatsapp.WhatsAppType",
    "temba.channels.types.textit_whatsapp.TextItWhatsAppType",
    "temba.channels.types.dialog360.Dialog360Type",
    "temba.channels.types.zenvia_whatsapp.ZenviaWhatsAppType",
    "temba.channels.types.twilio.TwilioType",
    "temba.channels.types.twilio_whatsapp.TwilioWhatsappType",
    "temba.channels.types.twilio_messaging_service.TwilioMessagingServiceType",
    "temba.channels.types.signalwire.SignalWireType",
    "temba.channels.types.vonage.VonageType",
    "temba.channels.types.africastalking.AfricasTalkingType",
    "temba.channels.types.blackmyna.BlackmynaType",
    "temba.channels.types.bongolive.BongoLiveType",
    "temba.channels.types.burstsms.BurstSMSType",
    "temba.channels.types.chikka.ChikkaType",
    "temba.channels.types.clickatell.ClickatellType",
    "temba.channels.types.clickmobile.ClickMobileType",
    "temba.channels.types.clicksend.ClickSendType",
    "temba.channels.types.dartmedia.DartMediaType",
    "temba.channels.types.dmark.DMarkType",
    "temba.channels.types.external.ExternalType",
    "temba.channels.types.facebook.FacebookType",
    "temba.channels.types.facebookapp.FacebookAppType",
    "temba.channels.types.firebase.FirebaseCloudMessagingType",
    "temba.channels.types.freshchat.FreshChatType",
    "temba.channels.types.globe.GlobeType",
    "temba.channels.types.highconnection.HighConnectionType",
    "temba.channels.types.hormuud.HormuudType",
    "temba.channels.types.hub9.Hub9Type",
<<<<<<< HEAD
    "temba.channels.types.imimobile.ImiMobileType",
=======
    "temba.channels.types.i2sms.I2SMSType",
>>>>>>> 49c226cf
    "temba.channels.types.infobip.InfobipType",
    "temba.channels.types.jasmin.JasminType",
    "temba.channels.types.jiochat.JioChatType",
    "temba.channels.types.junebug.JunebugType",
    "temba.channels.types.kaleyra.KaleyraType",
    "temba.channels.types.kannel.KannelType",
    "temba.channels.types.line.LineType",
    "temba.channels.types.m3tech.M3TechType",
    "temba.channels.types.macrokiosk.MacrokioskType",
    "temba.channels.types.mtarget.MtargetType",
    "temba.channels.types.mblox.MbloxType",
    "temba.channels.types.messangi.MessangiType",
    "temba.channels.types.novo.NovoType",
    "temba.channels.types.playmobile.PlayMobileType",
    "temba.channels.types.plivo.PlivoType",
    "temba.channels.types.redrabbit.RedRabbitType",
    "temba.channels.types.shaqodoon.ShaqodoonType",
    "temba.channels.types.smscentral.SMSCentralType",
    "temba.channels.types.start.StartType",
    "temba.channels.types.telegram.TelegramType",
    "temba.channels.types.telesom.TelesomType",
    "temba.channels.types.thinq.ThinQType",
    "temba.channels.types.twiml_api.TwimlAPIType",
    "temba.channels.types.twitter.TwitterType",
    "temba.channels.types.twitter_legacy.TwitterLegacyType",
    "temba.channels.types.verboice.VerboiceType",
    "temba.channels.types.viber_public.ViberPublicType",
    "temba.channels.types.vk.VKType",
    "temba.channels.types.wavy.WavyType",
    "temba.channels.types.wechat.WeChatType",
    "temba.channels.types.yo.YoType",
    "temba.channels.types.zenvia.ZenviaType",
    "temba.channels.types.zenvia_sms.ZenviaSMSType",
    "temba.channels.types.android.AndroidType",
    "temba.channels.types.discord.DiscordType",
    "temba.channels.types.rocketchat.RocketChatType",
]

# -----------------------------------------------------------------------------------
# Store sessions in our cache
# -----------------------------------------------------------------------------------
SESSION_ENGINE = "django.contrib.sessions.backends.cached_db"
SESSION_CACHE_ALIAS = "default"

# -----------------------------------------------------------------------------------
# 3rd Party Integration Keys
# -----------------------------------------------------------------------------------
TWITTER_API_KEY = os.environ.get("TWITTER_API_KEY", "MISSING_TWITTER_API_KEY")
TWITTER_API_SECRET = os.environ.get("TWITTER_API_SECRET", "MISSING_TWITTER_API_SECRET")

# Segment.io key for analytics
SEGMENT_IO_KEY = os.environ.get("SEGMENT_IO_KEY", "")

# Intercom token and app_id for support
INTERCOM_APP_ID = os.environ.get("INTERCOM_APP_ID" "")
INTERCOM_TOKEN = os.environ.get("INTERCOM_TOKEN", "")

# Google analytics tracking ID
GOOGLE_TRACKING_ID = os.environ.get("GOOGLE_TRACKING_ID", "")

# Librato for gauge support
LIBRATO_USER = os.environ.get("LIBRATO_USER", "")
LIBRATO_TOKEN = os.environ.get("LIBRATO_TOKEN", "")

MAILGUN_API_KEY = os.environ.get("MAILGUN_API_KEY", "")

ZENDESK_CLIENT_ID = os.environ.get("ZENDESK_CLIENT_ID", "")
ZENDESK_CLIENT_SECRET = os.environ.get("ZENDESK_CLIENT_SECRET", "")


# -----------------------------------------------------------------------------------
#
#    1. Create an Facebook app on https://developers.facebook.com/apps/
#
#    2. Copy the Facebook Application ID
#
#    3. From Settings > Basic, show and copy the Facebook Application Secret
#
#    4. Generate a Random Secret to use as Facebook Webhook Secret as described
#       on https://developers.facebook.com/docs/messenger-platform/webhook#setup
#
# -----------------------------------------------------------------------------------
FACEBOOK_APPLICATION_ID = os.environ.get("FACEBOOK_APPLICATION_ID", "")
FACEBOOK_APPLICATION_SECRET = os.environ.get("FACEBOOK_APPLICATION_SECRET", "")
FACEBOOK_WEBHOOK_SECRET = os.environ.get("FACEBOOK_WEBHOOK_SECRET", "")


# -----------------------------------------------------------------------------------
# IP Addresses
# These are the externally accessible IP addresses of the servers running RapidPro.
# Needed for channel types that authenticate by whitelisting public IPs.
#
# You need to change these to real addresses to work with these.
# -----------------------------------------------------------------------------------
IP_ADDRESSES = ("172.16.10.10", "162.16.10.20")

# -----------------------------------------------------------------------------------
# Data model field size limits
# -----------------------------------------------------------------------------------
MSG_FIELD_SIZE = 640  # used for broadcast text and message campaign events
FLOW_START_PARAMS_SIZE = 256  # used for params passed to flow start API endpoint
GLOBAL_VALUE_SIZE = 10_000  # max length of global values

# -----------------------------------------------------------------------------------
# Installs may choose how long to keep the channel logs in hours
# by default we keep success logs for 48 hours and error_logs for 30 days(30 * 24 hours)
# Falsy values to keep the logs forever
# -----------------------------------------------------------------------------------
SUCCESS_LOGS_TRIM_TIME = 48
ALL_LOGS_TRIM_TIME = 24 * 30

# -----------------------------------------------------------------------------------
# Installs can also choose how long to keep EventFires around. By default this is
# 90 days which fits in nicely with the default archiving behavior.
# -----------------------------------------------------------------------------------
EVENT_FIRE_TRIM_DAYS = 90

# -----------------------------------------------------------------------------------
# Installs can also choose how long to keep FlowSessions around. These are
# potentially big but really helpful for debugging. Default is 7 days.
# -----------------------------------------------------------------------------------
FLOW_SESSION_TRIM_DAYS = 7

# -----------------------------------------------------------------------------------
# Mailroom - disabled by default, but is where simulation happens
# -----------------------------------------------------------------------------------
MAILROOM_URL = None
MAILROOM_AUTH_TOKEN = None

# To allow manage fields to support up to 1000 fields
DATA_UPLOAD_MAX_NUMBER_FIELDS = 4000

# When reporting metrics we use the hostname of the physical machine, not the hostname of the service
MACHINE_HOSTNAME = socket.gethostname().split(".")[0]


# ElasticSearch configuration (URL RFC-1738)
ELASTICSEARCH_URL = os.environ.get("ELASTICSEARCH_URL", "http://localhost:9200")


# Maximum active objects are org can have
MAX_ACTIVE_CONTACTFIELDS_PER_ORG = 250
MAX_ACTIVE_CONTACTGROUPS_PER_ORG = 250
MAX_ACTIVE_GLOBALS_PER_ORG = 250<|MERGE_RESOLUTION|>--- conflicted
+++ resolved
@@ -1122,11 +1122,8 @@
     "temba.channels.types.highconnection.HighConnectionType",
     "temba.channels.types.hormuud.HormuudType",
     "temba.channels.types.hub9.Hub9Type",
-<<<<<<< HEAD
     "temba.channels.types.imimobile.ImiMobileType",
-=======
     "temba.channels.types.i2sms.I2SMSType",
->>>>>>> 49c226cf
     "temba.channels.types.infobip.InfobipType",
     "temba.channels.types.jasmin.JasminType",
     "temba.channels.types.jiochat.JioChatType",
