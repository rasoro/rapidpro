--- conflicted
+++ resolved
@@ -10,11 +10,7 @@
 from django.core.files import File
 from django.core.urlresolvers import reverse
 from mock import patch
-<<<<<<< HEAD
-from temba.channels.models import TWILIO, CALL, ANSWER, SEND, NEXMO
-=======
 from temba.channels.models import Channel
->>>>>>> b6573f2a
 from temba.contacts.models import Contact
 from temba.flows.models import Flow, FlowRun, ActionLog, FlowStep
 from temba.msgs.models import Msg, IVR
@@ -154,7 +150,7 @@
         self.org.connect_nexmo('123', '456', self.admin)
         self.org.save()
 
-        self.channel.channel_type = NEXMO
+        self.channel.channel_type = Channel.TYPE_NEXMO
         self.channel.save()
 
         self.import_file('capture_recording')
@@ -403,7 +399,7 @@
         self.org.connect_nexmo('123', '456', self.admin)
         self.org.save()
 
-        self.channel.channel_type = NEXMO
+        self.channel.channel_type = Channel.TYPE_NEXMO
         self.channel.save()
 
         # import an ivr flow
@@ -469,7 +465,7 @@
         self.assertEquals('Placing test call to +1 800-555-1212', ActionLog.objects.all().first().text)
 
         # explicitly hanging up on a test call should remove it
-        call.update_status('in-progress', 0, TWILIO)
+        call.update_status('in-progress', 0, Channel.TYPE_TWILIO)
         call.save()
         IVRCall.hangup_test_call(flow)
         self.assertIsNone(IVRCall.objects.filter(pk=call.pk).first())
@@ -561,20 +557,20 @@
             call_to_update.save()
             self.assertEquals(temba_status, IVRCall.objects.get(pk=call_to_update.pk).status)
 
-        test_status_update(call, 'queued', QUEUED, TWILIO)
-        test_status_update(call, 'ringing', RINGING, TWILIO)
-        test_status_update(call, 'canceled', CANCELED, TWILIO)
-        test_status_update(call, 'busy', BUSY, TWILIO)
-        test_status_update(call, 'failed', FAILED, TWILIO)
-        test_status_update(call, 'no-answer', NO_ANSWER, TWILIO)
-
-        test_status_update(call, None, IN_PROGRESS, NEXMO)
-        test_status_update(call, 'ok', COMPLETED, NEXMO)
-        test_status_update(call, 'failed', FAILED, NEXMO)
-        test_status_update(call, 'error', FAILED, NEXMO)
-        test_status_update(call, 'vxml_error', FAILED, NEXMO)
-        test_status_update(call, 'blocked', FAILED, NEXMO)
-        test_status_update(call, 'machine', FAILED, NEXMO)
+        test_status_update(call, 'queued', QUEUED, Channel.TYPE_TWILIO)
+        test_status_update(call, 'ringing', RINGING, Channel.TYPE_TWILIO)
+        test_status_update(call, 'canceled', CANCELED, Channel.TYPE_TWILIO)
+        test_status_update(call, 'busy', BUSY, Channel.TYPE_TWILIO)
+        test_status_update(call, 'failed', FAILED, Channel.TYPE_TWILIO)
+        test_status_update(call, 'no-answer', NO_ANSWER, Channel.TYPE_TWILIO)
+
+        test_status_update(call, None, IN_PROGRESS, Channel.TYPE_NEXMO)
+        test_status_update(call, 'ok', COMPLETED, Channel.TYPE_NEXMO)
+        test_status_update(call, 'failed', FAILED, Channel.TYPE_NEXMO)
+        test_status_update(call, 'error', FAILED, Channel.TYPE_NEXMO)
+        test_status_update(call, 'vxml_error', FAILED, Channel.TYPE_NEXMO)
+        test_status_update(call, 'blocked', FAILED, Channel.TYPE_NEXMO)
+        test_status_update(call, 'machine', FAILED, Channel.TYPE_NEXMO)
 
         FlowStep.objects.all().delete()
         IVRCall.objects.all().delete()
@@ -609,7 +605,7 @@
         Contact.set_simulation(True)
         flow.start([], [test_contact])
         call = IVRCall.objects.filter(direction=OUTGOING).order_by('-pk').first()
-        call.update_status('completed', 30, TWILIO)
+        call.update_status('completed', 30, Channel.TYPE_TWILIO)
         call.save()
         call.refresh_from_db()
 
@@ -617,7 +613,7 @@
         self.assertEqual(call.duration, 30)
 
         # now look at implied duration
-        call.update_status('in-progress', None, TWILIO)
+        call.update_status('in-progress', None, Channel.TYPE_TWILIO)
         call.save()
         call.refresh_from_db()
         self.assertIsNotNone(call.get_duration())
