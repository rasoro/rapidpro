--- conflicted
+++ resolved
@@ -7,12 +7,8 @@
 from django.http import HttpResponse
 from django.views.decorators.csrf import csrf_exempt
 from django.views.generic import View
-<<<<<<< HEAD
 from temba.channels.models import Channel
-=======
-
 from temba.ivr.models import IVRCall
->>>>>>> 8b17c886
 from temba.utils import build_json_response
 from temba.flows.models import Flow, FlowRun
 
@@ -23,13 +19,8 @@
     def dispatch(self, *args, **kwargs):
         return super(CallHandler, self).dispatch(*args, **kwargs)
 
-<<<<<<< HEAD
     def get(self, request, *args, **kwargs):
         return self.post(request, *args, **kwargs)
-=======
-    def get(self, request, *args, **kwargs):  # pragma: no cover
-        return HttpResponse("ILLEGAL METHOD")
->>>>>>> 8b17c886
 
     def post(self, request, *args, **kwargs):
         call = IVRCall.objects.filter(pk=kwargs['pk']).first()
@@ -70,13 +61,8 @@
             call.update_status(status, duration, channel_type)
 
             # update any calls we have spawned with the same
-<<<<<<< HEAD
             for child in call.child_calls.all():
                 child.update_status(status, duration, channel_type)
-=======
-            for child in call.child_sessions.all():
-                child.update_status(status, duration)
->>>>>>> 8b17c886
                 child.save()
 
             call.save()
@@ -132,19 +118,13 @@
                     else:
                         return HttpResponse(unicode('media URL saved'))
 
-<<<<<<< HEAD
-            if call.status in [IN_PROGRESS, RINGING] or hangup:
+            if call.status in [IVRCall.IN_PROGRESS, IVRCall.RINGING] or hangup:
                 if call.is_flow():
                     response = Flow.handle_call(call, text=text, saved_media_url=saved_media_url, hangup=hangup)
                     if channel_type in Channel.NCCO_CHANNELS:
                         return build_json_response(json.loads(unicode(response)))
 
                     return HttpResponse(unicode(response))
-=======
-            if call.status in [IVRCall.IN_PROGRESS, IVRCall.RINGING] or hangup:
-                response = Flow.handle_call(call, user_response, hangup=hangup)
-                return HttpResponse(unicode(response))
->>>>>>> 8b17c886
             else:
                 if call.status == IVRCall.COMPLETED:
                     # if our call is completed, hangup
