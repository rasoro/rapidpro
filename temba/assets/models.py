--- conflicted
+++ resolved
@@ -53,11 +53,8 @@
     Base class for asset handlers. Assumes that pk is primary key of a db object with an associated asset.
     """
 
-<<<<<<< HEAD
     DOWNLOAD_EXPIRES = 600
 
-=======
->>>>>>> 781643b2
     model = None
     key = None
     directory = None
