import json
import math
import random
import resource
import sys
import time
import uuid
from collections import defaultdict
from datetime import timedelta
from subprocess import CalledProcessError, check_call

import pytz
from django_redis import get_redis_connection

from django.conf import settings
from django.contrib.auth.models import User
from django.core.management import BaseCommand, CommandError
from django.core.management.base import CommandParser
from django.db import connection, transaction
from django.utils import timezone

from temba.archives.models import Archive
from temba.channels.models import Channel
from temba.channels.tasks import squash_channelcounts
from temba.contacts.models import (
    TEL_SCHEME,
    TWITTER_SCHEME,
    URN,
    Contact,
    ContactField,
    ContactGroup,
    ContactGroupCount,
    ContactURN,
)
from temba.flows.models import FlowRun, FlowStart
from temba.flows.tasks import squash_flowpathcounts, squash_flowruncounts
from temba.locations.models import AdminBoundary
from temba.msgs.models import Label, Msg
from temba.msgs.tasks import squash_msgcounts
from temba.orgs.models import Org
from temba.orgs.tasks import squash_topupcredits
from temba.utils import chunk_list
<<<<<<< HEAD
from temba.utils.dates import ms_to_datetime, datetime_to_ms
from temba.values.constants import Value

=======
from temba.utils.dates import datetime_to_ms, ms_to_datetime
from temba.values.constants import Value
>>>>>>> 81472807

# maximum age in days of database content
CONTENT_AGE = 3 * 365

# every user will have this password including the superuser
USER_PASSWORD = "Qwerty123"

# database dump containing admin boundary records
LOCATIONS_DUMP = "test-data/nigeria.bin"

# number of each type of archive to create
ARCHIVES = 50

# organization names are generated from these components
ORG_NAMES = (
    ("UNICEF", "WHO", "WFP", "UNESCO", "UNHCR", "UNITAR", "FAO", "UNEP", "UNAIDS", "UNDAF"),
    ("Nigeria", "Chile", "Indonesia", "Rwanda", "Mexico", "Zambia", "India", "Brazil", "Sudan", "Mozambique"),
)

# the users, channels, groups, labels and fields to create for each organization
USERS = (
    {"username": "admin%d", "email": "org%d_admin@example.com", "role": "administrators"},
    {"username": "editor%d", "email": "org%d_editor@example.com", "role": "editors"},
    {"username": "viewer%d", "email": "org%d_viewer@example.com", "role": "viewers"},
    {"username": "surveyor%d", "email": "org%d_surveyor@example.com", "role": "surveyors"},
)
CHANNELS = (
    {"name": "Android", "channel_type": Channel.TYPE_ANDROID, "scheme": "tel", "address": "1234"},
    {"name": "Nexmo", "channel_type": "NX", "scheme": "tel", "address": "2345"},
    {"name": "Twitter", "channel_type": "TT", "scheme": "twitter", "address": "my_handle"},
)
FIELDS = (
<<<<<<< HEAD
    {'key': 'gender', 'label': "Gender", 'value_type': Value.TYPE_TEXT},
    {'key': 'age', 'label': "Age", 'value_type': Value.TYPE_NUMBER},
    {'key': 'joined', 'label': "Joined On", 'value_type': Value.TYPE_DATETIME},
    {'key': 'ward', 'label': "Ward", 'value_type': Value.TYPE_WARD},
    {'key': 'district', 'label': "District", 'value_type': Value.TYPE_DISTRICT},
    {'key': 'state', 'label': "State", 'value_type': Value.TYPE_STATE},
=======
    {"key": "gender", "label": "Gender", "value_type": Value.TYPE_TEXT},
    {"key": "age", "label": "Age", "value_type": Value.TYPE_NUMBER},
    {"key": "joined", "label": "Joined On", "value_type": Value.TYPE_DATETIME},
    {"key": "ward", "label": "Ward", "value_type": Value.TYPE_WARD},
    {"key": "district", "label": "District", "value_type": Value.TYPE_DISTRICT},
    {"key": "state", "label": "State", "value_type": Value.TYPE_STATE},
>>>>>>> 81472807
)
GROUPS = (
    {"name": "Reporters", "query": None, "member": 0.95},  # member is either a probability or callable
    {"name": "Farmers", "query": None, "member": 0.5},
    {"name": "Doctors", "query": None, "member": 0.4},
    {"name": "Teachers", "query": None, "member": 0.3},
    {"name": "Drivers", "query": None, "member": 0.2},
    {"name": "Testers", "query": None, "member": 0.1},
    {"name": "Empty", "query": None, "member": 0.0},
    {"name": "Youth (Dynamic)", "query": "age <= 18", "member": lambda c: c["age"] and c["age"] <= 18},
    {"name": "Unregistered (Dynamic)", "query": 'joined = ""', "member": lambda c: not c["joined"]},
    {
        "name": "Districts (Dynamic)",
        "query": "district=Faskari or district=Zuru or district=Anka",
        "member": lambda c: c["district"] and c["district"].name in ("Faskari", "Zuru", "Anka"),
    },
)
LABELS = ("Reporting", "Testing", "Youth", "Farming", "Health", "Education", "Trade", "Driving", "Building", "Spam")
FLOWS = (
    {
        "name": "Favorites",
        "file": "favorites.json",
        "templates": (
            ["blue", "mutzig", "bob"],
            ["orange", "green", "primus", "jeb"],
            ["red", "skol", "rowan"],
            ["red", "turbo", "nic"],
        ),
    },
    {"name": "SMS Form", "file": "sms_form.json", "templates": (["22 F Seattle"], ["35 M MIAMI"])},
    {"name": "Pick a Number", "file": "pick_a_number.json", "templates": (["1"], ["4"], ["5"], ["7"], ["8"])},
)

# contact names are generated from these components
CONTACT_NAMES = (
    ("Anne", "Bob", "Cathy", "Dave", "Evan", "Freda", "George", "Hallie", "Igor"),
    ("Jameson", "Kardashian", "Lopez", "Mooney", "Newman", "O'Shea", "Poots", "Quincy", "Roberts"),
)
CONTACT_LANGS = (None, "eng", "fra", "spa", "kin")
CONTACT_HAS_TEL_PROB = 0.9  # 9/10 contacts have a phone number
CONTACT_HAS_TWITTER_PROB = 0.1  # 1/10 contacts have a twitter handle
CONTACT_IS_STOPPED_PROB = 0.01  # 1/100 contacts are stopped
CONTACT_IS_BLOCKED_PROB = 0.01  # 1/100 contacts are blocked
CONTACT_IS_DELETED_PROB = 0.005  # 1/200 contacts are deleted
CONTACT_HAS_FIELD_PROB = 0.8  # 8/10 fields set for each contact

RUN_RESPONSE_PROB = 0.1  # 1/10 runs will be responded to
INBOX_MESSAGES = (("What is", "I like", "No"), ("beer", "tea", "coffee"), ("thank you", "please", "today"))


class Command(BaseCommand):
    COMMAND_GENERATE = "generate"
    COMMAND_SIMULATE = "simulate"

    help = "Generates a database suitable for performance testing"

    def add_arguments(self, parser):
        cmd = self
        subparsers = parser.add_subparsers(
            dest="command", help="Command to perform", parser_class=lambda **kw: CommandParser(cmd, **kw)
        )

        gen_parser = subparsers.add_parser("generate", help="Generates a clean testing database")
        gen_parser.add_argument("--orgs", type=int, action="store", dest="num_orgs", default=10)
        gen_parser.add_argument("--contacts", type=int, action="store", dest="num_contacts", default=10000)
        gen_parser.add_argument("--seed", type=int, action="store", dest="seed", default=None)

        sim_parser = subparsers.add_parser("simulate", help="Simulates activity on an existing database")
        sim_parser.add_argument("--org", type=int, action="store", dest="org_id", default=None)
        sim_parser.add_argument("--runs", type=int, action="store", dest="num_runs", default=1000)
        sim_parser.add_argument("--flow", type=str, action="store", dest="flow_name", default=None)
        sim_parser.add_argument("--seed", type=int, action="store", dest="seed", default=None)

    def handle(self, command, *args, **kwargs):
        start = time.time()

        if command == self.COMMAND_GENERATE:
            self.handle_generate(kwargs["num_orgs"], kwargs["num_contacts"], kwargs["seed"])
        else:
            self.handle_simulate(kwargs["num_runs"], kwargs["org_id"], kwargs["flow_name"], kwargs["seed"])

        time_taken = time.time() - start
        self._log("Completed in %d secs, peak memory usage: %d MiB\n" % (int(time_taken), int(self.peak_memory())))

    def handle_generate(self, num_orgs, num_contacts, seed):
        """
        Creates a clean database
        """
        seed = self.configure_random(num_orgs, seed)

        self._log("Generating random base database (seed=%d)...\n" % seed)

        try:
            has_data = Org.objects.exists()
        except Exception:  # pragma: no cover
            raise CommandError("Run migrate command first to create database tables")
        if has_data:
            raise CommandError("Can't generate content in non-empty database.")

        self.batch_size = 5000

        # the timespan being modelled by this database
        self.db_ends_on = timezone.now()
        self.db_begins_on = self.db_ends_on - timedelta(days=CONTENT_AGE)

        # this is a new database so clear out redis
        self._log("Clearing out Redis cache... ")
        r = get_redis_connection()
        r.flushdb()
        self._log(self.style.SUCCESS("OK") + "\n")

        superuser = User.objects.create_superuser("root", "root@example.com", USER_PASSWORD)

        country, locations = self.load_locations(LOCATIONS_DUMP)
        orgs = self.create_orgs(superuser, country, num_orgs)
        self.create_users(orgs)
        self.create_channels(orgs)
        self.create_fields(orgs)
        self.create_groups(orgs)
        self.create_labels(orgs)
        self.create_flows(orgs)
        self.create_archives(orgs)
        self.create_contacts(orgs, locations, num_contacts)

    def handle_simulate(self, num_runs, org_id, flow_name, seed):
        """
        Prepares to resume simulating flow activity on an existing database
        """
        self._log("Resuming flow activity simulation on existing database...\n")

        orgs = Org.objects.order_by("id")
        if org_id:
            orgs = orgs.filter(id=org_id)

        if not orgs:
            raise CommandError("Can't simulate activity on an empty database")

        self.configure_random(len(orgs), seed)

        # in real life Nexmo messages are throttled, but that's not necessary for this simulation
        Channel.get_type_from_code("NX").max_tps = None

        inputs_by_flow_name = {f["name"]: f["templates"] for f in FLOWS}

        self._log("Preparing existing orgs... ")

        for org in orgs:
            flows = org.flows.order_by("id")

            if flow_name:
                flows = flows.filter(name=flow_name)
            flows = list(flows)

            for flow in flows:
                flow.input_templates = inputs_by_flow_name[flow.name]

            org.cache = {
                "users": list(org.get_org_users().order_by("id")),
                "channels": list(org.channels.order_by("id")),
                "groups": list(ContactGroup.user_groups.filter(org=org).order_by("id")),
                "flows": flows,
                "contacts": list(org.org_contacts.values_list("id", flat=True)),  # only ids to save memory
                "activity": None,
            }

        self._log(self.style.SUCCESS("OK") + "\n")

        self.simulate_activity(orgs, num_runs)

    def configure_random(self, num_orgs, seed=None):
        if not seed:
            seed = random.randrange(0, 65536)

        self.random = random.Random(seed)

        # monkey patch uuid4 so it returns the same UUIDs for the same seed, see https://github.com/joke2k/faker/issues/484#issuecomment-287931101
        from temba.utils import models

        models.uuid4 = lambda: uuid.UUID(
            int=(self.random.getrandbits(128) | (1 << 63) | (1 << 78))
            & (~(1 << 79) & ~(1 << 77) & ~(1 << 76) & ~(1 << 62))
        )

        # We want a variety of large and small orgs so when allocating content like contacts and messages, we apply a
        # bias toward the beginning orgs. if there are N orgs, then the amount of content the first org will be
        # allocated is (1/N) ^ (1/bias). This sets the bias so that the first org will get ~50% of the content:
        self.org_bias = math.log(1.0 / num_orgs, 0.5)

        return seed

    def load_locations(self, path):
        """
        Loads admin boundary records from the given dump of that table
        """
        self._log("Loading locations from %s... " % path)

        # load dump into current db with pg_restore
        db_config = settings.DATABASES["default"]
        try:
            check_call(
                f"export PGPASSWORD={db_config['PASSWORD']} && pg_restore -h {db_config['HOST']} "
                f"-p {db_config['PORT']} -U {db_config['USER']} -w -d {db_config['NAME']} {path}",
                shell=True,
            )
        except CalledProcessError:  # pragma: no cover
            raise CommandError("Error occurred whilst calling pg_restore to load locations dump")

        # fetch as tuples of (WARD, DISTRICT, STATE)
        wards = AdminBoundary.objects.filter(level=3).prefetch_related("parent", "parent__parent")
        locations = [(w, w.parent, w.parent.parent) for w in wards]

        country = AdminBoundary.objects.filter(level=0).get()

        self._log(self.style.SUCCESS("OK") + "\n")
        return country, locations

    def create_orgs(self, superuser, country, num_total):
        """
        Creates and initializes the orgs
        """
        self._log("Creating %d orgs... " % num_total)

        org_names = ["%s %s" % (o1, o2) for o2 in ORG_NAMES[1] for o1 in ORG_NAMES[0]]
        self.random.shuffle(org_names)

        orgs = []
        for o in range(num_total):
            orgs.append(
                Org(
                    name=org_names[o % len(org_names)],
                    timezone=self.random.choice(pytz.all_timezones),
                    brand="rapidpro.io",
                    country=country,
                    created_on=self.db_begins_on,
                    created_by=superuser,
                    modified_by=superuser,
                )
            )
        Org.objects.bulk_create(orgs)
        orgs = list(Org.objects.order_by("id"))

        self._log(self.style.SUCCESS("OK") + "\nInitializing orgs... ")

        for o, org in enumerate(orgs):
            org.initialize(topup_size=max((1000 - o), 1) * 1000)

            # we'll cache some metadata on each org as it's created to save re-fetching things
            org.cache = {
                "users": [],
                "fields": {},
                "groups": [],
                "system_groups": {g.group_type: g for g in ContactGroup.system_groups.filter(org=org)},
            }

        self._log(self.style.SUCCESS("OK") + "\n")
        return orgs

    def create_users(self, orgs):
        """
        Creates a user of each type for each org
        """
        self._log("Creating %d users... " % (len(orgs) * len(USERS)))

        # create users for each org
        for org in orgs:
            for u in USERS:
                user = User.objects.create_user(u["username"] % org.id, u["email"] % org.id, USER_PASSWORD)
                getattr(org, u["role"]).add(user)
                user.set_org(org)
                org.cache["users"].append(user)

        self._log(self.style.SUCCESS("OK") + "\n")

    def create_channels(self, orgs):
        """
        Creates the channels for each org
        """
        self._log("Creating %d channels... " % (len(orgs) * len(CHANNELS)))

        for org in orgs:
            user = org.cache["users"][0]
            for c in CHANNELS:
                Channel.objects.create(
                    org=org,
                    name=c["name"],
                    channel_type=c["channel_type"],
                    address=c["address"],
                    schemes=[c["scheme"]],
                    created_by=user,
                    modified_by=user,
                )

        self._log(self.style.SUCCESS("OK") + "\n")

    def create_archives(self, orgs):
        """
        Creates archives for each org
        """
        self._log("Creating %d archives... " % (len(orgs) * ARCHIVES * 3))

        MAX_RECORDS_PER_DAY = 3000000

        def create_archive(max_records, start, period):
            record_count = random.randint(0, max_records)
            archive_size = record_count * 20
            archive_hash = uuid.uuid4().hex

            if period == Archive.PERIOD_DAILY:
                archive_url = f"https://dl-rapidpro-archives.s3.amazonaws.com/{org.id}/" f"{type[0]}_{period}_{start.year}_{start.month}_{start.day}_{archive_hash}.jsonl.gz"
            else:

                archive_url = f"https://dl-rapidpro-archives.s3.amazonaws.com/{org.id}/" f"{type[0]}_{period}_{start.year}_{start.month}_{archive_hash}.jsonl.gz"

            Archive.objects.create(
                org=org,
                archive_type=type[0],
                url=archive_url,
                start_date=start,
                period=period,
                size=archive_size,
                hash=archive_hash,
                record_count=record_count,
                build_time=record_count / 123,
            )

        for org in orgs:
            for type in Archive.TYPE_CHOICES:
                end = timezone.now() - timedelta(days=90)

                # daily archives up until now
                for idx in range(0, end.day - 2):
                    end = end - timedelta(days=1)
                    start = end - timedelta(days=1)
                    create_archive(MAX_RECORDS_PER_DAY, start, Archive.PERIOD_DAILY)

                # month archives before that
                end = timezone.now() - timedelta(days=90)
                for idx in range(0, ARCHIVES):
                    # last day of the previous month
                    end = end.replace(day=1) - timedelta(days=1)
                    start = end.replace(day=1)
                    create_archive(MAX_RECORDS_PER_DAY * 30, start, Archive.PERIOD_MONTHLY)

        self._log(self.style.SUCCESS("OK") + "\n")

    def create_fields(self, orgs):
        """
        Creates the contact fields for each org
        """
        self._log("Creating %d fields... " % (len(orgs) * len(FIELDS)))

        for org in orgs:
            user = org.cache["users"][0]
            for f in FIELDS:
                field = ContactField.objects.create(
                    org=org,
                    key=f["key"],
                    label=f["label"],
                    value_type=f["value_type"],
                    show_in_table=True,
                    created_by=user,
                    modified_by=user,
                )
                org.cache["fields"][f["key"]] = field

        self._log(self.style.SUCCESS("OK") + "\n")

    def create_groups(self, orgs):
        """
        Creates the contact groups for each org
        """
        self._log("Creating %d groups... " % (len(orgs) * len(GROUPS)))

        for org in orgs:
            user = org.cache["users"][0]
            for g in GROUPS:
                if g["query"]:
                    group = ContactGroup.create_dynamic(org, user, g["name"], g["query"])
                else:
                    group = ContactGroup.create_static(org, user, g["name"])
                group.member = g["member"]
                group.count = 0
                org.cache["groups"].append(group)

        self._log(self.style.SUCCESS("OK") + "\n")

    def create_labels(self, orgs):
        """
        Creates the message labels for each org
        """
        self._log("Creating %d labels... " % (len(orgs) * len(LABELS)))

        for org in orgs:
            user = org.cache["users"][0]
            for name in LABELS:
                Label.label_objects.create(org=org, name=name, created_by=user, modified_by=user)

        self._log(self.style.SUCCESS("OK") + "\n")

    def create_flows(self, orgs):
        """
        Creates the flows for each org
        """
        self._log("Creating %d flows... " % (len(orgs) * len(FLOWS)))

        for org in orgs:
            user = org.cache["users"][0]
            for f in FLOWS:
                with open("media/test_flows/" + f["file"], "r") as flow_file:
                    org.import_app(json.load(flow_file), user)

        self._log(self.style.SUCCESS("OK") + "\n")

    def create_contacts(self, orgs, locations, num_contacts):
        """
        Creates test and regular contacts for this database. Returns tuples of org, contact id and the preferred urn
        id to avoid trying to hold all contact and URN objects in memory.
        """
        group_counts = defaultdict(int)

        self._log("Creating %d test contacts..." % (len(orgs) * len(USERS)))

        for org in orgs:
            test_contacts = []
            for user in org.cache["users"]:
                test_contacts.append(Contact.get_test_contact(user))
            org.cache["test_contacts"] = test_contacts

        self._log(self.style.SUCCESS("OK") + "\n")
        self._log("Creating %d regular contacts...\n" % num_contacts)

        # disable table triggers to speed up insertion and in the case of contact group m2m, avoid having an unsquashed
        # count row for every contact
        with DisableTriggersOn(Contact, ContactURN, ContactGroup.contacts.through):
<<<<<<< HEAD
            names = [('%s %s' % (c1, c2)).strip() for c2 in CONTACT_NAMES[1] for c1 in CONTACT_NAMES[0]]
=======
            names = [("%s %s" % (c1, c2)).strip() for c2 in CONTACT_NAMES[1] for c1 in CONTACT_NAMES[0]]
>>>>>>> 81472807
            names = [n if n else None for n in names]

            batch_num = 1
            for index_batch in chunk_list(range(num_contacts), self.batch_size):
                batch = []

                # generate flat representations and contact objects for this batch
                for c_index in index_batch:  # pragma: no cover
                    org = self.random_org(orgs)
                    name = self.random_choice(names)
                    location = self.random_choice(locations) if self.probability(CONTACT_HAS_FIELD_PROB) else None
                    created_on = self.timeline_date(c_index / num_contacts)

                    c = {
                        "org": org,
                        "user": org.cache["users"][0],
                        "name": name,
                        "groups": [],
                        "tel": "+2507%08d" % c_index if self.probability(CONTACT_HAS_TEL_PROB) else None,
                        "twitter": "%s%d" % (name.replace(" ", "_").lower() if name else "tweep", c_index)
                        if self.probability(CONTACT_HAS_TWITTER_PROB)
                        else None,
                        "gender": self.random_choice(("M", "F")) if self.probability(CONTACT_HAS_FIELD_PROB) else None,
                        "age": self.random.randint(16, 80) if self.probability(CONTACT_HAS_FIELD_PROB) else None,
                        "joined": self.random_date() if self.probability(CONTACT_HAS_FIELD_PROB) else None,
                        "ward": location[0] if location else None,
                        "district": location[1] if location else None,
                        "state": location[2] if location else None,
                        "language": self.random_choice(CONTACT_LANGS),
                        "is_stopped": self.probability(CONTACT_IS_STOPPED_PROB),
                        "is_blocked": self.probability(CONTACT_IS_BLOCKED_PROB),
                        "is_active": self.probability(1 - CONTACT_IS_DELETED_PROB),
                        "created_on": created_on,
                        "modified_on": self.random_date(created_on, self.db_ends_on),
                    }

<<<<<<< HEAD
                    c['fields_as_json'] = {}

                    if c['gender'] is not None:
                        c['fields_as_json'][six.text_type(org.cache['fields']['gender'].uuid)] = {
                            'text': six.text_type(c['gender'])
                        }
                    if c['age'] is not None:
                        c['fields_as_json'][six.text_type(org.cache['fields']['age'].uuid)] = {
                            'text': six.text_type(c['age']),
                            'decimal': six.text_type(c['age'])
                        }
                    if c['joined'] is not None:
                        c['fields_as_json'][six.text_type(org.cache['fields']['joined'].uuid)] = {
                            'text': org.format_datetime(c['joined'], show_time=False),
                            'datetime': timezone.localtime(c['joined'], org.timezone).isoformat()
                        }

                    if location:
                        c['fields_as_json'].update({
                            six.text_type(org.cache['fields']['ward'].uuid): {
                                'text': six.text_type(c['ward'].path.split(' > ')[-1]),
                                'ward': c['ward'].path,
                                'district': c['district'].path,
                                'state': c['state'].path
                            },
                            six.text_type(org.cache['fields']['district'].uuid): {
                                'text': six.text_type(c['district'].path.split(' > ')[-1]),
                                'district': c['district'].path,
                                'state': c['state'].path
                            },
                            six.text_type(org.cache['fields']['state'].uuid): {
                                'text': six.text_type(c['state'].path.split(' > ')[-1]),
                                'state': c['state'].path
                            }
                        })
=======
                    c["fields_as_json"] = {}

                    if c["gender"] is not None:
                        c["fields_as_json"][str(org.cache["fields"]["gender"].uuid)] = {"text": str(c["gender"])}
                    if c["age"] is not None:
                        c["fields_as_json"][str(org.cache["fields"]["age"].uuid)] = {
                            "text": str(c["age"]),
                            "number": str(c["age"]),
                        }
                    if c["joined"] is not None:
                        c["fields_as_json"][str(org.cache["fields"]["joined"].uuid)] = {
                            "text": org.format_datetime(c["joined"], show_time=False),
                            "datetime": timezone.localtime(c["joined"], org.timezone).isoformat(),
                        }

                    if location:
                        c["fields_as_json"].update(
                            {
                                str(org.cache["fields"]["ward"].uuid): {
                                    "text": str(c["ward"].path.split(" > ")[-1]),
                                    "ward": c["ward"].path,
                                    "district": c["district"].path,
                                    "state": c["state"].path,
                                },
                                str(org.cache["fields"]["district"].uuid): {
                                    "text": str(c["district"].path.split(" > ")[-1]),
                                    "district": c["district"].path,
                                    "state": c["state"].path,
                                },
                                str(org.cache["fields"]["state"].uuid): {
                                    "text": str(c["state"].path.split(" > ")[-1]),
                                    "state": c["state"].path,
                                },
                            }
                        )
>>>>>>> 81472807

                    # work out which system groups this contact belongs to
                    if c["is_active"]:
                        if not c["is_blocked"] and not c["is_stopped"]:
                            c["groups"].append(org.cache["system_groups"][ContactGroup.TYPE_ALL])
                        if c["is_blocked"]:
                            c["groups"].append(org.cache["system_groups"][ContactGroup.TYPE_BLOCKED])
                        if c["is_stopped"]:
                            c["groups"].append(org.cache["system_groups"][ContactGroup.TYPE_STOPPED])

                    # let each user group decide if it is taking this contact
                    for g in org.cache["groups"]:
                        if g.member(c) if callable(g.member) else self.probability(g.member):
                            c["groups"].append(g)

                    # track changes to group counts
                    for g in c["groups"]:
                        group_counts[g] += 1

                    batch.append(c)

                self._create_contact_batch(batch)
                self._log(" > Created batch %d of %d\n" % (batch_num, max(num_contacts // self.batch_size, 1)))
                batch_num += 1

        # create group count records manually
        counts = []
        for group, count in group_counts.items():
            counts.append(ContactGroupCount(group=group, count=count, is_squashed=True))
            group.count = count
        ContactGroupCount.objects.bulk_create(counts)

    def _create_contact_batch(self, batch):
        """
        Bulk creates a batch of contacts from flat representations
        """
        for c in batch:
<<<<<<< HEAD
            c['object'] = Contact(org=c['org'], name=c['name'], language=c['language'],
                                  is_stopped=c['is_stopped'], is_blocked=c['is_blocked'],
                                  is_active=c['is_active'],
                                  created_by=c['user'], created_on=c['created_on'],
                                  modified_by=c['user'], modified_on=c['modified_on'], fields=c['fields_as_json'])
        Contact.objects.bulk_create([c['object'] for c in batch])
=======
            c["object"] = Contact(
                org=c["org"],
                name=c["name"],
                language=c["language"],
                is_stopped=c["is_stopped"],
                is_blocked=c["is_blocked"],
                is_active=c["is_active"],
                created_by=c["user"],
                created_on=c["created_on"],
                modified_by=c["user"],
                modified_on=c["modified_on"],
                fields=c["fields_as_json"],
            )
        Contact.objects.bulk_create([c["object"] for c in batch])
>>>>>>> 81472807

        # now that contacts have pks, bulk create the actual URN, value and group membership objects
        batch_urns = []
        batch_memberships = []

        for c in batch:
<<<<<<< HEAD
            org = c['org']
            c['urns'] = []

            if c['tel']:
                c['urns'].append(ContactURN(org=org, contact=c['object'], priority=50, scheme=TEL_SCHEME,
                                            path=c['tel'], identity=URN.from_tel(c['tel'])))
            if c['twitter']:
                c['urns'].append(ContactURN(org=org, contact=c['object'], priority=50, scheme=TWITTER_SCHEME,
                                            path=c['twitter'], identity=URN.from_twitter(c['twitter'])))
            for g in c['groups']:
                batch_memberships.append(ContactGroup.contacts.through(contact=c['object'], contactgroup=g))

            batch_urns += c['urns']
=======
            org = c["org"]
            c["urns"] = []

            if c["tel"]:
                c["urns"].append(
                    ContactURN(
                        org=org,
                        contact=c["object"],
                        priority=50,
                        scheme=TEL_SCHEME,
                        path=c["tel"],
                        identity=URN.from_tel(c["tel"]),
                    )
                )
            if c["twitter"]:
                c["urns"].append(
                    ContactURN(
                        org=org,
                        contact=c["object"],
                        priority=50,
                        scheme=TWITTER_SCHEME,
                        path=c["twitter"],
                        identity=URN.from_twitter(c["twitter"]),
                    )
                )
            for g in c["groups"]:
                batch_memberships.append(ContactGroup.contacts.through(contact=c["object"], contactgroup=g))

            batch_urns += c["urns"]
>>>>>>> 81472807

        ContactURN.objects.bulk_create(batch_urns)
        ContactGroup.contacts.through.objects.bulk_create(batch_memberships)

    def simulate_activity(self, orgs, num_runs):
        self._log("Starting simulation. Ctrl+C to cancel...\n")
        start = time.time()

        runs = 0
        while runs < num_runs:
            try:
                with transaction.atomic():
                    # make sure every org has an active flow
                    for org in orgs:
                        if not org.cache["activity"]:
                            self.start_flow_activity(org)

                with transaction.atomic():
                    org = self.random_org(orgs)

                    if self.probability(0.1):
                        self.create_unsolicited_incoming(org)
                    else:
                        self.create_flow_run(org)
                        runs += 1

            except KeyboardInterrupt:
                self._log("Shutting down...\n")
                break

        self._log("Simulation ran for %d seconds\n" % int(time.time() - start))

        squash_channelcounts()
        squash_flowpathcounts()
        squash_flowruncounts()
        squash_topupcredits()
        squash_msgcounts()

    def start_flow_activity(self, org):
        assert not org.cache["activity"]

        user = org.cache["users"][0]
        flow = self.random_choice(org.cache["flows"])

        if self.probability(0.9):
            # start a random group using a flow start
            group = self.random_choice(org.cache["groups"])
            contacts_started = list(group.contacts.values_list("id", flat=True))

            self._log(
                " > Starting flow %s for group %s (%d) in org %s\n"
                % (flow.name, group.name, len(contacts_started), org.name)
            )

            start = FlowStart.create(flow, user, groups=[group], restart_participants=True)
            start.start()
        else:
            # start a random individual without a flow start
            if not org.cache["contacts"]:
                return

            contact = Contact.objects.get(id=self.random_choice(org.cache["contacts"]))
            contacts_started = [contact.id]

            self._log(" > Starting flow %s for contact #%d in org %s\n" % (flow.name, contact.id, org.name))

            flow.start([], [contact], restart_participants=True)

        org.cache["activity"] = {"flow": flow, "unresponded": contacts_started, "started": list(contacts_started)}

    def end_flow_activity(self, org):
        self._log(" > Ending flow %s for in org %s\n" % (org.cache["activity"]["flow"].name, org.name))

        org.cache["activity"] = None

        runs = FlowRun.objects.filter(org=org, is_active=True)
        FlowRun.bulk_exit(runs, FlowRun.EXIT_TYPE_EXPIRED)

    def create_flow_run(self, org):
        activity = org.cache["activity"]
        flow = activity["flow"]

        if activity["unresponded"]:
            contact_id = self.random_choice(activity["unresponded"])
            activity["unresponded"].remove(contact_id)

            contact = Contact.objects.get(id=contact_id)
            urn = contact.urns.first()

            if urn:
                self._log(" > Receiving flow responses for flow %s in org %s\n" % (flow.name, flow.org.name))

                inputs = self.random_choice(flow.input_templates)

                for text in inputs:
                    channel = flow.org.cache["channels"][0]
                    Msg.create_incoming(channel, str(urn), text)

        # if more than 10% of contacts have responded, consider flow activity over
        if len(activity["unresponded"]) <= (len(activity["started"]) * 0.9):
            self.end_flow_activity(flow.org)

    def create_unsolicited_incoming(self, org):
        if not org.cache["contacts"]:
            return

        self._log(" > Receiving unsolicited incoming message in org %s\n" % org.name)

        available_contacts = list(set(org.cache["contacts"]) - set(org.cache["activity"]["started"]))
        if available_contacts:
            contact = Contact.objects.get(id=self.random_choice(available_contacts))
            channel = self.random_choice(org.cache["channels"])
            urn = contact.urns.first()
            if urn:
                text = " ".join([self.random_choice(l) for l in INBOX_MESSAGES])
                Msg.create_incoming(channel, str(urn), text)

    def probability(self, prob):
        return self.random.random() < prob

    def random_choice(self, seq, bias=1.0):
        if not seq:
            raise ValueError("Can't select random item from empty sequence")
        return seq[min(int(math.pow(self.random.random(), bias) * len(seq)), len(seq) - 1)]

    def weighted_choice(self, seq, weights):
        r = self.random.random() * sum(weights)
        cum_weight = 0.0

        for i, item in enumerate(seq):
            cum_weight += weights[i]
            if r < cum_weight or (i == len(seq) - 1):
                return item

    def random_org(self, orgs):
        """
        Returns a random org with bias toward the orgs with the lowest indexes
        """
        return self.random_choice(orgs, bias=self.org_bias)

    def random_date(self, start=None, end=None):
        if not end:
            end = timezone.now()
        if not start:
            start = end - timedelta(days=365)

        if start == end:
            return end

        return ms_to_datetime(self.random.randrange(datetime_to_ms(start), datetime_to_ms(end)))

    def timeline_date(self, dist):
        """
        Converts a 0..1 distance into a date on this database's overall timeline
        """
        seconds_span = (self.db_ends_on - self.db_begins_on).total_seconds()

        return self.db_begins_on + timedelta(seconds=(seconds_span * dist))

    @staticmethod
    def peak_memory():
        rusage_denom = 1024
        if sys.platform == "darwin":
            # OSX gives value in bytes, other OSes in kilobytes
            rusage_denom *= rusage_denom
        return resource.getrusage(resource.RUSAGE_SELF).ru_maxrss / rusage_denom

    def _log(self, text):
        self.stdout.write(text, ending="")
        self.stdout.flush()


class DisableTriggersOn(object):
    """
    Helper context manager for temporarily disabling database triggers for a given model
    """

    def __init__(self, *models):
        self.tables = [m._meta.db_table for m in models]

    def __enter__(self):
        with connection.cursor() as cursor:
            for table in self.tables:
                cursor.execute("ALTER TABLE %s DISABLE TRIGGER ALL;" % table)

    def __exit__(self, exc_type, exc_val, exc_tb):
        with connection.cursor() as cursor:
            for table in self.tables:
                cursor.execute("ALTER TABLE %s ENABLE TRIGGER ALL;" % table)<|MERGE_RESOLUTION|>--- conflicted
+++ resolved
@@ -40,14 +40,8 @@
 from temba.orgs.models import Org
 from temba.orgs.tasks import squash_topupcredits
 from temba.utils import chunk_list
-<<<<<<< HEAD
-from temba.utils.dates import ms_to_datetime, datetime_to_ms
-from temba.values.constants import Value
-
-=======
 from temba.utils.dates import datetime_to_ms, ms_to_datetime
 from temba.values.constants import Value
->>>>>>> 81472807
 
 # maximum age in days of database content
 CONTENT_AGE = 3 * 365
@@ -80,21 +74,12 @@
     {"name": "Twitter", "channel_type": "TT", "scheme": "twitter", "address": "my_handle"},
 )
 FIELDS = (
-<<<<<<< HEAD
-    {'key': 'gender', 'label': "Gender", 'value_type': Value.TYPE_TEXT},
-    {'key': 'age', 'label': "Age", 'value_type': Value.TYPE_NUMBER},
-    {'key': 'joined', 'label': "Joined On", 'value_type': Value.TYPE_DATETIME},
-    {'key': 'ward', 'label': "Ward", 'value_type': Value.TYPE_WARD},
-    {'key': 'district', 'label': "District", 'value_type': Value.TYPE_DISTRICT},
-    {'key': 'state', 'label': "State", 'value_type': Value.TYPE_STATE},
-=======
     {"key": "gender", "label": "Gender", "value_type": Value.TYPE_TEXT},
     {"key": "age", "label": "Age", "value_type": Value.TYPE_NUMBER},
     {"key": "joined", "label": "Joined On", "value_type": Value.TYPE_DATETIME},
     {"key": "ward", "label": "Ward", "value_type": Value.TYPE_WARD},
     {"key": "district", "label": "District", "value_type": Value.TYPE_DISTRICT},
     {"key": "state", "label": "State", "value_type": Value.TYPE_STATE},
->>>>>>> 81472807
 )
 GROUPS = (
     {"name": "Reporters", "query": None, "member": 0.95},  # member is either a probability or callable
@@ -529,11 +514,7 @@
         # disable table triggers to speed up insertion and in the case of contact group m2m, avoid having an unsquashed
         # count row for every contact
         with DisableTriggersOn(Contact, ContactURN, ContactGroup.contacts.through):
-<<<<<<< HEAD
-            names = [('%s %s' % (c1, c2)).strip() for c2 in CONTACT_NAMES[1] for c1 in CONTACT_NAMES[0]]
-=======
             names = [("%s %s" % (c1, c2)).strip() for c2 in CONTACT_NAMES[1] for c1 in CONTACT_NAMES[0]]
->>>>>>> 81472807
             names = [n if n else None for n in names]
 
             batch_num = 1
@@ -570,43 +551,6 @@
                         "modified_on": self.random_date(created_on, self.db_ends_on),
                     }
 
-<<<<<<< HEAD
-                    c['fields_as_json'] = {}
-
-                    if c['gender'] is not None:
-                        c['fields_as_json'][six.text_type(org.cache['fields']['gender'].uuid)] = {
-                            'text': six.text_type(c['gender'])
-                        }
-                    if c['age'] is not None:
-                        c['fields_as_json'][six.text_type(org.cache['fields']['age'].uuid)] = {
-                            'text': six.text_type(c['age']),
-                            'decimal': six.text_type(c['age'])
-                        }
-                    if c['joined'] is not None:
-                        c['fields_as_json'][six.text_type(org.cache['fields']['joined'].uuid)] = {
-                            'text': org.format_datetime(c['joined'], show_time=False),
-                            'datetime': timezone.localtime(c['joined'], org.timezone).isoformat()
-                        }
-
-                    if location:
-                        c['fields_as_json'].update({
-                            six.text_type(org.cache['fields']['ward'].uuid): {
-                                'text': six.text_type(c['ward'].path.split(' > ')[-1]),
-                                'ward': c['ward'].path,
-                                'district': c['district'].path,
-                                'state': c['state'].path
-                            },
-                            six.text_type(org.cache['fields']['district'].uuid): {
-                                'text': six.text_type(c['district'].path.split(' > ')[-1]),
-                                'district': c['district'].path,
-                                'state': c['state'].path
-                            },
-                            six.text_type(org.cache['fields']['state'].uuid): {
-                                'text': six.text_type(c['state'].path.split(' > ')[-1]),
-                                'state': c['state'].path
-                            }
-                        })
-=======
                     c["fields_as_json"] = {}
 
                     if c["gender"] is not None:
@@ -642,7 +586,6 @@
                                 },
                             }
                         )
->>>>>>> 81472807
 
                     # work out which system groups this contact belongs to
                     if c["is_active"]:
@@ -680,14 +623,6 @@
         Bulk creates a batch of contacts from flat representations
         """
         for c in batch:
-<<<<<<< HEAD
-            c['object'] = Contact(org=c['org'], name=c['name'], language=c['language'],
-                                  is_stopped=c['is_stopped'], is_blocked=c['is_blocked'],
-                                  is_active=c['is_active'],
-                                  created_by=c['user'], created_on=c['created_on'],
-                                  modified_by=c['user'], modified_on=c['modified_on'], fields=c['fields_as_json'])
-        Contact.objects.bulk_create([c['object'] for c in batch])
-=======
             c["object"] = Contact(
                 org=c["org"],
                 name=c["name"],
@@ -702,28 +637,12 @@
                 fields=c["fields_as_json"],
             )
         Contact.objects.bulk_create([c["object"] for c in batch])
->>>>>>> 81472807
 
         # now that contacts have pks, bulk create the actual URN, value and group membership objects
         batch_urns = []
         batch_memberships = []
 
         for c in batch:
-<<<<<<< HEAD
-            org = c['org']
-            c['urns'] = []
-
-            if c['tel']:
-                c['urns'].append(ContactURN(org=org, contact=c['object'], priority=50, scheme=TEL_SCHEME,
-                                            path=c['tel'], identity=URN.from_tel(c['tel'])))
-            if c['twitter']:
-                c['urns'].append(ContactURN(org=org, contact=c['object'], priority=50, scheme=TWITTER_SCHEME,
-                                            path=c['twitter'], identity=URN.from_twitter(c['twitter'])))
-            for g in c['groups']:
-                batch_memberships.append(ContactGroup.contacts.through(contact=c['object'], contactgroup=g))
-
-            batch_urns += c['urns']
-=======
             org = c["org"]
             c["urns"] = []
 
@@ -753,7 +672,6 @@
                 batch_memberships.append(ContactGroup.contacts.through(contact=c["object"], contactgroup=g))
 
             batch_urns += c["urns"]
->>>>>>> 81472807
 
         ContactURN.objects.bulk_create(batch_urns)
         ContactGroup.contacts.through.objects.bulk_create(batch_memberships)
