
import importlib
import json
import time
<<<<<<< HEAD
import importlib
from functools import wraps
=======
from functools import wraps

from django_redis import get_redis_connection
>>>>>>> 81472807

from django.conf import settings
from django.utils.encoding import force_text

from celery import current_app, shared_task

from temba.utils import dict_to_json

LOW_PRIORITY = +10000000  # +10M ~ 110 days
DEFAULT_PRIORITY = 0
HIGH_PRIORITY = -10000000  # -10M ~ 110 days
HIGHER_PRIORITY = -20000000  # -20M ~ 220 days

# for tasks using a redis lock to prevent overlapping this is the default timeout for the lock
DEFAULT_TASK_LOCK_TIMEOUT = 900


def push_task(org, queue, task_name, args, priority=DEFAULT_PRIORITY):
    """
    Adds a task to queue_name with the supplied arguments.

    Ex: push_task(nyaruka, 'flows', 'start_flow', [1,2,3,4,5,6,7,8,9,10])
    """
    r = get_redis_connection("default")

    # calculate our score from the current time and priority, this could get us in trouble
    # if things are queued for more than ~100 days, but otherwise gives us the properties of prioritizing
    # first based on priority, then insertion order.
    score = time.time() + priority

    # push our task onto the right queue and make sure it is in the active list (atomically)
    with r.pipeline() as pipe:
        org_id = org if isinstance(org, int) else org.id
        pipe.zadd("%s:%d" % (task_name, org_id), score, dict_to_json(args))

        # and make sure this key is in our list of queues so this job will get worked on
        pipe.zincrby("%s:active" % task_name, org_id, 0)
        pipe.execute()

    # if we were given a queue to schedule on, then add this task to celery.
    #
    # note that the task that is fired needs no arguments as it should just use pop_task with the
    # task name to determine what to work on.
    if queue:
        if getattr(settings, "CELERY_ALWAYS_EAGER", False):
            task_function = lookup_task_function(task_name)
            task_function()
        else:  # pragma: needs cover
            current_app.send_task(task_name, args=[], kwargs={}, queue=queue)


def start_task(task_name):
    """
    Pops the next 'random' task off our queue, returning the arguments that were saved

    Ex: start_task('start_flow')
    <<< {flow=5, contacts=[1,2,3,4,5,6,7,8,9,10]}
    """
    r = get_redis_connection("default")

    task = None
    active_set = "%s:active" % task_name

    # get what queue we will work against, always the one with the lowest number of workers
    org_queue = r.zrange(active_set, 0, 0)

    while org_queue:
        # this lua script does both a "zpop" (popping the next highest thing off our sorted set) and
        # a clearing of our active set if there is no value in it as an atomic action
        lua = "local val = redis.call('zrange', ARGV[2], 0, 0) \n" "if not next(val) then redis.call('zrem', ARGV[1], ARGV[3]) return nil \n" "else redis.call('zincrby', ARGV[1], 1, ARGV[3]); redis.call('zremrangebyrank', ARGV[2], 0, 0) return val[1] end\n"

        task = r.eval(
            lua, 3, "active_set", "queue", "org", active_set, "%s:%d" % (task_name, int(org_queue[0])), org_queue[0]
        )

        # found a task? then break out
        if task is not None:
            task = json.loads(force_text(task))
            break

        # if we didn't get a task, then run again against a new queue until there is nothing left in our task queue
        org_queue = r.zrange(active_set, 0, 0)

    return int(org_queue[0]) if org_queue else None, task


def complete_task(task_name, org):
    """
    Marks the passed in task type as complete for the passed in organization.
    """
    r = get_redis_connection("default")
    active_set = "%s:active" % task_name
    key = "%d" % (org if isinstance(org, int) else org.id)

    lua = "local val = redis.call('zscore', ARGV[1], ARGV[2]) \n" "if val then redis.call('zadd', ARGV[1], math.max(0, val-1), ARGV[2]) end \n"

    r.eval(lua, 2, "active_set", "queue", active_set, key)


def lookup_task_function(task_name):
    """
    Because Celery doesn't support using send_task() when ALWAYS_EAGER is on and we still want all our queue
    functionality to work in testing environments, we use a map in our settings to go from task name to function
    and call our tasks manually. This takes care of that.
    """
    task_map = getattr(settings, "CELERY_TASK_MAP", None)
    if not task_map:  # pragma: needs cover
        print("Empty or missing CELERY_TASK_MAP in settings.py, unable to find task for %s" % task_name)

    task_function = task_map.get(task_name, None)
    if not task_function:  # pragma: needs cover
        raise Exception("Unable to find '%s' task in settings.CELERY_TASK_MAP, aborting" % task_name)

    m, f = task_function.rsplit(".", 1)
    mod = importlib.import_module(m)
    return getattr(mod, f)


def nonoverlapping_task(*task_args, **task_kwargs):
    """
    Decorator to create an task whose executions are prevented from overlapping by a redis lock
    """

    def _nonoverlapping_task(task_func):
        @wraps(task_func)
        def wrapper(*exec_args, **exec_kwargs):
            r = get_redis_connection()

            task_name = task_kwargs.get("name", task_func.__name__)

            # lock key can be provided or defaults to celery-task-lock:<task_name>
            lock_key = task_kwargs.pop("lock_key", "celery-task-lock:" + task_name)

            # lock timeout can be provided or defaults to task hard time limit
            lock_timeout = task_kwargs.pop("lock_timeout", None)
            if lock_timeout is None:
                lock_timeout = task_kwargs.get("time_limit", DEFAULT_TASK_LOCK_TIMEOUT)

            if r.get(lock_key):
                print("Skipping task %s to prevent overlapping" % task_name)
            else:
                with r.lock(lock_key, timeout=lock_timeout):
                    task_func(*exec_args, **exec_kwargs)

        return shared_task(*task_args, **task_kwargs)(wrapper)

    return _nonoverlapping_task<|MERGE_RESOLUTION|>--- conflicted
+++ resolved
@@ -2,14 +2,9 @@
 import importlib
 import json
 import time
-<<<<<<< HEAD
-import importlib
-from functools import wraps
-=======
 from functools import wraps
 
 from django_redis import get_redis_connection
->>>>>>> 81472807
 
 from django.conf import settings
 from django.utils.encoding import force_text
