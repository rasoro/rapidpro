import json
import time
import uuid

import jwt
import nexmo as nx
import requests
<<<<<<< HEAD
import six
=======

>>>>>>> 81472807
from django.utils.encoding import force_bytes


class NexmoValidationError(Exception):
    pass


class NexmoClient(nx.Client):
    """
    Simple implementation of Nexmo API
    """

    URL = "https://rest.nexmo.com"
    SEND_URL = "https://rest.nexmo.com/sms/json"

    def __init__(self, api_key, api_secret, app_id, app_private_key, **kwargs):
        kwargs["key"] = api_key.strip()
        kwargs["secret"] = api_secret.strip()
        kwargs["application_id"] = app_id.strip()
        kwargs["private_key"] = app_private_key.strip()
        nx.Client.__init__(self, **kwargs)

    def update_account(self, mo_url, dr_url):  # pragma: needs cover
        nx.Client.update_settings(self, moCallBackUrl=mo_url, drCallBackUrl=dr_url)

    def get_numbers(self, pattern=None, size=10):
        params = dict()
        if pattern:
            params["pattern"] = str(pattern).strip("+")
        params["size"] = size

        try:
            response = nx.Client.get_account_numbers(self, params=params)
        except nx.ClientError as e:
            message = str(e)
            if message.startswith("420") or message.startswith("429"):
                time.sleep(1)
                response = nx.Client.get_account_numbers(self, params=params)
            else:  # pragma: no cover
                raise e

        if int(response.get("count", 0)):
            return response["numbers"]
        else:
            return []

    def search_numbers(self, country, pattern):
        response = nx.Client.get_available_numbers(
            self, country_code=country, pattern=pattern, search_pattern=1, features="SMS", country=country
        )
        numbers = []
        if int(response.get("count", 0)):
            numbers += response["numbers"]

        response = nx.Client.get_available_numbers(
            self, country_code=country, pattern=pattern, search_pattern=1, features="VOICE", country=country
        )
        if int(response.get("count", 0)):
            numbers += response["numbers"]

        return numbers

    def buy_nexmo_number(self, country, number):
        number = number.lstrip("+")
        params = dict(msisdn=number, country=country)
        try:
            nx.Client.buy_number(self, params=params)
        except nx.ClientError as e:
            message = str(e)
            if message.startswith("420") or message.startswith("429"):
                time.sleep(1)
                nx.Client.buy_number(self, params=params)
            else:  # pragma: needs cover
                raise e

    def update_nexmo_number(self, country, number, moURL, app_id):
        number = number.lstrip("+")
        params = dict(
            moHttpUrl=moURL, msisdn=number, country=country, voiceCallbackType="app", voiceCallbackValue=app_id
        )
        try:
            nx.Client.update_number(self, params=params)
        except nx.ClientError as e:
            message = str(e)
            if message.startswith("420") or message.startswith("429"):
                time.sleep(2)
                nx.Client.update_number(self, params=params)
            else:  # pragma: needs cover
                raise e

    def test_credentials(self):  # pragma: needs cover
        try:
            self.get_balance()
            return True
        except Exception:
            return False

    def download_recording(self, url, params=None, **kwargs):
        return requests.get(url, params=params, headers=self.gen_headers())

    def gen_headers(self):
        iat = int(time.time())

        payload = dict(self.auth_params)
        payload.setdefault("application_id", self.application_id)
        payload.setdefault("iat", iat)
        payload.setdefault("exp", iat + 60)
        payload.setdefault("jti", str(uuid.uuid4()))

        token = jwt.encode(payload, self.private_key, algorithm="RS256")

        return dict(self.headers, Authorization=b"Bearer " + force_bytes(token))


def __main__():  # pragma: no cover
    n = NexmoClient(api_key="foo", api_secret="foo_secret")
    print("Valid: %s" % n.test_credentials())
    print("Balance: %s" % n.get_balance())

    numbers = n.get_numbers()
    print("Numbers: %s" % numbers)

    print("US Numbers: %s" % n.search_numbers("US", None))

    seattle_numbers = n.search_numbers("US", "206")
    print("206 Numbers: %s" % seattle_numbers)

    print("CH Numbers: %s" % n.search_numbers("CH", None))

    # print "Buying %s: %s" % (seattle_numbers[0]['msisdn'], n.buy_number('US', seattle_numbers[0]['msisdn']))

    # update the MO for one of our numbers
    print(
        "Updating Number %s: %s"
        % (numbers[0]["msisdn"], n.update_nexmo_number("US", numbers[0]["msisdn"], "http://rapidpro.io"))
    )

    # update the MO for our account
    print("Updating Account: %s" % n.update_account("http://rapidpro.io", "http://rapidpro.io"))

    # send a message
    print("Sending: %s" % n.send_message_via_nexmo("250788382382", "250788383383", "test"))


class NCCOException(Exception):
    pass


class NCCOResponse(object):
    def __init__(self, **kwargs):
        self.document = []

    def __str__(self):

        object_len = len(self.document)
        for idx in range(object_len):
            action_dict = self.document[idx]

            if action_dict["action"] in ["talk", "stream"]:
                if idx == object_len - 1:
                    self.document[idx]["bargeIn"] = False
                elif idx <= object_len - 2:
                    next_action_dict = self.document[idx + 1]
                    if next_action_dict["action"] != "input":
                        self.document[idx]["bargeIn"] = False

        return json.dumps(self.document)

    def __enter__(self):
        return self

    def __exit__(self, exc_type, exc_value, traceback):
        return False

    def join(self, response):
        self.document = response.document + self.document
        return self

    def say(self, text, **kwargs):
        self.document.append(dict(action="talk", text=str(text), bargeIn=True))
        return self

    def play(self, url=None, digits=None, **kwargs):
        if url is None and digits is None:
            raise NCCOException("Please specify either a url or digits to play.")

        result = dict()
        if url:
            result["action"] = "stream"
            result["streamUrl"] = [url]
            result["bargeIn"] = True

        elif digits:
            result["bargeIn"] = True
            result["action"] = "talk"
            result["text"] = digits
        self.document.append(result)
        return self

    def pause(self, **kwargs):
        return self

    def redirect(self, url=None, **kwargs):
        result = dict(
            action="input",
            maxDigits=1,
            timeOut=1,
            eventUrl=["%s%sinput_redirect=1" % (url, "?" if "?" not in url else "&")],
        )

        self.document.append(result)
        return self

    def hangup(self, **kwargs):
        return self

    def reject(self, reason=None, **kwargs):
        self.hangup()
        return self

    def gather(self, **kwargs):

        result = dict(action="input")

        if kwargs.get("action", False):
            method = kwargs.get("method", "post")
            result["eventMethod"] = method
            result["eventUrl"] = [kwargs.get("action")]

        result["submitOnHash"] = kwargs.get("finishOnKey", "#") == "#"

        if kwargs.get("numDigits", False):
            result["maxDigits"] = int(str(kwargs.get("numDigits")))

        if kwargs.get("timeout", False):
            result["timeOut"] = int(str(kwargs.get("timeout")))

        self.document.append(result)
        return self

    def record(self, **kwargs):
        result = dict(format="wav", endOnSilence=4, endOnKey="#", beepStart=True, action="record")

        if kwargs.get("maxLength", False):
            result["timeOut"] = int(str(kwargs.get("maxLength")))

        if kwargs.get("action", False):
            method = kwargs.get("method", "post")
            result["eventMethod"] = method
            result["eventUrl"] = [kwargs.get("action")]

        self.document.append(result)
        result = dict(
            action="input",
            maxDigits=1,
            timeOut=1,
            eventUrl=[
                "%s%ssave_media=1" % (kwargs.get("action"), "?" if "?" not in str(kwargs.get("action")) else "&")
            ],
        )

        self.document.append(result)

        return self<|MERGE_RESOLUTION|>--- conflicted
+++ resolved
@@ -5,11 +5,7 @@
 import jwt
 import nexmo as nx
 import requests
-<<<<<<< HEAD
-import six
-=======
-
->>>>>>> 81472807
+
 from django.utils.encoding import force_bytes
 
 
