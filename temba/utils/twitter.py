
import base64
import hashlib
import hmac
import json
<<<<<<< HEAD
=======
from urllib.parse import quote_plus

import requests
from twython import Twython, TwythonAuthError, TwythonError, TwythonRateLimitError
from twython.helpers import _transparent_params
>>>>>>> 81472807

import requests
from django.conf import settings
from django.db.models import Model
from django.utils.http import urlencode
<<<<<<< HEAD
from six.moves.urllib.parse import quote_plus
from twython import Twython
from twython import TwythonAuthError
from twython import TwythonError
from twython import TwythonRateLimitError
from twython.helpers import _transparent_params
=======
>>>>>>> 81472807

from temba.utils.http import HttpEvent


class TembaTwython(Twython):  # pragma: no cover
    def __init__(self, *args, **kwargs):
        super().__init__(*args, **kwargs)
        self.events = []

    @classmethod
    def from_channel(cls, channel):
        # could be passed a ChannelStruct or a Channel model instance
        config = channel.config if isinstance(channel, Model) else channel.config

        # Twitter channels come in new (i.e. user app, webhook API) and classic (shared app, streaming API) flavors
        if "api_key" in config:
            api_key, api_secret = config["api_key"], config["api_secret"]
            access_token, access_token_secret = config["access_token"], config["access_token_secret"]
        else:
            api_key, api_secret = settings.TWITTER_API_KEY, settings.TWITTER_API_SECRET
            access_token, access_token_secret = config["oauth_token"], config["oauth_token_secret"]

        return TembaTwython(api_key, api_secret, access_token, access_token_secret)

    def _request(self, url, method="GET", params=None, api_call=None):
        """Internal request method"""
        method = method.lower()
        params = params or {}

        func = getattr(self.client, method)
        params, files = (params, None) if "event" in params else _transparent_params(params)

        requests_args = {}
        for k, v in self.client_args.items():
            # Maybe this should be set as a class variable and only done once?
            if k in ("timeout", "allow_redirects", "stream", "verify"):
                requests_args[k] = v

        if method == "get":
            requests_args["params"] = params
        else:
            requests_args.update({"data": json.dumps(params) if "event" in params else params, "files": files})
        try:
            if method == "get":
                event = HttpEvent(method, url + "?" + urlencode(params))
            else:
                event = HttpEvent(method, url, urlencode(params))
            self.events.append(event)

            response = func(url, **requests_args)
            event.status_code = response.status_code
            event.response_body = response.text

        except requests.RequestException as e:
            raise TwythonError(str(e))
        content = response.content.decode("utf-8")

        # create stash for last function intel
        self._last_call = {
            "api_call": api_call,
            "api_error": None,
            "cookies": response.cookies,
            "headers": response.headers,
            "status_code": response.status_code,
            "url": response.url,
            "content": content,
        }

        #  Wrap the json loads in a try, and defer an error
        #  Twitter will return invalid json with an error code in the headers
        json_error = False
        if content:
            try:
                try:
                    # try to get json
                    content = content.json()
                except AttributeError:
                    # if unicode detected
                    content = json.loads(content)
            except ValueError:
                json_error = True
                content = {}

        if response.status_code > 304:
            # If there is no error message, use a default.
            errors = content.get("errors", [{"message": "An error occurred processing your request."}])
            if errors and isinstance(errors, list):
                error_message = errors[0]["message"]
            else:
                error_message = errors  # pragma: no cover
            self._last_call["api_error"] = error_message

            ExceptionType = TwythonError
            if response.status_code == 429:
                # Twitter API 1.1, always return 429 when rate limit is exceeded
                ExceptionType = TwythonRateLimitError  # pragma: no cover
            elif response.status_code == 401 or "Bad Authentication data" in error_message:
                # Twitter API 1.1, returns a 401 Unauthorized or
                # a 400 "Bad Authentication data" for invalid/expired app keys/user tokens
                ExceptionType = TwythonAuthError

            raise ExceptionType(
                error_message, error_code=response.status_code, retry_after=response.headers.get("retry-after")
            )

        # if we have a json error here, then it's not an official Twitter API error
        if json_error and response.status_code not in (200, 201, 202):  # pragma: no cover
            raise TwythonError("Response was not valid JSON, unable to decode.")

        return content

    def get_webhooks(self, env_name):
        """
        Returns the webhooks currently active for this app. (Twitter claims there can only be one)
        Docs: https://developer.twitter.com/en/docs/accounts-and-users/subscribe-account-activity/api-reference/aaa-standard-all
        """
        return self.get("https://api.twitter.com/1.1/account_activity/all/%s/webhooks.json" % env_name)

    def delete_webhook(self, env_name, webhook_id):
        """
        Deletes the webhook for the current app / user and passed in environment name.
        Docs: https://developer.twitter.com/en/docs/accounts-and-users/subscribe-account-activity/api-reference/aaa-standard-all
        """
        self.request(
            "https://api.twitter.com/1.1/account_activity/all/%s/webhooks/%s.json" % (env_name, webhook_id),
            method="DELETE",
        )

    def register_webhook(self, env_name, url):
        """
        Registers a new webhook URL for the given application context.
        Docs: https://developer.twitter.com/en/docs/accounts-and-users/subscribe-account-activity/api-reference/aaa-standard-all
        """
        set_webhook_url = "https://api.twitter.com/1.1/account_activity/all/%s/webhooks.json?url=%s" % (
            env_name,
            quote_plus(url),
        )
        return self.post(set_webhook_url)

    def subscribe_to_webhook(self, env_name):
        """
        Subscribes all user's events for this apps webhook
        Docs: https://developer.twitter.com/en/docs/accounts-and-users/subscribe-account-activity/api-reference/aaa-standard-all
        """
        return self.post("https://api.twitter.com/1.1/account_activity/all/%s/subscriptions.json" % env_name)


def generate_twitter_signature(content, consumer_secret):  # pragma: no cover
<<<<<<< HEAD
    token = hmac.new(bytes(consumer_secret.encode('ascii')), msg=content, digestmod=hashlib.sha256).digest()
    return 'sha256=' + base64.standard_b64encode(token)
=======
    token = hmac.new(bytes(consumer_secret.encode("ascii")), msg=content, digestmod=hashlib.sha256).digest()
    return "sha256=" + base64.standard_b64encode(token)
>>>>>>> 81472807
<|MERGE_RESOLUTION|>--- conflicted
+++ resolved
@@ -3,28 +3,15 @@
 import hashlib
 import hmac
 import json
-<<<<<<< HEAD
-=======
 from urllib.parse import quote_plus
 
 import requests
 from twython import Twython, TwythonAuthError, TwythonError, TwythonRateLimitError
 from twython.helpers import _transparent_params
->>>>>>> 81472807
 
-import requests
 from django.conf import settings
 from django.db.models import Model
 from django.utils.http import urlencode
-<<<<<<< HEAD
-from six.moves.urllib.parse import quote_plus
-from twython import Twython
-from twython import TwythonAuthError
-from twython import TwythonError
-from twython import TwythonRateLimitError
-from twython.helpers import _transparent_params
-=======
->>>>>>> 81472807
 
 from temba.utils.http import HttpEvent
 
@@ -173,10 +160,5 @@
 
 
 def generate_twitter_signature(content, consumer_secret):  # pragma: no cover
-<<<<<<< HEAD
-    token = hmac.new(bytes(consumer_secret.encode('ascii')), msg=content, digestmod=hashlib.sha256).digest()
-    return 'sha256=' + base64.standard_b64encode(token)
-=======
     token = hmac.new(bytes(consumer_secret.encode("ascii")), msg=content, digestmod=hashlib.sha256).digest()
-    return "sha256=" + base64.standard_b64encode(token)
->>>>>>> 81472807
+    return "sha256=" + base64.standard_b64encode(token)