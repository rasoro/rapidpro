
from django import forms
from django.core.paginator import Paginator
from django.http import HttpResponse
from django.utils.functional import cached_property
<<<<<<< HEAD
from django.views import View
=======
>>>>>>> 81472807
from django.utils.translation import ugettext_lazy as _
from django.views import View

from temba.contacts.models import ContactGroupCount
from temba.utils.es import ModelESSearch
from temba.utils.models import ProxyQuerySet, mapEStoDB

from temba.utils.es import ModelESSearch
from temba.utils.models import mapEStoDB


class PostOnlyMixin(View):
    """
    Utility mixin to make a class based view be POST only
    """

    def get(self, *args, **kwargs):
        return HttpResponse("Method Not Allowed", status=405)


class BaseActionForm(forms.Form):
    """
    Base form class for bulk actions against domain models, typically initiated from list views
    """

    model = None
    model_manager = "objects"
    label_model = None
    label_model_manager = "objects"
    has_is_active = False
    allowed_actions = ()

    def __init__(self, *args, **kwargs):
        org = kwargs.pop("org")
        self.user = kwargs.pop("user")

        super().__init__(*args, **kwargs)

        objects_qs = getattr(self.model, self.model_manager).filter(org=org)
        if self.has_is_active:
            objects_qs = objects_qs.filter(is_active=True)

        self.fields["action"] = forms.ChoiceField(choices=self.allowed_actions)
        self.fields["objects"] = forms.ModelMultipleChoiceField(objects_qs)
        self.fields["add"] = forms.BooleanField(required=False)
        self.fields["number"] = forms.BooleanField(required=False)

        if self.label_model:
            label_qs = getattr(self.label_model, self.label_model_manager).filter(org=org)
            self.fields["label"] = forms.ModelChoiceField(label_qs, required=False)

    def clean(self):
        data = self.cleaned_data
        action = data["action"]
        user_permissions = self.user.get_org_group().permissions

        update_perm_codename = self.model.__name__.lower() + "_update"

        update_allowed = user_permissions.filter(codename=update_perm_codename)
        delete_allowed = user_permissions.filter(codename="msg_update")
        resend_allowed = user_permissions.filter(codename="broadcast_send")

        if action in ("label", "unlabel", "archive", "restore", "block", "unblock", "unstop") and not update_allowed:
            raise forms.ValidationError(_("Sorry you have no permission for this action."))

        if action == "delete" and not delete_allowed:  # pragma: needs cover
            raise forms.ValidationError(_("Sorry you have no permission for this action."))

        if action == "resend" and not resend_allowed:  # pragma: needs cover
            raise forms.ValidationError(_("Sorry you have no permission for this action."))

        if action == "label" and "label" not in self.cleaned_data:  # pragma: needs cover
            raise forms.ValidationError(_("Must specify a label"))

        if action == "unlabel" and "label" not in self.cleaned_data:  # pragma: needs cover
            raise forms.ValidationError(_("Must specify a label"))

        return data

    def execute(self):
        data = self.cleaned_data
        action = data["action"]
        objects = data["objects"]

        if action == "label":
            label = data["label"]
            add = data["add"]

            if not label:
                return dict(error=_("Missing label"))

            changed = self.model.apply_action_label(self.user, objects, label, add)
            return dict(changed=changed, added=add, label_id=label.id, label=label.name)

        elif action == "unlabel":
            label = data["label"]
            add = data["add"]

            if not label:
                return dict(error=_("Missing label"))

            changed = self.model.apply_action_label(self.user, objects, label, False)
            return dict(changed=changed, added=add, label_id=label.id, label=label.name)

        elif action == "archive":
            changed = self.model.apply_action_archive(self.user, objects)
            return dict(changed=changed)

        elif action == "block":
            changed = self.model.apply_action_block(self.user, objects)
            return dict(changed=changed)

        elif action == "unblock":
            changed = self.model.apply_action_unblock(self.user, objects)
            return dict(changed=changed)

        elif action == "restore":
            changed = self.model.apply_action_restore(self.user, objects)
            return dict(changed=changed)

        elif action == "delete":
            changed = self.model.apply_action_delete(self.user, objects)
            return dict(changed=changed)

        elif action == "unstop":
            changed = self.model.apply_action_unstop(self.user, objects)
            return dict(changed=changed)

        elif action == "resend":
            changed = self.model.apply_action_resend(self.user, objects)
            return dict(changed=changed)

        else:  # pragma: no cover
            return dict(error=_("Oops, so sorry. Something went wrong!"))


<<<<<<< HEAD
class ESPaginator(Paginator):
=======
class ContactListPaginator(Paginator):
>>>>>>> 81472807
    """
    Paginator that knows how to work with ES dsl Search objects
    """

    @cached_property
    def count(self):
<<<<<<< HEAD
        # execute search to get the count
        return self.object_list.count()
=======
        if isinstance(self.object_list, ModelESSearch):
            # execute search on the ElasticSearch to get the count
            return self.object_list.count()
        else:
            # get the group count from the ContactGroupCount squashed model
            group_instance = self.object_list._hints.get("instance")
            if group_instance:
                return ContactGroupCount.get_totals([group_instance]).get(group_instance)
            else:
                return 0
>>>>>>> 81472807

    def _get_page(self, *args, **kwargs):
        new_args = list(args)

        es_search = args[0]

        if isinstance(es_search, ModelESSearch):
            # we need to execute the ES search again, to get the actual page of records
            new_object_list = args[0].execute()

            new_args[0] = new_object_list

<<<<<<< HEAD
        return super(ESPaginator, self)._get_page(*new_args, **kwargs)


class ESPaginationMixin(object):
    paginator_class = ESPaginator

    def paginate_queryset(self, es_search, page_size):

        if isinstance(es_search, ModelESSearch):

            paginator, page, es_queryset, is_paginated = super(ESPaginationMixin, self).paginate_queryset(es_search, page_size)

            model_queryset = mapEStoDB(self.model, es_queryset)

            return paginator, page, model_queryset, is_paginated

        else:
            return super(ESPaginationMixin, self).paginate_queryset(es_search, page_size)
=======
        return super()._get_page(*new_args, **kwargs)


class ContactListPaginationMixin(object):
    paginator_class = ContactListPaginator

    def paginate_queryset(self, queryset, page_size):
        paginator, page, new_queryset, is_paginated = super().paginate_queryset(queryset, page_size)

        if isinstance(queryset, ModelESSearch):
            model_queryset = ProxyQuerySet([obj for obj in mapEStoDB(self.model, new_queryset)])
            return paginator, page, model_queryset, is_paginated

        else:
            model_queryset = ProxyQuerySet([obj for obj in new_queryset])
            return paginator, page, model_queryset, is_paginated
>>>>>>> 81472807
<|MERGE_RESOLUTION|>--- conflicted
+++ resolved
@@ -3,19 +3,12 @@
 from django.core.paginator import Paginator
 from django.http import HttpResponse
 from django.utils.functional import cached_property
-<<<<<<< HEAD
-from django.views import View
-=======
->>>>>>> 81472807
 from django.utils.translation import ugettext_lazy as _
 from django.views import View
 
 from temba.contacts.models import ContactGroupCount
 from temba.utils.es import ModelESSearch
 from temba.utils.models import ProxyQuerySet, mapEStoDB
-
-from temba.utils.es import ModelESSearch
-from temba.utils.models import mapEStoDB
 
 
 class PostOnlyMixin(View):
@@ -143,21 +136,13 @@
             return dict(error=_("Oops, so sorry. Something went wrong!"))
 
 
-<<<<<<< HEAD
-class ESPaginator(Paginator):
-=======
 class ContactListPaginator(Paginator):
->>>>>>> 81472807
     """
     Paginator that knows how to work with ES dsl Search objects
     """
 
     @cached_property
     def count(self):
-<<<<<<< HEAD
-        # execute search to get the count
-        return self.object_list.count()
-=======
         if isinstance(self.object_list, ModelESSearch):
             # execute search on the ElasticSearch to get the count
             return self.object_list.count()
@@ -168,7 +153,6 @@
                 return ContactGroupCount.get_totals([group_instance]).get(group_instance)
             else:
                 return 0
->>>>>>> 81472807
 
     def _get_page(self, *args, **kwargs):
         new_args = list(args)
@@ -181,26 +165,6 @@
 
             new_args[0] = new_object_list
 
-<<<<<<< HEAD
-        return super(ESPaginator, self)._get_page(*new_args, **kwargs)
-
-
-class ESPaginationMixin(object):
-    paginator_class = ESPaginator
-
-    def paginate_queryset(self, es_search, page_size):
-
-        if isinstance(es_search, ModelESSearch):
-
-            paginator, page, es_queryset, is_paginated = super(ESPaginationMixin, self).paginate_queryset(es_search, page_size)
-
-            model_queryset = mapEStoDB(self.model, es_queryset)
-
-            return paginator, page, model_queryset, is_paginated
-
-        else:
-            return super(ESPaginationMixin, self).paginate_queryset(es_search, page_size)
-=======
         return super()._get_page(*new_args, **kwargs)
 
 
@@ -216,5 +180,4 @@
 
         else:
             model_queryset = ProxyQuerySet([obj for obj in new_queryset])
-            return paginator, page, model_queryset, is_paginated
->>>>>>> 81472807
+            return paginator, page, model_queryset, is_paginated