--- conflicted
+++ resolved
@@ -1,75 +1,4 @@
 
-<<<<<<< HEAD
-import json
-import time
-
-import requests
-from django_redis import get_redis_connection
-
-from temba.channels.models import ChannelLog
-from temba.utils.http import HttpEvent, http_headers
-
-JIOCHAT_ACCESS_TOKEN_KEY = 'jiochat_channel_access_token:%s'
-JIOCHAT_ACCESS_TOKEN_REFRESH_LOCK = 'jiochat_channel_access_token:refresh-lock:%s'
-
-
-class JiochatClient:
-    def __init__(self, channel_uuid, app_id, app_secret):
-        self.channel_uuid = channel_uuid
-        self.app_id = app_id
-        self.app_secret = app_secret
-
-    @classmethod
-    def from_channel(cls, channel):
-        config = channel.config
-        app_id = config.get('jiochat_app_id', None)
-        app_secret = config.get('jiochat_app_secret', None)
-        return cls(channel.uuid, app_id, app_secret)
-
-    def get_access_token(self):
-        r = get_redis_connection()
-        lock_name = JIOCHAT_ACCESS_TOKEN_REFRESH_LOCK % self.channel_uuid
-
-        with r.lock(lock_name, timeout=5):
-            key = JIOCHAT_ACCESS_TOKEN_KEY % self.channel_uuid
-            access_token = r.get(key)
-            return access_token
-
-    def refresh_access_token(self, channel_id):
-        r = get_redis_connection()
-        lock_name = JIOCHAT_ACCESS_TOKEN_REFRESH_LOCK % self.channel_uuid
-
-        if not r.get(lock_name):
-            with r.lock(lock_name, timeout=30):
-                key = JIOCHAT_ACCESS_TOKEN_KEY % self.channel_uuid
-
-                post_data = dict(grant_type='client_credentials', client_id=self.app_id, client_secret=self.app_secret)
-                url = 'https://channels.jiochat.com/auth/token.action'
-
-                event = HttpEvent('POST', url, json.dumps(post_data))
-                start = time.time()
-
-                response = self._request(url, post_data, access_token=None)
-                event.status_code = response.status_code
-
-                if response.status_code != 200:
-                    event.response_body = response.content
-                    ChannelLog.log_channel_request(channel_id, "Got non-200 response from Jiochat", event, start, True)
-                    return
-
-                response_json = response.json()
-                event.response_body = json.dumps(response_json)
-                ChannelLog.log_channel_request(channel_id, "Successfully fetched access token from Jiochat", event, start)
-
-                access_token = response_json['access_token']
-                r.set(key, access_token, ex=7200)
-                return access_token
-
-    def _request(self, url, params=None, access_token=None):
-        headers = http_headers(extra={'Authorization': 'Bearer ' + access_token} if access_token else {})
-        response = requests.post(url, data=params, headers=headers, timeout=15)
-        return response
-=======
 from temba.utils.access_token import APIClient
 
 
@@ -78,5 +7,4 @@
     API_SLUG = "jiochat"
     TOKEN_URL = "https://channels.jiochat.com/auth/token.action"
     TOKEN_REFRESH_LOCK = "jiochat_channel_access_token:refresh-lock:%s"
-    TOKEN_STORE_KEY = "jiochat_channel_access_token:%s"
->>>>>>> 81472807
+    TOKEN_STORE_KEY = "jiochat_channel_access_token:%s"