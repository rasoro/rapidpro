# -*- coding: utf-8 -*-

from __future__ import unicode_literals

import json
import pytz

from datetime import datetime, time
from decimal import Decimal
from django.conf import settings
from django.core.paginator import Paginator
from django.utils import timezone
from temba_expressions.evaluator import EvaluationContext, DateStyle
from mock import patch
from redis_cache import get_redis_connection
from temba.contacts.models import Contact
from temba.tests import TembaTest
from .cache import get_cacheable_result, get_cacheable_attr, incrby_existing
from .expressions import migrate_template, evaluate_template, evaluate_template_compat, get_function_listing
from .queues import pop_task, push_task, HIGH_PRIORITY, LOW_PRIORITY
from . import format_decimal, slugify_with, str_to_datetime, str_to_time, truncate, random_string, non_atomic_when_eager
from . import PageableQuery, json_to_dict, dict_to_struct, datetime_to_ms, ms_to_datetime, dict_to_json, str_to_bool
from . import percentage, datetime_to_json_date, json_date_to_datetime, timezone_to_country_code, non_atomic_gets
from temba.utils.exporter import TableExporter
from xlrd import open_workbook


class InitTest(TembaTest):

    def test_datetime_to_ms(self):
        d1 = datetime(2014, 1, 2, 3, 4, 5, tzinfo=pytz.utc)
        self.assertEqual(datetime_to_ms(d1), 1388631845000)  # from http://unixtimestamp.50x.eu
        self.assertEqual(ms_to_datetime(1388631845000), d1)

        tz = pytz.timezone("Africa/Kigali")
        d2 = tz.localize(datetime(2014, 1, 2, 3, 4, 5))
        self.assertEqual(datetime_to_ms(d2), 1388624645000)
        self.assertEqual(ms_to_datetime(1388624645000), d2.astimezone(pytz.utc))

    def test_datetime_to_json_date(self):
        d1 = datetime(2014, 1, 2, 3, 4, 5, tzinfo=pytz.utc)
        self.assertEqual(datetime_to_json_date(d1), '2014-01-02T03:04:05.000Z')
        self.assertEqual(json_date_to_datetime('2014-01-02T03:04:05.000Z'), d1)
        self.assertEqual(json_date_to_datetime('2014-01-02T03:04:05.000'), d1)

        tz = pytz.timezone("Africa/Kigali")
        d2 = tz.localize(datetime(2014, 1, 2, 3, 4, 5))
        self.assertEqual(datetime_to_json_date(d2), '2014-01-02T01:04:05.000Z')
        self.assertEqual(json_date_to_datetime('2014-01-02T01:04:05.000Z'), d2.astimezone(pytz.utc))
        self.assertEqual(json_date_to_datetime('2014-01-02T01:04:05.000'), d2.astimezone(pytz.utc))

    def test_str_to_datetime(self):
        tz = pytz.timezone('Asia/Kabul')
        with patch.object(timezone, 'now', return_value=tz.localize(datetime(2014, 1, 2, 3, 4, 5, 6))):
            self.assertIsNone(str_to_datetime(None, tz))  # none
            self.assertIsNone(str_to_datetime('', tz))  # empty string
            self.assertIsNone(str_to_datetime('xxx', tz))  # unparseable string
            self.assertIsNone(str_to_datetime('xxx', tz, fill_time=False))  # unparseable string
            self.assertEqual(tz.localize(datetime(2013, 2, 1, 3, 4, 5, 6)),
                             str_to_datetime('01-02-2013', tz, dayfirst=True))  # day first
            self.assertEqual(tz.localize(datetime(2013, 1, 2, 3, 4, 5, 6)),
                             str_to_datetime('01-02-2013', tz, dayfirst=False))  # month first
            self.assertEqual(tz.localize(datetime(2013, 1, 31, 3, 4, 5, 6)),
                             str_to_datetime('01-31-2013', tz, dayfirst=True))  # impossible as day first
            self.assertEqual(tz.localize(datetime(2013, 2, 1, 7, 8, 5, 6)),
                             str_to_datetime('01-02-2013 07:08', tz, dayfirst=True))  # hour and minute provided
            self.assertEqual(tz.localize(datetime(2013, 2, 1, 7, 8, 9, 100000)),
                             str_to_datetime('01-02-2013 07:08:09.100000', tz, dayfirst=True))  # complete time provided
            self.assertEqual(tz.localize(datetime(2013, 2, 1, 0, 0, 0, 0)),
                             str_to_datetime('01-02-2013', tz, dayfirst=True, fill_time=False))  # no time filling

    def test_str_to_time(self):
        tz = pytz.timezone('Asia/Kabul')
        with patch.object(timezone, 'now', return_value=tz.localize(datetime(2014, 1, 2, 3, 4, 5, 6))):
            self.assertEqual(time(3, 4), str_to_time('03:04'))  # zero padded
            self.assertEqual(time(3, 4), str_to_time('3:4'))  # not zero padded
            self.assertEqual(time(3, 4), str_to_time('01-02-2013 03:04'))  # with date
            self.assertEqual(time(15, 4), str_to_time('3:04 PM'))  # as PM

    def test_str_to_bool(self):
        self.assertFalse(str_to_bool(None))
        self.assertFalse(str_to_bool(''))
        self.assertFalse(str_to_bool('x'))
        self.assertTrue(str_to_bool('Y'))
        self.assertTrue(str_to_bool('Yes'))
        self.assertTrue(str_to_bool('TRUE'))
        self.assertTrue(str_to_bool('1'))

    def test_format_decimal(self):
        self.assertEquals('', format_decimal(None))
        self.assertEquals('0', format_decimal(Decimal('0.0')))
        self.assertEquals('10', format_decimal(Decimal('10')))
        self.assertEquals('100', format_decimal(Decimal('100.0')))
        self.assertEquals('123', format_decimal(Decimal('123')))
        self.assertEquals('123', format_decimal(Decimal('123.0')))
        self.assertEquals('123.34', format_decimal(Decimal('123.34')))
        self.assertEquals('123.34', format_decimal(Decimal('123.3400000')))
        self.assertEquals('-123', format_decimal(Decimal('-123.0')))

    def test_slugify_with(self):
        self.assertEquals('foo_bar', slugify_with('foo bar'))
        self.assertEquals('foo$bar', slugify_with('foo bar', '$'))

    def test_truncate(self):
        self.assertEquals('abc', truncate('abc', 5))
        self.assertEquals('abcde', truncate('abcde', 5))
        self.assertEquals('ab...', truncate('abcdef', 5))

    def test_random_string(self):
        rs = random_string(1000)
        self.assertEquals(1000, len(rs))
        self.assertFalse('1' in rs or 'I' in rs or '0' in rs or 'O' in rs)

    def test_non_atomic_when_eager(self):
        settings.CELERY_ALWAYS_EAGER = False

        @non_atomic_when_eager
        def dispatch_func1(*args, **kwargs):
            return args[0] + kwargs['arg2']

        settings.CELERY_ALWAYS_EAGER = True

        @non_atomic_when_eager
        def dispatch_func2(*args, **kwargs):
            return args[0] + kwargs['arg2']

        self.assertFalse(hasattr(dispatch_func1, '_non_atomic_requests'))
        self.assertIsNotNone(dispatch_func2._non_atomic_requests)

        # check that both functions call correctly
        self.assertEqual(dispatch_func1(1, arg2=2), 3)
        self.assertEqual(dispatch_func2(1, arg2=2), 3)

    def test_non_atomic_gets(self):
        @non_atomic_gets
        def dispatch_func(*args, **kwargs):
            return args[0] + kwargs['arg2']

        self.assertTrue(hasattr(dispatch_func, '_non_atomic_gets'))

        # check that function calls correctly
        self.assertEqual(dispatch_func(1, arg2=2), 3)

    def test_timezone_country_code(self):
        self.assertEqual('RW', timezone_to_country_code('Africa/Kigali'))
        self.assertEqual('US', timezone_to_country_code('America/Chicago'))
        self.assertEqual('US', timezone_to_country_code('US/Pacific'))
        # GMT and UTC give empty
        self.assertEqual('', timezone_to_country_code('GMT'))

        # any invalid timezones should return ""
        self.assertEqual('', timezone_to_country_code('Nyamirambo'))

    def test_percentage(self):
        self.assertEquals(0, percentage(0, 100))
        self.assertEquals(0, percentage(0, 0))
        self.assertEquals(0, percentage(100, 0))
        self.assertEquals(75, percentage(75, 100))
        self.assertEquals(76, percentage(759, 1000))


class CacheTest(TembaTest):

    def test_get_cacheable_result(self):
        self.create_contact("Bob", number="1234")

        def calculate():
            return Contact.objects.all().count()

        with self.assertNumQueries(1):
            self.assertEqual(get_cacheable_result('test_contact_count', 60, calculate), 1)  # from db
        with self.assertNumQueries(0):
            self.assertEqual(get_cacheable_result('test_contact_count', 60, calculate), 1)  # from cache

        self.create_contact("Jim", number="2345")

        with self.assertNumQueries(0):
            self.assertEqual(get_cacheable_result('test_contact_count', 60, calculate), 1)  # not updated

        get_redis_connection().delete('test_contact_count')  # delete from cache for force re-fetch from db

        with self.assertNumQueries(1):
            self.assertEqual(get_cacheable_result('test_contact_count', 60, calculate), 2)  # from db
        with self.assertNumQueries(0):
            self.assertEqual(get_cacheable_result('test_contact_count', 60, calculate), 2)  # from cache

    def test_get_cacheable_attr(self):
        def calculate():
            return "CALCULATED"

        self.assertEqual(get_cacheable_attr(self, '_test_value', calculate), "CALCULATED")
        self._test_value = "CACHED"
        self.assertEqual(get_cacheable_attr(self, '_test_value', calculate), "CACHED")

    def test_incrby_existing(self):
        r = get_redis_connection()
        r.setex('foo', 10, 100)
        r.set('bar', 20)

        incrby_existing('foo', 3, r)  # positive delta
        self.assertEqual(r.get('foo'), '13')
        self.assertTrue(r.ttl('foo') > 0)

        incrby_existing('foo', -1, r)  # negative delta
        self.assertEqual(r.get('foo'), '12')
        self.assertTrue(r.ttl('foo') > 0)

        r.setex('foo', 0, 100)
        incrby_existing('foo', 5, r)  # zero val key
        self.assertEqual(r.get('foo'), '5')
        self.assertTrue(r.ttl('foo') > 0)

        incrby_existing('bar', 5, r)  # persistent key
        self.assertEqual(r.get('bar'), '25')
        self.assertTrue(r.ttl('bar') < 0)

        incrby_existing('xxx', -2, r)  # non-existent key
        self.assertIsNone(r.get('xxx'))


class JsonTest(TembaTest):

    def test_encode_decode(self):
        # create a time that has a set millisecond
        now = timezone.now().replace(microsecond=1000)

        # our dictionary to encode
        source = dict(name="Date Test", age=10, now=now)

        # encode it
        encoded = dict_to_json(source)

        # now decode it back out
        decoded = json_to_dict(encoded)

        # should be the same as our source
        self.assertDictEqual(source, decoded)

        # test the same using our object mocking
        mock = dict_to_struct('Mock', json.loads(encoded), ['now'])
        self.assertEquals(mock.now, source['now'])

        # try it with a microsecond of 0 instead
        source['now'] = timezone.now().replace(microsecond=0)

        # encode it
        encoded = dict_to_json(source)

        # now decode it back out
        decoded = json_to_dict(encoded)

        # should be the same as our source
        self.assertDictEqual(source, decoded)

        # test the same using our object mocking
        mock = dict_to_struct('Mock', json.loads(encoded), ['now'])
        self.assertEquals(mock.now, source['now'])


class QueueTest(TembaTest):

    def test_queueing(self):
        args1 = dict(task=1)

        # basic push and pop
        push_task(self.org, None, 'test', args1)
        self.assertEquals(args1, pop_task('test'))

        self.assertFalse(pop_task('test'))

        # ok, try pushing and popping multiple on now
        args2 = dict(task=2)

        push_task(self.org, None, 'test', args1)
        push_task(self.org, None, 'test', args2)

        # should come back in order of insertion
        self.assertEquals(args1, pop_task('test'))
        self.assertEquals(args2, pop_task('test'))

        self.assertFalse(pop_task('test'))

        # ok, same set up
        push_task(self.org, None, 'test', args1)
        push_task(self.org, None, 'test', args2)

        # but add a high priority item this time
        args3 = dict(task=3)
        push_task(self.org, None, 'test', args3, HIGH_PRIORITY)

        # and a low priority task
        args4 = dict(task=4)
        push_task(self.org, None, 'test', args4, LOW_PRIORITY)

        # high priority should be first out, then defaults, then low
        self.assertEquals(args3, pop_task('test'))
        self.assertEquals(args1, pop_task('test'))
        self.assertEquals(args2, pop_task('test'))
        self.assertEquals(args4, pop_task('test'))

        self.assertFalse(pop_task('test'))

    def test_org_queuing(self):
        self.create_secondary_org()

        args = [dict(task=i) for i in range(6)]

        push_task(self.org, None, 'test', args[2], LOW_PRIORITY)
        push_task(self.org, None, 'test', args[1])
        push_task(self.org, None, 'test', args[0], HIGH_PRIORITY)


        push_task(self.org2, None, 'test', args[4])
        push_task(self.org2, None, 'test', args[3], HIGH_PRIORITY)
        push_task(self.org2, None, 'test', args[5], LOW_PRIORITY)

        # order isn't guaranteed except per org when popping these off
        curr1, curr2 = 0, 3

        for i in range(6):
            task = pop_task('test')['task']

            if task < 3:
                self.assertEquals(curr1, task)
                curr1 += 1
            else:
                self.assertEquals(curr2, task)
                curr2 += 1

        self.assertFalse(pop_task('test'))


class PageableQueryTest(TembaTest):
    def setUp(self):
        TembaTest.setUp(self)

        self.joe = self.create_contact("Joe Blow", "1234", "blow80")
        self.frank = self.create_contact("Frank Smith", "2345")
        self.mary = self.create_contact("Mary Jo", "3456")
        self.anne = self.create_contact("Anne Smith", "4567")
        self.billy = self.create_contact("Billy Joel")

    def test_query(self):
        def assertResultNames(names, result):
            self.assertEqual(names, [r['name'] for r in result])

        def assertPage(names, has_next, page):
            assertResultNames(names, page)
            self.assertEqual(has_next, page.has_next())

        # simple parameterless select
        query = PageableQuery("SELECT * FROM contacts_contact", ('name',), ())
        self.assertEqual(5, query.count())
        self.assertEqual(5, len(query))
        assertResultNames(["Anne Smith", "Billy Joel"], query[0:2])
        assertResultNames(["Frank Smith", "Joe Blow"], query[2:4])
        assertResultNames(["Mary Jo"], query[4:6])

        # check use with paginator
        paginator = Paginator(query, 2)
        assertPage(["Anne Smith", "Billy Joel"], True, paginator.page(1))
        assertPage(["Frank Smith", "Joe Blow"], True, paginator.page(2))
        assertPage(["Mary Jo"], False, paginator.page(3))

        # select with parameter
        query = PageableQuery("SELECT * FROM contacts_contact WHERE name ILIKE %s", ('name',), ('%jo%',))
        paginator = Paginator(query, 2)
        assertPage(["Billy Joel", "Joe Blow"], True, paginator.page(1))
        assertPage(["Mary Jo"], False, paginator.page(2))


class ExpressionsTest(TembaTest):

    def setUp(self):
        super(ExpressionsTest, self).setUp()

        contact = self.create_contact("Joe Blow", "123")
        contact.language = u'eng'
        contact.save()

        variables = dict()
        variables['contact'] = contact.build_message_context()
        variables['flow'] = dict(water_source="Well",     # key with underscore
                                 blank="",                # blank string
                                 arabic="اثنين ثلاثة",    # RTL chars
                                 english="two three",     # LTR chars
                                 urlstuff=' =&\u0628',    # stuff that needs URL encoding
                                 users=5,                 # numeric as int
                                 count="5",               # numeric as string
                                 average=2.5,             # numeric as float
                                 joined=datetime(2014, 12, 1, 9, 0, 0, 0, timezone.utc),  # date as datetime
                                 started="1/12/14 9:00")  # date as string

        self.context = EvaluationContext(variables, timezone.utc, DateStyle.DAY_FIRST)

    def test_evaluate_template(self):
        self.assertEquals(("Hello World", []), evaluate_template('Hello World', self.context))  # no expressions
        self.assertEquals(("Hello = Well 5", []),
                          evaluate_template("Hello = @(flow.water_source) @flow.users", self.context))
        self.assertEquals(("xxJoexx", []),
                          evaluate_template("xx@(contact.first_name)xx", self.context))  # no whitespace
        self.assertEquals(('Hello "World"', []),
                          evaluate_template('@( "Hello ""World""" )', self.context))  # string with escaping
        self.assertEquals(("Hello World", []),
                          evaluate_template('@( "Hello" & " " & "World" )',  self.context))  # string concatenation
        self.assertEquals(('("', []),
                          evaluate_template('@("(" & """")',  self.context))  # string literals containing delimiters
        self.assertEquals(('Joe Blow and Joe Blow', []),
                          evaluate_template('@contact and @(contact)',  self.context))  # old and new style
        self.assertEquals(("Joe Blow language is set to 'eng'", []),
                          evaluate_template("@contact language is set to '@contact.language'", self.context))  # language

        # test LTR and RTL mixing
        self.assertEquals(("one two three four", []),
                          evaluate_template("one @flow.english four", self.context))  # LTR var, LTR value, LTR text
        self.assertEquals(("one اثنين ثلاثة four", []),
                          evaluate_template("one @flow.arabic four", self.context))  # LTR var, RTL value, LTR text
        self.assertEquals(("واحد اثنين ثلاثة أربعة", []),
                          evaluate_template("واحد @flow.arabic أربعة",  self.context))  # LTR var, RTL value, RTL text
        self.assertEquals(("واحد two three أربعة", []),
                          evaluate_template("واحد @flow.english أربعة",  self.context))  # LTR var, LTR value, RTL text

        # test decimal arithmetic
        self.assertEquals(("Result: 7", []),
                          evaluate_template("Result: @(flow.users + 2)",
                                            self.context))  # var is int
        self.assertEquals(("Result: 0", []),
                          evaluate_template("Result: @(flow.count - 5)",
                                            self.context))  # var is string
        self.assertEquals(("Result: 0.5", []),
                          evaluate_template("Result: @(5 / (flow.users * 2))",
                                            self.context))  # result is decimal
        self.assertEquals(("Result: -10", []),
                          evaluate_template("Result: @(-5 - flow.users)", self.context))  # negatives

        # test date arithmetic
        self.assertEquals(("Date: 02-12-2014 09:00", []),
                          evaluate_template("Date: @(flow.joined + 1)",
                                            self.context))  # var is datetime
        self.assertEquals(("Date: 28-11-2014 09:00", []),
                          evaluate_template("Date: @(flow.started - 3)",
                                            self.context))  # var is string
        self.assertEquals(("Date: 04-07-2014", []),
                          evaluate_template("Date: @(DATE(2014, 7, 1) + 3)",
                                            self.context))  # date constructor
        self.assertEquals(("Date: 01-12-2014 11:30", []),
                          evaluate_template("Date: @(flow.joined + TIME(2, 30, 0))",
                                            self.context))  # time addition to datetime var
        self.assertEquals(("Date: 01-12-2014 06:30", []),
                          evaluate_template("Date: @(flow.joined - TIME(2, 30, 0))",
                                            self.context))  # time subtraction from string var

        # test function calls
        self.assertEquals(("Hello joe", []),
                          evaluate_template("Hello @(lower(contact.first_name))",
                                            self.context))  # use lowercase for function name
        self.assertEquals(("Hello JOE", []),
                          evaluate_template("Hello @(UPPER(contact.first_name))",
                                            self.context))  # use uppercase for function name
        self.assertEquals(("Bonjour world", []),
                          evaluate_template('@(SUBSTITUTE("Hello world", "Hello", "Bonjour"))',
                                            self.context))  # string arguments
        self.assertRegexpMatches(evaluate_template('Today is @(TODAY())', self.context)[0],
                                 'Today is \d\d-\d\d-\d\d\d\d')  # function with no args
        self.assertEquals(('3', []),
                          evaluate_template('@(LEN( 1.2 ))',
                                            self.context))  # auto decimal -> string conversion
        self.assertEquals(('16', []),
                          evaluate_template('@(LEN(flow.joined))',
                                            self.context))  # auto datetime -> string conversion
        self.assertEquals(('2', []),
                          evaluate_template('@(WORD_COUNT("abc-def", FALSE))',
                                            self.context))  # built-in variable
        self.assertEquals(('TRUE', []),
                          evaluate_template('@(OR(AND(True, flow.count = flow.users, 1), 0))',
                                            self.context))  # booleans / varargs
        self.assertEquals(('yes', []),
                          evaluate_template('@(IF(IF(flow.count > 4, "x", "y") = "x", "yes", "no"))',
                                            self.context))  # nested conditional

        # evaluation errors
        self.assertEquals(("Error: @()", ["Expression error at: )"]),
                          evaluate_template("Error: @()",
                                            self.context))  # syntax error due to empty expression
        self.assertEquals(("Error: @('2')", ["Expression error at: '"]),
                          evaluate_template("Error: @('2')",
                                            self.context))  # don't support single quote string literals
        self.assertEquals(("Error: @(2 / 0)", ["Division by zero"]),
                          evaluate_template("Error: @(2 / 0)",
                                            self.context))  # division by zero
        self.assertEquals(("Error: @(1 + flow.blank)", ["Expression could not be evaluated as decimal or date arithmetic"]),
                          evaluate_template("Error: @(1 + flow.blank)",
                                            self.context))  # string that isn't numeric
        self.assertEquals(("Well @flow.boil", ["Undefined variable: flow.boil"]),
                          evaluate_template("@flow.water_source @flow.boil",
                                            self.context))  # undefined variables
        self.assertEquals(("Hello @(XXX(1, 2))", ["Undefined function: XXX"]),
                          evaluate_template("Hello @(XXX(1, 2))",
                                            self.context))  # undefined function
        self.assertEquals(('Hello @(ABS(1, "x", TRUE))', ["Too many arguments provided for function ABS"]),
                          evaluate_template('Hello @(ABS(1, "x", TRUE))',
                                            self.context))  # wrong number of args
        self.assertEquals(('Hello @(REPT(flow.blank, -2))', ['Error calling function REPT with arguments "", -2']),
                          evaluate_template('Hello @(REPT(flow.blank, -2))',
                                            self.context))  # internal function error

    def test_evaluate_template_compat(self):
        # test old style expressions, i.e. @ and with filters
        self.assertEquals(("Hello World Joe Joe", []),
                          evaluate_template_compat("Hello World @contact.first_name @contact.first_name", self.context))
        self.assertEquals(("Hello World Joe Blow", []),
                          evaluate_template_compat("Hello World @contact", self.context))
        self.assertEquals(("Hello World: Well", []),
                          evaluate_template_compat("Hello World: @flow.water_source", self.context))
        self.assertEquals(("Hello World: ", []),
                          evaluate_template_compat("Hello World: @flow.blank", self.context))
        self.assertEquals(("Hello اثنين ثلاثة thanks", []),
                          evaluate_template_compat("Hello @flow.arabic thanks", self.context))
        self.assertEqual((' %20%3D%26%D8%A8 ', []),
                          evaluate_template_compat(' @flow.urlstuff ', self.context, True))  # url encoding enabled
        self.assertEquals(("Hello Joe", []),
                          evaluate_template_compat("Hello @contact.first_name|notthere", self.context))
        self.assertEquals(("Hello joe", []),
                          evaluate_template_compat("Hello @contact.first_name|lower_case", self.context))
        self.assertEquals(("Hello Joe", []),
                          evaluate_template_compat("Hello @contact.first_name|lower_case|capitalize", self.context))
        self.assertEquals(("Hello Joe", []),
                          evaluate_template_compat("Hello @contact|first_word", self.context))
        self.assertEquals(("Hello Blow", []),
                          evaluate_template_compat("Hello @contact|remove_first_word|title_case", self.context))
        self.assertEquals(("Hello Joe Blow", []),
                          evaluate_template_compat("Hello @contact|title_case", self.context))
        self.assertEquals(("Hello JOE", []),
                          evaluate_template_compat("Hello @contact.first_name|upper_case", self.context))
        self.assertEquals(("Hello Joe from info@example.com", []),
                          evaluate_template_compat("Hello @contact.first_name from info@example.com", self.context))
        self.assertEquals(("Joe", []),
                          evaluate_template_compat("@contact.first_name", self.context))
        self.assertEquals(("foo@nicpottier.com", []),
                          evaluate_template_compat("foo@nicpottier.com", self.context))
        self.assertEquals(("@nicpottier is on twitter", []),
                          evaluate_template_compat("@nicpottier is on twitter", self.context))

    def test_migrate_template(self):
        self.assertEqual(migrate_template("Hi @contact.name|upper_case|capitalize from @flow.chw|lower_case"),
                         "Hi @(PROPER(UPPER(contact.name))) from @(LOWER(flow.chw))")
        self.assertEqual(migrate_template('Hi @date.now|time_delta:"1"'), "Hi @(date.now + 1)")
        self.assertEqual(migrate_template('Hi @date.now|time_delta:"-3"'), "Hi @(date.now - 3)")

        self.assertEqual(migrate_template("Hi =contact.name"), "Hi @contact.name")
        self.assertEqual(migrate_template("Hi =(contact.name)"), "Hi @(contact.name)")
        self.assertEqual(migrate_template("Hi =NOW() =(TODAY())"), "Hi @(NOW()) @(TODAY())")
        self.assertEqual(migrate_template('Hi =LEN("@=")'), 'Hi @(LEN("@="))')

        # handle @ expressions embedded inside = expressions, with optional surrounding quotes
        self.assertEqual(migrate_template('=AND("Malkapur"= "@flow.stuff.category", 13 = @extra.Depar_city|upper_case)'), '@(AND("Malkapur"= flow.stuff.category, 13 = UPPER(extra.Depar_city)))')

        # don't convert unnecessarily
        self.assertEqual(migrate_template("Hi @contact.name from @flow.chw"), "Hi @contact.name from @flow.chw")

        # don't convert things that aren't expressions
        self.assertEqual(migrate_template("Reply 1=Yes, 2=No"), "Reply 1=Yes, 2=No")

<<<<<<< HEAD
    def test_get_function_listing(self):
        listing = get_function_listing()
        self.assertEqual(listing[0], {'name': 'ABS', 'display': "Returns the absolute value of a number"})
=======
        # simple parameterless select
        query = PageableQuery("SELECT * FROM contacts_contact", ('name',), ())
        self.assertEqual(5, query.count())
        self.assertEqual(5, len(query))
        assertResultNames(["Anne Smith", "Billy Joel"], query[0:2])
        assertResultNames(["Frank Smith", "Joe Blow"], query[2:4])
        assertResultNames(["Mary Jo"], query[4:6])

        # check use with paginator
        paginator = Paginator(query, 2)
        assertPage(["Anne Smith", "Billy Joel"], True, paginator.page(1))
        assertPage(["Frank Smith", "Joe Blow"], True, paginator.page(2))
        assertPage(["Mary Jo"], False, paginator.page(3))

        # select with parameter
        query = PageableQuery("SELECT * FROM contacts_contact WHERE name ILIKE %s", ('name',), ('%jo%',))
        paginator = Paginator(query, 2)
        assertPage(["Billy Joel", "Joe Blow"], True, paginator.page(1))
        assertPage(["Mary Jo"], False, paginator.page(2))


class PercentageTest(TembaTest):

    def test_percentage(self):
        self.assertEquals(0, percentage(0, 100))
        self.assertEquals(0, percentage(0, 0))
        self.assertEquals(0, percentage(100, 0))
        self.assertEquals(75, percentage(75, 100))
        self.assertEquals(76, percentage(759, 1000))


class TableExporterTest(TembaTest):

    def test_csv(self):
        # tests writing a CSV, that is a file that has more than 255 columns
        cols = []
        for i in range(256):
            cols.append("Column %d" % i)

        # create a new exporter
        exporter = TableExporter("test", cols)

        # should be CSV because we have too many columns
        self.assertTrue(exporter.is_csv)

        # write some rows
        values = []
        for i in range(256):
            values.append("Value %d" % i)

        exporter.write_row(values)
        exporter.write_row(values)

        # ok, let's check the result now
        file = exporter.save_file()

        with open(file.name, 'rb') as csvfile:
            import csv
            reader = csv.reader(csvfile)

            for idx, row in enumerate(reader):
                if idx == 0:
                    self.assertEquals(cols, row)
                else:
                    self.assertEquals(values, row)

            # should only be three rows
            self.assertEquals(2, idx)

    def test_xls(self):
        cols = []
        for i in range(32):
            cols.append("Column %d" % i)

        exporter = TableExporter("test", cols)

        # should be an XLS file
        self.assertFalse(exporter.is_csv)

        values = []
        for i in range(32):
            values.append("Value %d" % i)

        # write out 67,000 rows, that'll make two sheets
        for i in range(67000):
            exporter.write_row(values)

        file = exporter.save_file()
        workbook = open_workbook(file.name, 'rb')

        self.assertEquals(2, len(workbook.sheets()))

        # check our sheet 1 values
        sheet1 = workbook.sheets()[0]
        self.assertEquals(cols, sheet1.row_values(0))
        self.assertEquals(values, sheet1.row_values(1))

        self.assertEquals(65536, sheet1.nrows)
        self.assertEquals(32, sheet1.ncols)

        sheet2 = workbook.sheets()[1]
        self.assertEquals(cols, sheet2.row_values(0))
        self.assertEquals(values, sheet2.row_values(1))

        self.assertEquals(67000+2-65536, sheet2.nrows)
        self.assertEquals(32, sheet2.ncols)

>>>>>>> 913cc757
<|MERGE_RESOLUTION|>--- conflicted
+++ resolved
@@ -561,33 +561,9 @@
         # don't convert things that aren't expressions
         self.assertEqual(migrate_template("Reply 1=Yes, 2=No"), "Reply 1=Yes, 2=No")
 
-<<<<<<< HEAD
     def test_get_function_listing(self):
         listing = get_function_listing()
         self.assertEqual(listing[0], {'name': 'ABS', 'display': "Returns the absolute value of a number"})
-=======
-        # simple parameterless select
-        query = PageableQuery("SELECT * FROM contacts_contact", ('name',), ())
-        self.assertEqual(5, query.count())
-        self.assertEqual(5, len(query))
-        assertResultNames(["Anne Smith", "Billy Joel"], query[0:2])
-        assertResultNames(["Frank Smith", "Joe Blow"], query[2:4])
-        assertResultNames(["Mary Jo"], query[4:6])
-
-        # check use with paginator
-        paginator = Paginator(query, 2)
-        assertPage(["Anne Smith", "Billy Joel"], True, paginator.page(1))
-        assertPage(["Frank Smith", "Joe Blow"], True, paginator.page(2))
-        assertPage(["Mary Jo"], False, paginator.page(3))
-
-        # select with parameter
-        query = PageableQuery("SELECT * FROM contacts_contact WHERE name ILIKE %s", ('name',), ('%jo%',))
-        paginator = Paginator(query, 2)
-        assertPage(["Billy Joel", "Joe Blow"], True, paginator.page(1))
-        assertPage(["Mary Jo"], False, paginator.page(2))
-
-
-class PercentageTest(TembaTest):
 
     def test_percentage(self):
         self.assertEquals(0, percentage(0, 100))
@@ -671,6 +647,4 @@
         self.assertEquals(values, sheet2.row_values(1))
 
         self.assertEquals(67000+2-65536, sheet2.nrows)
-        self.assertEquals(32, sheet2.ncols)
-
->>>>>>> 913cc757
+        self.assertEquals(32, sheet2.ncols)