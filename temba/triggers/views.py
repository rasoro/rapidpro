import regex
from smartmin.views import SmartCreateView, SmartCRUDL, SmartListView, SmartTemplateView, SmartUpdateView

from django import forms
from django.db.models import Min
from django.http import HttpResponse, HttpResponseRedirect
from django.urls import reverse
from django.utils import timezone
from django.utils.timezone import get_current_timezone_name
from django.utils.translation import ugettext_lazy as _

from temba.channels.models import Channel
from temba.contacts.models import ContactGroup, ContactURN
from temba.contacts.omnibox import omnibox_deserialize, omnibox_serialize
from temba.flows.models import Flow
from temba.formax import FormaxMixin
from temba.msgs.views import ModalMixin
from temba.orgs.views import OrgPermsMixin
from temba.schedules.models import Schedule
from temba.schedules.views import BaseScheduleForm
from temba.utils import analytics, json
<<<<<<< HEAD
from temba.utils.fields import (
    CompletionTextarea,
    InputWidget,
    JSONField,
    OmniboxChoice,
    SelectMultipleWidget,
    SelectWidget,
)
from temba.utils.views import BaseActionForm
=======
from temba.utils.fields import CompletionTextarea, JSONField, OmniboxChoice, SelectWidget
from temba.utils.views import BulkActionMixin
>>>>>>> 1fdf9691

from .models import Trigger


class BaseTriggerForm(forms.ModelForm):
    """
    Base form for creating different trigger types
    """

    flow = forms.ModelChoiceField(
        Flow.objects.filter(pk__lt=0),
        label=_("Flow"),
        required=True,
        widget=SelectWidget(attrs={"widget_only": True, "placeholder": "Select the flow to trigger"}),
    )

    def __init__(self, user, flows, *args, **kwargs):
        super().__init__(*args, **kwargs)
        self.user = user
        self.fields["flow"].queryset = flows.order_by("flow_type", "name")

    def clean_keyword(self):
        keyword = self.cleaned_data.get("keyword")

        if keyword is None:  # pragma: no cover
            keyword = ""

        keyword = keyword.strip()

        if keyword == "" or (keyword and not regex.match(r"^\w+$", keyword, flags=regex.UNICODE | regex.V0)):
            raise forms.ValidationError(_("Keywords must be a single word containing only letter and numbers"))

        return keyword.lower()

    def get_existing_triggers(self, cleaned_data):
        keyword = cleaned_data.get("keyword")

        if keyword is None:
            keyword = ""

        keyword = keyword.strip()
        existing = Trigger.objects.none()
        if keyword:
            existing = Trigger.objects.filter(
                org=self.user.get_org(), is_archived=False, is_active=True, keyword__iexact=keyword
            )

        if self.instance:
            existing = existing.exclude(pk=self.instance.pk)

        return existing

    def clean(self):
        data = super().clean()
        if self.get_existing_triggers(data):
            raise forms.ValidationError(_("An active trigger already exists, triggers must be unique for each group"))
        return data

    class Meta:
        model = Trigger
        fields = ("flow",)


class DefaultTriggerForm(BaseTriggerForm):
    """
    Default trigger form which only allows selection of a non-message based flow
    """

    def __init__(self, user, *args, **kwargs):
        flows = Flow.get_triggerable_flows(user.get_org())
        super().__init__(user, flows, *args, **kwargs)


class GroupBasedTriggerForm(BaseTriggerForm):

    groups = forms.ModelMultipleChoiceField(
        queryset=ContactGroup.user_groups.filter(pk__lt=0),
        required=False,
        widget=SelectMultipleWidget(
            attrs={"widget_only": True, "placeholder": _("Optional: Trigger only applies to these groups")}
        ),
    )

    def __init__(self, user, flows, *args, **kwargs):
        super().__init__(user, flows, *args, **kwargs)
        self.fields["groups"].queryset = ContactGroup.user_groups.filter(org=self.user.get_org(), is_active=True)

    def get_existing_triggers(self, cleaned_data):
        groups = cleaned_data.get("groups", [])
        org = self.user.get_org()
        existing = Trigger.objects.filter(org=org, is_archived=False, is_active=True)

        if groups:
            existing = existing.filter(groups__in=groups)
        else:
            existing = existing.filter(groups=None)

        if self.instance:
            existing = existing.exclude(pk=self.instance.pk)

        return existing

    class Meta(BaseTriggerForm.Meta):
        fields = ("flow", "groups")


class CatchAllTriggerForm(GroupBasedTriggerForm):
    """
    For for catchall triggers
    """

    def __init__(self, user, *args, **kwargs):
        flows = Flow.get_triggerable_flows(user.get_org())
        super().__init__(user, flows, *args, **kwargs)

    def get_existing_triggers(self, cleaned_data):
        existing = super().get_existing_triggers(cleaned_data)
        existing = existing.filter(keyword=None, trigger_type=Trigger.TYPE_CATCH_ALL)
        return existing

    class Meta(BaseTriggerForm.Meta):
        fields = ("flow", "groups")


class KeywordTriggerForm(GroupBasedTriggerForm):
    """
    Form for keyword triggers
    """

    def __init__(self, user, *args, **kwargs):
        flows = Flow.get_triggerable_flows(user.get_org())
        super().__init__(user, flows, *args, **kwargs)

    def get_existing_triggers(self, cleaned_data):
        keyword = cleaned_data.get("keyword")

        if keyword is None:
            keyword = ""

        keyword = keyword.strip()

        existing = super().get_existing_triggers(cleaned_data)
        if keyword:
            existing = existing.filter(keyword__iexact=keyword)
        return existing

    class Meta(BaseTriggerForm.Meta):
        fields = ("keyword", "match_type", "flow", "groups")
        widgets = {"keyword": InputWidget(), "match_type": SelectWidget()}


class RegisterTriggerForm(BaseTriggerForm):
    """
    Wizard form that creates keyword trigger which starts contacts in a newly created flow which adds them to a group
    """

    class AddNewGroupChoiceField(forms.ModelChoiceField):
        def clean(self, value):
            if value.startswith("[_NEW_]"):  # pragma: needs cover
                value = value[7:]

                # we must get groups for this org only
                group = ContactGroup.get_user_group_by_name(self.user.get_org(), value)
                if not group:
                    group = ContactGroup.create_static(self.user.get_org(), self.user, name=value)
                return group

            return super().clean(value)

    keyword = forms.CharField(
        max_length=16, required=True, help_text=_("The first word of the message text"), widget=InputWidget()
    )

    action_join_group = AddNewGroupChoiceField(
        ContactGroup.user_groups.filter(pk__lt=0),
        required=True,
        label=_("Group to Join"),
        help_text=_("The group the contact will join when they send the above keyword"),
        widget=SelectWidget(),
    )

    response = forms.CharField(
        widget=CompletionTextarea(attrs={"placeholder": _("Hi @contact.name!")}),
        required=False,
        label=_("Response"),
        help_text=_("The message to send in response after they join the group (optional)"),
    )

    def __init__(self, user, *args, **kwargs):
        flows = Flow.get_triggerable_flows(user.get_org())

        super().__init__(user, flows, *args, **kwargs)

        self.fields["flow"].required = False
        group_field = self.fields["action_join_group"]
        group_field.queryset = ContactGroup.user_groups.filter(org=self.user.get_org(), is_active=True).order_by(
            "name"
        )
        group_field.user = user

    class Meta(BaseTriggerForm.Meta):
        fields = ("keyword", "action_join_group", "response", "flow")


class ScheduleTriggerForm(BaseScheduleForm, forms.ModelForm):
    repeat_period = forms.ChoiceField(
        choices=Schedule.REPEAT_CHOICES, label="Repeat", required=False, widget=SelectWidget()
    )
    repeat_days_of_week = forms.CharField(required=False)
    start = forms.ChoiceField(
        choices=(("stop", "Stop Schedule"), ("later", "Schedule for later")), widget=SelectWidget()
    )
    start_datetime_value = forms.IntegerField(required=False)
    flow = forms.ModelChoiceField(
        Flow.objects.filter(pk__lt=0),
        label=_("Flow"),
        required=True,
        widget=SelectWidget(attrs={"placeholder": _("Select a flow")}),
        empty_label=None,
    )

    omnibox = JSONField(
        label=_("Contacts"),
        required=True,
        help_text=_("The groups and contacts the flow will be broadcast to"),
        widget=OmniboxChoice(
            attrs={"placeholder": _("Recipients, enter contacts or groups"), "groups": True, "contacts": True}
        ),
    )

    def __init__(self, user, *args, **kwargs):
        super().__init__(*args, **kwargs)
        self.user = user
        flows = Flow.get_triggerable_flows(user.get_org())

        self.fields["flow"].queryset = flows

    def clean_omnibox(self):
        return omnibox_deserialize(self.user.get_org(), self.cleaned_data["omnibox"])

    class Meta:
        model = Trigger
        fields = ("flow", "omnibox", "repeat_period", "repeat_days_of_week", "start", "start_datetime_value")


class InboundCallTriggerForm(GroupBasedTriggerForm):
    def __init__(self, user, *args, **kwargs):
        flows = Flow.objects.filter(org=user.get_org(), is_active=True, is_archived=False, flow_type=Flow.TYPE_VOICE)
        super().__init__(user, flows, *args, **kwargs)

    def get_existing_triggers(self, cleaned_data):
        existing = super().get_existing_triggers(cleaned_data)
        existing = existing.filter(trigger_type=Trigger.TYPE_INBOUND_CALL)
        return existing


class NewConversationTriggerForm(BaseTriggerForm):
    """
    Form for New Conversation triggers
    """

    channel = forms.ModelChoiceField(Channel.objects.filter(pk__lt=0), label=_("Channel"), required=True)

    def __init__(self, user, *args, **kwargs):
        flows = Flow.get_triggerable_flows(user.get_org())
        super().__init__(user, flows, *args, **kwargs)

        self.fields["channel"].queryset = Channel.objects.filter(
            is_active=True,
            org=self.user.get_org(),
            schemes__overlap=list(ContactURN.SCHEMES_SUPPORTING_NEW_CONVERSATION),
        )

    def clean_channel(self):
        channel = self.cleaned_data["channel"]
        existing = Trigger.objects.filter(
            org=self.user.get_org(),
            is_active=True,
            is_archived=False,
            trigger_type=Trigger.TYPE_NEW_CONVERSATION,
            channel=channel,
        )
        if self.instance:
            existing = existing.exclude(id=self.instance.id)

        if existing.exists():
            raise forms.ValidationError(_("Trigger with this Channel already exists."))

        return self.cleaned_data["channel"]

    class Meta(BaseTriggerForm.Meta):
        fields = ("channel", "flow")


class ReferralTriggerForm(BaseTriggerForm):
    """
    Form for referral triggers
    """

    channel = forms.ModelChoiceField(
        Channel.objects.filter(pk__lt=0),
        label=_("Channel"),
        required=False,
        help_text=_("The channel to apply this trigger to, leave blank for all Facebook channels"),
    )
    referrer_id = forms.CharField(
        max_length=255, required=False, label=_("Referrer Id"), help_text=_("The referrer id that will trigger us")
    )

    def __init__(self, user, *args, **kwargs):
        flows = Flow.get_triggerable_flows(user.get_org())
        super().__init__(user, flows, *args, **kwargs)

        self.fields["channel"].queryset = Channel.objects.filter(
            is_active=True, org=self.user.get_org(), schemes__overlap=list(ContactURN.SCHEMES_SUPPORTING_REFERRALS)
        )

    def get_existing_triggers(self, cleaned_data):
        ref_id = cleaned_data.get("referrer_id", "").strip()
        channel = cleaned_data.get("channel")
        existing = Trigger.objects.filter(
            org=self.user.get_org(),
            trigger_type=Trigger.TYPE_REFERRAL,
            is_active=True,
            is_archived=False,
            referrer_id__iexact=ref_id,
        )
        if self.instance:
            existing = existing.exclude(pk=self.instance.pk)

        if channel:
            existing = existing.filter(channel=channel)

        return existing

    class Meta(BaseTriggerForm.Meta):
        fields = ("channel", "referrer_id", "flow")


class TriggerCRUDL(SmartCRUDL):
    model = Trigger
    actions = (
        "list",
        "create",
        "update",
        "archived",
        "keyword",
        "register",
        "schedule",
        "inbound_call",
        "missed_call",
        "catchall",
        "new_conversation",
        "referral",
    )

    class OrgMixin(OrgPermsMixin):
        def derive_queryset(self, *args, **kwargs):
            queryset = super().derive_queryset(*args, **kwargs)
            if not self.request.user.is_authenticated:  # pragma: needs cover
                return queryset.exclude(pk__gt=0)
            else:
                return queryset.filter(org=self.request.user.get_org())

    class Create(FormaxMixin, OrgMixin, SmartTemplateView):
        title = _("Create Trigger")

        def derive_formax_sections(self, formax, context):
            def add_section(name, url, icon):
                formax.add_section(name, reverse(url), icon=icon, action="redirect", button=_("Create Trigger"))

            org_schemes = self.org.get_schemes(Channel.ROLE_RECEIVE)
            add_section("trigger-keyword", "triggers.trigger_keyword", "icon-tree")
            add_section("trigger-register", "triggers.trigger_register", "icon-users-2")
            add_section("trigger-schedule", "triggers.trigger_schedule", "icon-clock")
            add_section("trigger-inboundcall", "triggers.trigger_inbound_call", "icon-phone2")
            add_section("trigger-missedcall", "triggers.trigger_missed_call", "icon-phone")

            if ContactURN.SCHEMES_SUPPORTING_NEW_CONVERSATION.intersection(org_schemes):
                add_section("trigger-new-conversation", "triggers.trigger_new_conversation", "icon-bubbles-2")

            if ContactURN.SCHEMES_SUPPORTING_REFERRALS.intersection(org_schemes):
                add_section("trigger-referral", "triggers.trigger_referral", "icon-exit")

            add_section("trigger-catchall", "triggers.trigger_catchall", "icon-bubble")

    class Update(ModalMixin, OrgMixin, SmartUpdateView):
        success_message = ""
        trigger_forms = {
            Trigger.TYPE_KEYWORD: KeywordTriggerForm,
            Trigger.TYPE_SCHEDULE: ScheduleTriggerForm,
            Trigger.TYPE_MISSED_CALL: DefaultTriggerForm,
            Trigger.TYPE_INBOUND_CALL: InboundCallTriggerForm,
            Trigger.TYPE_CATCH_ALL: CatchAllTriggerForm,
            Trigger.TYPE_NEW_CONVERSATION: NewConversationTriggerForm,
            Trigger.TYPE_REFERRAL: ReferralTriggerForm,
        }

        def get_form_class(self):
            trigger_type = self.object.trigger_type
            return self.trigger_forms[trigger_type]

        def get_context_data(self, **kwargs):
            context = super().get_context_data(**kwargs)
            if self.get_object().schedule:
                context["days"] = self.get_object().schedule.repeat_days_of_week or ""
            context["user_tz"] = get_current_timezone_name()
            context["user_tz_offset"] = int(timezone.localtime(timezone.now()).utcoffset().total_seconds() // 60)
            return context

        def form_invalid(self, form):
            if "_format" in self.request.GET and self.request.GET["_format"] == "json":  # pragma: needs cover
                return HttpResponse(
                    json.dumps(dict(status="error", errors=form.errors)), content_type="application/json", status=400
                )
            else:
                return super().form_invalid(form)

        def derive_initial(self):
            trigger = self.object
            trigger_type = trigger.trigger_type
            if trigger_type == Trigger.TYPE_SCHEDULE:
                repeat_period = trigger.schedule.repeat_period
                omnibox = omnibox_serialize(trigger.org, trigger.groups.all(), trigger.contacts.all())
                return dict(repeat_period=repeat_period, omnibox=omnibox)

        def get_form_kwargs(self):
            kwargs = super().get_form_kwargs()
            kwargs["user"] = self.request.user
            return kwargs

        def form_valid(self, form):
            trigger = self.object
            trigger_type = trigger.trigger_type

            if trigger_type == Trigger.TYPE_SCHEDULE:
                schedule = trigger.schedule

                # update our schedule
                schedule.update_schedule(
                    form.get_start_time(schedule.org.timezone),
                    form.cleaned_data.get("repeat_period"),
                    form.cleaned_data.get("repeat_days_of_week"),
                )

                recipients = self.form.cleaned_data["omnibox"]
                trigger.groups.clear()
                trigger.contacts.clear()

                for group in recipients["groups"]:
                    trigger.groups.add(group)

                for contact in recipients["contacts"]:
                    trigger.contacts.add(contact)

            response = super().form_valid(form)
            response["REDIRECT"] = self.get_success_url()
            return response

    class BaseList(OrgMixin, OrgPermsMixin, BulkActionMixin, SmartListView):
        fields = ("name", "modified_on")
        default_template = "triggers/trigger_list.html"
        default_order = ("-modified_on",)
        search_fields = ("keyword__icontains", "flow__name__icontains", "channel__name__icontains")

        def get_context_data(self, **kwargs):
            context = super().get_context_data(**kwargs)
            context["org_has_triggers"] = Trigger.objects.filter(org=self.request.user.get_org()).count()
            context["folders"] = self.get_folders()
            context["request_url"] = self.request.path
            return context

        def get_folders(self):
            org = self.request.user.get_org()
            folders = []
            folders.append(
                dict(
                    label=_("Active"),
                    url=reverse("triggers.trigger_list"),
                    count=Trigger.objects.filter(is_active=True, is_archived=False, org=org).count(),
                )
            )
            folders.append(
                dict(
                    label=_("Archived"),
                    url=reverse("triggers.trigger_archived"),
                    count=Trigger.objects.filter(is_active=True, is_archived=True, org=org).count(),
                )
            )
            return folders

    class List(BaseList):
        fields = ("keyword", "flow")
        link_fields = ("keyword", "flow")
        bulk_actions = ("archive",)
        title = _("Triggers")

        def pre_process(self, request, *args, **kwargs):
            # if they have no triggers and no search performed, send them to create page
            obj_count = super().get_queryset(*args, **kwargs).count()
            if obj_count == 0 and not request.GET.get("search", ""):
                return HttpResponseRedirect(reverse("triggers.trigger_create"))
            return super().pre_process(request, *args, **kwargs)

        def lookup_field_link(self, context, field, obj):  # pragma: needs cover
            if field == "flow" and obj.flow:
                return reverse("flows.flow_editor", args=[obj.flow.uuid])
            return super().lookup_field_link(context, field, obj)

        def get_queryset(self, *args, **kwargs):
            qs = super().get_queryset(*args, **kwargs)
            qs = (
                qs.filter(is_active=True, is_archived=False)
                .annotate(earliest_group=Min("groups__name"))
                .order_by("keyword", "earliest_group")
            )
            return qs

    class Archived(BaseList):
        bulk_actions = ("restore",)
        fields = ("keyword", "flow")

        def get_queryset(self, *args, **kwargs):
            return super().get_queryset(*args, **kwargs).filter(is_active=True, is_archived=True)

    class CreateTrigger(OrgPermsMixin, SmartCreateView):
        success_url = "@triggers.trigger_list"
        success_message = ""

        def get_form_kwargs(self):
            kwargs = super().get_form_kwargs()
            kwargs["user"] = self.request.user
            return kwargs

    class Keyword(CreateTrigger):
        form_class = KeywordTriggerForm

        def pre_save(self, obj, *args, **kwargs):
            obj = super().pre_save(obj, *args, **kwargs)
            obj.org = self.request.user.get_org()
            return obj

        def form_valid(self, form):
            analytics.track(self.request.user.username, "temba.trigger_created", dict(type="keyword"))
            return super().form_valid(form)

        def get_form_kwargs(self):
            kwargs = super().get_form_kwargs()
            kwargs["auto_id"] = "id_keyword_%s"
            return kwargs

    class Register(CreateTrigger):
        form_class = RegisterTriggerForm
        field_config = dict(keyword=dict(label=_("Join Keyword"), help=_("The first word of the message")))

        def form_valid(self, form):
            keyword = form.cleaned_data["keyword"]
            join_group = form.cleaned_data["action_join_group"]
            start_flow = form.cleaned_data["flow"]
            send_msg = form.cleaned_data["response"]

            org = self.request.user.get_org()
            group_flow = Flow.create_join_group(org, self.request.user, join_group, send_msg, start_flow)

            Trigger.objects.create(
                created_by=self.request.user,
                modified_by=self.request.user,
                org=self.request.user.get_org(),
                keyword=keyword,
                trigger_type=Trigger.TYPE_KEYWORD,
                flow=group_flow,
            )

            analytics.track(self.request.user.username, "temba.trigger_created", dict(type="register"))

            response = self.render_to_response(self.get_context_data(form=form))
            response["REDIRECT"] = self.get_success_url()
            return response

        def get_form_kwargs(self):
            kwargs = super().get_form_kwargs()
            kwargs["auto_id"] = "id_register_%s"
            return kwargs

    class Referral(CreateTrigger):
        form_class = ReferralTriggerForm
        title = _("Create Referral Trigger")

        def get_form_kwargs(self):
            kwargs = super().get_form_kwargs()
            kwargs["auto_id"] = "id_referral_%s"
            return kwargs

        def form_valid(self, form):
            user = self.request.user
            org = user.get_org()

            self.object = Trigger.create(
                org,
                user,
                Trigger.TYPE_REFERRAL,
                form.cleaned_data["flow"],
                form.cleaned_data["channel"],
                referrer_id=form.cleaned_data["referrer_id"],
            )

            analytics.track(self.request.user.username, "temba.trigger_created", dict(type="referral"))

            response = self.render_to_response(self.get_context_data(form=form))
            response["REDIRECT"] = self.get_success_url()
            return response

    class Schedule(CreateTrigger):
        form_class = ScheduleTriggerForm
        title = _("Create Schedule")

        def get_context_data(self, **kwargs):
            context = super().get_context_data(**kwargs)
            context["user_tz"] = get_current_timezone_name()
            context["user_tz_offset"] = int(timezone.localtime(timezone.now()).utcoffset().total_seconds() // 60)
            return context

        def form_invalid(self, form):
            if "_format" in self.request.GET and self.request.GET["_format"] == "json":  # pragma: needs cover
                return HttpResponse(
                    json.dumps(dict(status="error", errors=form.errors)), content_type="application/json", status=400
                )
            else:
                return super().form_invalid(form)

        def form_valid(self, form):
            analytics.track(self.request.user.username, "temba.trigger_created", dict(type="schedule"))
            org = self.request.user.get_org()
            start_time = form.get_start_time(org.timezone)

            schedule = Schedule.create_schedule(
                org,
                self.request.user,
                start_time,
                form.cleaned_data.get("repeat_period"),
                repeat_days_of_week=form.cleaned_data.get("repeat_days_of_week"),
            )

            recipients = self.form.cleaned_data["omnibox"]

            trigger = Trigger.objects.create(
                flow=self.form.cleaned_data["flow"],
                org=self.request.user.get_org(),
                schedule=schedule,
                trigger_type=Trigger.TYPE_SCHEDULE,
                created_by=self.request.user,
                modified_by=self.request.user,
            )

            for group in recipients["groups"]:
                trigger.groups.add(group)

            for contact in recipients["contacts"]:
                trigger.contacts.add(contact)

            self.post_save(trigger)

            response = self.render_to_response(self.get_context_data(form=form))
            response["REDIRECT"] = self.get_success_url()
            return response

        def get_form_kwargs(self):
            kwargs = super().get_form_kwargs()
            kwargs["auto_id"] = "id_schedule_%s"
            return kwargs

    class InboundCall(CreateTrigger):
        form_class = InboundCallTriggerForm
        fields = ("flow", "groups")

        def pre_save(self, obj, *args, **kwargs):
            obj = super().pre_save(obj, *args, **kwargs)
            obj.org = self.request.user.get_org()
            obj.trigger_type = Trigger.TYPE_INBOUND_CALL
            return obj

        def get_form_kwargs(self):
            kwargs = super().get_form_kwargs()
            kwargs["auto_id"] = "id_inbound_call_%s"
            return kwargs

    class MissedCall(CreateTrigger):
        form_class = DefaultTriggerForm

        def get_form_kwargs(self):
            kwargs = super().get_form_kwargs()
            kwargs["auto_id"] = "id_missed_call_%s"
            return kwargs

        def form_valid(self, form):

            user = self.request.user
            org = user.get_org()

            # first archive all missed call triggers
            Trigger.objects.filter(org=org, trigger_type=Trigger.TYPE_MISSED_CALL, is_active=True).update(
                is_archived=True
            )

            # then create a new missed call trigger
            Trigger.objects.create(
                created_by=user,
                modified_by=user,
                org=org,
                trigger_type=Trigger.TYPE_MISSED_CALL,
                flow=form.cleaned_data["flow"],
            )

            analytics.track(self.request.user.username, "temba.trigger_created", dict(type="missed_call"))

            response = self.render_to_response(self.get_context_data(form=form))
            response["REDIRECT"] = self.get_success_url()
            return response

    class Catchall(CreateTrigger):
        form_class = CatchAllTriggerForm

        def get_form_kwargs(self):
            kwargs = super().get_form_kwargs()
            kwargs["user"] = self.request.user
            kwargs["auto_id"] = "id_catchall_%s"
            return kwargs

        def form_valid(self, form):
            user = self.request.user
            org = user.get_org()
            groups = form.cleaned_data["groups"]

            # first archive all catch all message triggers with matching groups
            Trigger.objects.filter(
                org=org, groups__in=groups, trigger_type=Trigger.TYPE_CATCH_ALL, is_active=True
            ).update(is_archived=True)

            # then create a new catch all trigger
            trigger = Trigger.objects.create(
                created_by=user,
                modified_by=user,
                org=org,
                trigger_type=Trigger.TYPE_CATCH_ALL,
                flow=form.cleaned_data["flow"],
            )

            # add all the groups we are relevant for
            for group in groups:
                trigger.groups.add(group)

            analytics.track(self.request.user.username, "temba.trigger_created", dict(type="catchall"))

            response = self.render_to_response(self.get_context_data(form=form))
            response["REDIRECT"] = self.get_success_url()
            return response

    class NewConversation(CreateTrigger):
        form_class = NewConversationTriggerForm

        def get_form_kwargs(self):
            kwargs = super().get_form_kwargs()
            kwargs["auto_id"] = "id_new_conversation_%s"
            return kwargs

        def form_valid(self, form):
            user = self.request.user
            org = user.get_org()

            self.object = Trigger.create(
                org, user, Trigger.TYPE_NEW_CONVERSATION, form.cleaned_data["flow"], form.cleaned_data["channel"]
            )

            analytics.track(self.request.user.username, "temba.trigger_created", dict(type="new_conversation"))

            response = self.render_to_response(self.get_context_data(form=form))
            response["REDIRECT"] = self.get_success_url()
            return response<|MERGE_RESOLUTION|>--- conflicted
+++ resolved
@@ -19,7 +19,6 @@
 from temba.schedules.models import Schedule
 from temba.schedules.views import BaseScheduleForm
 from temba.utils import analytics, json
-<<<<<<< HEAD
 from temba.utils.fields import (
     CompletionTextarea,
     InputWidget,
@@ -28,11 +27,7 @@
     SelectMultipleWidget,
     SelectWidget,
 )
-from temba.utils.views import BaseActionForm
-=======
-from temba.utils.fields import CompletionTextarea, JSONField, OmniboxChoice, SelectWidget
 from temba.utils.views import BulkActionMixin
->>>>>>> 1fdf9691
 
 from .models import Trigger
 
