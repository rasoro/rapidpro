--- conflicted
+++ resolved
@@ -1,25 +1,7 @@
-<<<<<<< HEAD
-# -*- coding: utf-8 -*-
-from __future__ import absolute_import, division, print_function, unicode_literals
-
-=======
->>>>>>> 81472807
 import time
 from datetime import timedelta
 from uuid import uuid4
 
-<<<<<<< HEAD
-import six
-from django.core.urlresolvers import reverse
-from django.test import override_settings
-from django.utils import timezone
-from mock import patch
-
-from temba.channels.models import Channel, ChannelEvent
-from temba.contacts.models import TEL_SCHEME
-from temba.flows.models import Flow, ActionSet, FlowRun
-from temba.msgs.models import Msg, INCOMING
-=======
 from mock import patch
 
 from django.core.urlresolvers import reverse
@@ -30,7 +12,6 @@
 from temba.contacts.models import TEL_SCHEME
 from temba.flows.models import ActionSet, Flow, FlowRun
 from temba.msgs.models import INCOMING, Msg
->>>>>>> 81472807
 from temba.orgs.models import Language
 from temba.schedules.models import Schedule
 from temba.tests import MockResponse, TembaTest
@@ -795,11 +776,7 @@
             reverse("triggers.trigger_new_conversation", args=[]), data=dict(channel=fb_channel.id, flow=flow2.id)
         )
         self.assertEqual(response.status_code, 200)
-<<<<<<< HEAD
-        self.assertFormError(response, 'form', 'channel', 'Trigger with this Channel already exists.')
-=======
         self.assertFormError(response, "form", "channel", "Trigger with this Channel already exists.")
->>>>>>> 81472807
 
         # archive our trigger, should unregister our callback
         with patch("requests.post") as mock_post:
