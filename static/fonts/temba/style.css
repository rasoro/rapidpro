--- conflicted
+++ resolved
@@ -1,18 +1,10 @@
 @font-face {
   font-family: 'temba';
-<<<<<<< HEAD
-  src:  url('fonts/temba.eot?3kce42');
-  src:  url('fonts/temba.eot?3kce42#iefix') format('embedded-opentype'),
-    url('fonts/temba.ttf?3kce42') format('truetype'),
-    url('fonts/temba.woff?3kce42') format('woff'),
-    url('fonts/temba.svg?3kce42#temba') format('svg');
-=======
-  src:  url('fonts/temba.eot?nwpt56');
-  src:  url('fonts/temba.eot?nwpt56#iefix') format('embedded-opentype'),
-    url('fonts/temba.ttf?nwpt56') format('truetype'),
-    url('fonts/temba.woff?nwpt56') format('woff'),
-    url('fonts/temba.svg?nwpt56#temba') format('svg');
->>>>>>> 33fcde16
+  src:  url('fonts/temba.eot?liq30m');
+  src:  url('fonts/temba.eot?liq30m#iefix') format('embedded-opentype'),
+    url('fonts/temba.ttf?liq30m') format('truetype'),
+    url('fonts/temba.woff?liq30m') format('woff'),
+    url('fonts/temba.svg?liq30m#temba') format('svg');
   font-weight: normal;
   font-style: normal;
   font-display: block;
@@ -33,717 +25,712 @@
   -moz-osx-font-smoothing: grayscale;
 }
 
-<<<<<<< HEAD
 .icon-ticket:before {
   content: "\e939";
 }
-.icon-mailgun:before {
-  content: "\e917";
-}
 .icon-zendesk:before {
   content: "\e918";
 }
-=======
+.icon-two-factor:before {
+  content: "\e916";
+  color: #8f8f8f;
+}
+.icon-prometheus:before {
+  content: "\e915";
+}
+.icon-global:before {
+  content: "\ea2f";
+}
+.icon-freshchat:before {
+  content: "\e913";
+}
+.icon-bothub:before {
+  content: "\e901";
+}
+.icon-chip:before {
+  content: "\e911";
+}
+.icon-luis:before {
+  content: "\e90f";
+}
+.icon-wit:before {
+  content: "\e910";
+}
+.icon-thinq:before {
+  content: "\e902";
+}
+.icon-whatsapp:before {
+  content: "\ea93";
+}
+.icon-wechat:before {
+  content: "\ea94";
+}
+.icon-circle-2:before {
+  content: "\e000";
+}
+.icon-radio-unchecked:before {
+  content: "\e001";
+}
+.icon-radio-checked:before {
+  content: "\e002";
+}
+.icon-checkbox-partial:before {
+  content: "\e003";
+}
+.icon-checkbox-unchecked:before {
+  content: "\e004";
+}
+.icon-facebook:before {
+  content: "\e005";
+}
+.icon-google-plus:before {
+  content: "\e006";
+}
+.icon-twitter:before {
+  content: "\e007";
+}
+.icon-align-bottom:before {
+  content: "\e008";
+}
+.icon-github:before {
+  content: "\e009";
+}
+.icon-channel-android:before {
+  content: "\e00a";
+}
+.icon-user-add:before {
+  content: "\e00b";
+}
+.icon-users:before {
+  content: "\e00c";
+}
+.icon-bubbles2:before {
+  content: "\e00d";
+}
+.icon-bubbles-2:before {
+  content: "\e00e";
+}
+.icon-bubble:before {
+  content: "\e00f";
+}
+.icon-bubble-dots:before {
+  content: "\e010";
+}
+.icon-bubble-2:before {
+  content: "\e011";
+}
+.icon-radio:before {
+  content: "\e012";
+}
+.icon-connection:before {
+  content: "\e013";
+}
+.icon-stack:before {
+  content: "\e014";
+}
+.icon-tags:before {
+  content: "\e015";
+}
+.icon-tags-2:before {
+  content: "\e016";
+}
+.icon-tag:before {
+  content: "\e017";
+}
+.icon-tag-2:before {
+  content: "\e018";
+}
+.icon-tag-3:before {
+  content: "\e019";
+}
+.icon-call-outgoing:before {
+  content: "\e01a";
+}
+.icon-call-incoming:before {
+  content: "\e01b";
+}
+.icon-phone:before {
+  content: "\e01c";
+}
+.icon-address-book:before {
+  content: "\e01d";
+}
+.icon-map:before {
+  content: "\e01e";
+}
+.icon-clock:before {
+  content: "\e01f";
+}
+.icon-calendar:before {
+  content: "\e020";
+}
+.icon-download:before {
+  content: "\e021";
+}
+.icon-upload:before {
+  content: "\e022";
+}
+.icon-mobile:before {
+  content: "\e023";
+}
+.icon-cog:before {
+  content: "\e024";
+}
+.icon-equalizer:before {
+  content: "\e025";
+}
+.icon-stats:before {
+  content: "\e026";
+}
+.icon-pie:before {
+  content: "\e027";
+}
+.icon-meter-slow:before {
+  content: "\e028";
+}
+.icon-meter-medium:before {
+  content: "\e029";
+}
+.icon-remove:before {
+  content: "\e02a";
+}
+.icon-envelop:before {
+  content: "\e02b";
+}
+.icon-vcard:before {
+  content: "\e02c";
+}
+.icon-bell:before {
+  content: "\e02d";
+}
+.icon-archive:before {
+  content: "\e02e";
+}
+.icon-box:before {
+  content: "\e02f";
+}
+.icon-left-to-right:before {
+  content: "\e030";
+}
+.icon-bars:before {
+  content: "\e031";
+}
+.icon-bars-2:before {
+  content: "\e032";
+}
+.icon-bubble-left:before {
+  content: "\e033";
+}
+.icon-bubble-right:before {
+  content: "\e034";
+}
+.icon-arrow-left:before {
+  content: "\e035";
+}
+.icon-arrow-right:before {
+  content: "\e036";
+}
+.icon-arrow-right-2:before {
+  content: "\e037";
+}
+.icon-arrow-right-3:before {
+  content: "\e038";
+}
+.icon-arrow-left-2:before {
+  content: "\e039";
+}
+.icon-arrow-left-3:before {
+  content: "\e03a";
+}
+.icon-user:before {
+  content: "\e03b";
+}
+.icon-users-2:before {
+  content: "\e03c";
+}
+.icon-bullhorn:before {
+  content: "\e03d";
+}
+.icon-megaphone:before {
+  content: "\e03e";
+}
+.icon-arrow-right-4:before {
+  content: "\e03f";
+}
+.icon-arrow-left-4:before {
+  content: "\e040";
+}
+.icon-arrow-right-5:before {
+  content: "\e041";
+}
+.icon-arrow-left-5:before {
+  content: "\e042";
+}
+.icon-arrow-left-6:before {
+  content: "\e043";
+}
+.icon-arrow-right-6:before {
+  content: "\e044";
+}
+.icon-new:before {
+  content: "\e045";
+}
+.icon-coins:before {
+  content: "\e046";
+}
+.icon-coin:before {
+  content: "\e047";
+}
+.icon-exit:before {
+  content: "\e048";
+}
+.icon-cancel-circle:before {
+  content: "\e049";
+}
+.icon-mobile-2:before {
+  content: "\e04a";
+}
+.icon-pencil:before {
+  content: "\e04b";
+}
+.icon-wrench:before {
+  content: "\e04c";
+}
+.icon-wand:before {
+  content: "\e04d";
+}
+.icon-list:before {
+  content: "\e04e";
+}
+.icon-puzzle:before {
+  content: "\e04f";
+}
+.icon-tree:before {
+  content: "\e050";
+}
+.icon-tree-2:before {
+  content: "\e051";
+}
+.icon-star:before {
+  content: "\e052";
+}
+.icon-star-2:before {
+  content: "\e053";
+}
+.icon-heart:before {
+  content: "\e054";
+}
+.icon-star-3:before {
+  content: "\e055";
+}
+.icon-heart-2:before {
+  content: "\e056";
+}
+.icon-filter:before {
+  content: "\e057";
+}
+.icon-remove-2:before {
+  content: "\e058";
+}
+.icon-drawer:before {
+  content: "\e059";
+}
+.icon-checkbox-checked:before {
+  content: "\e05a";
+}
+.icon-arrow-right-7:before {
+  content: "\e05b";
+}
+.icon-arrow-down:before {
+  content: "\e05c";
+}
+.icon-arrow-down-2:before {
+  content: "\e05d";
+}
+.icon-arrow-right-8:before {
+  content: "\e05e";
+}
+.icon-bubble-dots-2:before {
+  content: "\e05f";
+}
+.icon-bubble-3:before {
+  content: "\e060";
+}
+.icon-bubble-check:before {
+  content: "\e061";
+}
+.icon-bubble-notification:before {
+  content: "\e062";
+}
+.icon-arrow-up-left:before {
+  content: "\e063";
+}
+.icon-arrow-down-right:before {
+  content: "\e064";
+}
+.icon-arrow-down-left:before {
+  content: "\e065";
+}
+.icon-arrow-up-right:before {
+  content: "\e066";
+}
+.icon-arrow-right-9:before {
+  content: "\e067";
+}
+.icon-arrow-left-7:before {
+  content: "\e068";
+}
+.icon-menu:before {
+  content: "\e069";
+}
+.icon-battery-empty:before {
+  content: "\e06a";
+}
+.icon-battery-half:before {
+  content: "\e06b";
+}
+.icon-battery-full:before {
+  content: "\e06c";
+}
+.icon-battery-charging:before {
+  content: "\e06d";
+}
+.icon-warning:before {
+  content: "\e06e";
+}
+.icon-videocam:before {
+  content: "\e06f";
+}
+.icon-temba:before {
+  content: "\e071";
+}
+.icon-bubble-replu:before {
+  content: "\e072";
+}
+.icon-untitled-3:before {
+  content: "\e073";
+}
+.icon-inbox:before {
+  content: "\e074";
+}
+.icon-untitled-2:before {
+  content: "\e075";
+}
+.icon-bubble-user:before {
+  content: "\e076";
+}
+.icon-numerical:before {
+  content: "\e077";
+}
+.icon-home:before {
+  content: "\e078";
+}
+.icon-easy:before {
+  content: "\e079";
+}
+.icon-affordable:before {
+  content: "\e07a";
+}
+.icon-agile:before {
+  content: "\e07b";
+}
+.icon-channel-external:before {
+  content: "\e07c";
+}
+.icon-everywhere:before {
+  content: "\e07d";
+}
+.icon-instant:before {
+  content: "\e07e";
+}
+.icon-cash:before {
+  content: "\e07f";
+}
+.icon-checkmark:before {
+  content: "\e080";
+}
+.icon-nav-login:before {
+  content: "\e08f";
+}
+.icon-menu-2:before {
+  content: "\e091";
+}
+.icon-menu-3:before {
+  content: "\e092";
+}
+.icon-cloud:before {
+  content: "\e093";
+}
+.icon-cloud-download:before {
+  content: "\e094";
+}
+.icon-cloud-upload:before {
+  content: "\e095";
+}
+.icon-excel:before {
+  content: "\e096";
+}
+.icon-login-2:before {
+  content: "\e097";
+}
+.icon-twilio_inverted:before {
+  content: "\e099";
+}
+.icon-twilio_original:before {
+  content: "\e09a";
+}
+.icon-channel-twilio:before {
+  content: "\e09b";
+}
+.icon-arrow-left-8:before {
+  content: "\e09c";
+}
+.icon-close:before {
+  content: "\e09f";
+}
+.icon-loop:before {
+  content: "\e0a0";
+}
+.icon-loop-2:before {
+  content: "\e0a1";
+}
+.icon-close-2:before {
+  content: "\e0a2";
+}
+.icon-activity:before {
+  content: "\e0a7";
+}
+.icon-feed:before {
+  content: "\e0a8";
+}
+.icon-pie-2:before {
+  content: "\e0a9";
+}
+.icon-bars-3:before {
+  content: "\e0aa";
+}
+.icon-spinner:before {
+  content: "\e0ab";
+}
+.icon-credit:before {
+  content: "\e0ae";
+}
+.icon-credit-2:before {
+  content: "\e0af";
+}
+.icon-power-cord:before {
+  content: "\e0b3";
+}
+.icon-cord:before {
+  content: "\e0b4";
+}
+.icon-power:before {
+  content: "\e0b5";
+}
+.icon-graduation:before {
+  content: "\e0b8";
+}
+.icon-left-quote:before {
+  content: "\e0bd";
+}
+.icon-quotes-left:before {
+  content: "\e0be";
+}
+.icon-more_inverted:before {
+  content: "\e0bf";
+}
+.icon-more:before {
+  content: "\e0c0";
+}
+.icon-menu-4:before {
+  content: "\e0c1";
+}
+.icon-grid:before {
+  content: "\e0c2";
+}
+.icon-menu-5:before {
+  content: "\e0c3";
+}
+.icon-nexmo:before {
+  content: "\e0c4";
+}
+.icon-channel-nexmo:before {
+  content: "\e0c5";
+}
+.icon-nexmo_inverted:before {
+  content: "\e0c6";
+}
+.icon-newspaper:before {
+  content: "\e0c9";
+}
+.icon-mic:before {
+  content: "\e0ca";
+}
+.icon-office:before {
+  content: "\e0cb";
+}
+.icon-clickatell-inverted:before {
+  content: "\e0cc";
+}
+.icon-clickatell:before {
+  content: "\e0cd";
+}
+.icon-plivo-inverted:before {
+  content: "\e0ce";
+}
+.icon-plivo:before {
+  content: "\e0cf";
+}
+.icon-channel-clickatell:before {
+  content: "\e0d0";
+}
+.icon-channel-plivo:before {
+  content: "\e0d1";
+}
+.icon-dtone:before {
+  content: "\e0d2";
+}
+.icon-phone2:before {
+  content: "\e0dd";
+}
+.icon-location:before {
+  content: "\e0f3";
+}
+.icon-location2:before {
+  content: "\e0f4";
+}
+.icon-circle:before {
+  content: "\e105";
+}
+.icon-bubbles:before {
+  content: "\e152";
+}
+.icon-lamp:before {
+  content: "\e24d";
+}
+.icon-briefcase:before {
+  content: "\e257";
+}
+.icon-numbered-list:before {
+  content: "\e29c";
+}
+.icon-grid2:before {
+  content: "\e2a1";
+}
+.icon-earth:before {
+  content: "\e2c7";
+}
+.icon-plus-circle:before {
+  content: "\e35e";
+}
+.icon-plus-circle2:before {
+  content: "\e35f";
+}
+.icon-photo:before {
+  content: "\e410";
+}
+.icon-photo_camera:before {
+  content: "\e412";
+}
+.icon-pin_drop:before {
+  content: "\e55e";
+}
+.icon-logo:before {
+  content: "\e600";
+}
+.icon-language:before {
+  content: "\e602";
+}
+.icon-user-remove:before {
+  content: "\e604";
+}
+.icon-user-block:before {
+  content: "\e605";
+}
+.icon-user-restore:before {
+  content: "\e606";
+}
+.icon-user-delete:before {
+  content: "\e607";
+}
+.icon-channel-kannel:before {
+  content: "\e608";
+}
+.icon-video:before {
+  content: "\e609";
+}
+.icon-docs:before {
+  content: "\e60a";
+}
+.icon-folder:before {
+  content: "\e60b";
+}
+.icon-folder-open:before {
+  content: "\e60c";
+}
+.icon-public:before {
+  content: "\e80b";
+}
+.icon-telegram:before {
+  content: "\e903";
+}
+.icon-file_download:before {
+  content: "\e904";
+}
+.icon-chatbase:before {
+  content: "\e905";
+}
+.icon-quick-reply:before {
+  content: "\e906";
+}
+.icon-facebook-official:before {
+  content: "\e907";
+}
+.icon-jiochat:before {
+  content: "\e908";
+}
+.icon-line:before {
+  content: "\e909";
+}
+.icon-viber:before {
+  content: "\e90a";
+}
+.icon-cloud-lightning:before {
+  content: "\e90b";
+}
+.icon-junebug:before {
+  content: "\e90c";
+}
+.icon-fcm:before {
+  content: "\e90e";
+}
+.icon-headphones:before {
+  content: "\e948";
+}
+.icon-attachment:before {
+  content: "\e9cd";
+}
+.icon-volume-medium:before {
+  content: "\ed90";
+}
+.icon-docs-2:before {
+  content: "\f0f7";
+}
+.icon-signalwire:before {
+  content: "\e90d";
+}
+.icon-template:before {
+  content: "\e912";
+}
+.icon-arrow-up51:before {
+  content: "\edc7";
+}
+.icon-mtarget:before {
+  content: "\e914";
+}
+.icon-vk:before {
+  content: "\e900";
+}
 .icon-shopping-bag:before {
   content: "\e917";
-}
->>>>>>> 33fcde16
-.icon-two-factor:before {
-  content: "\e916";
-}
-.icon-vk:before {
-  content: "\e900";
-}
-.icon-prometheus:before {
-  content: "\e915";
-}
-.icon-global:before {
-  content: "\ea2f";
-}
-.icon-freshchat:before {
-  content: "\e913";
-}
-.icon-bothub:before {
-  content: "\e901";
-}
-.icon-chip:before {
-  content: "\e911";
-}
-.icon-luis:before {
-  content: "\e90f";
-}
-.icon-wit:before {
-  content: "\e910";
-}
-.icon-thinq:before {
-  content: "\e902";
-}
-.icon-whatsapp:before {
-  content: "\ea93";
-}
-.icon-wechat:before {
-  content: "\ea94";
-}
-.icon-circle-2:before {
-  content: "\e000";
-}
-.icon-radio-unchecked:before {
-  content: "\e001";
-}
-.icon-radio-checked:before {
-  content: "\e002";
-}
-.icon-checkbox-partial:before {
-  content: "\e003";
-}
-.icon-checkbox-unchecked:before {
-  content: "\e004";
-}
-.icon-facebook:before {
-  content: "\e005";
-}
-.icon-google-plus:before {
-  content: "\e006";
-}
-.icon-twitter:before {
-  content: "\e007";
-}
-.icon-align-bottom:before {
-  content: "\e008";
-}
-.icon-github:before {
-  content: "\e009";
-}
-.icon-channel-android:before {
-  content: "\e00a";
-}
-.icon-user-add:before {
-  content: "\e00b";
-}
-.icon-users:before {
-  content: "\e00c";
-}
-.icon-bubbles2:before {
-  content: "\e00d";
-}
-.icon-bubbles-2:before {
-  content: "\e00e";
-}
-.icon-bubble:before {
-  content: "\e00f";
-}
-.icon-bubble-dots:before {
-  content: "\e010";
-}
-.icon-bubble-2:before {
-  content: "\e011";
-}
-.icon-radio:before {
-  content: "\e012";
-}
-.icon-connection:before {
-  content: "\e013";
-}
-.icon-stack:before {
-  content: "\e014";
-}
-.icon-tags:before {
-  content: "\e015";
-}
-.icon-tags-2:before {
-  content: "\e016";
-}
-.icon-tag:before {
-  content: "\e017";
-}
-.icon-tag-2:before {
-  content: "\e018";
-}
-.icon-tag-3:before {
-  content: "\e019";
-}
-.icon-call-outgoing:before {
-  content: "\e01a";
-}
-.icon-call-incoming:before {
-  content: "\e01b";
-}
-.icon-phone:before {
-  content: "\e01c";
-}
-.icon-address-book:before {
-  content: "\e01d";
-}
-.icon-map:before {
-  content: "\e01e";
-}
-.icon-clock:before {
-  content: "\e01f";
-}
-.icon-calendar:before {
-  content: "\e020";
-}
-.icon-download:before {
-  content: "\e021";
-}
-.icon-upload:before {
-  content: "\e022";
-}
-.icon-mobile:before {
-  content: "\e023";
-}
-.icon-cog:before {
-  content: "\e024";
-}
-.icon-equalizer:before {
-  content: "\e025";
-}
-.icon-stats:before {
-  content: "\e026";
-}
-.icon-pie:before {
-  content: "\e027";
-}
-.icon-meter-slow:before {
-  content: "\e028";
-}
-.icon-meter-medium:before {
-  content: "\e029";
-}
-.icon-remove:before {
-  content: "\e02a";
-}
-.icon-envelop:before {
-  content: "\e02b";
-}
-.icon-vcard:before {
-  content: "\e02c";
-}
-.icon-bell:before {
-  content: "\e02d";
-}
-.icon-archive:before {
-  content: "\e02e";
-}
-.icon-box:before {
-  content: "\e02f";
-}
-.icon-left-to-right:before {
-  content: "\e030";
-}
-.icon-bars:before {
-  content: "\e031";
-}
-.icon-bars-2:before {
-  content: "\e032";
-}
-.icon-bubble-left:before {
-  content: "\e033";
-}
-.icon-bubble-right:before {
-  content: "\e034";
-}
-.icon-arrow-left:before {
-  content: "\e035";
-}
-.icon-arrow-right:before {
-  content: "\e036";
-}
-.icon-arrow-right-2:before {
-  content: "\e037";
-}
-.icon-arrow-right-3:before {
-  content: "\e038";
-}
-.icon-arrow-left-2:before {
-  content: "\e039";
-}
-.icon-arrow-left-3:before {
-  content: "\e03a";
-}
-.icon-user:before {
-  content: "\e03b";
-}
-.icon-users-2:before {
-  content: "\e03c";
-}
-.icon-bullhorn:before {
-  content: "\e03d";
-}
-.icon-megaphone:before {
-  content: "\e03e";
-}
-.icon-arrow-right-4:before {
-  content: "\e03f";
-}
-.icon-arrow-left-4:before {
-  content: "\e040";
-}
-.icon-arrow-right-5:before {
-  content: "\e041";
-}
-.icon-arrow-left-5:before {
-  content: "\e042";
-}
-.icon-arrow-left-6:before {
-  content: "\e043";
-}
-.icon-arrow-right-6:before {
-  content: "\e044";
-}
-.icon-new:before {
-  content: "\e045";
-}
-.icon-coins:before {
-  content: "\e046";
-}
-.icon-coin:before {
-  content: "\e047";
-}
-.icon-exit:before {
-  content: "\e048";
-}
-.icon-cancel-circle:before {
-  content: "\e049";
-}
-.icon-mobile-2:before {
-  content: "\e04a";
-}
-.icon-pencil:before {
-  content: "\e04b";
-}
-.icon-wrench:before {
-  content: "\e04c";
-}
-.icon-wand:before {
-  content: "\e04d";
-}
-.icon-list:before {
-  content: "\e04e";
-}
-.icon-puzzle:before {
-  content: "\e04f";
-}
-.icon-tree:before {
-  content: "\e050";
-}
-.icon-tree-2:before {
-  content: "\e051";
-}
-.icon-star:before {
-  content: "\e052";
-}
-.icon-star-2:before {
-  content: "\e053";
-}
-.icon-heart:before {
-  content: "\e054";
-}
-.icon-star-3:before {
-  content: "\e055";
-}
-.icon-heart-2:before {
-  content: "\e056";
-}
-.icon-filter:before {
-  content: "\e057";
-}
-.icon-remove-2:before {
-  content: "\e058";
-}
-.icon-drawer:before {
-  content: "\e059";
-}
-.icon-checkbox-checked:before {
-  content: "\e05a";
-}
-.icon-arrow-right-7:before {
-  content: "\e05b";
-}
-.icon-arrow-down:before {
-  content: "\e05c";
-}
-.icon-arrow-down-2:before {
-  content: "\e05d";
-}
-.icon-arrow-right-8:before {
-  content: "\e05e";
-}
-.icon-bubble-dots-2:before {
-  content: "\e05f";
-}
-.icon-bubble-3:before {
-  content: "\e060";
-}
-.icon-bubble-check:before {
-  content: "\e061";
-}
-.icon-bubble-notification:before {
-  content: "\e062";
-}
-.icon-arrow-up-left:before {
-  content: "\e063";
-}
-.icon-arrow-down-right:before {
-  content: "\e064";
-}
-.icon-arrow-down-left:before {
-  content: "\e065";
-}
-.icon-arrow-up-right:before {
-  content: "\e066";
-}
-.icon-arrow-right-9:before {
-  content: "\e067";
-}
-.icon-arrow-left-7:before {
-  content: "\e068";
-}
-.icon-menu:before {
-  content: "\e069";
-}
-.icon-battery-empty:before {
-  content: "\e06a";
-}
-.icon-battery-half:before {
-  content: "\e06b";
-}
-.icon-battery-full:before {
-  content: "\e06c";
-}
-.icon-battery-charging:before {
-  content: "\e06d";
-}
-.icon-warning:before {
-  content: "\e06e";
-}
-.icon-videocam:before {
-  content: "\e06f";
-}
-.icon-temba:before {
-  content: "\e071";
-}
-.icon-bubble-replu:before {
-  content: "\e072";
-}
-.icon-untitled-3:before {
-  content: "\e073";
-}
-.icon-inbox:before {
-  content: "\e074";
-}
-.icon-untitled-2:before {
-  content: "\e075";
-}
-.icon-bubble-user:before {
-  content: "\e076";
-}
-.icon-numerical:before {
-  content: "\e077";
-}
-.icon-home:before {
-  content: "\e078";
-}
-.icon-easy:before {
-  content: "\e079";
-}
-.icon-affordable:before {
-  content: "\e07a";
-}
-.icon-agile:before {
-  content: "\e07b";
-}
-.icon-channel-external:before {
-  content: "\e07c";
-}
-.icon-everywhere:before {
-  content: "\e07d";
-}
-.icon-instant:before {
-  content: "\e07e";
-}
-.icon-cash:before {
-  content: "\e07f";
-}
-.icon-checkmark:before {
-  content: "\e080";
-}
-.icon-nav-login:before {
-  content: "\e08f";
-}
-.icon-menu-2:before {
-  content: "\e091";
-}
-.icon-menu-3:before {
-  content: "\e092";
-}
-.icon-cloud:before {
-  content: "\e093";
-}
-.icon-cloud-download:before {
-  content: "\e094";
-}
-.icon-cloud-upload:before {
-  content: "\e095";
-}
-.icon-excel:before {
-  content: "\e096";
-}
-.icon-login-2:before {
-  content: "\e097";
-}
-.icon-twilio_inverted:before {
-  content: "\e099";
-}
-.icon-twilio_original:before {
-  content: "\e09a";
-}
-.icon-channel-twilio:before {
-  content: "\e09b";
-}
-.icon-arrow-left-8:before {
-  content: "\e09c";
-}
-.icon-close:before {
-  content: "\e09f";
-}
-.icon-loop:before {
-  content: "\e0a0";
-}
-.icon-loop-2:before {
-  content: "\e0a1";
-}
-.icon-close-2:before {
-  content: "\e0a2";
-}
-.icon-activity:before {
-  content: "\e0a7";
-}
-.icon-feed:before {
-  content: "\e0a8";
-}
-.icon-pie-2:before {
-  content: "\e0a9";
-}
-.icon-bars-3:before {
-  content: "\e0aa";
-}
-.icon-spinner:before {
-  content: "\e0ab";
-}
-.icon-credit:before {
-  content: "\e0ae";
-}
-.icon-credit-2:before {
-  content: "\e0af";
-}
-.icon-power-cord:before {
-  content: "\e0b3";
-}
-.icon-cord:before {
-  content: "\e0b4";
-}
-.icon-power:before {
-  content: "\e0b5";
-}
-.icon-graduation:before {
-  content: "\e0b8";
-}
-.icon-left-quote:before {
-  content: "\e0bd";
-}
-.icon-quotes-left:before {
-  content: "\e0be";
-}
-.icon-more_inverted:before {
-  content: "\e0bf";
-}
-.icon-more:before {
-  content: "\e0c0";
-}
-.icon-menu-4:before {
-  content: "\e0c1";
-}
-.icon-grid:before {
-  content: "\e0c2";
-}
-.icon-menu-5:before {
-  content: "\e0c3";
-}
-.icon-nexmo:before {
-  content: "\e0c4";
-}
-.icon-channel-nexmo:before {
-  content: "\e0c5";
-}
-.icon-nexmo_inverted:before {
-  content: "\e0c6";
-}
-.icon-newspaper:before {
-  content: "\e0c9";
-}
-.icon-mic:before {
-  content: "\e0ca";
-}
-.icon-office:before {
-  content: "\e0cb";
-}
-.icon-clickatell-inverted:before {
-  content: "\e0cc";
-}
-.icon-clickatell:before {
-  content: "\e0cd";
-}
-.icon-plivo-inverted:before {
-  content: "\e0ce";
-}
-.icon-plivo:before {
-  content: "\e0cf";
-}
-.icon-channel-clickatell:before {
-  content: "\e0d0";
-}
-.icon-channel-plivo:before {
-  content: "\e0d1";
-}
-.icon-dtone:before {
-  content: "\e0d2";
-}
-.icon-phone2:before {
-  content: "\e0dd";
-}
-.icon-location:before {
-  content: "\e0f3";
-}
-.icon-location2:before {
-  content: "\e0f4";
-}
-.icon-circle:before {
-  content: "\e105";
-}
-.icon-bubbles:before {
-  content: "\e152";
-}
-.icon-lamp:before {
-  content: "\e24d";
-}
-.icon-briefcase:before {
-  content: "\e257";
-}
-.icon-numbered-list:before {
-  content: "\e29c";
-}
-.icon-grid2:before {
-  content: "\e2a1";
-}
-.icon-earth:before {
-  content: "\e2c7";
-}
-.icon-plus-circle:before {
-  content: "\e35e";
-}
-.icon-plus-circle2:before {
-  content: "\e35f";
-}
-.icon-photo:before {
-  content: "\e410";
-}
-.icon-photo_camera:before {
-  content: "\e412";
-}
-.icon-pin_drop:before {
-  content: "\e55e";
-}
-.icon-logo:before {
-  content: "\e600";
-}
-.icon-language:before {
-  content: "\e602";
-}
-.icon-user-remove:before {
-  content: "\e604";
-}
-.icon-user-block:before {
-  content: "\e605";
-}
-.icon-user-restore:before {
-  content: "\e606";
-}
-.icon-user-delete:before {
-  content: "\e607";
-}
-.icon-channel-kannel:before {
-  content: "\e608";
-}
-.icon-video:before {
-  content: "\e609";
-}
-.icon-docs:before {
-  content: "\e60a";
-}
-.icon-folder:before {
-  content: "\e60b";
-}
-.icon-folder-open:before {
-  content: "\e60c";
-}
-.icon-public:before {
-  content: "\e80b";
-}
-.icon-telegram:before {
-  content: "\e903";
-}
-.icon-file_download:before {
-  content: "\e904";
-}
-.icon-chatbase:before {
-  content: "\e905";
-}
-.icon-quick-reply:before {
-  content: "\e906";
-}
-.icon-facebook-official:before {
-  content: "\e907";
-}
-.icon-jiochat:before {
-  content: "\e908";
-}
-.icon-line:before {
-  content: "\e909";
-}
-.icon-viber:before {
-  content: "\e90a";
-}
-.icon-cloud-lightning:before {
-  content: "\e90b";
-}
-.icon-junebug:before {
-  content: "\e90c";
-}
-.icon-fcm:before {
-  content: "\e90e";
-}
-.icon-headphones:before {
-  content: "\e948";
-}
-.icon-attachment:before {
-  content: "\e9cd";
-}
-.icon-volume-medium:before {
-  content: "\ed90";
-}
-.icon-docs-2:before {
-  content: "\f0f7";
-}
-.icon-signalwire:before {
-  content: "\e90d";
-}
-.icon-template:before {
-  content: "\e912";
-}
-.icon-arrow-up51:before {
-  content: "\edc7";
-}
-.icon-mtarget:before {
-  content: "\e914";
 }