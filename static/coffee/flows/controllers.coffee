--- conflicted
+++ resolved
@@ -1224,64 +1224,15 @@
     # strip out exclusive rules if we have any
     ruleset.rules = for rule in ruleset.rules when Flow.isRuleAllowed(ruleset.ruleset_type, rule.test.type) then rule
 
-    # start with an empty list of rules
     rules = []
-
-<<<<<<< HEAD
     if rulesetConfig.rules
-
       # find out the allowed rules for our ruleset
       validRules = {}
       for rule in rulesetConfig.rules
         validRules[rule.test.type]
-=======
-    # airtime rulesets have their own kind of rules
-    if ruleset.ruleset_type == 'airtime'
-
-      needs_completed = true
-      needs_failed = true
-
-      # see which airtime status rules we already have
-      for rule in ruleset.rules
-        if rule.type == 'airtime_status'
-          if rule.test.exit_status == 'completed'
-            needs_completed = false
-            rules.push(rule)
-          if rule.test.exit_status == 'failed'
-            needs_failed = false
-            rules.push(rule)
-
-      # if we don't have the completed rule add it
-      if needs_completed
-        rule =
-          uuid: uuid()
-          type: 'airtime_status'
-          test:
-            type: 'airtime_status'
-            exit_status: 'completed'
-          category: {}
-        rule['category'][Flow.flow.base_language] = 'Completed'
-        rules.push(rule)
-
-      # if we don't have the failed rule add it
-      if needs_failed
-        rule =
-          uuid: uuid()
-          type: 'airtime_status'
-          test:
-            type: 'airtime_status'
-            exit_status: 'failed'
-          category: {}
-        rule['category'][Flow.flow.base_language] = 'Failed'
-        rules.push(rule)
-
-    # subflow rulesets have their own kind of rules
-    if ruleset.ruleset_type == 'subflow'
->>>>>>> e9a14777
 
       # collect our existing rules that are valid
       for rule in ruleset.rules
-<<<<<<< HEAD
         if rule.test.type in validRules
           rules.push(rule)
 
@@ -1301,39 +1252,6 @@
             category: {}
           newRule.category[Flow.flow.base_language] = rule.name
           rules.push(newRule)
-=======
-        if rule.type == 'subflow'
-          if rule.test.exit_type == 'completed'
-            needs_completed = false
-            rules.push(rule)
-          if rule.test.exit_type == 'expired'
-            needs_expired = false
-            rules.push(rule)
-
-      # if we don't have a completed rule add it
-      if needs_completed
-        rule =
-          uuid: uuid(),
-          type: 'subflow'
-          test: 
-            type: 'subflow'
-            exit_type: 'completed'
-          category: {}
-        rule['category'][Flow.flow.base_language] = 'Completed'
-        rules.push(rule)
-
-      # if we don't have an expired rule, add it
-      if needs_expired
-        rule =
-          uuid: uuid(),
-          type: 'subflow'
-          test:
-            type: 'subflow'
-            exit_type: 'expired'
-          category: {}
-        rule['category'][Flow.flow.base_language] = 'Expired'
-        rules.push(rule)
->>>>>>> e9a14777
 
     # create rules off of an IVR menu configuration
     if ruleset.ruleset_type == 'wait_digit'
@@ -1414,13 +1332,8 @@
       otherCategory = {}
     otherCategory[Flow.flow.base_language] = otherCategoryName
 
-<<<<<<< HEAD
-    # add an alwys true rule if not configured
+    # add an alawys true rule if not configured
     if not rulesetConfig.rules
-=======
-    # for all rules that require a catch all, append a true rule
-    if ruleset.ruleset_type != 'airtime' and ruleset.ruleset_type != 'subflow'
->>>>>>> e9a14777
       rules.push
         _config: Flow.getOperatorConfig("true")
         test:
@@ -1464,13 +1377,9 @@
       # save whatever ruleset type they are setting us to
       ruleset.ruleset_type = rulesetConfig.type
 
-<<<<<<< HEAD
-      # update our subflow config
-=======
       # clear previous config
       ruleset.config = {}
 
->>>>>>> e9a14777
       if rulesetConfig.type == 'subflow'
         flow = splitEditor.flow.selected[0]
         ruleset.config =
