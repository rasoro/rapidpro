--- conflicted
+++ resolved
@@ -444,15 +444,15 @@
         { type: 'wait_digits', name:'Get Digits', verbose_name: 'Wait for multiple digits', split:'digits', filter:VOICE },
 
         # online flows
-<<<<<<< HEAD
         { type: 'webhook', name:'Call Webhook', verbose_name: 'Call webhook', split:'webhook response', filter:[TEXT,VOICE], rules:[
           { name: 'Success', test: { type: 'webhook', result: 'success'}},
           { name: 'Failure', test: { type: 'webhook', result: 'failure'}},
         ]},
-=======
-        { type: 'webhook', name:'Call Webhook', verbose_name: 'Call webhook', split:'webhook response', filter:[TEXT,VOICE] },
-        { type: 'airtime', name:'Transfer Airtime', verbose_name: 'Transfer Airtime', split: 'transfer airtime', filter:[TEXT, VOICE] },
->>>>>>> e9a14777
+
+        { type: 'airtime', name:'Transfer Airtime', verbose_name: 'Transfer Airtime', split: 'transfer airtime', filter:[TEXT, VOICE], rules: [
+          { name: 'Success', test: { type: 'airtime_status', exit_status: 'success'}},
+          { name: 'Failure', test: { type: 'airtime_status', exit_status: 'failed'}},
+        ]},
 
         # all flows
         { type: 'subflow', name: 'Run Flow', verbose_name: 'Run a flow', filter: ALL, rules: [
