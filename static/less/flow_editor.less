--- conflicted
+++ resolved
@@ -813,9 +813,6 @@
     }
   }
 
-<<<<<<< HEAD
-  .save, .lang, .channel {
-=======
   .del_groups {
     .title {
       text-shadow: 0px 1px @color-remove-from-group - #222;
@@ -823,8 +820,7 @@
     }
   }
 
-  .save, .lang {
->>>>>>> 01d3e834
+  .save, .lang .channel {
     .title {
       text-shadow: 0px 1px @color-save-to-contact - #222;
       .bg-gradient(@color-save-to-contact, @color-save-to-contact - #101010);
