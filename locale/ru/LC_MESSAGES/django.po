# SOME DESCRIPTIVE TITLE.
# Copyright (C) YEAR THE PACKAGE'S COPYRIGHT HOLDER
# This file is distributed under the same license as the PACKAGE package.
# FIRST AUTHOR <EMAIL@ADDRESS>, YEAR.
#
# Translators:
# Mikhail Budnikov <mbudnikov@yahoo.com>, 2020
# Hudson Brendon <hudson.brendon@ilhasoft.com.br>, 2020
#
#, fuzzy
msgid ""
msgstr ""
"Project-Id-Version: PACKAGE VERSION\n"
"Report-Msgid-Bugs-To: \n"
<<<<<<< HEAD
"POT-Creation-Date: 2020-10-30 21:24+0000\n"
=======
"POT-Creation-Date: 2020-10-29 23:10+0000\n"
>>>>>>> ccaea173
"PO-Revision-Date: 2019-05-13 20:14+0000\n"
"Last-Translator: Hudson Brendon <hudson.brendon@ilhasoft.com.br>, 2020\n"
"Language-Team: Russian (https://www.transifex.com/rapidpro/teams/226/ru/)\n"
"Language: ru\n"
"MIME-Version: 1.0\n"
"Content-Type: text/plain; charset=UTF-8\n"
"Content-Transfer-Encoding: 8bit\n"
"Plural-Forms: nplurals=4; plural=(n%10==1 && n%100!=11 ? 0 : n%10>=2 && n%10<=4 && (n%100<12 || n%100>14) ? 1 : n%10==0 || (n%10>=5 && n%10<=9) || (n%100>=11 && n%100<=14)? 2 : 3);\n"

msgid "Recent Airtime Transfers"
msgstr "Последние переводы эфирного времени"

msgid "Airtime Transfer Details"
msgstr "Детальная информация о переводе эфирного времени"

msgid "The organization this resthook belongs to"
msgstr "Организация, которой принадлежит данный resthook"

msgid "A simple label for this event"
msgstr "Простая метка для данного события"

msgid "The resthook being subscribed to"
msgstr "Данный resthook подписан на"

msgid "The URL that we will call when our ruleset is reached"
msgstr "URL, который мы будем вызывать, когда будет достигнут наш набор правил"

msgid "Administrator"
msgstr "Администратор"

msgid "Editor"
msgstr "Редактор"

msgid "Surveyor"
msgstr "Наблюдатель"

#, fuzzy
#| msgid "Webhook URL"
msgid "Webhook Log"
msgstr "URL вебхука"

msgid "Flows"
msgstr "Потоки"

msgid "Relayer Application APK"
msgstr "APK Приложения Ретранслятора "

msgid "Message Pack Application APK"
msgstr "APK Приложения Пакета сообщений "

msgid "Message"
msgstr "Сообщение"

msgid "Run"
msgstr "Пуск"

msgid "Archive"
msgstr "Архив"

msgid "File not found"
msgstr "Файл не найден"

msgid "You do not have permission to access this file"
msgstr "У Вас нет прав доступа к данному файлу"

msgid "The name of this campaign"
msgstr "Название данной кампании"

msgid "The group this campaign operates on"
msgstr "Группа, по которой работает данная кампания"

msgid "Minutes"
msgstr "Минуты"

msgid "Hours"
msgstr "Часы"

msgid "Days"
msgstr "Дни"

msgid "Weeks"
msgstr "Недели"

msgid "Select a group to base the campaign on"
msgstr "Выберите группу, на которой будет основана кампания"

msgid "Export"
msgstr "Экспорт"

msgid "Add Event"
msgstr "Добавить событие"

msgid "Edit"
msgstr "Редактировать"

msgid "Update Campaign"
msgstr "Обновить Кампанию"

msgid "Service"
msgstr "Сервис"

msgid "Campaign archived"
msgstr "Кампания архивирована"

msgid "Campaign activated"
msgstr "Кампания активирована"

msgid "Select the event type"
msgstr "Выберите тип события"

msgid "Relative date direction"
msgstr "Направление относительной даты"

msgid "Select a unit"
msgstr "Выберите единицу"

msgid "Select a flow to start"
msgstr "Выберите поток для запуска"

msgid "Select a date field to base this event on"
msgstr "Выберите поле даты, на котором будет основано это событие"

msgid "Select hour for delivery"
msgstr "Выберите час для осуществления доставки"

msgid "Stop it and start this event"
msgstr "Остановить это и запустить данное событие"

msgid "Skip this event"
msgstr "Пропустить данное событие"

msgid "Stop it and send the message"
msgstr "Остановить это и отправить сообщение"

msgid "Skip this message"
msgstr "Пропустить данное сообщение"

msgid "Message sending rules"
msgstr "Правила отправки сообщения"

#, python-format
msgid "A message is required for '%s'"
msgstr "Сообщение требуется для '%s'"

#, python-format
msgid "Translation for '%(language)s' exceeds the %(limit)d character limit."
msgstr "Перевод для '%(language)s' превышает лимит символов %(limit)d ."

msgid "Hi @contact.name! This is just a friendly reminder to apply your fertilizer."
msgstr "Здравствуйте, @contact.name! Это дружеское напоминание о необходимости внесения Вами удобрений."

msgid "Default"
msgstr "По умолчанию"

msgid "Update Event"
msgstr "Обновить событие"

#, fuzzy
#| msgid "Delete "
msgid "Delete Event"
msgstr "Удалить"

msgid "Delete"
msgstr "Удалить"

msgid "Default Encoding"
msgstr "Кодировка по умолчанию"

msgid "Smart Encoding"
msgstr "Умная кодировка"

msgid "Unicode Encoding"
msgstr "Кодировка Unicode"

msgid "URL Encoded - application/x-www-form-urlencoded"
msgstr "Кодированный URL - application/x-www-form-urlencoded"

msgid "JSON - application/json"
msgstr "JSON - application/json"

msgid "XML - text/xml; charset=utf-8"
msgstr "XML - text/xml; charset=utf-8"

msgid "Name"
msgstr "Название"

msgid "Descriptive label for this channel"
msgstr "Описательная метка данного канала"

msgid "Address"
msgstr "Адрес"

msgid "Address with which this channel communicates"
msgstr "Адрес, с которым взаимодействует данный канал"

msgid "Country"
msgstr "Страна"

msgid "Country which this channel is for"
msgstr "Страна, для которой предназначен канал"

msgid "Claim Code"
msgstr "Код запроса"

msgid "The token the user will us to claim this channel"
msgstr "Токен, который пользователь будет использовать для запроса данного канала"

msgid "Secret"
msgstr "Секрет"

msgid "The secret token this channel should use when signing requests"
msgstr "Секретный токен, который этот канал должен использовать при подписывании запросов"

msgid "Last Seen"
msgstr "Последнее посещение"

msgid "The last time this channel contacted the server"
msgstr "Последний раз, когда данный канал связывался с сервером"

msgid "Device"
msgstr "Устройство"

msgid "The type of Android device this channel is running on"
msgstr "Тип устройства Android, на котором работает этот канал"

msgid "OS"
msgstr "ОС"

msgid "What Android OS version this channel is running on"
msgstr "На какой версии ОС Android работает этот канал"

msgid "Alert Email"
msgstr "Оповещение через электронную почту"

msgid "We will send email alerts to this address if experiencing issues sending"
msgstr "Мы будем направлять оповещения по электронной почте на данный адрес, если возникнут проблемы при отправке"

msgid "Maximum Transactions per Second"
msgstr "Максимум транзакций в секунду"

msgid "The max number of messages that will be sent per second"
msgstr "Максимальное количество сообщений, которые будут отправляться в секунду "

msgid "Android Phone"
msgstr "Телефон Android "

#, python-format
msgid "%s Channel"
msgstr "%s Канал"

msgid "Incoming Message"
msgstr "Входящее сообщение"

msgid "Outgoing Message"
msgstr "Исходящее сообщение"

msgid "Incoming Voice"
msgstr "Входящий голосовой вызов"

msgid "Outgoing Voice"
msgstr "Исходящий голосовой вызов"

msgid "Success Log Record"
msgstr "Запись в журнале об удачном завершении"

msgid "Error Log Record"
msgstr "Запись в журнале об ошибке"

msgid "The channel this is a daily summary count for"
msgstr "Канал, для которого ведется этот ежедневный сводный подсчет"

msgid "What type of message this row is counting"
msgstr "Какой тип сообщений подсчитывается в данной строке"

msgid "The day this count is for"
msgstr "День, за который был сделан этот подсчет"

msgid "The count of messages on this day and type"
msgstr "Подсчет сообщений в этот день и их тип"

msgid "Unknown Call Type"
msgstr "Неизвестный тип звонка"

msgid "Outgoing Call"
msgstr "Исходящий звонок"

msgid "Missed Outgoing Call"
msgstr "Пропущенный Исходящий звонок"

msgid "Incoming Call"
msgstr "Входящий звонок"

msgid "Missed Incoming Call"
msgstr "Пропущенный Входящий звонок"

msgid "Stop Contact"
msgstr "Остановить Контакт"

msgid "New Conversation"
msgstr "Новый Разговор"

msgid "Referral"
msgstr "Направление"

msgid "Welcome Message"
msgstr "Приветственное Сообщение"

msgid "Power"
msgstr "Питание"

msgid "Disconnected"
msgstr "Отключено"

msgid "SMS"
msgstr "SMS"

msgid "Channel"
msgstr "Канал"

msgid "The channel that this alert is for"
msgstr "Канал, для которого предназначено данное оповещение"

msgid "Sync Event"
msgstr "Событие синхронизации"

msgid "The sync event that caused this alert to be sent (if any)"
msgstr "Событие синхронизации, которое вызвало отправку данного Оповещения (если имеется)"

msgid "Alert Type"
msgstr "Тип Оповещения"

msgid "The type of alert the channel is sending"
msgstr "Тип оповещения, которое направляет канал"

msgid "Ended On"
msgstr "Завершено"

#, python-format
msgid "Unknown alert type: %(alert)s"
msgstr "Неизвестный тип оповещения: %(alert)s"

msgid "Retry Count"
msgstr "Количество повторных выполнений"

msgid "Error Count"
msgstr "Количество ошибок"

msgid "Next Attempt"
msgstr "Следующая попытка"

#, fuzzy, python-format
#| msgid ""
#| "\n"
#| "        You can purchase a short code from <a href=\"http://africastalking.com\">Africa's Talking</a>\n"
#| "        and connect it in a few simple steps.\n"
#| "        "
msgid "You can purchase a short code from %(link)s and connect it in a few simple steps."
msgstr ""
"\n"
"        Вы можете приобрести короткий код у <a href=\"http://africastalking.com\">Africa's Talking</a>\n"
"        и подключить его, выполнив несколько простых шагов.\n"
"        "

#, fuzzy
#| msgid ""
#| "\n"
#| "        To finish configuring your Africa's Talking connection you'll need to set the following callback URLs\n"
#| "        on the Africa's Talking website under your account.\n"
#| "        "
msgid "To finish configuring your Africa's Talking connection you'll need to set the following callback URLs on the Africa's Talking website under your account."
msgstr ""
"\n"
"        Для завершения настройки Вашего соединения Africa's Talking Вам потребуется установить следующие адреса URL обратного вызова\n"
"        на веб-сайте Africa's Talking в Вашей учетной записи.\n"
"        "

msgid "Callback URL"
msgstr "URL обратного вызова"

#, fuzzy
#| msgid ""
#| "\n"
#| "                You can set the callback URL on your Africa's Talking account by visiting the SMS Dashboard page,\n"
#| "                then clicking on Callback URL.\n"
#| "                "
msgid "You can set the callback URL on your Africa's Talking account by visiting the SMS Dashboard page, then clicking on Callback URL."
msgstr ""
"\n"
"                Вы можете установить URL обратного вызова в Вашей учетной записи Africa's Talking, зайдя на страницу «Информационная панель SMS»\n"
"               и затем нажав на «URL обратного вызова».\n"
"                "

msgid "Delivery URL"
msgstr "URL доставки"

#, fuzzy
#| msgid ""
#| "\n"
#| "                You can set the delivery URL on your Africa's Talking account by visiting the SMS Dashboard page,\n"
#| "                then clicking on Delivery Reports.\n"
#| "                "
msgid "You can set the delivery URL on your Africa's Talking account by visiting the SMS Dashboard page, then clicking on Delivery Reports."
msgstr ""
"\n"
"                Вы можете установить URL доставки в Вашей учетной записи Africa's Talking, зайдя на страницу «Информационная панель SMS»\n"
"                и затем нажав на «Отчеты о доставке»."

msgid "Your short code on Africa's Talking"
msgstr "Ваш короткий код в Africa's Talking"

msgid "Burkina Faso"
msgstr "Буркина-Фасо"

msgid "Côte d'Ivoire"
msgstr "Кот-д'Ивуар"

msgid "Ethiopia"
msgstr "Эфиопия"

msgid "Kenya"
msgstr "Кения"

msgid "Malawi"
msgstr "Малави"

msgid "Nigeria"
msgstr "Нигерия"

msgid "Rwanda"
msgstr "Руанда"

msgid "Tanzania"
msgstr "Танзания"

msgid "Uganda"
msgstr "Уганда"

msgid "South Africa"
msgstr "ЮАР"

msgid "Zambia"
msgstr "Замбия"

msgid "Whether this short code is shared with others"
msgstr "Будет ли этот короткий код совместно использоваться с другими"

msgid "Your username on Africa's Talking"
msgstr "Ваше имя пользователя в Africa's Talking"

msgid "Your api key, should be 64 characters"
msgstr "Ваш ключ api, должен содержать 64 символа"

msgid "The claim code from your Android phone"
msgstr "Код запроса с Вашего телефона Android "

msgid "The phone number of the phone"
msgstr "Номер Вашего телефона"

msgid "Invalid claim code, please check and try again."
msgstr "Неверный код запроса, пожалуйста, проверьте и попробуйте снова."

msgid "Invalid phone number, try again."
msgstr "Неверный номер телефона, попробуйте снова."

msgid "Another channel has this number. Please remove that channel first."
msgstr "У другого канала имеется этот номер. Пожалуйста, удалите сначала тот канал."

msgid "Connect Android Channel"
msgstr "Подключить канал Android "

msgid "Phone number of this device"
msgstr "Номер телефона данного устройства"

#, fuzzy, python-format
#| msgid ""
#| "\n"
#| "        If you have a <a href=\"https://www.clicksend.com/\">ClickSend</a> number,\n"
#| "        you can quickly connect it using their APIs.\n"
#| "        "
msgid "If you have an %(link)s number, you can quickly connect it using their APIs."
msgstr ""
"\n"
"        Если у Вас есть номер <a href=\"https://www.clicksend.com/\">ClickSend</a>,\n"
"        Вы можете быстро подключить его, используя их API."

#, fuzzy
#| msgid ""
#| "\n"
#| "        To finish connecting your channel, you need to have ArabiaCell configure the URL below for your shortcode.\n"
#| "        "
msgid "To finish connecting your channel, you need to have ArabiaCell configure the URL below for your shortcode."
msgstr ""
"\n"
"        Для завершения подключения Вашего канала, Вам необходимо, чтобы ArabiaCell провела настройку адреса URL ниже для Вашего короткого кода.\n"
"        "

msgid "Receive URL"
msgstr "URL Получения"

msgid "This URL should be called by ArabiaCell when new messages are received."
msgstr "Этот адрес URL должен вызываться ArabiaCell при получении новых сообщений."

msgid "The country this channel will be used in"
msgstr "Страна, в которой будет использоваться данный канал"

msgid "Short Code"
msgstr "Короткий код"

msgid "The short code you are connecting"
msgstr "Короткий код, который Вы подключаете"

msgid "Service ID"
msgstr "ID сервиса"

msgid "The service ID as provided by ArabiaCell"
msgstr "Идентификационный номер сервиса, предоставленный ArabiaCell"

msgid "Free"
msgstr "Бесплатно"

msgid "Billed"
msgstr "Платно"

msgid "The charging level for your account"
msgstr "Уровень взимаемой платы по Вашей учетной записи"

msgid "Username"
msgstr "Имя пользователя"

msgid "The username for your API account"
msgstr "Имя пользователя для Вашей учетной записи API"

msgid "Password"
msgstr "Пароль"

msgid "The password for your API account"
msgstr "Пароль для Вашей учетной записи API"

#, fuzzy, python-format
#| msgid "Easily add a two way number you have configured with Hub9 in Indonesia."
msgid "Easily add a two way number you have configured with %(link)s using their APIs."
msgstr "Легко добавьте двухсторонний номер, который Вы настроили с Hub9 в Индонезии."

#, fuzzy
#| msgid ""
#| "\n"
#| "        To finish configuring your Blackmyna connection you'll need to notify Blackmyna of the following URLs.\n"
#| "        "
msgid "To finish configuring your Blackmyna connection you'll need to notify Blackmyna of the following URLs."
msgstr ""
"\n"
"        Для завершения настройки Вашего подключения Blackmyna Вам потребуется уведомить Blackmyna о следующих адресах URL.\n"
"        "

msgid "Inbound URL"
msgstr "Входящий URL"

msgid "This endpoint should be called by Blackmyna when new messages are received to your number."
msgstr "Эта конечная точка должна вызываться Blackmyna при получении новых сообщений на Ваш номер."

msgid "DLR URL"
msgstr "DLR URL"

msgid "This endpoint should be called by Blackmyna when the message status changes. (delivery reports)"
msgstr "Эта конечная точка должна вызываться Blackmyna при изменениях статуса сообщения. (Отчеты о доставке)"

#, fuzzy
#| msgid ""
#| "\n"
#| "        To finish connecting your channel, you need to have Bongo Live configure the URLs below for your shortcode.\n"
#| "        "
msgid "To finish connecting your channel, you need to have Bongo Live configure the URLs below for your shortcode."
msgstr ""
"\n"
"        Для завершения подключения Вашего канала, Вам необходимо, чтобы Bongo Live провела настройку адресов URL ниже для Вашего короткого кода."

msgid "This URL should be called by Bongo Live when new messages are received or to report DLR status."
msgstr "Этот URL должен вызываться Bongo Live при получении новых сообщений или для сообщения о статусе DLR."

msgid "Number"
msgstr "Номер"

msgid "The number you are connecting."
msgstr "Подключаемый Вами номер"

msgid "The username for your Bongo Live account"
msgstr "Имя пользователя для Вашей учетной записи Bongo Live"

msgid "The password for your Bongo Live account"
msgstr "Пароль для Вашей учетной записи Bongo Live"

msgid "API Key"
msgstr "Ключ API"

msgid "The API key as found on your settings page"
msgstr "Ключ API, указанный на Вашей странице настроек"

msgid "API Secret"
msgstr "Секретный ключ API"

msgid "The API secret as found on your settings page"
msgstr "Секретный ключ API, указанный на Вашей странице настроек"

msgid "You can connect your BurstSMS number by entering the settings below."
msgstr "Вы можете подключить свой номер BurstSMS, введя настройки ниже"

#, fuzzy, python-format
#| msgid ""
#| "\n"
#| "        If you have a <a href=\"https://www.clicksend.com/\">ClickSend</a> number,\n"
#| "        you can quickly connect it using their APIs.\n"
#| "        "
msgid "If you have a %(link)s number, you can quickly connect it using their APIs."
msgstr ""
"\n"
"        Если у Вас есть номер <a href=\"https://www.clicksend.com/\">ClickSend</a>,\n"
"        Вы можете быстро подключить его, используя их API."

#, fuzzy
#| msgid ""
#| "\n"
#| "        To finish connecting your channel, you need to set your callback URLs below for your number.\n"
#| "        "
msgid "To finish connecting your channel, you need to set your callback URLs below for your number."
msgstr ""
"\n"
"        Для завершения подключения Вашего канала, Вам необходимо установить Ваши адреса URL обратного вызова ниже для Вашего номера."

msgid "This URL should be called by BurstSMS when new messages are received.You must set this for your number under the 'Inbound Settings' options.Select 'Yes' to the 'Forward to URL' option and enter this URL."
msgstr "Этот URL должен вызываться BurstSMS, когда получаются новые сообщения. Вы должны настроить его для своего номера в настройках «Настройки для входящих». Выберите «Да» для варианта «Перенаправить на URL» и введите этот адрес URL."

msgid "DLR callback URL"
msgstr "URL обратного вызова DLR "

msgid "This URL should be called by BurstSMS when the status of an outgoing message is updated.You can set it on your settings page."
msgstr "Этот URL должен вызываться BurstSMS, когда обновляется статус исходящего сообщения. Вы можете настроить его на Вашей странице настроек."

msgid "Reply callback URL"
msgstr "URL для ответа на обратный вызов"

msgid "This URL should be called by BurstSMS when messages are replied to.You can set it on your settings page."
msgstr "Этот URL должен вызываться BurstSMS, когда происходит ответ на сообщения. Вы можете настроить его на Вашей странице настроек."

#, fuzzy
#| msgid ""
#| "If you are based in the Phillipines, you can integrate with Chikka to send\n"
#| "                       and receive messages on your shortcode."
msgid "If you are based in the Phillipines, you can integrate with Chikka to send and receive messages on your shortcode."
msgstr ""
"Если Вы находитесь на Филиппинах, Вы можете интегрироваться с Chikka для отправки\n"
"                        и получения сообщений по Вашему короткому коду."

#, fuzzy
#| msgid ""
#| "\n"
#| "        To finish configuring your Chikka connection you need to set the following URLs in your Chikka account API settings.\n"
#| "        "
msgid "To finish configuring your Chikka connection you need to set the following URLs in your Chikka account API settings."
msgstr ""
"\n"
"        Для завершения настройки Вашего подключения Chikka Вам необходимо установить следующие адреса URL в настройках API Вашей учетной записи Chikka.\n"
"        "

msgid "Notification Receiver URL"
msgstr "URL получателя уведомлений"

msgid "Message Receiver URL"
msgstr "URL получателя сообщений"

msgid "The country this phone number is used in"
msgstr "Страна, в которой используется данный номер телефона"

msgid "The short code you are connecting."
msgstr "Короткий код, который Вы подключаете."

msgid "Client Id"
msgstr "ID Клиента"

msgid "The Client Id found on your Chikka API credentials page"
msgstr "Идентификационный номер Клиента на Вашей странице учетных данных API Chikka "

msgid "Secret Key"
msgstr "Секретный ключ"

msgid "The Secret Key found on your Chikka API credentials page"
msgstr "Секретный ключ на Вашей странице учетных данных API Chikka"

#, fuzzy, python-format
#| msgid ""
#| "Connect your <a href=\"http://clickatell.com/\">Clickatell</a> number, we'll walk you\n"
#| "                           through the steps necessary to get your Clickatell connection working in a few minutes."
msgid "Connect your %(link)s number, we'll walk you through the steps necessary to get your Clickatell connection working in a few minutes."
msgstr ""
"Подключите Ваш номер <a href=\"http://clickatell.com/\">Clickatell</a>, мы покажем Вам\n"
"                           шаги, необходимые для того, чтобы Ваше соединение Clickatell заработало за считанные минуты."

#, fuzzy
#| msgid ""
#| "\n"
#| "        To finish configuring your Clickatell connection you'll need to set the following callback URLs on the\n"
#| "        Clickatell website for your integration.\n"
#| "        "
msgid "To finish configuring your Clickatell connection you'll need to set the following callback URLs on the Clickatell website for your integration."
msgstr ""
"\n"
"        Для завершения настройки Вашего соединения Clickatell Вам потребуется установить следующие адреса URL обратного вызова\n"
"        на веб-сайте Clickatell для Вашей интеграции."

msgid "Reply Callback"
msgstr "Ответ на обратный вызов"

#, fuzzy
#| msgid ""
#| "\n"
#| "                You can set the callback URL on your Clickatell account by managing your integration, then setting your reply\n"
#| "                callback under \"Two Way Settings\" to HTTP POST and your target address to the URL below. (leave username and password blank)\n"
#| "                "
msgid "You can set the callback URL on your Clickatell account by managing your integration, then setting your reply callback under \"Two Way Settings\" to HTTP POST and your target address to the URL below. (leave username and password blank)"
msgstr ""
"\n"
"                Вы можете настроить URL обратного вызова в Вашей учетной записи Clickatell, управляя Вашей интеграцией, а затем настроив Ваш ответ\n"
"                для обратных вызовов в разделе \"Настройки двусторонней связи\" на HTTP POST и Ваш целевой адрес на URL ниже. (оставьте имя пользователя и пароль пустыми)\n"
"                "

msgid "Delivery Notifications"
msgstr "Уведомления о доставке"

#, fuzzy
#| msgid ""
#| "\n"
#| "                You can set the delivery notification URL on your Clickatell account by managing your integration, then setting your\n"
#| "                delivery notification URL under \"Settings\" to HTTP POST and your target address to the URL below. (leave username and password blank)\n"
#| "                "
msgid "You can set the delivery notification URL on your Clickatell account by managing your integration, then setting your delivery notification URL under \"Settings\" to HTTP POST and your target address to the URL below. (leave username and password blank)"
msgstr ""
"\n"
"                Вы можете настроить URL уведомления о доставке в Вашей учетной записи Clickatell, управляя Вашей интеграцией, а затем настроив Ваш ответ\n"
"                для уведомления о доставке в разделе \"Настройки\" на HTTP POST и Ваш целевой адрес на URL ниже. (оставьте имя пользователя и пароль пустыми)"

msgid "The phone number with country code or short code you are connecting. ex: +250788123124 or 15543"
msgstr "Номер телефона с кодом страны или короткий код, которые Вы подключаете, например +250788123124 или 15543"

msgid "The API key for your integration as provided by Clickatell"
msgstr "Ключ API для Вашей интеграции, предоставленный Clickatell"

msgid "Invalid phone number, please include the country code. ex: +250788123123"
msgstr "Неверный номер телефона, пожалуйста, укажите код страны, например +250788123123"

#, fuzzy, python-format
#| msgid "If you are based in Jamaica, you can purchase a short code from <a href=\"http://www.messangi.com/\">Messangi</a> and connect it in a few simple steps."
msgid "If you are based in Malawi or Ghana you can purchase a number from %(link)s and connect it in a few simple steps."
msgstr "Если Вы находитесь на Ямайке, Вы можете приобрести короткий код у <a href=\"http://www.messangi.com/\">Messangi</a> и подключить его, выполнив несколько простых шагов."

#, fuzzy
#| msgid ""
#| "\n"
#| "        To finish configuring your DMark channel you need to set DMark to send MO messages to the URL below.\n"
#| "        "
msgid "To finish configuring your channel you need to configure Click Mobile to send new messages to the URL below."
msgstr ""
"\n"
"        Для завершения настройки Вашего канала DMark Вам потребуется настроить DMark на отправку сообщений МО на адрес URL ниже.\n"
"        "

#, fuzzy
#| msgid "The phone number or short code you are connecting with country code. ex: +250788123124"
msgid "The Click Mobile phone number or short code you are connecting with country code. ex: +250788123124"
msgstr "Номер телефона или короткий код, который Вы подключаете, с кодом страны, например +250788123124"

msgid "Ghana"
msgstr ""

#, fuzzy
#| msgid "users"
msgid "User ID"
msgstr "пользователи"

#, fuzzy
#| msgid "Your username on DMark Mobile"
msgid "Your user_id on Click Mobile"
msgstr "Ваше имя пользователя у DMark Mobile"

#, fuzzy
#| msgid "Your password on DMark Mobile"
msgid "Your password on Click Mobile"
msgstr "Ваш пароль у DMark Mobile"

msgid "App ID"
msgstr "ID Приложения"

#, fuzzy
#| msgid "Your password on DMark Mobile"
msgid "Your app_id on Click Mobile"
msgstr "Ваш пароль у DMark Mobile"

msgid "Org ID"
msgstr ""

#, fuzzy
#| msgid "Your password on DMark Mobile"
msgid "Your org_id on Click Mobile"
msgstr "Ваш пароль у DMark Mobile"

msgid "API Username"
msgstr "Имя пользователя API"

msgid "Your API Username"
msgstr "Ваше имя пользователя API"

msgid "API Password"
msgstr "Пароль API"

msgid "Your API Password"
msgstr "Ваш пароль API"

msgid "You can connect your ClickSend number by entering the settings below."
msgstr "Вы можете подключить Ваш номер ClickSend, введя настройки ниже"

#, fuzzy
#| msgid ""
#| "\n"
#| "        To finish connecting your channel, you need to set your inbound SMS URL below for your number.\n"
#| "        "
msgid "To finish connecting your channel, you need to set your inbound SMS URL below for your number."
msgstr ""
"\n"
"        Для завершения подключения Вашего канала, Вам необходимо установить свой адрес URL входящих SMS ниже для Вашего номера."

#, fuzzy
#| msgid "This URL should be called by ClickSend when new messages are received.On your ClickSend dashboard, you can set this URL by going to SMS, then Settings, then the Inbound SMS Settings menu.Add a new rule, select action URL, and use the URL above, then click save."
msgid "This URL should be called by ClickSend when new messages are received. On your ClickSend dashboard, you can set this URL by going to SMS, then Settings, then the Inbound SMS Settings menu. Add a new rule, select action URL, and use the URL above, then click save."
msgstr "Этот URL должен вызываться ClickSend, когда получены новые сообщения. На Вашей «Информационной панели ClickSend» Вы можете установить этот адрес URL, перейдя в «SMS», затем «Настройки», затем в меню «Настройки Входящих SMS». Добавьте новое правило, выберите адрес URL действия и используйте адрес URL выше, затем нажмите «Сохранить»"

#, fuzzy, python-format
#| msgid "Easily add a two way number you have configured with Hub9 in Indonesia."
msgid "Easily add a two way number you have configured with %(link)s in Indonesia."
msgstr "Легко добавьте двухсторонний номер, который Вы настроили с Hub9 в Индонезии."

#, fuzzy
#| msgid ""
#| "\n"
#| "        To finish configuring your Dart Media connection you'll need to provide them with the following details.\n"
#| "        "
msgid "To finish configuring your Dart Media connection you'll need to provide them with the following details."
msgstr ""
"\n"
"        Для завершения настройки Вашего подключения Dart Media Вам потребуется предоставить им следующую детальную информацию."

msgid "Received URL"
msgstr "URL Полученных"

#, fuzzy
#| msgid ""
#| "\n"
#| "                This endpoint should be called by Dart Media when new messages are received to your number.\n"
#| "                You can set the receive URL on your Dart Media account by contacting your sales agent.\n"
#| "                "
msgid "This endpoint should be called by Dart Media when new messages are received to your number. You can set the receive URL on your Dart Media account by contacting your sales agent."
msgstr ""
"\n"
"               Эта конечная точка должна вызываться Dart Media при получении новых сообщений на Ваш номер.\n"
"                Вы можете настроить адрес URL полученных в своей учетной записи Dart Media, связавшись с Вашим торговым агентом.\n"
"                "

msgid "Delivered URL"
msgstr "URL Доставленных"

#, fuzzy
#| msgid ""
#| "\n"
#| "                This endpoint should be called by Dart Media when a message has been to the final recipient. (delivery reports)\n"
#| "                You can set the delivery callback URL on your Dart Media account by contacting your sales agent.\n"
#| "                "
msgid "This endpoint should be called by Dart Media when a message has been to the final recipient. (delivery reports) You can set the delivery callback URL on your Dart Media account by contacting your sales agent."
msgstr ""
"\n"
"                Эта конечная точка должна вызываться Dart Media при доставке сообщения конечному получателю. (Отчеты о доставке)\n"
"                Вы можете настроить адрес URL обратного вызова по доставке в своей учетной записи Dart Media, связавшись с Вашим торговым агентом."

#, fuzzy, python-format
#| msgid "If you have an enterprise WhatsApp account, you can connect it to communicate with your contacts"
msgid "Activate your own enterprise WhatsApp account in %(link)s to communicate with your contacts. "
msgstr "Если у Вас есть корпоративная учетная запись WhatsApp, Вы можете подключить ее для общения с Вашими контактами"

#, fuzzy, python-format
#| msgid "Unable to register callbacks: %s"
msgid "Unable to register callbacks: %(resp)s"
msgstr "Невозможно зарегистрировать обратные вызовы: %s"

msgid "Your enterprise WhatsApp number"
msgstr "Ваш корпоративный номер WhatsApp "

#, fuzzy
#| msgid "The base URL for your WhatsApp enterprise installation"
msgid "The base URL for your 360 Dialog WhatsApp enterprise installation"
msgstr "Базовый URL для Вашей корпоративной установки WhatsApp "

msgid "The 360 Dialog API key generated after account registration"
msgstr ""

msgid "Please enter a valid phone number"
msgstr "Пожалуйста, введите действительный номер телефона"

#, fuzzy, python-format
#| msgid "If you are based in Jamaica, you can purchase a short code from <a href=\"http://www.messangi.com/\">Messangi</a> and connect it in a few simple steps."
msgid "If you are based in Uganda or DRC you can purchase a short code from %(link)s and connect it in a few simple steps."
msgstr "Если Вы находитесь на Ямайке, Вы можете приобрести короткий код у <a href=\"http://www.messangi.com/\">Messangi</a> и подключить его, выполнив несколько простых шагов."

#, fuzzy
#| msgid ""
#| "\n"
#| "        To finish configuring your DMark channel you need to set DMark to send MO messages to the URL below.\n"
#| "        "
msgid "To finish configuring your DMark channel you need to set DMark to send MO messages to the URL below."
msgstr ""
"\n"
"        Для завершения настройки Вашего канала DMark Вам потребуется настроить DMark на отправку сообщений МО на адрес URL ниже.\n"
"        "

msgid "Your short code on DMark Mobile"
msgstr "Ваш короткий код у DMark Mobile"

msgid "DRC"
msgstr "ДРК"

msgid "Your username on DMark Mobile"
msgstr "Ваше имя пользователя у DMark Mobile"

msgid "Your password on DMark Mobile"
msgstr "Ваш пароль у DMark Mobile"

msgid "Use our pluggable API to connect an external service you already have."
msgstr "Используйте наш подключаемый API для подключения внешнего сервиса, который у Вас уже имеется."

msgid "URN Type"
msgstr "Тип URN"

msgid "The type of URNs handled by this channel"
msgstr "Тип URN, которые обрабатываются данным каналом"

msgid "The phone number or that this channel will send from"
msgstr "Номер телефона или того, с чего будет происходить отправка этим каналом"

msgid "Handle"
msgstr "Дескриптор"

msgid "The Twitter handle that this channel will send from"
msgstr "Дескриптор Twitter, с которого будет происходить отправка этим каналом"

msgid "The external address that this channel will send from"
msgstr "Внешний адрес, с которого будет происходить отправка этим каналом"

msgid "What HTTP method to use when calling the URL"
msgstr "Какой метод HTTP использовать при вызове URL"

msgid "Encoding"
msgstr "Кодировка"

msgid "What encoding to use for outgoing messages"
msgstr "Какую кодировку использовать для исходящих сообщений"

msgid "The content type used when sending the request"
msgstr "Тип контента, используемый при отправке запроса"

msgid "The maximum length of any single message on this channel. (longer messages will be split)"
msgstr "Максимальная длина любого отдельного сообщения на данном канале (более длинные сообщения будут разделены)"

msgid "Authorization Header Value"
msgstr "Значение заголовка авторизации"

msgid "The Authorization header value added when calling the URL (if any)"
msgstr "Добавляемое Значение заголовка авторизации при вызове адреса URL (если имеется)"

msgid "Send URL"
msgstr "URL Отправки"

msgid "The URL we will call when sending messages, with variable substitutions"
msgstr "URL, который мы будем вызывать при отправке сообщений, с подстановкой переменных"

msgid "Request Body"
msgstr "Тело Запроса"

msgid "The request body if any, with variable substitutions (only used for PUT or POST)"
msgstr "Тело запроса, при наличии, с подстановкой переменных (используется только для PUT или POST)"

msgid "MT Response check"
msgstr "Проверка Ответа MT"

msgid "The content that must be in the response to consider the request successful"
msgstr "Контент, который должен присутствовать в ответе для того, чтобы запрос считался успешным"

msgid "The URL we will POST to when sending messages, with variable substitutions"
msgstr "URL, который мы будем выполнять POST при отправке сообщений, с подстановкой переменных"

#, fuzzy
#| msgid "Receive URL"
msgid "Receive"
msgstr "URL Получения"

#, fuzzy
#| msgid "Send URL"
msgid "Send"
msgstr "URL Отправки"

#, fuzzy
#| msgid "Channel Log"
msgid "Channel Role"
msgstr "Журнал Канала"

msgid "The roles this channel can fulfill"
msgstr "Функции, которые может выполнять данный канал"

#, fuzzy
#| msgid ""
#| "Add a <a href=\"http://facebook.com\">Facebook</a> bot to send and receive messages on behalf\n"
#| "    of one of your Facebook pages for free. You will need to create a Facebook application on their\n"
#| "    <a href=\"http://developers.facebook.com\">developers</a> site first."
msgid "Add a <a href=\"http://facebook.com\">Facebook</a> bot to send and receive messages on behalf of one of your Facebook pages for free. You will need to create a Facebook application on their <a href=\"http://developers.facebook.com\">developers</a> site first."
msgstr ""
"Добавьте бота <a href=\"http://facebook.com\">Facebook</a> для бесплатной отправки и получения сообщений от имени \n"
"    одной из Ваших страниц на Facebook. Вам сначала потребуется создать приложение Facebook на их \n"
"    сайте для <a href=\"http://developers.facebook.com\">разработчиков</a> ."

msgid "The Page Access Token for your Application"
msgstr "Токен Доступа к странице для Вашего Приложения"

msgid "The name of the Facebook page"
msgstr "Имя на странице Facebook "

msgid "Reconnect Facebook Page"
msgstr ""

#, fuzzy, python-format
#| msgid ""
#| "Add a <a href=\"http://facebook.com\">Facebook</a> bot to send and receive messages on behalf\n"
#| "    of one of your Facebook pages for free. You will need to create a Facebook application on their\n"
#| "    <a href=\"http://developers.facebook.com\">developers</a> site first."
msgid "Add a %(link)s bot to send and receive messages on behalf of one of your Facebook pages for free. You will need to connect your page by logging into your Facebook and checking the Facebook page to connect."
msgstr ""
"Добавьте бота <a href=\"http://facebook.com\">Facebook</a> для бесплатной отправки и получения сообщений от имени \n"
"    одной из Ваших страниц на Facebook. Вам сначала потребуется создать приложение Facebook на их \n"
"    сайте для <a href=\"http://developers.facebook.com\">разработчиков</a> ."

msgid "The User Access Token"
msgstr ""

#, fuzzy
#| msgid "The number of commands that we gave the channel"
msgid "The Facebook User ID of the admin that connected the channel"
msgstr "Количество команд, которые мы отдали каналу"

msgid "Sorry your Facebook channel could not be connected. Please try again"
msgstr ""

#, fuzzy, python-format
#| msgid ""
#| "Add a <a href=\"https://firebase.google.com/docs/cloud-messaging/\"> Firebase Cloud\n"
#| "    Messaging Channel</a> to send and receive messages. Your users will need an App to send and receive messages."
msgid "Add a %(link)s channel to send and receive messages. Your users will need an App to send and receive messages."
msgstr ""
"Добавьте <a href=\"https://firebase.google.com/docs/cloud-messaging/\"> Канал Firebase Cloud\n"
"    Messaging</a> для отправки и получения сообщений. Вашим пользователям потребуется Приложение для отправки и получения сообщений."

#, fuzzy
#| msgid ""
#| "\n"
#| "        To use your Firebase Cloud Messaging channel you'll have to POST to the following URLs with the parameters below.\n"
#| "        "
msgid "To use your Firebase Cloud Messaging channel you'll have to POST to the following URLs with the parameters below."
msgstr ""
"\n"
"        Для использования Вашего канала Firebase Cloud Messaging Вам потребуется выполнить POST по следующим адресам URL с параметрами, приведенными ниже.\n"
"        "

msgid "Contact Register"
msgstr "Реестр контактов"

msgid "To register contacts, POST to the following URL with the parameters urn, fcm_token and optionally name."
msgstr "Для записи контактов, выполните POST по следующему адресу URL, с параметрами urn, fcm_token и, на усмотрение, именем."

msgid "To handle incoming messages, POST to the following URL with the parameters from, msg and fcm_token."
msgstr "Для обработки входящих сообщений, выполните POST по следующему адресу URL, с параметрами from, msg и fcm_token."

msgid "Notification Title"
msgstr "Наименование Уведомления"

msgid "FCM Key"
msgstr "Ключ FCM"

msgid "The key provided on the the Firebase Console when you created your app."
msgstr "Ключ, предоставляемый в Консоли Firebase, когда Вы создаете свое приложение."

msgid "Send notification"
msgstr "Отправить уведомление "

msgid "Check if you want this channel to send notifications to contacts."
msgstr "Проверьте, хотите ли Вы, чтобы данный канал отправлял уведомления контактам."

#, fuzzy, python-format
#| msgid "Connect your Android phone"
msgid "Connect your approved %(link)s channel"
msgstr "Подключить Ваш телефон Android"

#, fuzzy
#| msgid ""
#| "\n"
#| "        To use your FreshChat channel you'll have to configure the FreshChat server to direct messages to the url below.\n"
#| "        "
msgid "To use your FreshChat channel you'll have to configure the FreshChat server to direct messages to the url below."
msgstr ""
"\n"
"        Для использования Вашего канала FreshChat Вам потребуется настроить сервер FreshChat для направления сообщений по адресу url ниже.\n"
"        "

msgid "POST FreshChat trigger to this address."
msgstr "Выполните POST активатора FreshChat на данный адрес."

msgid "FreshChat Environment Title"
msgstr "Название среды FreshChat "

msgid "The name of your environment"
msgstr "Название Вашей среды"

msgid "FreshChat Webhook Public Key"
msgstr "Открытый ключ вебхука FreshChat "

msgid "Webhook Public Key used to verify signatures"
msgstr "Открытый ключ вебхука, используемый для проверки подписей"

msgid "FreshChat Agent ID"
msgstr "ID Агента FreshChat "

msgid "The UUID of the Agent you want RP to Use."
msgstr "UUID-идентификатор Агента, которого Вы хотите, чтобы использовал RP"

msgid "FreshChat API Auth Token"
msgstr "Аутентификационный токен API FreshChat "

msgid "The API auth token- leave out the bearer"
msgstr "Аутентификационный токен API-не указывать носитель"

#, fuzzy
#| msgid ""
#| "If you are based in the Phillipines, you can integrate {{ brand.name }} with Globe Labs to send\n"
#| "                       and receive messages on your shortcode."
msgid "If you are based in the Phillipines, you can integrate {{ brand.name }} with Globe Labs to send and receive messages on your shortcode."
msgstr ""
"Если Вы находитесь на Филиппинах, Вы можете интегрировать {{ brand.name }} с Globe Labs для отправки\n"
"                      и получения сообщений по Вашему короткому коду."

#, fuzzy
#| msgid ""
#| "\n"
#| "        To finish configuring your Globe Labs connection you'll need to set the following notify URI for SMS on your application configuration page.\n"
#| "        "
msgid "To finish configuring your Globe Labs connection you'll need to set the following notify URI for SMS on your application configuration page."
msgstr ""
"\n"
"        Для завершения настройки подключения Globe Labs Вам потребуется установить следующий URI уведомления для SMS на странице конфигурации Вашего приложения.\n"
"        "

msgid "Notify URI"
msgstr "URI Уведомления"

msgid "The shortcode you have been assigned by Globe Labs ex: 15543"
msgstr "Короткий код, который был Вам присвоен Globe Labs, например 15543"

msgid "Application Id"
msgstr "Id Приложения"

msgid "The id of your Globe Labs application"
msgstr "Id Вашего приложения Globe Labs"

msgid "Application Secret"
msgstr "Секрет Приложения"

msgid "The secret assigned to your Globe Labs application"
msgstr "Секрет, присвоенный Вашему приложению Globe Labs"

msgid "Passphrase"
msgstr "Кодовая фраза"

msgid "The passphrase assigned to you by Globe Labs to support sending"
msgstr "Кодовая фраза, присвоенная Вам Globe Labs для поддержки отправки"

#, fuzzy, python-format
#| msgid "If you are based in Jamaica, you can purchase a short code from <a href=\"http://www.messangi.com/\">Messangi</a> and connect it in a few simple steps."
msgid "If you are based in France, you can purchase a number from %(link)s and connect it in a few simple steps."
msgstr "Если Вы находитесь на Ямайке, Вы можете приобрести короткий код у <a href=\"http://www.messangi.com/\">Messangi</a> и подключить его, выполнив несколько простых шагов."

#, fuzzy
#| msgid ""
#| "\n"
#| "        To finish configuring your connection you'll need to notify HighConnection of the following URL for incoming (MO) messages\n"
#| "        "
msgid "To finish configuring your connection you'll need to notify HighConnection of the following URL for incoming (MO) messages."
msgstr ""
"\n"
"Для завершения настройки Вашего подключения Вам потребуется уведомить HighConnection о следующих адресах URL для входящих (МО) сообщений."

#, fuzzy, python-format
#| msgid "If you are based in Jamaica, you can purchase a short code from <a href=\"http://www.messangi.com/\">Messangi</a> and connect it in a few simple steps."
msgid "If you are based in Somalia, you can get a number from %(link)s and connect it in a few simple steps."
msgstr "Если Вы находитесь на Ямайке, Вы можете приобрести короткий код у <a href=\"http://www.messangi.com/\">Messangi</a> и подключить его, выполнив несколько простых шагов."

#, fuzzy
#| msgid ""
#| "\n"
#| "        To finish configuring your connection you'll need to notify Hormuud of the following URL for incoming (MO) messages\n"
#| "        "
msgid "To finish configuring your connection you'll need to notify Hormuud of the following URL for incoming (MO) messages."
msgstr ""
"\n"
"        Для завершения настройки Вашего подключения Вам потребуется уведомить Hormuud о следующем адресе URL для входящих (МО) сообщений."

msgid "Easily add a two way number you have configured with Hub9 in Indonesia."
msgstr "Легко добавьте двухсторонний номер, который Вы настроили с Hub9 в Индонезии."

#, fuzzy
#| msgid ""
#| "\n"
#| "        To finish configuring your Dart Media connection you'll need to provide them with the following details.\n"
#| "        "
msgid "To finish configuring your Hub9 connection you'll need to provide them with the following details."
msgstr ""
"\n"
"        Для завершения настройки Вашего подключения Dart Media Вам потребуется предоставить им следующую детальную информацию."

#, fuzzy
#| msgid ""
#| "\n"
#| "                This endpoint should be called by Dart Media when new messages are received to your number.\n"
#| "                You can set the receive URL on your Dart Media account by contacting your sales agent.\n"
#| "                "
msgid "This endpoint should be called by Hub9 when new messages are received to your number. You can set the receive URL on your Hub9 account by contacting your sales agent."
msgstr ""
"\n"
"               Эта конечная точка должна вызываться Dart Media при получении новых сообщений на Ваш номер.\n"
"                Вы можете настроить адрес URL полученных в своей учетной записи Dart Media, связавшись с Вашим торговым агентом.\n"
"                "

#, fuzzy
#| msgid ""
#| "\n"
#| "                This endpoint should be called by Dart Media when a message has been to the final recipient. (delivery reports)\n"
#| "                You can set the delivery callback URL on your Dart Media account by contacting your sales agent.\n"
#| "                "
msgid "This endpoint should be called by Hub9 when a message has been to the final recipient. (delivery reports) You can set the delivery callback URL on your Hub9 account by contacting your sales agent."
msgstr ""
"\n"
"                Эта конечная точка должна вызываться Dart Media при доставке сообщения конечному получателю. (Отчеты о доставке)\n"
"                Вы можете настроить адрес URL обратного вызова по доставке в своей учетной записи Dart Media, связавшись с Вашим торговым агентом."

#, fuzzy, python-format
#| msgid ""
#| "If you have a long number or shortcode with <a href=\"https://www.i2sms.com/\">I2SMS</a> you can connect it in a few\n"
#| "        easy steps."
msgid "If you have a long number or shortcode with %(link)s you can connect it in a few easy steps."
msgstr ""
"Если у Вас есть длинный номер или короткий код от <a href=\"https://www.i2sms.com/\">I2SMS</a> Вы можете подключить его, выполнив несколько\n"
"        простых шагов."

#, fuzzy
#| msgid ""
#| "\n"
#| "        To finish configuring your I2SMS channel you'll need to set the message URL for the `DEFAULT` keyword as\n"
#| "        below.\n"
#| "        "
msgid "To finish configuring your I2SMS channel you'll need to set the message URL for the `DEFAULT` keyword as below."
msgstr ""
"\n"
"        Для завершения настройки Вашего канала I2SMS Вам потребуется установить адрес URL сообщений на ключевое слово `ПО УМОЛЧАНИЮ` как указано\n"
"        ниже.\n"
"        "

msgid "Message URL"
msgstr "URL сообщения"

#, fuzzy
#| msgid ""
#| "\n"
#| "                You can set your message URL by visiting the <a href=\"https://mx.i2sms.net/\">I2SMS Dashboard</a>,\n"
#| "                creating a DEFAULT keyword and using this URL as your message URL. Select POST HTTP Variables\n"
#| "                and check the box for \"No URL Output\".\n"
#| "                "
msgid "You can set your message URL by visiting the <a href=\"https://mx.i2sms.net/\">I2SMS Dashboard</a>, creating a DEFAULT keyword and using this URL as your message URL. Select POST HTTP Variables and check the box for \"No URL Output\"."
msgstr ""
"\n"
"                Вы можете установить свой адрес URL сообщения, зайдя в Информационную панель <a href=\"https://mx.i2sms.net/\">I2SMS Dashboard</a>,\n"
"                создав ключевое слово ПО УМОЛЧАНИЮ и использовав этот адрес URL в качестве Вашего адреса URL сообщений. Выберите «POST Переменные HTTP»\n"
"                и поставьте галочку \"Нет вывода адреса URL\".\n"
"                "

msgid "The hash of your i2SMS channel"
msgstr "Хэш Вашего канала i2SMS"

msgid "Your i2SMS username"
msgstr "Ваше имя пользователя i2SMS"

msgid "Your i2SMS password"
msgstr "Ваш пароль i2SMS"

#, fuzzy
#| msgid ""
#| "\n"
#| "        To finish configuring your Infobip connection you'll need to set the following callback URLs on the Infobip website under your account.\n"
#| "        "
msgid "To finish configuring your Infobip connection you'll need to set the following callback URLs on the Infobip website under your account."
msgstr ""
"\n"
"        Для завершения настройки Вашего соединения Infobip Вам потребуется установить следующие адреса URL обратного вызова\n"
"        на веб-сайте Infobip в Вашей учетной записи.\n"
"        "

#, fuzzy
#| msgid ""
#| "\n"
#| "                This endpoint should be called by Dart Media when new messages are received to your number.\n"
#| "                You can set the receive URL on your Dart Media account by contacting your sales agent.\n"
#| "                "
msgid "This endpoint should be called with a POST by Infobip when new messages are received to your number. You can set the receive URL on your Infobip account by contacting your sales agent."
msgstr ""
"\n"
"               Эта конечная точка должна вызываться Dart Media при получении новых сообщений на Ваш номер.\n"
"                Вы можете настроить адрес URL полученных в своей учетной записи Dart Media, связавшись с Вашим торговым агентом.\n"
"                "

#, fuzzy
#| msgid ""
#| "\n"
#| "                This endpoint should be called by Dart Media when a message has been to the final recipient. (delivery reports)\n"
#| "                You can set the delivery callback URL on your Dart Media account by contacting your sales agent.\n"
#| "                "
msgid "This endpoint should be called with a POST by Infobip when a message has been to the final recipient. (delivery reports) You can set the delivery callback URL on your Infobip account by contacting your sales agent."
msgstr ""
"\n"
"                Эта конечная точка должна вызываться Dart Media при доставке сообщения конечному получателю. (Отчеты о доставке)\n"
"                Вы можете настроить адрес URL обратного вызова по доставке в своей учетной записи Dart Media, связавшись с Вашим торговым агентом."

#, fuzzy, python-format
#| msgid ""
#| "Connect your <a href=\"http://www.jasminsms.com/\">Jasmin</a> instance that you have\n"
#| "                       already connected to an SMSC."
msgid "Connect your %(link)s instance that you have already connected to an SMSC."
msgstr ""
"Подключите Ваш экземпляр класса <a href=\"http://www.jasminsms.com/\">Jasmin</a>, который Вы уже \n"
"                       подключили к SMS-центру."

#, fuzzy
#| msgid ""
#| "\n"
#| "        As a last step you'll need to configure Jasmin to call the following URL for MO (incoming) messages.\n"
#| "        "
msgid "As a last step you'll need to configure Jasmin to call the following URL for MO (incoming) messages."
msgstr ""
"\n"
"        В качестве последнего шага Вам потребуется настроить Jasmin для вызова следующего адреса URL для МО (входящих) сообщений.\n"
"        "

msgid "Push Message URL"
msgstr "URL push-сообщения"

#, fuzzy
#| msgid "    This endpoint will be called by Jasmin when new messages are received to your number, it must be configured to be called as a POST"
msgid "This endpoint will be called by Jasmin when new messages are received to your number, it must be configured to be called as a POST."
msgstr "    Эта конечная точка будет вызываться Jasmin, когда новые сообщения будут получены на Ваш номер. Его необходимо настроить для вызова как POST"

msgid "The short code or phone number you are connecting."
msgstr "Короткий код или номер телефона, который Вы подключаете."

msgid "URL"
msgstr "URL"

msgid "The URL for the Jasmin server send path. ex: https://jasmin.gateway.io/send"
msgstr "Адрес URL для пути отправки сервера Jasmin, например https://jasmin.gateway.io/send"

msgid "The username to be used to authenticate to Jasmin"
msgstr "Имя пользователя, которое будет использоваться для аутентификации в Jasmin"

msgid "The password to be used to authenticate to Jasmin"
msgstr "Пароль, который будет использоваться для аутентификации в Jasmin"

#, fuzzy, python-format
#| msgid ""
#| "Add a <a href=\"https://jiochat.me\">JioChat</a> bot to send and receive messages to JioChat users\n"
#| "                for free. Your users will need an Android, Windows or iOS device and a JioChat account to send\n"
#| "                and receive messages."
msgid "Add a %(link)s bot to send and receive messages to JioChat users for free. Your users will need an Android, Windows or iOS device and a JioChat account to send and receive messages."
msgstr ""
"Добавьте бот <a href=\"https://jiochat.me\">JioChat</a> для бесплатной отправки и получения сообщений пользователям JioChat. \n"
"                Вашим пользователям потребуется устройство Android, Windows или iOS и учетная запись JioChat для отправки\n"
"                и получения сообщений."

#, fuzzy
#| msgid ""
#| "\n"
#| "        To finish configuring your JioChat connection, you'll need to enter the following webhook URL and token on JioChat Developer Center configuration\n"
#| "        "
msgid "To finish configuring your JioChat connection, you'll need to enter the following webhook URL and token on JioChat Developer Center configuration."
msgstr ""
"\n"
"        Для завершения настройки Вашего подключения JioChat, Вам потребуется ввести следующий адрес URL вебхука и токен в Центре конфигурации для разработчиков JioChat \n"
"        "

msgid "Webhook URL"
msgstr "URL вебхука"

msgid "Token"
msgstr "Токен"

msgid "The JioChat App ID"
msgstr "ID приложения JioChat "

msgid "The JioChat App secret"
msgstr "Секрет приложения JioChat"

#, fuzzy, python-format
#| msgid ""
#| "Connect your <a href=\"http://www.jasminsms.com/\">Jasmin</a> instance that you have\n"
#| "                       already connected to an SMSC."
msgid "Connect your %(link)s instance that you have already set up and configured."
msgstr ""
"Подключите Ваш экземпляр класса <a href=\"http://www.jasminsms.com/\">Jasmin</a>, который Вы уже \n"
"                       подключили к SMS-центру."

#, fuzzy
#| msgid ""
#| "\n"
#| "        As a last step you'll need to configure Junebug to call the following URL for MO (incoming) messages.\n"
#| "        "
msgid "As a last step you'll need to configure Junebug to call the following URL for MO (incoming) messages."
msgstr ""
"\n"
"        В качестве последнего шага Вам потребуется настроить Junebug для вызова следующего адреса URL для МО (входящих) сообщений."

#, fuzzy
#| msgid "This endpoint will be called by Junebug when new messages are received to your number, it must be configured to be called as a POST"
msgid "This endpoint will be called by Junebug when new messages are received to your number, it must be configured to be called as a POST."
msgstr "Эта конечная точка будет вызываться Junebug, когда новые сообщения будут получены на Ваш номер, его необходимо настроить для вызова в качестве POST"

msgid "The URL for the Junebug channel. ex: https://junebug.praekelt.org/jb/channels/3853bb51-d38a-4bca-b332-8a57c00f2a48/messages.json"
msgstr "Адрес URL для канала Junebug, например https://junebug.praekelt.org/jb/channels/3853bb51-d38a-4bca-b332-8a57c00f2a48/messages.json"

msgid "The username to be used to authenticate to Junebug"
msgstr "Имя пользователя, которое будет использоваться для аутентификации в Junebug"

msgid "The password to be used to authenticate to Junebug"
msgstr "Пароль, который будет использоваться для аутентификации в Junebug"

msgid "The token Junebug should use to authenticate"
msgstr "Токен, который Junebug должен использовать для аутентификации"

#, fuzzy, python-format
#| msgid ""
#| "Connect your <a href=\"http://clickatell.com/\">Clickatell</a> number, we'll walk you\n"
#| "                           through the steps necessary to get your Clickatell connection working in a few minutes."
msgid "Connect your %(link)s instance, we'll walk you through the steps necessary to get your SMSC connection working in a few minutes."
msgstr ""
"Подключите Ваш номер <a href=\"http://clickatell.com/\">Clickatell</a>, мы покажем Вам\n"
"                           шаги, необходимые для того, чтобы Ваше соединение Clickatell заработало за считанные минуты."

msgid "The phone number or short code you are connecting"
msgstr "Номер телефона или короткий код, который Вы подключаете"

msgid "The publicly accessible URL for your Kannel instance for sending. ex: https://kannel.macklemore.co/cgi-bin/sendsms"
msgstr "Имеющийся в открытом доступе адрес URL для Вашего экземпляра класса Kannel для отправки, например https://kannel.macklemore.co/cgi-bin/sendsms "

msgid "The username to use to authenticate to Kannel, if left blank we will generate one for you"
msgstr "Имя пользователя, которое будет использоваться для аутентификации в Kannel. Если оставите его пустым, мы сгенерируем его для Вас"

msgid "The password to use to authenticate to Kannel, if left blank we will generate one for you"
msgstr "Пароль, который будет использоваться для аутентификации в Kannel. Если оставите его пустым, мы сгенерируем его для Вас"

msgid "Verify SSL"
msgstr "Проверить SSL"

msgid "Whether to verify the SSL connection (recommended)"
msgstr "Необходимость проверки соединения SSL (рекомендуется)"

msgid "Use National Numbers"
msgstr "Использовать национальные номера"

msgid "Use only the national number (no country code) when sending (not recommended)"
msgstr "Использовать только национальный номер (без кода страны) при отправке (не рекомендуется)"

#, fuzzy, python-format
#| msgid ""
#| "Add a <a href=\"https://line.me\">LINE</a> bot to send and receive messages to LINE users\n"
#| "                for free. Your users will need an Android, Windows or iOS device and a LINE account to send\n"
#| "                and receive messages."
msgid "Add a %(link)s bot to send and receive messages to LINE users for free. Your users will need an Android, Windows or iOS device and a LINE account to send and receive messages."
msgstr ""
"Добавьте бот <a href=\"https://line.me\">LINE</a> для бесплатной отправки и получения сообщений пользователям LINE. \n"
"                Вашим пользователям потребуется устройство Android, Windows или iOS и учетная запись LINE для отправки\n"
"                и получения сообщений."

msgid "Channel ID"
msgstr "ID Канала"

msgid "The Channel ID of the LINE channel for the Bot"
msgstr "ID Канала для канала LINE для Бота"

msgid "The Name of the Bot"
msgstr "Название Бота"

msgid "Access Token"
msgstr "Токен доступа"

msgid "The Access Token of the LINE Bot"
msgstr "Токен доступа Бота LINE"

msgid "The Secret of the LINE Bot"
msgstr "Секрет Бота LINE"

msgid "A channel with this configuration already exists."
msgstr "Канал с такой конфигурацией уже существует."

#, fuzzy
#| msgid ""
#| "\n"
#| "        To finish configuring your connection you'll need to notify M3Tech of the following callback URLs:\n"
#| "        "
msgid "To finish configuring your connection you'll need to notify M3Tech of the following callback URLs."
msgstr ""
"\n"
"       Для завершения настройки Вашего подключения Вам потребуется уведомить M3Tech о следующих адресах URL обратного вызова."

msgid "Sent URL"
msgstr "URL Отправлено"

msgid "Failed URL"
msgstr "URL Не выполнено"

#, fuzzy
#| msgid ""
#| "\n"
#| "        To finish configuring your MACROKIOSK connection you'll need to notify MACROKIOSK of the following URLs.\n"
#| "        "
msgid "To finish configuring your MACROKIOSK connection you'll need to notify MACROKIOSK of the following URLs."
msgstr ""
"\n"
"        Для завершения настройки Вашего подключения MACROKIOSK Вам потребуется уведомить MACROKIOSK о следующих адресах URL."

msgid "This endpoint should be called by MACROKIOSK when new messages are received to your number."
msgstr "Эта конечная точка должна вызываться MACROKIOSK при получении новых сообщений на Ваш номер."

msgid "This endpoint should be called by MACROKIOSK when the message status changes. (delivery reports)"
msgstr "Эта конечная точка должна вызываться MACROKIOSK при изменениях статуса сообщения. (Отчеты о доставке)"

msgid "The phone number or short code you are connecting with country code. ex: +250788123124"
msgstr "Номер телефона или короткий код, который Вы подключаете, с кодом страны, например +250788123124"

msgid "Sender ID"
msgstr "ID Отправителя"

msgid "The sender ID provided by Macrokiosk to use their API"
msgstr "ID отправителя, предоставленное Macrokiosk для использования их API"

msgid "The username provided by Macrokiosk to use their API"
msgstr "Имя пользователя, предоставленное Macrokiosk для использования их API"

msgid "The password provided by Macrokiosk to use their API"
msgstr "Пароль, предоставленный Macrokiosk для использования их API"

msgid "The Service ID provided by Macrokiosk to use their API"
msgstr "ID Сервиса, предоставленный Macrokiosk для использования их API"

#, fuzzy
#| msgid ""
#| "\n"
#| "        As a last step you'll need to set the following callback URL on your Mblox account:\n"
#| "        "
msgid "As a last step you'll need to set the following callback URL on your Mblox account."
msgstr ""
"\n"
"        В качестве последнего шага Вам потребуется установить следующий адрес URL обратного вызова в Вашей учетной записи Mblox:\n"
"        "

msgid "This endpoint will be called by Mblox when new messages are received to your number and for delivery reports."
msgstr "Эта конечная точка будет вызываться Mblox при получении новых сообщений на Ваш номер, а также для отчетов о доставке."

#, fuzzy, python-format
#| msgid "If you are based in Jamaica, you can purchase a short code from <a href=\"http://www.messangi.com/\">Messangi</a> and connect it in a few simple steps."
msgid "If you are based in Jamaica, you can purchase a short code from %(link)s and connect it in a few simple steps."
msgstr "Если Вы находитесь на Ямайке, Вы можете приобрести короткий код у <a href=\"http://www.messangi.com/\">Messangi</a> и подключить его, выполнив несколько простых шагов."

#, fuzzy
#| msgid ""
#| "\n"
#| "        To finish configuring your Messangi connection you'll need to set the following callback URLs on your Messangi account.\n"
#| "        "
msgid "To finish configuring your Messangi connection you'll need to set the following callback URLs on your Messangi account."
msgstr ""
"\n"
"        Для завершения настройки Вашего соединения Messangi Вам потребуется установить следующие адреса URL обратного вызова в Вашей учетной записи Messangi."

msgid "To receive incoming messages, you need to set the receive URL for your Messangi account."
msgstr "Для получения входящих сообщений Вам потребуется установить адрес URL получения в Вашей учетной записи Messangi."

msgid "The Messangi short code"
msgstr "Короткий код Messangi "

msgid "Carrier Id"
msgstr "Id Оператора"

msgid "The carrier id for the Shortcode"
msgstr "Id Оператора для Короткого кода"

msgid "Public Key"
msgstr "Открытый ключ"

msgid "The public key provided by Messangi"
msgstr "Открытый ключ, предоставленный Messangi"

msgid "Private Key"
msgstr "Частный ключ"

msgid "The private key provided by Messangi"
msgstr "Частный ключ, предоставленный Messangi"

msgid "Instance Id"
msgstr "Id экземпляра класса"

msgid "The instance id provided by Messangi"
msgstr "Id экземпляра класса, предоставленный Messangi"

#, fuzzy, python-format
#| msgid ""
#| "\n"
#| "        If you have a <a href=\"https://www.clicksend.com/\">ClickSend</a> number,\n"
#| "        you can quickly connect it using their APIs.\n"
#| "        "
msgid "If you have an %(link)s account, you can quickly connect it using their APIs."
msgstr ""
"\n"
"        Если у Вас есть номер <a href=\"https://www.clicksend.com/\">ClickSend</a>,\n"
"        Вы можете быстро подключить его, используя их API."

#, fuzzy
#| msgid ""
#| "\n"
#| "        To finish connecting your channel, you need to have Mtarget configure the URLs below for your Service ID.\n"
#| "        "
msgid "To finish connecting your channel, you need to have Mtarget configure the URLs below for your Service ID."
msgstr ""
"\n"
"        Для завершения подключения Вашего канала, Вам необходимо, чтобы Mtarget  провела настройку адресов URL ниже для Вашего ID Сервиса."

msgid "Status URL"
msgstr "URL Статуса"

msgid "The service ID as provided by Mtarget"
msgstr "Идентификационный номер сервиса, предоставленный Mtarget"

#, fuzzy
#| msgid ""
#| "\n"
#| "        Your Nexmo configuration URLs are as follows. These should have been set up automatically when claiming your number, but if not you can set them from your Nexmo dashboard.\n"
#| "        "
msgid "Your Nexmo configuration URLs are as follows. These should have been set up automatically when claiming your number, but if not you can set them from your Nexmo dashboard."
msgstr ""
"\n"
"        Ваша конфигурация Nexmo адресов URL выглядит следующим образом. Они должны были быть настроены автоматически при запросе Вашего номера, но если этого не произошло, Вы можете настроить их со своей информационной панели Nexmo.\n"
"        "

msgid "Callback URL for Inbound Messages"
msgstr "URL Обратного вызова для Входящих сообщений"

msgid "The callback URL is called by Nexmo when you receive new incoming messages."
msgstr "URL обратного вызова вызывается Nexmo, когда Вы получаете новые входящие сообщения."

msgid "Callback URL for Delivery Receipt"
msgstr "URL Обратного вызова для Получения Доставки"

msgid "The delivery URL is called by Nexmo when a message is successfully delivered to a recipient."
msgstr "URL доставки вызывается Nexmo, когда сообщение успешно доставлено получателю."

msgid "Callback URL for Incoming Call"
msgstr "URL Обратного вызова для Входящего Звонка"

msgid "The callback URL is called by Nexmo when you receive an incoming call."
msgstr "URL обратного вызова вызывается Nexmo, когда Вы получаете входящий звонок."

msgid "The phone number being added"
msgstr "Номер телефона добавляется"

msgid "That number is not currently supported."
msgstr "Указанный номер в настоящее время не поддерживается."

msgid "There was a problem claiming that number, please check the balance on your account. Note that you can only claim numbers after adding credit to your Nexmo account."
msgstr "Была проблема с запросом указанного номера, пожалуйста, проверьте остаток средств на Вашем счету. Обратите внимание, что Вы можете затребовать номера только после добавления средств на Ваш счет Nexmo."

msgid "There was a problem claiming that number, please check the balance on your account."
msgstr "Была проблема с запросом указанного номера, пожалуйста, проверьте остаток средств на Вашем счету."

#, fuzzy, python-format
#| msgid "If you are based in Jamaica, you can purchase a short code from <a href=\"http://www.messangi.com/\">Messangi</a> and connect it in a few simple steps."
msgid "If you are based in Trinidad & Tobago, you can purchase a short code from %(link)s and connect it in a few simple steps."
msgstr "Если Вы находитесь на Ямайке, Вы можете приобрести короткий код у <a href=\"http://www.messangi.com/\">Messangi</a> и подключить его, выполнив несколько простых шагов."

msgid "To receive incoming messages, you need to set the receive URL for your Novo account."
msgstr "Для получения входящих сообщений Вам потребуется установить URL получения в Вашей учетной записи Novo."

msgid "The Novo short code"
msgstr "Короткий код Novo "

msgid "Merchant ID"
msgstr "ID Продавца"

msgid "The merchant id to compose your Merchant URL provided by Novo"
msgstr "ID продавца для формирования Вашего URL Продавца, предоставленный Novo"

msgid "Merchant Secret"
msgstr "Секрет Продавца"

msgid "The merchant secret provided by Novo"
msgstr "Секрет продавца, предоставленный Novo"

#, fuzzy, python-format
#| msgid "If you are based in Jamaica, you can purchase a short code from <a href=\"http://www.messangi.com/\">Messangi</a> and connect it in a few simple steps."
msgid "If you are based in Uzbekistan, you can purchase a short code from %(link)s and connect it in a few simple steps."
msgstr "Если Вы находитесь на Ямайке, Вы можете приобрести короткий код у <a href=\"http://www.messangi.com/\">Messangi</a> и подключить его, выполнив несколько простых шагов."

#, fuzzy
#| msgid ""
#| "\n"
#| "        To finish configuring your Play Mobile connection you'll need to notify Play Mobile of the following URL.\n"
#| "        "
msgid "To finish configuring your Play Mobile connection you'll need to notify Play Mobile of the following URL."
msgstr ""
"\n"
"        Для завершения настройки Вашего подключения Play Mobile Вам потребуется уведомить Play Mobile о следующем адресе URL."

msgid "To receive incoming messages, you need to set the receive URL for your Play Mobile account."
msgstr "Для получения входящих сообщений Вам потребуется установить URL получения в Вашей учетной записи Play Mobile."

msgid "Base URL"
msgstr "Базовый URL"

msgid "The base URL for PlayMobile"
msgstr "Базовый URL для PlayMobile"

msgid "Shortcode"
msgstr "Короткий код"

msgid "There was a problem updating that number, please try again."
msgstr "Возникла проблема при обновлении того номера, попробуйте снова."

msgid "Connection to RocketChat is taking too long."
msgstr ""

msgid "Unable to configure. Connection to RocketChat is taking too long."
msgstr ""

#, fuzzy, python-format
#| msgid ""
#| "Add a <a href=\"https://firebase.google.com/docs/cloud-messaging/\"> Firebase Cloud\n"
#| "    Messaging Channel</a> to send and receive messages. Your users will need an App to send and receive messages."
msgid "Add a %(link)s bot to send and receive messages to Rocket.Chat users. "
msgstr ""
"Добавьте <a href=\"https://firebase.google.com/docs/cloud-messaging/\"> Канал Firebase Cloud\n"
"    Messaging</a> для отправки и получения сообщений. Вашим пользователям потребуется Приложение для отправки и получения сообщений."

msgid "Setup your RocketChat first to be able to integrate."
msgstr ""

msgid "Ex.: https://my.rocket.chat/api/apps/public/51c5cebe-b8e4-48ae-89d3-2b7746019cc4"
msgstr ""

msgid "The URL for your RocketChat Channnel app"
msgstr ""

#, fuzzy
#| msgid "Username"
msgid "Bot Username"
msgstr "Имя пользователя"

#, fuzzy
#| msgid "The name of your bot"
msgid "The username of your RocketChat bot"
msgstr "Название Вашего бота"

#, fuzzy
#| msgid "Account Token"
msgid "Admin Auth Token"
msgstr "Токен Учетной записи"

#, fuzzy
#| msgid "The name of your bot"
msgid "The admin user token of your RocketChat"
msgstr "Название Вашего бота"

#, fuzzy
#| msgid "users"
msgid "Admin User ID"
msgstr "пользователи"

#, fuzzy
#| msgid "The name of your bot"
msgid "The admin user ID of your RocketChat"
msgstr "Название Вашего бота"

msgid "Secret to be passed to RocketChat"
msgstr ""

msgid "Invalid secret code."
msgstr ""

msgid "Secret code change detected."
msgstr ""

#, python-format
msgid "Invalid URL %(base_url)s"
msgstr ""

msgid "There is already a channel configured for this URL."
msgstr ""

#, fuzzy
#| msgid "Configuration"
msgid "Configuration has failed"
msgstr "Конфигурация"

#, fuzzy
#| msgid "If you are based in Somalia, you can integrate with Telesom to send and receive messages on your shortcode."
msgid "If you are based in Somalia, you can integrate with Shaqodoon to send and receive messages on your shortcode."
msgstr "Если Вы находитесь в Сомали, Вы можете интегрироваться с Telesom для отправки и получения сообщений по Вашему короткому коду."

#, fuzzy
#| msgid ""
#| "\n"
#| "        To finish configuring your Shaqodoon connection you'll need to provide Shaqodoon with the following delivery\n"
#| "        URL for incoming messages to {{ channel.address }}.\n"
#| "        "
msgid "To finish configuring your Shaqodoon connection you'll need to provide Shaqodoon with the following delivery URL for incoming messages to {{ channel.address }}."
msgstr ""
"\n"
"        Для завершения настройки Вашего подключения Shaqodoon Вам потребуется предоставить Shaqodoon следующий адрес URL доставки\n"
"        для входящих сообщений по {{ channel.address }}."

msgid "The short code you are connecting with."
msgstr "Короткий код, к которому Вы подключаетесь."

msgid "The url provided to deliver messages"
msgstr "URL, предоставленный для доставки сообщений"

msgid "The username provided to use their API"
msgstr "Имя пользователя, предоставленное для использования их API"

msgid "The password provided to use their API"
msgstr "Пароль, предоставленный для использования их API"

#, fuzzy, python-format
#| msgid "Easily add a two way number you have configured with Hub9 in Indonesia."
msgid "Easily add a two way number you have with %(link)s using their APIs."
msgstr "Легко добавьте двухсторонний номер, который Вы настроили с Hub9 в Индонезии."

#, fuzzy
#| msgid "Your channel is now connected."
msgid "Your SignalWire channel is now connected."
msgstr "Ваш канал теперь подключен."

msgid "This endpoint will be called by SignalWire when new messages are received to your number."
msgstr "Эта конечная точка будет вызываться SignalWire при получении новых сообщений на Ваш номер."

msgid "The phone number or short code you are connecting."
msgstr "Номер телефона или короткий код, который Вы подключаете."

msgid "Domain"
msgstr "Домен"

msgid "The domain for your account ex: rapid.signalwire.com"
msgstr "Домен для Вашей учетной записи, например, rapid.signalwire.com"

msgid "Project Key"
msgstr "Ключ Проекта"

msgid "The key for your project ex: 990c5c10-bf8f-4156-b014-44282e60b3a1"
msgstr "Ключ для Вашего проекта, например, 990c5c10-bf8f-4156-b014-44282e60b3a1"

msgid "The API token to use to authenticate ex: FPd199eb93e878f8a3tw9ttna313914tnauwy"
msgstr "Токен API для использования в целях аутентификации, например, FPd199eb93e878f8a3tw9ttna313914tnauwy"

#, fuzzy
#| msgid ""
#| "\n"
#| "        To finish configuring your SMSCentral connection you'll need to notify SMSCentral of the following URL.\n"
#| "        "
msgid "To finish configuring your SMSCentral connection you'll need to notify SMSCentral of the following URL."
msgstr ""
"\n"
"        Для завершения настройки Вашего подключения SMSCentral Вам потребуется уведомить SMSCentral о следующем адресе URL."

msgid "This endpoint should be called by SMSCentral when new messages are received to your number."
msgstr "Эта конечная точка должна вызываться SMSCentral при получении новых сообщений на Ваш номер."

#, fuzzy
#| msgid ""
#| "\n"
#| "        To finish configuring your Start connection you'll need to notify Start of the following receiving URL.\n"
#| "        "
msgid "To finish configuring your Start connection you'll need to notify Start of the following receiving URL."
msgstr ""
"\n"
"        Для завершения настройки Вашего подключения Start Вам потребуется уведомить Start о следующем адресе URL получения."

msgid "This endpoint should be called by Start when new messages are received to your number."
msgstr "Эта конечная точка должна вызываться Start при получении новых сообщений на Ваш номер."

#, fuzzy, python-format
#| msgid ""
#| "Add a <a href=\"https://telegram.org\">Telegram</a> bot to send and receive messages to Telegram\n"
#| "    users for free. Your users will need an Android, Windows or iOS device and a Telegram account to send and receive\n"
#| "    messages."
msgid "Add a %(link)s bot to send and receive messages to Telegram users for free. Your users will need an Android, Windows or iOS device and a Telegram account to send and receive messages."
msgstr ""
"Добавьте бот <a href=\"https://telegram.org\">Telegram</a> для бесплатной отправки и получения сообщений пользователям Telegram.\n"
"                Вашим пользователям потребуется устройство Android, Windows или iOS и учетная запись Telegram для отправки и получения\n"
"    сообщений."

msgid "Authentication Token"
msgstr "Токен Аутентификации"

msgid "The Authentication token for your Telegram Bot"
msgstr "Токен аутентификации для Вашего бота Telegram "

msgid "A telegram channel for this bot already exists on your account."
msgstr "Канал Telegram для этого бота существует в Вашей учетной записи."

msgid "Your authentication token is invalid, please check and try again"
msgstr "Ваш токен аутентификации недействителен, пожалуйста, проверьте и попробуйте снова"

msgid "If you are based in Somalia, you can integrate with Telesom to send and receive messages on your shortcode."
msgstr "Если Вы находитесь в Сомали, Вы можете интегрироваться с Telesom для отправки и получения сообщений по Вашему короткому коду."

msgid "To finish configuring your Telesom connection you'll need to provide Telesom with the following delivery URL for incoming messages to {{ channel.address }}."
msgstr "Для завершения настройки Вашего подключения Telesom Вам потребуется предоставить Telesom следующий адрес URL доставки для входящих сообщений по {{ channel.address }}."

msgid "The private key provided to use their API"
msgstr "Частный ключ, предоставленный для использования их API"

#, fuzzy, python-format
#| msgid ""
#| "If you have a number with <a href=\"https://thinq.com\">ThinQ</a> you can connect it in a few easy steps to\n"
#| "        automate your SMS numbers."
msgid "If you have a number with %(link)s you can connect it in a few easy steps to automate your SMS numbers."
msgstr ""
"Если у Вас есть номер у <a href=\"https://thinq.com\">ThinQ</a>, Вы можете подключить его, выполнив несколько простых шагов для \n"
"        автоматизации Ваших номеров SMS."

#, fuzzy
#| msgid ""
#| "\n"
#| "        To finish configuring your ThinQ connection you'll need to set the following callback URLs\n"
#| "        on the ThinQ website on the SMS -> SMS Configuration page.\n"
#| "        "
msgid "To finish configuring your ThinQ connection you'll need to set the following callback URLs on the ThinQ website on the SMS -> SMS Configuration page."
msgstr ""
"\n"
"Для завершения настройки Вашего соединения ThinQ Вам потребуется установить следующие адреса URL обратного вызова на веб-сайте ThinQ на странице SMS -> Конфигурация SMS."

msgid "Inbound SMS Configuration"
msgstr "Конфигурация входящих SMS"

#, fuzzy
#| msgid ""
#| "\n"
#| "                Set your Inbound SMS Configuration URL to the above, making sure you select \"URL\" for Attachment Type.\n"
#| "                "
msgid "Set your Inbound SMS Configuration URL to the above, making sure you select \"URL\" for Attachment Type."
msgstr ""
"\n"
"                Установите Ваш адрес URL в Конфигурации входящих SMS в соответствии с вышеуказанным, а также убедитесь, что Вы выберете \"URL\" для Типа Приложения.\n"
"                "

msgid "Outbound SMS Configuration"
msgstr "Конфигурация исходящих SMS"

#, fuzzy
#| msgid ""
#| "\n"
#| "                Set your Delivery Confirmation URL to the above, making sure you select \"Form-Data\" as the Delivery\n"
#| "                Notification Format.\n"
#| "                "
msgid "Set your Delivery Confirmation URL to the above, making sure you select \"Form-Data\" as the Delivery Notification Format."
msgstr ""
"\n"
"                Установите Ваш адрес URL для Подтверждения Доставки в соответствии с вышеуказанным, а также убедитесь, что Вы выберете \"Форма-Данные\" в качестве Формата\n"
"                Уведомления о Доставке.\n"
"                "

msgid "Your ThinQ account id"
msgstr "ID Вашей учетной записи ThinQ "

msgid "The ThinQ number you want to connect"
msgstr "Номер ThinQ, который Вы хотите подключить"

msgid "United States"
msgstr "Соединенные Штаты Америки"

msgid "The user name for you API token"
msgstr "Имя пользователя для Вашего токена API"

msgid "Your API token"
msgstr "Ваш токен API"

msgid "Invalid phone number, please include the country code. ex: +12065551212"
msgstr "Неверный номер телефона, пожалуйста, укажите код страны, например +12065551212"

msgid "Short code not found on your Twilio Account. Please check you own the short code and Try again"
msgstr "Короткий код не найден в Вашей учетной записи Twilio. Пожалуйста, проверьте Ваш короткий код и попробуйте снова"

#, fuzzy, python-format
#| msgid ""
#| "\n"
#| "        You can connect a messaging service from your Twilio account to benefit from <a href=\"https://www.twilio.com/copilot\">Twilio Copilot features</a></br>\n"
#| "        "
msgid "You can connect a messaging service from your Twilio account to benefit from %(link)s features."
msgstr ""
"\n"
"        Вы можете подключить службу передачи сообщений из Вашей учетной записи Twilio для использования преимуществ функций <a href=\"https://www.twilio.com/copilot\">Twilio Copilot</a></br>\n"
"        "

#, fuzzy
#| msgid ""
#| "\n"
#| "        To finish configuring your Twilio Messaging Service connection you'll need to add the following URL in your Messaging Service Inbound Settings.\n"
#| "        "
msgid "To finish configuring your Twilio Messaging Service connection you'll need to add the following URL in your Messaging Service Inbound Settings."
msgstr ""
"\n"
"        Для завершения настройки Вашего подключения службы передачи сообщений Twilio Вам потребуется добавить следующий адрес URL в Ваших Настройках Входящих Сообщений Службы Передачи Сообщений.\n"
"        "

msgid "Request URL"
msgstr "URL Запроса"

msgid "This endpoint should be called by Twilio when new messages are received by your Messaging Service."
msgstr "Эта конечная точка должна вызываться Twilio при получении новых сообщений Вашей Службой Передачи Сообщений."

msgid "Messaging Service SID"
msgstr "SID Службы Передачи Сообщений"

msgid "The Twilio Messaging Service SID"
msgstr "SID Службы Передачи Сообщений Twilio "

#, fuzzy, python-format
#| msgid "If you have an enterprise WhatsApp account, you can connect it to communicate with your contacts"
msgid "If you have a %(link)s number, you can connect it to communicate with your WhatsApp contacts."
msgstr "Если у Вас есть корпоративная учетная запись WhatsApp, Вы можете подключить ее для общения с Вашими контактами"

#, fuzzy
#| msgid ""
#| "\n"
#| "        To finish configuring your Twilio WhatsApp connection you'll need to add the following URL in your Twilio Inbound Settings.\n"
#| "        Check the Twilio WhatsApp documentation for more information.\n"
#| "        "
msgid "To finish configuring your Twilio WhatsApp connection you'll need to add the following URL in your Twilio Inbound Settings. Check the Twilio WhatsApp documentation for more information."
msgstr ""
"\n"
"        Для завершения настройки Вашего подключения Twilio WhatsApp Вам потребуется добавить следующий адрес URL в Ваших Настройках Входящих Сообщений Twilio.\n"
"        Более подробную информацию смотрите в документации по Twilio WhatsApp.\n"
"        "

msgid "This endpoint should be called by Twilio when new messages are received by your Twilio WhatsApp number."
msgstr "Эта конечная точка должна вызываться Twilio при получении новых сообщений Вашим номером Twilio WhatsApp."

msgid "Only existing Twilio WhatsApp number are supported"
msgstr "Поддерживается только существующий номер Twilio WhatsApp."

#, fuzzy
#| msgid ""
#| "\n"
#| "        Connect to a service that speaks TwiML. You can use this to connect to TwiML compatible services outside of Twilio.\n"
#| "        "
msgid "Connect to a service that speaks TwiML. You can use this to connect to TwiML compatible services outside of Twilio."
msgstr ""
"\n"
"        Подключитесь к сервису, который использует TwiML. Вы можете использовать его для подключения совместимых с TwiML сервисов за пределами Twilio.\n"
"        "

#, fuzzy
#| msgid ""
#| "\n"
#| "        To finish configuring your TwiML REST API channel you'll need to add the following URL in your TwiML REST API instance.\n"
#| "        "
msgid "To finish configuring your TwiML REST API channel you'll need to add the following URL in your TwiML REST API instance."
msgstr ""
"\n"
"        Для завершения настройки Вашего канала TwiML REST API Вам потребуется добавить следующий адрес URL в Ваш экземпляр класса TwiML REST API.\n"
"        "

msgid "TwiML REST API Host"
msgstr "TwiML REST API Хост"

#, fuzzy
#| msgid "The endpoint which will receive Twilio API requests for this channel"
msgid "The endpoint which will receive Twilio API requests for this channel."
msgstr "Конечная точка, которая будет получать запросы API Twilio для этого канала."

msgid "Incoming messages for this channel will be sent to this endpoint."
msgstr "Входящие сообщения для этого канала будут направляться на эту конечную точку."

msgid "Messaging"
msgstr "Передача сообщений"

msgid "Voice"
msgstr "Голосовая связь"

msgid "Both"
msgstr "Оба"

msgid "The phone number without country code or short code you are connecting."
msgstr "Номер телефона без кода страны или короткий код, который Вы подключаете."

msgid "The publicly accessible URL for your TwiML REST API instance ex: https://api.twilio.com"
msgstr "Находящийся в открытом доступе адрес URL для Вашего экземпляра класса TwiML REST API, например, https://api.twilio.com"

msgid "Role"
msgstr "Функция"

msgid "Choose the role that this channel supports"
msgstr "Выберите функцию, которую поддерживает данный канал"

msgid "The Account SID to use to authenticate to the TwiML REST API"
msgstr "SID Учетной записи для использования в целях аутентификации в TwiML REST API"

msgid "The Account Token to use to authenticate to the TwiML REST API"
msgstr "Токен Учетной записи для использования в целях аутентификации в TwiML REST API"

msgid "Max active calls at the same time"
msgstr "Максимальное одновременное количество активных звонков"

#, fuzzy, python-format
#| msgid ""
#| "Send and receive messages on Twitter using their\n"
#| "        <a href=\"https://developer.twitter.com/en/docs/accounts-and-users/subscribe-account-activity/overview\">\n"
#| "        Twitter Activity API.</a> You will have to apply for Twitter API access and create a Twitter application."
msgid "Send and receive messages on Twitter using their %(link)s API. You will have to apply for Twitter API access and create a Twitter application."
msgstr ""
"Отправляйте и получайте сообщения в Twitter, используя их\n"
"        <a href=\"https://developer.twitter.com/en/docs/accounts-and-users/subscribe-account-activity/overview\">\n"
"        Twitter Activity API.</a> Вам потребуется подать заявку на доступ к Twitter API и создать приложение Twitter."

msgid "Consumer API Key"
msgstr "Ключ API Потребителя"

msgid "Consumer API Secret Key"
msgstr "Секретный ключ API Потребителя"

msgid "Access Token Secret"
msgstr "Секрет токена доступа"

msgid "Environment Name"
msgstr "Название среды"

msgid "The provided Twitter credentials do not appear to be valid."
msgstr "Предоставленные идентификационные данные Twitter не являются действительными."

msgid "Twitter handle of this channel"
msgstr "Дескриптор Twitter данного канала"

#, fuzzy, python-format
#| msgid "Use a <a href=\"http://verboice.instedd.org\">Verboice</a> connection to leverage in-country SIP connections for building voice (IVR) flows."
msgid "Use a %(link)s connection to leverage in-country SIP connections for building voice (IVR) flows."
msgstr "Используйте подключение <a href=\"http://verboice.instedd.org\">Verboice</a> для использования SIP-подключений внутри страны для формирования голосовых (ИРВ) потоков."

#, fuzzy
#| msgid ""
#| "\n"
#| "        To finish configuring your connection you'll need to set the following status callback URL for your Verboice project\n"
#| "        "
msgid "To finish configuring your connection you'll need to set the following status callback URL for your Verboice project"
msgstr ""
"\n"
"        Для завершения настройки Вашего соединения Вам потребуется установить следующий адрес URL статуса обратного вызова для Вашего проекта Verboice."

msgid "Status Callback URL"
msgstr "URL статуса обратного вызова"

msgid "The username provided by the provider to use their API"
msgstr "Имя пользователя, предоставленное провайдером для использования их API"

msgid "The password provided by the provider to use their API"
msgstr "Пароль, предоставленный провайдером для использования их API"

msgid "Channel Name"
msgstr "Название Канала"

msgid "The Verboice channel that will be handling your calls"
msgstr "Канал Verboice, который будет обрабатывать Ваши вызовы"

#, fuzzy, python-format
#| msgid ""
#| "\n"
#| "        Connect a <a href=\"http://viber.com/en/\">Viber</a> public channel to send and receive messages to\n"
#| "        Viber users for free. Your users will need an Android, Windows or iOS device and a Viber account to send and receive\n"
#| "        messages.\n"
#| "        "
msgid "Connect a %(link)s public channel to send and receive messages to Viber users for free. Your users will need an Android, Windows or iOS device and a Viber account to send and receive messages."
msgstr ""
"\n"
"        Подключите открытый канал <a href=\"http://viber.com/en/\">Viber</a> для бесплатной отправки и получения сообщений \n"
"        пользователям Viber. Вашим пользователям потребуется устройство Android, Windows или iOS и учетная запись Viber для отправки и получения\n"
"    сообщений."

#, fuzzy
#| msgid ""
#| "\n"
#| "        Your Viber channel is connected. If needed the webhook endpoints are listed below.\n"
#| "        "
msgid "Your Viber channel is connected. If needed the webhook endpoints are listed below."
msgstr ""
"\n"
"        Ваш канал Viber подключен. При необходимости, конечные точки вебхука перечислены ниже.\n"
"        "

msgid "The authentication token provided by Viber"
msgstr "Токен аутентификации, предоставленный Viber"

msgid "The message send to user who have not yet subscribed to the channel, changes may take up to 30 seconds to take effect"
msgstr "Отправка сообщения пользователю, который еще не подписался на канал. Вступление изменений в силу может занять до 30 секунд."

#, fuzzy, python-format
#| msgid ""
#| "Add a <a href=\"https://vk.com/\">VK</a> bot to send and receive messages on behalf of a VK community\n"
#| "        for free. You will need to create an access token for your community first.\n"
#| "        "
msgid "Add a %(link)s bot to send and receive messages on behalf of a VK community for free. You will need to create an access token for your community first."
msgstr ""
"Добавьте бота <a href=\"https://vk.com/\">VK</a> для бесплатной отправки и получения сообщений от имени сообщества VK.  \n"
"    Вам сначала потребуется создать токен доступа для Вашего сообщества."

msgid "The Community Access Token"
msgstr "Токен доступа сообщества"

msgid "The name of the Community"
msgstr "Название Сообщества"

msgid "The Community ID"
msgstr "ID Сообщества"

msgid "The callback verification string"
msgstr "Строка подтверждения обратного вызова"

#, fuzzy
#| msgid ""
#| "\n"
#| "        To finish connecting your channel, you need to have Movile/Wavy configure the URL below for your number.\n"
#| "        "
msgid "To finish connecting your channel, you need to have Movile/Wavy configure the URL below for your number."
msgstr ""
"\n"
"        Для завершения подключения Вашего канала, Вам необходимо, чтобы Movile/Wavy провела настройку адреса URL ниже для Вашего номера."

msgid "This URL should be called by Movile/Wavy when new messages are received."
msgstr "Этот URL должен вызываться Movile/Wavy при получении новых сообщений."

msgid "To receive the acknowledgement of sent messages, you need to set the Sent URL for your Movile/Wavy account."
msgstr "Для получения подтверждения отправленных сообщений Вам потребуется установить адрес URL Отправленных в Вашей учетной записи Movile/Wavy."

msgid "To receive delivery of delivered messages, you need to set the Delivered URL for your Movile/Wavy account."
msgstr "Для получения подтверждения доставки по доставленным сообщениям Вам потребуется установить URL Доставленных в Вашей учетной записи Movile/Wavy."

msgid "The username for your Movile/Wavy account"
msgstr "Имя пользователя для Вашей учетной записи Movile/Wavy"

msgid "The Authentication Token for your Movile/Wavy account"
msgstr "Токен Аутентификации для Вашей учетной записи Movile/Wavy"

#, fuzzy, python-format
#| msgid ""
#| "Add a <a href=\"https://wechat.com\">WeChat</a> bot to send and receive messages to WeChat users\n"
#| "                for free. Your users will need an Android, Windows or iOS device and a WeChat account to send\n"
#| "                and receive messages."
msgid "Add a %(link)s bot to send and receive messages to WeChat users for free. Your users will need an Android, Windows or iOS device and a WeChat account to send and receive messages."
msgstr ""
"Добавьте бот <a href=\"https://wechat.com\">WeChat</a> для бесплатной отправки и получения сообщений пользователям WeChat.\n"
"                Вашим пользователям потребуется устройство Android, Windows или iOS и учетная запись WeChat для отправки и получения\n"
"    сообщений."

#, fuzzy
#| msgid ""
#| "\n"
#| "        To finish configuring your WeChat connection, you'll need to enter the following webhook URL and token on WeChat Official Accounts Platform\n"
#| "        "
msgid "To finish configuring your WeChat connection, you'll need to enter the following webhook URL and token on WeChat Official Accounts Platform."
msgstr ""
"\n"
"Для завершения настройки Вашего подключения WeChat, Вам потребуется ввести следующий адрес URL вебхука и токен на Официальной платформе учетных записей WeChat "

msgid "The WeChat App ID"
msgstr "ID приложения WeChat "

msgid "The WeChat App secret"
msgstr "Секрет приложения WeChat "

msgid "Message Templates"
msgstr "Шаблоны сообщения"

msgid "If you have an enterprise WhatsApp account, you can connect it to communicate with your contacts"
msgstr "Если у Вас есть корпоративная учетная запись WhatsApp, Вы можете подключить ее для общения с Вашими контактами"

#, python-format
msgid "Unable to register callbacks: %s"
msgstr "Невозможно зарегистрировать обратные вызовы: %s"

#, python-format
msgid "Unable to configure channel: %s"
msgstr "Невозможно настроить канал: %s"

msgid "Contacts refresh begun, it may take a few minutes to complete."
msgstr "Обновление контактов началось, может потребоваться несколько минут для завершения процесса."

msgid "Sync Logs"
msgstr "Журналы синхронизации"

msgid "The base URL for your WhatsApp enterprise installation"
msgstr "Базовый URL для Вашей корпоративной установки WhatsApp "

msgid "The username to access your WhatsApp enterprise account"
msgstr "Имя пользователя для доступа к Вашей корпоративной учетной записи WhatsApp "

msgid "The password to access your WhatsApp enterprise account"
msgstr "Пароль для доступа к Вашей корпоративной учетной записи WhatsApp"

msgid "Templates Domain"
msgstr "Домен шаблонов"

msgid "Which domain to retrieve the message templates from"
msgstr "С какого домена запрашивать шаблоны сообщения"

msgid "The Facebook waba-id that will be used for template syncing"
msgstr "Facebook waba-id, который будет использоваться для синхронизации шаблона"

msgid "The Facebook access token that will be used for syncing"
msgstr "Токен доступа Facebook, который будет использоваться для синхронизации"

msgid "The namespace for your WhatsApp templates"
msgstr "Область имен для Ваших шаблонов WhatsApp "

msgid "Unable to check WhatsApp enterprise account, please check username and password"
msgstr "Невозможно проверить корпоративный счет WhatsApp, пожалуйста, проверьте имя пользователя и пароль"

msgid "Unable to access Facebook templates, please check user id and access token and make sure the whatsapp_business_management permission is enabled"
msgstr "Невозможно получить доступ к шаблонам Facebook, пожалуйста, проверьте id пользователя и токен доступа и убедитесь, что включено разрешение whatsapp_business_management."

#, fuzzy, python-format
#| msgid "If you are based in Somalia, you can integrate with Telesom to send and receive messages on your shortcode."
msgid "If you are based in Uganda, you can integrate with %(link)s to send and receive messages on your shortcode."
msgstr "Если Вы находитесь в Сомали, Вы можете интегрироваться с Telesom для отправки и получения сообщений по Вашему короткому коду."

#, fuzzy
#| msgid ""
#| "\n"
#| "        To finish configuring your Yo! connection you'll need to notify Yo! of the following inbound SMS URL.\n"
#| "        "
msgid "To finish configuring your Yo! connection you'll need to notify Yo! of the following inbound SMS URL."
msgstr ""
"\n"
"        Для завершения настройки Вашего подключения Yo! Вам потребуется уведомить Yo! о следующем адресе URL входящих SMS."

msgid "Inbound SMS URL"
msgstr "URL входящих SMS"

msgid "This URL should be called with a GET by Yo! when new incoming messages are received on your shortcode."
msgstr "Данный URL должен вызываться Yo! при помощи GET, когда получаются новые входящие сообщения по Вашему короткому коду."

msgid "Account Number"
msgstr "Номер учетной записи"

msgid "Your Yo! account YBS account number"
msgstr "Номер учетной записи YBS Вашей учетной записи Yo! "

msgid "Gateway Password"
msgstr "Пароль шлюза"

msgid "Your Yo! SMS Gateway password"
msgstr "Ваш пароль SMS-шлюза Yo! "

#, fuzzy, python-format
#| msgid "If you are based in Jamaica, you can purchase a short code from <a href=\"http://www.messangi.com/\">Messangi</a> and connect it in a few simple steps."
msgid "If you are based in Brazil, you can purchase a short code from %(link)s and connect it in a few simple steps."
msgstr "Если Вы находитесь на Ямайке, Вы можете приобрести короткий код у <a href=\"http://www.messangi.com/\">Messangi</a> и подключить его, выполнив несколько простых шагов."

#, fuzzy
#| msgid ""
#| "\n"
#| "        To finish configuring your Zenvia connection you'll need to set the following callback URLs on your Zenvia account.\n"
#| "        "
msgid "To finish configuring your Zenvia connection you'll need to set the following callback URLs on your Zenvia account."
msgstr ""
"\n"
"        Для завершения настройки Вашего соединения Zenvia Вам потребуется установить следующие адреса URL обратного вызова в Вашей учетной записи Zenvia."

msgid "To receive delivery and acknowledgement of sent messages, you need to set the status URL for your Zenvia account."
msgstr "Для получения подтверждения доставки и подтверждения отправленных сообщений Вам потребуется установить URL статуса в Вашей учетной записи Zenvia."

msgid "To receive incoming messages, you need to set the receive URL for your Zenvia account."
msgstr "Для получения входящих сообщений Вам потребуется установить адрес URL получения в Вашей учетной записи Zenvia."

msgid "The Zenvia short code"
msgstr "Короткий код Zenvia"

msgid "The account username provided by Zenvia"
msgstr "Имя пользователя учетной записи, предоставленное Zenvia"

msgid "The account password provided by Zenvia"
msgstr "Пароль учетной записи, предоставленный Zenvia"

msgid "United Kingdom"
msgstr "Великобритания"

msgid "Scension Island"
msgstr "Остров Асенсьон"

msgid "Kosovo"
msgstr "Косово"

msgid "POST Required"
msgstr "Требуется POST"

#, python-format
msgid "Connect %(channel_type)s"
msgstr "Подключите %(channel_type)s"

msgid "You can connect your number by entering your credentials here."
msgstr "Вы можете подключить Ваш номер, введя Ваши идентификационные данные здесь."

#, fuzzy
#| msgid "Sorry, you need to have an organization to add numbers. You can still test things out for free using an Android phone."
msgid "Sorry, you need to have a workspace to add numbers. You can still test things out for free using an Android phone."
msgstr "Извините, у Вас должна быть организация для добавления номеров. Вы по-прежнему можете проверять все бесплатно при помощи телефона Android."

msgid "Sorry, the number you chose is not supported. You can still deploy in any country using your own SIM card and an Android phone."
msgstr "Извините, выбранный Вами номер не поддерживается. Вы по-прежнему можете работать в любой стране, используя свою собственную SIM-карту и телефон Android."

#, python-format
msgid "That number is already connected (%s)"
msgstr "Указанный номер уже подключен (%s)"

#, python-format
msgid "That number is already connected to another account - %(org)s (%(user)s)"
msgstr "Указанный номер уже подключен к другой учетной записи - %(org)s (%(user)s)"

msgid "An error occurred connecting your Twilio number, try removing your Twilio account, reconnecting it and trying again."
msgstr "Произошла ошибка при подключении Вашего номера Twilio, попробуйте удалить Вашу учетную запись Twilio, заново подключить ее и попробовать снова."

msgid "Allow international sending"
msgstr "Разрешить международную отправку"

msgid "Phone number of this channel"
msgstr "Номер телефона этого канала"

#, fuzzy
#| msgid "Add Channel"
msgid "Android Channel"
msgstr "Добавить Канал"

msgid "Settings"
msgstr "Настройки"

msgid "Channel Log"
msgstr "Журнал Канала"

msgid "Call Log"
msgstr "Журнал Вызова"

#, fuzzy
#| msgid "Add Channel"
msgid "Edit Channel"
msgstr "Добавить Канал"

msgid "Disable Bulk Sending"
msgstr "Отключить Массовую Отправку"

msgid "Enable Bulk Sending"
msgstr "Подключить Массовую Отправку"

msgid "Disable Voice Calling"
msgstr "Отключить Голосовые Звонки"

#, fuzzy
#| msgid "Disable Voice Calling"
msgid "Enable Voice Calling"
msgstr "Отключить Голосовые Звонки"

#, fuzzy
#| msgid "Remove Channel"
msgid "Delete Channel"
msgstr "Удалить Канал"

msgid "Whitelist Domain"
msgstr "Домен белого списка"

msgid "Incoming Text"
msgstr "Входящий Текст"

msgid "Outgoing Text"
msgstr "Исходящий Текст"

msgid "Incoming IVR"
msgstr "Входящий ИРВ"

msgid "Outgoing IVR"
msgstr "Исходящий ИРВ"

msgid "An error occured contacting the Facebook API"
msgstr "Произошла ошибка при обращении к API Facebook"

msgid "Remove Android"
msgstr "Удалить Android"

msgid "We have disconnected your Twilio number. If you do not need this number you can delete it from the Twilio website."
msgstr "Мы отключили Ваш номер Twilio. Если Вам не нужен этот номер, Вы можете удалить его с веб-сайта Twilio."

msgid "Your channel has been removed."
msgstr "Ваш канал был удален."

#, python-format
msgid "Twilio reported an error removing your channel (Twilio error %s). Please try again later."
msgstr "Twilio сообщил об ошибке при удалении Вашего канала (ошибка Twilio %s). Повторите попытку позже."

msgid "We encountered an error removing your channel, please try again later."
msgstr "При удалении Вашего канала произошла ошибка, повторите попытку позже."

msgid "Save Changes"
msgstr "Сохранить Изменения"

msgid "or"
msgstr "или"

msgid "A connection to a Nexmo account is required"
msgstr "Требуется подключение к учетной записи Nexmo "

msgid "A connection to a Twilio account is required"
msgstr "Требуется подключение к учетной записи Twilio "

msgid "A caller cannot be added for that number"
msgstr "Вызывающий оператор не может быть добавлен для указанного номера"

msgid "A caller has already been added for that number"
msgstr "Вызывающий оператор уже был добавлен для указанного номера"

msgid "Channels"
msgstr "Каналы"

msgid "Unknown"
msgstr "Неизвестно"

msgid "The area code you want to search for a new number in"
msgstr "Код области, в которой Вы хотите найти новый номер"

msgid "Sorry, no numbers found, please enter another area code and try again."
msgstr "Извините, номера не найдены, введите другой код области и повторите попытку."

msgid "Sorry, no numbers found, please enter another pattern and try again."
msgstr "Извините, номера не найдены, введите другую комбинацию и повторите попытку."

msgid "Calls"
msgstr "Вызовы"

msgid "Messages"
msgstr "Сообщения "

msgid "Other Interactions"
msgstr "Прочие взаимодействия"

msgid "The name of your bot"
msgstr "Название Вашего бота"

msgid "Access token for your bot, leave out leading Bearer"
msgstr "Токен доступа для Вашего бота, не указывайте ведущий Носитель"

msgid "Unable to access bothub with credentials, please check and try again"
msgstr "Не удалось получить доступ к bothub, используя идентификационные данные. Пожалуйста, проверьте их и попробуйте снова"

msgid "The name of your LUIS app"
msgstr "Название Вашего приложения LUIS"

msgid "The ID for your LUIS app"
msgstr "ID Вашего приложения LUIS"

msgid "The name of the version of your LUIS app to use"
msgstr "Название версии Вашего приложения LUIS, которое будет использоваться"

msgid "The primary key for your LUIS app"
msgstr "Первичный ключ для Вашего приложения LUIS"

msgid "The endpoint URL for your LUIS app"
msgstr "URL конечной точки для Вашего приложения LUIS"

msgid "Unable to get intents for your app, please check credentials and try again"
msgstr "Не удалось получить намерения для Вашего приложения. Пожалуйста, проверьте идентификационные данные и повторите попытку."

msgid "Your app's name"
msgstr "Название Вашего приложения"

msgid "Your app's ID"
msgstr "ID Вашего приложения"

msgid "Your app's server access token"
msgstr "Токен доступа сервера Вашего приложения"

msgid "Unable to access wit.ai with credentials, please check and try again"
msgstr "Не удалось получить доступ к wit.ai, используя идентификационные данные. Пожалуйста, проверьте их и попробуйте снова"

msgid "Connect"
msgstr "Подключить"

msgid "Delete Classifier"
msgstr "Удалить Классификатор"

msgid "Your classifier has been deleted."
msgstr "Ваш классификатор был удален."

#, fuzzy
#| msgid "Login"
msgid "Log"
msgstr "Логин"

msgid "Sync"
msgstr "Синхронизировать"

msgid "Your classifier has been synched."
msgstr "Ваш классификатор был синхронизирован."

msgid "Unable to sync classifier. See the log for details."
msgstr "Невозможно синхронизировать классификатор. Смотрите детальную информацию в журнале."

msgid "Phone number"
msgstr "Номер телефона"

msgid "Facebook identifier"
msgstr "Идентификатор Facebook "

msgid "Twitter handle"
msgstr "Дескриптор Twitter "

msgid "Twitter ID"
msgstr "Twitter ID"

msgid "Viber identifier"
msgstr "Идентификатор Viber"

msgid "LINE identifier"
msgstr "Идентификатор LINE"

msgid "Telegram identifier"
msgstr "Идентификатор Telegram"

msgid "Email address"
msgstr "Адрес электронной почты:"

msgid "External identifier"
msgstr "Внешний идентификатор "

msgid "JioChat identifier"
msgstr "Идентификатор JioChat "

msgid "WeChat identifier"
msgstr "Идентификатор WeChat"

msgid "Firebase Cloud Messaging identifier"
msgstr "Идентификатор Firebase Cloud Messaging"

msgid "WhatsApp identifier"
msgstr "Идентификатор WhatsApp"

msgid "Freshchat identifier"
msgstr "Идентификатор Freshchat"

msgid "VK identifier"
msgstr "Идентификатор VK"

#, fuzzy
#| msgid "WeChat identifier"
msgid "RocketChat identifier"
msgstr "Идентификатор WeChat"

msgid "Text"
msgstr "Текст"

msgid "Date & Time"
msgstr "Дата и Время"

msgid "State"
msgstr "Штат"

msgid "District"
msgstr "Район"

msgid "Ward"
msgstr "Административный округ"

msgid "Label"
msgstr "Метка"

#, fuzzy
#| msgid "Field:Team"
msgid "Field Type"
msgstr "Поле:Команда"

msgid "The name of this contact"
msgstr "Название данного контакта"

msgid "Language"
msgstr "Язык"

msgid "The preferred language for this contact"
msgstr "Предпочитаемый язык для этого контакта"

msgid "Initializing"
msgstr "Инициализация"

msgid "Evaluating"
msgstr "Оценка"

msgid "Ready"
msgstr "Готов"

msgid "The name of this contact group"
msgstr "Название данной группы контактов"

msgid "Query"
msgstr ""

msgid "The membership query for this group"
msgstr "Запрос членства для данной группы"

msgid "The unique group to export"
msgstr "Уникальная группа для экспорта"

msgid "The search query"
msgstr "Поисковый запрос"

msgid "Import file appears to be empty."
msgstr ""

msgid "Import file contains an empty header."
msgstr ""

#, python-format
msgid "Import file contains duplicated contact UUID '%(uuid)s'."
msgstr ""

#, python-format
msgid "Import file contains duplicated contact URN '%(urn)s'."
msgstr ""

#, python-format
msgid "Import files can contain a maximum of %(max)d records."
msgstr ""

msgid "Import file doesn't contain any records."
msgstr ""

#, fuzzy, python-format
#| msgid "f'{val}' isn't a valid number"
msgid "Header '%(header)s' is not a valid URN type."
msgstr "f'{val}' не является действительным номером"

#, fuzzy, python-format
#| msgid "f'{val}' isn't a valid number"
msgid "Header '%(header)s' is not a valid field name."
msgstr "f'{val}' не является действительным номером"

msgid "Import files must contain either UUID or a URN header."
msgstr ""

msgid "Import files must contain columns besides UUID."
msgstr ""

#, python-format
msgid "Invalid query syntax at '%(token)s'"
msgstr ""

#, python-format
msgid "Unable to convert '%(value)s' to a number"
msgstr ""

#, python-format
msgid "Unable to convert '%(value)s' to a date"
msgstr ""

#, fuzzy, python-format
#| msgid "%(day)s is not a valid day of the week"
msgid "'%(value)s' is not a valid language code"
msgstr "%(day)s не является действительным днем ​​недели"

#, fuzzy, python-format
#| msgid "f'{val}' isn't a valid number"
msgid "'%(value)s' is not a valid group name"
msgstr "f'{val}' не является действительным номером"

#, python-format
msgid "Using ~ with name requires token of at least %(min_token_length)s characters"
msgstr ""

#, python-format
msgid "Using ~ with URN requires value of at least %(min_value_length)s characters"
msgstr ""

msgid "Can only use ~ with name or URN values"
msgstr ""

#, python-format
msgid "Can only use %(operator)s with number or date values"
msgstr ""

#, python-format
msgid "Can't check whether '%(property)s' is set or not set"
msgstr ""

#, python-format
msgid "Can't resolve '%(property)s' to a field or URN scheme"
msgstr ""

msgid "Can't query on URNs in an anonymous workspace"
msgstr ""

msgid "day"
msgstr "день"

msgid "minute"
msgstr "минута"

msgid "hour"
msgstr "час"

msgid "days"
msgstr "дни"

msgid "minutes"
msgstr "минуты"

msgid "hours"
msgstr "часы"

msgid "Name is used by another group"
msgstr "Название используется другой группой"

msgid "Group name must not be blank or begin with + or -"
msgstr "Название группы не должно быть пустым или начинаться с + или -"

#, python-format
msgid "This org has %(count)d groups and the limit is %(limit)d. You must delete existing ones before you can create new ones."
msgstr "Эта организация имеет %(count)d групп и предел составляет %(limit)d. Вы должны удалить существующие группы, прежде чем сможете создавать новые."

#, fuzzy
#| msgid "You cannot create a dynamic group based on \"id\" or \"group\"."
msgid "You cannot create a smart group based on \"id\" or \"group\"."
msgstr "Вы не можете создать динамическую группу на основе \"id\" или \"группа\"."

msgid "You cannot update the query of a group that is evaluating."
msgstr "Вы не можете обновить запрос для группы, которая проводит оценку."

msgid "Active"
msgstr "Активный"

msgid "Blocked"
msgstr "Заблокировано"

msgid "Stopped"
msgstr "Остановлено"

msgid "Archived"
msgstr "Архивировано"

#, python-brace-format
msgid "{label} for this contact"
msgstr "{label} для данного контакта"

msgid "Used by another contact"
msgstr "Используется другим контактом"

msgid "Invalid number. Ensure number includes country code, e.g. +1-541-754-3010"
msgstr "Недействительный номер. Убедитесь, что номер включает код страны, например, +1-541-754-3010"

msgid "Invalid format"
msgstr "Недействительный формат"

msgid "Invalid input"
msgstr "Недействительный ввод"

msgid "Groups"
msgstr "Группы"

#, fuzzy
#| msgid "{label} for this contact"
msgid "Select groups for this contact"
msgstr "{label} для данного контакта"

#, python-format
msgid "%s (Missing)"
msgstr "%s (Отсутствует)"

msgid "The groups which this contact belongs to"
msgstr "Группы, которым принадлежит данный контакт"

msgid "Group Memberships for"
msgstr "Членство Групп для"

msgid "Optional: Choose groups to show in your export"
msgstr ""

msgid "Include group membership only for these groups. (Leave blank to ignore group memberships)."
msgstr "Включить членство групп только для данных групп. (Оставьте пустым, чтобы игнорировать членства групп)."

#, python-format
msgid "There is already an export in progress, started by %s. You must wait for that export to complete before starting another."
msgstr "Экспортирование уже осуществляется и был начат %s. Вы должны дождаться завершения указанного экспорта, прежде чем начинать другой."

#, python-format
msgid "We are preparing your export. We will e-mail you at %s when it is ready."
msgstr "Мы осуществляем подготовку Вашего экспорта. Мы направим Вам электронное письмо по адресу %s, когда он будет готов."

#, python-format
msgid "Export complete, you can find it here: %s (production users will get an email)"
msgstr "Экспортирование завершено. Вы можете найти его далее: %s (производственные пользователи получат электронное письмо)"

msgid "Send Message"
msgstr "Отправить Сообщение"

#, fuzzy
#| msgid "Update Contact"
msgid "Edit Contact"
msgstr "Обновить Контакт"

msgid "Custom Fields"
msgstr "Настраиваемые Поля"

msgid "Activate"
msgstr "Активировать"

msgid "Block"
msgstr "Блокировать"

msgid "Contacts"
msgstr "Контакты"

msgid "Save as Group"
msgstr "Сохранить как Группу"

msgid "Manage Fields"
msgstr "Управление Полями"

msgid "Export Contacts"
msgstr "Экспортировать Контакты"

msgid "Blocked Contacts"
msgstr "Заблокированные Контакты"

msgid "Stopped Contacts"
msgstr "Остановленные Контакты"

#, fuzzy
#| msgid "Blocked Contacts"
msgid "Archived Contacts"
msgstr "Заблокированные Контакты"

#, fuzzy
#| msgid "Delete "
msgid "Delete All"
msgstr "Удалить"

msgid "Edit Group"
msgstr "Редактировать Группу"

msgid "Delete Group"
msgstr "Удалить Группу"

msgid "Create"
msgstr "Создать"

msgid "An error occurred updating your contact. Please try again later."
msgstr "При обновлении Вашего контакта произошла ошибка. Пожалуйста, попробуйте позже."

#, fuzzy
#| msgid "Select a flow to start"
msgid "Select a field to update"
msgstr "Выберите поток для запуска"

msgid "Can only contain letters, numbers and hypens."
msgstr "Может содержать только буквы, числа и дефисы."

msgid "Must be unique."
msgstr "Должен быть уникальным."

msgid "Can't be a reserved word"
msgstr "Не может являться зарезервированным словом"

#, python-format
msgid "Cannot create a new field as limit is %(limit)s."
msgstr "Невозможно создать новое поле, так как предел равен %(limit)s."

#, fuzzy
#| msgid "Field:Team"
msgid "Field Name"
msgstr "Поле:Команда"

msgid "Manage Contact Fields"
msgstr "Управление Полями Контактов"

msgid "Featured"
msgstr "Рекомендованный"

msgid "Update"
msgstr "Обновить"

msgid "Contact field uses"
msgstr "Использование поля контактов"

#, fuzzy, python-format
#| msgid "This org has %(count)d groups and the limit is %(limit)d. You must delete existing ones before you can create new ones."
msgid "This workspace has reached the limit of %(count)d groups. You must delete existing ones before you can perform an import."
msgstr "Эта организация имеет %(count)d групп и предел составляет %(limit)d. Вы должны удалить существующие группы, прежде чем сможете создавать новые."

#, python-format
msgid "Field name for '%(header)s' can't be empty."
msgstr ""

#, python-format
msgid "Field name for '%(header)s' matches an existing field."
msgstr ""

#, python-format
msgid "Field name for '%(header)s' is invalid or a reserved word."
msgstr ""

#, python-format
msgid "Field name '%(name)s' is repeated."
msgstr ""

msgid "Message flow"
msgstr "Поток сообщений"

msgid "Phone call flow"
msgstr "Поток телефонных звонков"

msgid "Surveyor flow"
msgstr "Поток наблюдателя"

msgid "USSD flow"
msgstr "Поток USSD"

msgid "The name for this flow"
msgstr "Название данного потока"

msgid "Labels"
msgstr "Метки"

msgid "Any labels on this flow"
msgstr "Любые метки по данному потоку"

msgid "Whether this flow is archived"
msgstr "Архивируется ли данный поток"

msgid "Whether this is a system created flow"
msgstr "Является ли этот поток созданным системой"

msgid "The type of this flow"
msgstr "Тип данного потока"

msgid "Minutes of inactivity that will cause expiration from flow"
msgstr "Количество минут бездействия, которое приведет к выходу из потока"

msgid "Ignore keyword triggers while in this flow"
msgstr "Игнорировать триггеры ключевых слов при нахождении в этом потоке"

msgid "When this item was saved"
msgstr "Когда этот элемент был сохранен"

msgid "The user which last saved this flow"
msgstr "Пользователь, который последним сохранял этот поток"

msgid "The authoring language, additional languages can be added later"
msgstr ""

msgid "The flow version this definition is in"
msgstr "Версия потока, в которой находится это определение"

msgid "Completed"
msgstr "Завершено"

msgid "Interrupted"
msgstr "Прервано"

msgid "Expired"
msgstr "Истекло."

msgid "Archive delete"
msgstr "Удалить архив"

msgid "User delete"
msgstr "Удалить пользователя"

msgid "The JSON flow definition"
msgstr "Определение потока JSON"

msgid "Revision number for this definition"
msgstr "Номер редакции для данного определения"

msgid "The flows to export"
msgstr "Потоки для экспорта"

msgid "Any configuration options for this flow export"
msgstr "Любые варианты конфигурации для экспорта данного потока"

msgid "Pending"
msgstr "В ожидании"

msgid "Starting"
msgstr "Начинается"

msgid "Complete"
msgstr "Выполнено"

msgid "Failed"
msgstr "Не выполнено"

msgid "The name of this flow label"
msgstr "Название метки данного потока"

msgid "Parent"
msgstr "Родительский элемент"

msgid "After 5 minutes"
msgstr "Через 5 минут"

msgid "After 10 minutes"
msgstr "Через 10 минут"

msgid "After 15 minutes"
msgstr "Через 15 минут"

msgid "After 30 minutes"
msgstr "Через 30 минут"

msgid "After 1 hour"
msgstr "Через 1 час"

msgid "After 3 hours"
msgstr "Через 3 часа"

msgid "After 6 hours"
msgstr "Через 6 часов"

msgid "After 12 hours"
msgstr "Через 12 часов"

msgid "After 18 hours"
msgstr "Через 18 часов"

msgid "After 1 day"
msgstr "Через 1 день"

msgid "After 2 days"
msgstr "Через 2 дня"

msgid "After 3 days"
msgstr "Через 3 дня"

msgid "After 1 week"
msgstr "Через 1 неделю"

msgid "After 2 weeks"
msgstr "Через 2 недели"

msgid "After 30 days"
msgstr "Через 30 дней"

#, python-format
msgid "\"%(keyword)s\" must be a single word, less than %(limit)d characters, containing only letter and numbers"
msgstr "\"%(keyword)s\" должно быть одним словом, длиной менее %(limit)d символов, содержащим только буквы и цифры"

#, python-format
msgid "The keywords \"%s\" are already used for another flow"
msgstr "Ключевые слова \"%s\" уже используются для другого потока"

#, python-format
msgid "The keyword \"%s\" is already used for another flow"
msgstr "Ключевое слово \"%s\" уже используется для другого потока"

msgid "You don't have permission to edit this flow"
msgstr "У Вас нет прав для редактирования этого потока"

msgid "Your flow failed validation. Please refresh your browser."
msgstr "Ваш поток не прошел проверку. Пожалуйста, обновите Ваш браузер."

msgid "Your flow has been upgraded to the latest version. In order to continue editing, please refresh your browser."
msgstr "Ваш поток был обновлен до последней версии. Для продолжения редактирования, пожалуйста, обновите Ваш браузер."

#, python-format
msgid "%s is currently editing this Flow. Your changes will not be saved until you refresh your browser."
msgstr "%s в настоящее время редактирует этот Поток. Ваши изменения не будут сохранены до тех, пока Вы не обновите свой браузер."

msgid "Your flow could not be saved. Please refresh your browser."
msgstr "Ваш поток не может быть сохранен. Пожалуйста, обновите Ваш браузер."

msgid "Global keyword triggers"
msgstr "Глобальные триггеры ключевых слов"

msgid "When a user sends any of these keywords they will begin this flow"
msgstr "Когда пользователь отправляет любое из этих ключевых слов, они запускают этот поток"

#, fuzzy
#| msgid "Ignore keyword triggers while in this flow"
msgid "Select keywords to trigger this flow"
msgstr "Игнорировать триггеры ключевых слов при нахождении в этом потоке"

#, fuzzy
#| msgid "Types"
msgid "Type"
msgstr "Виды"

msgid "Choose the method for your flow"
msgstr "Выберите метод для Вашего потока"

msgid "Choose a name to describe this flow, e.g. Demographic Survey"
msgstr "Выберите название для описания этого потока, например, «Демографическое обследование»"

msgid "Expire inactive contacts"
msgstr "Аннулировать неактивные контакты"

msgid "When inactive contacts should be removed from the flow"
msgstr "Когда неактивные контакты должны быть удалены из потока"

msgid "Create a contact "
msgstr "Создать контакт"

msgid "Whether surveyor logins should be used as the contact for each run"
msgstr "Должны ли логины наблюдателя использоваться в качестве контакта для каждого прохода"

msgid "For each run"
msgstr "Для каждого прохода"

msgid "For each login"
msgstr "Для каждого логина"

msgid "Retry call if unable to connect"
msgstr "Повторить вызов, если не удается подсоединиться"

msgid "Retries call three times for the chosen interval"
msgstr "Повторяет вызов три раза с заданным интервалом"

#, fuzzy
#| msgid "Keyword"
msgid "Keywords"
msgstr "Ключевое слово"

#, python-format
msgid "The following flows are still used by campaigns so could not be archived: %(flows)s"
msgstr ""

#, fuzzy
#| msgid "Add Label"
msgid "Edit Label"
msgstr "Добавить метку"

msgid "Remove"
msgstr "Удалить"

msgid "Start Flow"
msgstr "Начать поток"

msgid "Results"
msgstr "Результаты"

msgid "Edit Flow"
msgstr "Редактировать Поток"

msgid "Copy"
msgstr "Копия"

msgid "Delete Flow"
msgstr "Удалить Поток"

msgid "Export Definition"
msgstr "Экспортировать Определение"

msgid "Export Translation"
msgstr "Экспортировать Перевод"

msgid "Import Translation"
msgstr "Импортировать Перевод"

#, fuzzy
#| msgid "Isn't a valid name"
msgid "Not a valid language."
msgstr "Не является допустимым именем"

msgid "Include translations in this language."
msgstr "Включить переводы в этот язык"

msgid "Include Arguments"
msgstr "Включить Аргументы"

msgid "Include arguments to tests on splits"
msgstr "Включить аргументы в тесты на разделение"

msgid "PO translation file"
msgstr "PO-файл перевода"

msgid "File doesn't appear to be a valid PO file."
msgstr "Файл не является допустимым PO-файлом."

#, python-format
msgid "Contains translations in %(lang)s which is the base language of this flow."
msgstr "Содержит переводы на %(lang)s, который является основным языком данного потока."

#, python-format
msgid "Contains translations in %(lang)s which is not a supported translation language."
msgstr "Содержит переводы на %(lang)s, который не является поддерживаемым языком перевода."

msgid "Replace flow translations in this language."
msgstr "Заменить переводы потока на этот язык."

msgid "Import"
msgstr "Импорт"

#, fuzzy
#| msgid "Group Memberships for"
msgid "Optional: Group memberships"
msgstr "Членство Групп для"

msgid "Optional: Fields to include"
msgstr ""

msgid "URNs"
msgstr "Названия URN"

#, fuzzy
#| msgid "Extra URNs to include in the export in addition to the URN used in the flow"
msgid "Optional: URNs in addition to the one used in the flow"
msgstr "Дополнительные URN для включения в экспорт помимо URN, используемого в потоке"

msgid "Responded Only"
msgstr "Только Ответившие"

msgid "Only export results for contacts which responded"
msgstr "Экспортирует результаты только по тем контактам, которые ответили"

msgid "Include Messages"
msgstr "Включить Сообщения"

msgid "Export all messages sent and received in this flow"
msgstr "Экспортировать все сообщения, отправленные и полученные в этом потоке"

#, python-brace-format
msgid "You can only include up to {ExportFlowResultsTask.MAX_CONTACT_FIELDS_COLS} contact fields in your export"
msgstr "В свой экспорт Вы можете включить только до {ExportFlowResultsTask.MAX_CONTACT_FIELDS_COLS} полей контактов"

#, python-brace-format
msgid "You can only include up to {ExportFlowResultsTask.MAX_GROUP_MEMBERSHIPS_COLS} groups for group memberships in your export"
msgstr "В свой экспорт Вы можете включить только до {ExportFlowResultsTask.MAX_GROUP_MEMBERSHIPS_COLS} групп для членства групп"

msgid "Download Results"
msgstr "Скачать Результаты"

msgid "Sunday"
msgstr "Воскресенье"

msgid "Monday"
msgstr "Понедельник"

msgid "Tuesday"
msgstr "Вторник"

msgid "Wednesday"
msgstr "Среда"

msgid "Thursday"
msgstr "Четверг"

msgid "Friday"
msgstr "Пятница"

msgid "Saturday"
msgstr "Суббота"

msgid "Download"
msgstr "Скачать"

#, fuzzy
#| msgid "Download Results"
msgid "Download Flow Results"
msgstr "Скачать Результаты"

msgid "Contacts & Groups"
msgstr "Контакты и Группы"

msgid "These contacts will be added to the flow, sending the first message if appropriate."
msgstr "Данные контакты будут добавлены в поток, с отправкой первого сообщения, при необходимости"

msgid "Recipients, enter contacts or groups"
msgstr "Получатели, введите контакты или группы"

msgid "Restart Participants"
msgstr "Перезапустить Участников"

msgid "Restart any contacts already participating in this flow"
msgstr "Перезапустить любые контакты, уже участвующие в этом потоке"

msgid "Include Active Contacts"
msgstr "Включить Активные Контакты"

msgid "Include contacts currently active in a flow"
msgstr "Включить контакты, в настоящее время активные в потоке"

msgid "Select contacts or groups to start in the flow"
msgstr "Выбрать контакты или группы для начала потока"

msgid "Enter contacts and groups to start below"
msgstr "Ввести ниже контакты или группы для запуска "

msgid "Search for contacts to start"
msgstr "Поиск контактов для запуска"

msgid "Enter contact query"
msgstr "Ввести запрос по контакту"

msgid "Contact query is required"
msgstr "Требуется запрос по контакту"

msgid "You must specify at least one contact or one group to start a flow."
msgstr "Вы должны указать по меньшей мере один контакт или одну группу для начала потока."

msgid "This flow is already being started, please wait until that process is complete before starting more contacts."
msgstr "Данный поток уже был запущен, пожалуйста, дождитесь окончания процесса до запуска большего количества контактов."

#, fuzzy
#| msgid "Sorry, your account is currently suspended. To enable sending messages, please contact support."
msgid "Sorry, your workspace is currently suspended. To enable starting flows, please contact support."
msgstr "Извините, Ваша учетная запись в настоящее время заблокирована. Чтобы получить возможность отправки сообщений, обратитесь в службу поддержки."

#, fuzzy
#| msgid "Sorry, your account is currently suspended. To enable sending messages, please contact support."
msgid "Sorry, your workspace is currently flagged. To enable starting flows, please contact support."
msgstr "Извините, Ваша учетная запись в настоящее время заблокирована. Чтобы получить возможность отправки сообщений, обратитесь в службу поддержки."

msgid "This flow does not specify a Facebook topic. You may still start this flow but Facebook contacts who have not sent an incoming message in the last 24 hours may not receive it."
msgstr "Данный поток не указывает тему Facebook. Вы все равно можете запустить этот поток, но контакты Facebook, которые не отправляли входящее сообщение за последние 24 часа, могут не получить его."

msgid "This flow does not use message templates. You may still start this flow but WhatsApp contacts who have not sent an incoming message in the last 24 hours may not receive it."
msgstr "Данный поток не использует шаблоны сообщения. Вы все равно можете запустить этот поток, но контакты WhatsApp, которые не отправляли входящее сообщение за последние 24 часа, могут не получить его."

msgid "The message template {ref['name']} does not exist on your account and cannot be sent."
msgstr "Шаблон сообщения {ref['name']} не существует в Вашей учетной записи и не может быть отправлен."

#, python-brace-format
msgid "Your message template {template.name} is not approved and cannot be sent."
msgstr "Ваш шаблон сообщения {template.name} не утвержден и не может быть отправлен."

msgid "Optional: Select parent label"
msgstr ""

msgid "Name already used"
msgstr "Название уже используется"

msgid "Flow Start Log"
msgstr "Журнал запуска потока"

msgid "Key"
msgstr "Ключ"

#, python-format
msgid "Cannot create a new global as limit is %(limit)s."
msgstr "Невозможно создать новый глобальный объект, так как ограничение равно %(limit)s."

msgid "Isn't a valid name"
msgstr "Не является допустимым именем"

msgid "Value"
msgstr "Значение"

msgid "Manage Globals"
msgstr "Управление Глобальным объектами"

msgid "All"
msgstr "Все"

msgid "Unused"
msgstr "Не используется"

msgid "After 1 minute"
msgstr "Через 1 минуту"

msgid "After 2 minutes"
msgstr "Через 2 минуты"

msgid "After 3 minutes"
msgstr "Через 3 минуты"

msgid "After 4 minutes"
msgstr "Через 4 минуты"

msgid "Home"
msgstr ""

#, fuzzy
#| msgid "You must select a country for your organization."
msgid "You must select a country for your workspace."
msgstr "Вы должны указать страну для Вашей организации."

msgid "Queued"
msgstr "В очереди"

msgid "Wired"
msgstr "Смонтировано"

msgid "Sent"
msgstr "Отправлено"

msgid "Delivered"
msgstr "Доставлено"

msgid "Handled"
msgstr "Обработано"

msgid "Error Sending"
msgstr "Ошибка при отправке"

msgid "Failed Sending"
msgstr "Не удалось отправить"

msgid "Resent message"
msgstr "Повторно отправленное сообщение"

msgid "When this broadcast was created"
msgstr "Когда была создана эта рассылка"

msgid "Whether this count is for archived messages"
msgstr "Будет ли этот подсчет проводиться для архивированных сообщений"

msgid "Number of items with this system label"
msgstr "Количество объектов с этой системной меткой"

#, fuzzy
#| msgid "Choose the method for your flow"
msgid "Choose a name for your label"
msgstr "Выберите метод для Вашего потока"

msgid "Folder"
msgstr "Папка"

msgid "The date for the oldest message to export"
msgstr "Дата самого старого сообщения для экспорта"

msgid "The date for the newest message to export"
msgstr "Дата самого нового сообщения для экспорта"

msgid "Recipients"
msgstr "Получатели"

msgid "The contacts to send the message to"
msgstr "Контакты, которым нужно отправить сообщение"

msgid "Hi @contact.name!"
msgstr "Здравствуйте, @contact.name!"

msgid "Schedule for later"
msgstr "Расписание на потом"

msgid "At least one recipient is required"
msgstr "Требуется хотя бы один получатель"

#, fuzzy
#| msgid "Sorry, your account is currently suspended. To enable sending messages, please contact support."
msgid "Sorry, your workspace is currently suspended. To enable sending messages, please contact support."
msgstr "Извините, Ваша учетная запись в настоящее время заблокирована. Чтобы получить возможность отправки сообщений, обратитесь в службу поддержки."

#, fuzzy
#| msgid "Sorry, your account is currently suspended. To enable sending messages, please contact support."
msgid "Sorry, your workspace is currently flagged. To enable sending messages, please contact support."
msgstr "Извините, Ваша учетная запись в настоящее время заблокирована. Чтобы получить возможность отправки сообщений, обратитесь в службу поддержки."

msgid "Inbox"
msgstr "Входящие"

msgid "Outbox"
msgstr "Исходящие"

msgid "Schedules"
msgstr "Расписания"

msgid "Export Messages"
msgstr "Экспортировать Сообщения"

msgid "Schedule Message"
msgstr "Запланировать сообщение"

msgid "Scheduled Message"
msgstr "Запланированное сообщение"

msgid "Scheduled Messages"
msgstr "Запланированные сообщения"

msgid "You must add a phone number before sending messages"
msgstr "Вы должны добавить номер телефона перед тем как отправлять сообщения"

msgid "Which channel will deliver the message"
msgstr "Какой канал будет осуществлять доставку сообщения"

msgid "The URN of the contact delivering this message"
msgstr "URN контакта, осуществляющего доставку этого сообщения"

msgid "The message that is being delivered"
msgstr "Сообщение, которое будет доставляться"

msgid "Just this label"
msgstr "Только эта метка"

msgid "All messages"
msgstr "Все сообщения"

msgid "Just this folder"
msgstr "Только эта папка"

msgid "Selection"
msgstr "Выбор"

#, fuzzy
#| msgid "The date for the oldest message to export"
msgid "Leave blank for the oldest message"
msgstr "Дата самого старого сообщения для экспорта"

#, fuzzy
#| msgid "Started"
msgid "Start Date"
msgstr "Начато"

#, fuzzy
#| msgid "The date for the oldest message to export"
msgid "Leave blank for the latest message"
msgstr "Дата самого старого сообщения для экспорта"

#, fuzzy
#| msgid "Expiration Date"
msgid "End Date"
msgstr "Дата окончания срока действия"

msgid "Export only messages from these contact groups. (Leave blank to export all messages)."
msgstr "Экспортировать сообщения только из этих групп контактов. (Оставьте пустым для экспорта всех сообщений)."

msgid "Start date can't be in the future."
msgstr "Дата запуска не может находиться в будущем."

msgid "End date can't be before start date"
msgstr "Дата окончания не может быть ранее даты запуска."

msgid "Flow Messages"
msgstr "Сообщения Потока"

msgid "Outbox Messages"
msgstr "Сообщения в Исходящих"

msgid "Sent Messages"
msgstr "Отправленные Сообщения"

msgid "Failed Outgoing Messages"
msgstr "Невыполненные Исходящие Сообщения"

#, fuzzy
#| msgid "Update Folder"
msgid "Edit Folder"
msgstr "Обновить Папку"

msgid "Send All"
msgstr "Отправить Все"

#, fuzzy
#| msgid "Create Label"
msgid "Delete Label"
msgstr "Создать Метку"

msgid "Name must not be blank or begin with punctuation"
msgstr "Название не должно быть пустым или начинаться с пунктуационных знаков"

msgid "Name must be unique"
msgstr "Название должно быть уникальным"

#, python-format
msgid "This org has %(count)d labels and the limit is %(limit)d. You must delete existing ones before you can create new ones."
msgstr "Эта организация имеет %(count)d меток и предел составляет %(limit)d. Вы должны удалить существующие, прежде чем сможете создавать новые."

#, fuzzy
#| msgid "Optional Data"
msgid "Optional: Parent Folder"
msgstr "Дополнительные данные"

#, fuzzy
#| msgid "Choose the method for your flow"
msgid "Choose a name for your folder"
msgstr "Выберите метод для Вашего потока"

msgid "Update Folder"
msgstr "Обновить Папку"

msgid "Update Label"
msgstr "Обновить Метку"

msgid "Campaigns"
msgstr "Кампании"

msgid "Triggers"
msgstr "Триггеры"

#, fuzzy
#| msgid "users"
msgid "Users"
msgstr "пользователи"

msgid "Orgs"
msgstr ""

msgid "Dashboard"
msgstr "Информационная панель"

#, fuzzy
#| msgid "android"
msgid "Android"
msgstr "android"

msgid "Sign in"
msgstr "Войти"

#, fuzzy
#| msgid "Sign Up"
msgid "Sign out"
msgstr "Зарегистрироваться"

msgid "Plan"
msgstr "План"

msgid "What plan your organization is on"
msgstr "На каком плане находится Ваша организация"

msgid "Stripe Customer"
msgstr "Клиент Stripe "

msgid "Our Stripe customer id for your organization"
msgstr "Наш id клиента Stripe для Вашей организации"

msgid "Administrators"
msgstr "Администраторы"

msgid "The administrators in your organization"
msgstr "Администраторы в Вашей организации"

msgid "Viewers"
msgstr "Абоненты"

msgid "The viewers in your organization"
msgstr "Абоненты в Вашей организации"

msgid "Editors"
msgstr "Редакторы"

msgid "The editors in your organization"
msgstr "Редакторы в Вашей организации"

msgid "Surveyors"
msgstr "Наблюдатели"

msgid "The users can login via Android for your organization"
msgstr "Пользователи, которые могут зайти через Android от Вашей организации"

msgid "The main language used by this organization"
msgstr "Основной язык, используемый этой организацией"

msgid "Timezone"
msgstr "Часовой пояс"

msgid "Date Format"
msgstr "Формат даты"

msgid "Whether day comes first or month comes first in dates"
msgstr "Указывается ли в датах сначала день или месяц"

msgid "Configuration"
msgstr "Конфигурация"

msgid "More Organization specific configuration"
msgstr "Более специфическая для Организации конфигурация"

msgid "Slug"
msgstr "Slug (уникальная строка идентификатор)"

msgid "This slug is not available"
msgstr "Этот slug не доступен."

msgid "Whether this organization anonymizes the phone numbers of contacts within it"
msgstr "Осуществляет ли эта организация анонимизацию телефонных номеров внутренних контактов "

#, fuzzy
#| msgid "What organization is this account for?"
msgid "Whether this organization is currently flagged."
msgstr "Для какой организации предназначена эта учетная запись?"

#, fuzzy
#| msgid "This organization has been suspended"
msgid "Whether this organization is currently suspended."
msgstr "Данная организация была заблокирована."

#, fuzzy
#| msgid "This organization has been suspended"
msgid "Whether this organization uses topups."
msgstr "Данная организация была заблокирована."

#, fuzzy
#| msgid "This organization has been suspended"
msgid "Whether this organization can have child workspaces"
msgstr "Данная организация была заблокирована."

#, fuzzy
#| msgid "This organization has been suspended"
msgid "Whether this organization can have multiple logins"
msgstr "Данная организация была заблокирована."

msgid "The primary language will be used for contacts with no language preference."
msgstr "Основной язык, который будет использоваться для контактов без языковых предпочтений."

msgid "Brand"
msgstr "Бренд"

msgid "The brand used in emails"
msgstr "Используемый в электронных письмах бренд"

msgid "A password that allows users to register as surveyors"
msgstr "Пароль, позволяющий пользователям регистрироваться в качестве наблюдателей"

msgid "The parent org that manages this org"
msgstr "Родительская организация, которая управляет данной организацией"

#, python-format
msgid "Invalid bundle: %s, cannot upgrade."
msgstr "Недействительный пакет: %s, обновление невозможно."

#, python-format
msgid "%(name)s Receipt"
msgstr "%(name)s Квитанции"

msgid "Sorry, your card was declined, please contact your provider or try another card."
msgstr "Извините, Ваша карта была отклонена, пожалуйста, свяжитесь со своим провайдером или попробуйте другую карту."

msgid "Sorry, we were unable to process your payment, please try again later or contact us."
msgstr "Извините, нам не удалось обработать Ваш платеж, повторите попытку позже или свяжитесь с нами."

msgid "Viewer"
msgstr "Абонент"

msgid "Org"
msgstr "Организация"

msgid "The organization to which the account is invited to view"
msgstr "Организация, которой предлагается просмотреть учетную запись"

msgid "Email"
msgstr "E-mail"

msgid "The email to which we send the invitation of the viewer"
msgstr "Электронная почта, на которую мы отправим приглашение для абонента"

msgid "a unique code associated with this invitation"
msgstr "уникальный код, относящийся к этому приглашению"

msgid "User Role"
msgstr "Функция Пользователя"

#, python-format
msgid "%(name)s Invitation"
msgstr "Приглашение %(name)s"

msgid "Your preferred language"
msgstr "Предпочитаемый Вами язык"

msgid "Phone Number"
msgstr "Номер телефона"

msgid "Phone number for testing and recording voice flows"
msgstr "Номер телефона для тестирования и записи голосовых потоков"

msgid "OTP Secret"
msgstr "Секретный ключ OTP"

msgid "Two Factor Enabled"
msgstr "Включена двухфакторная"

msgid "Price Paid"
msgstr "Уплаченная цена"

msgid "The price paid for the messages in this top up (in cents)"
msgstr "Уплаченная цена за сообщения в рамках этого пополнения (в центах)"

msgid "Number of Credits"
msgstr "Количество Кредитов"

msgid "The number of credits bought in this top up"
msgstr "Количество кредитов, приобретенных в рамках этого пополнения"

msgid "Expiration Date"
msgstr "Дата окончания срока действия"

msgid "The date that this top up will expire"
msgstr "Дата, в которую закончится срок действия данного пополнения"

msgid "Stripe Charge Id"
msgstr "Id снятия средств Stripe "

msgid "The Stripe charge id for this charge"
msgstr "Id снятия средств Stripe по этому снятию средств"

#, python-format
msgid "Transfer from %s"
msgstr "Перевод из %s"

msgid "Purchased Credits"
msgstr "Приобретенные Кредиты"

msgid "Complimentary Credits"
msgstr "Бесплатные кредиты"

msgid "Credits"
msgstr "Кредиты"

#, python-format
msgid "Transfer to %(org)s"
msgstr "Перевод в %(org)s"

msgid "Messaging credits used"
msgstr "Использованные кредиты на сообщения"

msgid "Expired credits"
msgstr "Кредиты с истекшим сроком действия"

msgid "The topup these credits are applied against"
msgstr "Пополнение, в счет которого применяются эти кредиты"

msgid "How many credits were debited"
msgstr "Количество списанных кредитов "

msgid "Optional topup that was allocated with these credits"
msgstr "Опциональное пополнение, которое было выделено на эти кредиты"

msgid "What caused this debit"
msgstr "Что привело к этому списанию"

msgid "The topup these credits are being used against"
msgstr "Пополнение, в счет которого используются эти кредиты"

msgid "How many credits were used, can be negative"
msgstr "Сколько кредитов было использовано, значение может быть отрицательным"

msgid "Credits Over"
msgstr "Закончившиеся кредиты"

msgid "Low Credits"
msgstr "Маленькое количество Кредитов"

msgid "Credits expiring soon"
msgstr "Кредиты с истекающим сроком действия"

#, python-format
msgid "%(name)s Credits Alert"
msgstr "Оповещение по Кредитам %(name)s "

msgid "Used"
msgstr "Использовано"

#, fuzzy
#| msgid "First Name"
msgid "First name"
msgstr "Имя"

#, fuzzy
#| msgid "Last Name"
msgid "Last name"
msgstr "Фамилия"

msgid "name@domain.com"
msgstr "name@domain.com"

#, fuzzy
#| msgid "The timezone your organization is in"
msgid "The timezone for your workspace"
msgstr "В каком часовом поясе находится Ваша организация"

msgid "Workspace"
msgstr ""

msgid "A workspace is usually the name of a company or project"
msgstr ""

msgid "My Company, Inc."
msgstr ""

msgid "That email address is already used"
msgstr "Такой адрес электронной почты уже используется"

msgid "Passwords must contain at least 8 letters."
msgstr "Пароль должен содержать не менее 8 букв"

#, fuzzy
#| msgid "The first name of the organization administrator"
msgid "The first name of the workspace administrator"
msgstr "Имя администратора организации"

#, fuzzy
#| msgid "Your last name of the organization administrator"
msgid "Your last name of the workspace administrator"
msgstr "Фамилия администратора организации"

msgid "Their email address"
msgstr "Их адрес электронной почты"

#, fuzzy
#| msgid "The timezone the organization is in"
msgid "The timezone for the workspace"
msgstr "В каком часовом поясе находится организация"

msgid "Their password, at least eight letters please. (leave blank for existing users)"
msgstr "Их пароль, пожалуйста, укажите не менее восьми букв. (Оставьте пустым для существующих пользователей)"

#, fuzzy
#| msgid "The name of the Facebook page"
msgid "The name of the new workspace"
msgstr "Имя на странице Facebook "

#, fuzzy
#| msgid "The initial number of credits granted to this organization."
msgid "The initial number of credits granted to this workspace"
msgstr "Первоначальное количество кредитов, предоставленных этой организации"

#, fuzzy
#| msgid "User already exists, please do not include password."
msgid "Login already exists, please do not include password."
msgstr "Пользователь уже существует, пожалуйста, не указывайте пароль."

msgid "Password must be at least 8 characters long"
msgstr "Пароль должен быть длиной не менее 8 символов "

#, python-brace-format
msgid "Deleted user {username}"
msgstr "Удаленный пользователь {username}"

msgid "First Name"
msgstr "Имя"

#, fuzzy
#| msgid "POST Required"
msgid "Required"
msgstr "Требуется POST"

msgid "Last Name"
msgstr "Фамилия"

#, fuzzy
#| msgid "Current Password (required)"
msgid "Current Password"
msgstr "Текущий пароль (обязательно)"

#, fuzzy
#| msgid "Password"
msgid "New Password"
msgstr "Пароль"

#, fuzzy
#| msgid "Optional Data"
msgid "Optional"
msgstr "Дополнительные данные"

msgid "Website Language"
msgstr "Язык веб-сайта"

msgid "Passwords must have at least 8 letters."
msgstr "Пароли должны содержать не менее 8 букв."

msgid "Please enter your password to save changes."
msgstr "Пожалуйста, введите свой пароль для сохранения изменений."

msgid "Sorry, that email address is already taken."
msgstr "Извините, такой адрес электронной почты уже занят"

msgid "Start Call"
msgstr "Начать Вызов"

msgid "The import file"
msgstr "Импортированный файл"

msgid "Update all flows and campaigns"
msgstr "Обновить все потоки и кампании"

msgid "This file is not a valid flow definition file."
msgstr "Этот файл не является допустимым файлом определения потока."

msgid "This file is no longer valid. Please export a new version and try again."
msgstr "Этот файл больше недействителен. Пожалуйста, экспортируйте новую версию и попробуйте снова."

msgid "Import successful"
msgstr "Импорт завершен успешно"

msgid "Sorry, your import file is invalid."
msgstr "Извините, Ваш файл импорта не является допустимым."

msgid "Your Twilio Account SID"
msgstr "SID Вашей учетной записи Twilio "

msgid "Your Twilio Account Token"
msgstr "Токен Вашей учетной записи Twilio"

msgid "You must enter your Twilio Account SID"
msgstr "Вы должны указать SID Вашей учетной записи Twilio "

msgid "You must enter your Twilio Account Token"
msgstr "Вы должны указать Токен Вашей учетной записи Twilio"

msgid "The Twilio account SID and Token seem invalid. Please check them again and retry."
msgstr "SID и Токен учетной записи Twilio являются недействительными. Пожалуйста, проверьте их и попробуйте снова."

msgid "You must enter your Nexmo Account API Key"
msgstr "Вы должны указать Ключ API Вашей учетной записи Nexmo "

msgid "You must enter your Nexmo Account API Secret"
msgstr "Вы должны указать Секрет API Вашей учетной записи Nexmo "

msgid "Your Nexmo API key and secret seem invalid. Please check them again and retry."
msgstr "Ключ и секрет API Вашей учетной записи Nexmo являются недействительными. Пожалуйста, проверьте их и попробуйте снова."

msgid "Your Nexmo API key"
msgstr "Ваш ключ API Nexmo "

msgid "Your Nexmo API secret"
msgstr "Ваш секрет API Nexmo"

msgid "Your Plivo AUTH ID"
msgstr "Ваш Plivo AUTH ID"

msgid "Your Plivo AUTH TOKEN"
msgstr "Ваш Plivo AUTH TOKEN"

msgid "Your Plivo AUTH ID and AUTH TOKEN seem invalid. Please check them again and retry."
msgstr "Ваши Plivo AUTH ID и AUTH TOKEN являются недействительными. Пожалуйста, проверьте их и попробуйте снова."

msgid "Email Address"
msgstr "Адрес электронной почты"

msgid "The from email address, can contain a name: ex: Jane Doe <jane@example.org>"
msgstr "Адрес электронной почты может содержать имя, например, Jane Doe <jane@example.org>"

msgid "SMTP Host"
msgstr "SMTP Хост"

msgid "Leave blank to keep the existing set password if one exists"
msgstr "Оставьте пустым для сохранения текущего установленного пароля, если таковой существует"

msgid "Port"
msgstr "Порт"

msgid "You must enter a from email"
msgstr "Вы должны ввести из электронной почты"

msgid "Please enter a valid email address"
msgstr "Пожалуйста, введите действительный адрес электронной почты"

msgid "You must enter the SMTP host"
msgstr "Вы должны указать хост SMTP "

msgid "You must enter the SMTP username"
msgstr "Вы должны указать имя пользователя SMTP "

msgid "You must enter the SMTP password"
msgstr "Вы должны указать пароль SMTP "

msgid "You must enter the SMTP port"
msgstr "Вы должны указать порт SMTP"

#, python-format
msgid "%(name)s SMTP configuration test"
msgstr "Тест настройки SMTP %(name)s"

#, python-format
msgid "This email is a test to confirm the custom SMTP server configuration added to your %(name)s account."
msgstr "Данное электронное письмо является тестовым для подтверждения настраиваемой конфигурации сервера SMTP, добавленной в Вашей учетной записи %(name)s."

#, python-format
msgid "Failed to send email with STMP server configuration with error '%s'"
msgstr "Не удалось отправить электронное письмо с конфигурацией сервера STMP по причине ошибки '%s'"

msgid "Failed to send email with STMP server configuration"
msgstr "Не удалось отправить электронное письмо с конфигурацией сервера STMP"

#, fuzzy
#| msgid "Select your Organization"
msgid "Workspaces"
msgstr "Выберите свою Организацию"

msgid "Topups"
msgstr "Пополнения"

msgid "Unflag"
msgstr ""

msgid "Flag"
msgstr ""

#, fuzzy
#| msgid "Verify SSL"
msgid "Verify"
msgstr "Проверить SSL"

msgid "This password is not valid. Choose a new password and try again."
msgstr "Этот пароль не является допустимым. Выберите новый пароль и повторите попытку."

msgid "One of the emails you entered is invalid."
msgstr "Один из адресов электронной почты, который Вы ввели, является недопустимым."

msgid "Enter the code from your authentication application"
msgstr "Введите код из Вашего приложения по аутентификации"

msgid "Invalid MFA token. Please try again."
msgstr "Неверный токен МФА. Пожалуйста, попробуйте еще раз."

msgid "Two Factor Authentication"
msgstr "Двухфакторная аутентификация"

#, fuzzy
#| msgid "Select your Organization"
msgid "New Workspace"
msgstr "Выберите свою Организацию"

#, fuzzy
#| msgid "Purchased Credits"
msgid "Transfer Credits"
msgstr "Приобретенные Кредиты"

#, fuzzy
#| msgid "The name of your bot"
msgid "The name of your workspace"
msgstr "Название Вашего бота"

#, fuzzy
#| msgid "Select your Organization"
msgid "Select your Workspace"
msgstr "Выберите свою Организацию"

msgid "No organizations for this account, please contact your administrator."
msgstr "Организации для этой учетной записи отсутствуют. Пожалуйста, свяжитесь с Вашим администратором."

#, fuzzy
#| msgid "Your invitation link is invalid. Please contact your organization administrator."
msgid "Your invitation link is invalid. Please contact your workspace administrator."
msgstr "Ваша пригласительная ссылка недействительна. Пожалуйста, свяжитесь с администратором Вашей организации."

#, python-format
msgid "Join %(name)s"
msgstr "Присоединиться к %(name)s"

msgid "Join"
msgstr "Присоединиться"

#, fuzzy
#| msgid "Your invitation link has expired. Please contact your organization administrator."
msgid "Your invitation link has expired. Please contact your workspace administrator."
msgstr "Срок действия Вашей пригласительной ссылки истек. Пожалуйста, свяжитесь с администратором Вашей организации."

msgid "Invalid surveyor password, please check with your project leader and try again."
msgstr "Недействительный пароль наблюдателя. Пожалуйста, уточните его у руководителя проекта и повторите попытку."

msgid "Your first name"
msgstr "Ваше имя"

msgid "Your last name"
msgstr "Ваша фамилия"

msgid "Your email address"
msgstr "Ваш адрес электронной почты"

msgid "Your password, at least eight letters please"
msgstr "Ваш пароль. Пожалуйста, укажите не менее восьми букв"

msgid "Welcome!"
msgstr "Добро пожаловать!"

#, fuzzy
#| msgid "Create Account"
msgid "Create Workspace Account"
msgstr "Создать Учетную запись"

msgid "Sign Up"
msgstr "Зарегистрироваться"

msgid "Save"
msgstr "Сохранить"

msgid "New Event"
msgstr "Новое событие"

msgid "Agent Name"
msgstr "Название Агента"

msgid "Version"
msgstr "Версия"

msgid "Missing data: Agent Name or API Key.Please check them again and retry."
msgstr "Отсутствуют данные: Название Агента или ключ API. Пожалуйста, проверьте их еще раз и повторите попытку."

msgid "Your Account"
msgstr "Ваша Учетная запись"

msgid "Add Channel"
msgstr "Добавить Канал"

msgid "Add Classifier"
msgstr "Добавить Классификатор"

msgid "Add Ticketing Service"
msgstr ""

msgid "Help"
msgstr "Помощь"

#, fuzzy
#| msgid "Sign Up"
msgid "Sign Out"
msgstr "Зарегистрироваться"

msgid "Login"
msgstr "Логин"

msgid "API Token"
msgstr "Токен API"

msgid "Your DT One API key and secret seem invalid. Please check them again and retry."
msgstr "Ключ и секрет API Вашей учетной записи DT On являются недействительными. Пожалуйста, проверьте их и попробуйте снова."

#, python-format
msgid "Connecting to your DT One account failed with error text: %s"
msgstr "Подключение к Вашей учетной записи DT On не удалось. Текст ошибки: %s"

msgid "Account SID"
msgstr "SID Учетной записи"

msgid "Account Token"
msgstr "Токен Учетной записи"

#, fuzzy
#| msgid "Select your Organization"
msgid "Workspace Name"
msgstr "Выберите свою Организацию"

#, fuzzy
#| msgid "Select your Organization"
msgid "From Workspace"
msgstr "Выберите свою Организацию"

#, fuzzy
#| msgid "Select which organization to take credits from"
msgid "Select which workspace to take credits from"
msgstr "Выберите, от какой организации получить кредиты"

#, fuzzy
#| msgid "Select your Organization"
msgid "To Workspace"
msgstr "Выберите свою Организацию"

#, fuzzy
#| msgid "Select which organization to receive the credits"
msgid "Select which workspace to receive the credits"
msgstr "Выберите, в какую организацию перевести кредиты"

msgid "How many credits to transfer"
msgstr "Количество кредитов для перевода"

#, fuzzy, python-format
#| msgid "Sorry, %(org_name)s doesn't have enough credits for this transfer. Pick a different organization to transfer from or reduce the transfer amount."
msgid "Sorry, %(org_name)s doesn't have enough credits for this transfer. Pick a different workspace to transfer from or reduce the transfer amount."
msgstr "Извините, у %(org_name)s нет достаточного количества кредитов для этого перевода. Выберите другую организацию для перевода или уменьшите размер перевода."

msgid "The country used for location values. (optional)"
msgstr "Страна, используемая для значений местоположения. (опционально)"

msgid "Primary Language"
msgstr "Основной язык"

#, fuzzy
#| msgid "The primary language will be used for contacts with no language preference."
msgid "Select the primary language for contacts with no language preference"
msgstr "Основной язык, который будет использоваться для контактов без языковых предпочтений."

msgid "Additional Languages"
msgstr "Дополнительные языки"

#, fuzzy
#| msgid "Add any other languages you would like to provide translations for."
msgid "Additional languages you would like to provid translations for"
msgstr "Добавьте любые иные языки, на которые Вы хотели бы предоставить перевод."

msgid " and "
msgstr " и"

#, python-format
msgid "%(lang1)s and %(lang2)s"
msgstr "%(lang1)s и %(lang2)s"

#, fuzzy, python-format
#| msgid "Cleared %(name)s cache for this organization (%(count)d keys)"
msgid "Cleared %(name)s cache for this workspace (%(count)d keys)"
msgstr "Очищен %(name)s кэш для этой организации (%(count)d keys)"

msgid "Privacy Policy"
msgstr "Политика конфиденциальности"

#, fuzzy
#| msgid "Contact Fields"
msgid "Content Guidelines"
msgstr "Поля Контактов"

msgid "Terms of Service"
msgstr "Условия оказания услуг"

msgid "Cookie Policy"
msgstr "Политика использования файлов cookie"

msgid "Choose the type of policy"
msgstr "Выберите тип политики"

msgid "Enter the content of the policy (Markdown permitted)"
msgstr "Введите содержание политики (Разметка разрешена)"

msgid "Summary of policy changes (Markdown permitted)"
msgstr "Сводная информация по изменениям политики (Разметка разрешена)"

msgid "Is Consent Required?"
msgstr "Требуется ли Согласие?"

msgid "New Policy"
msgstr "Новая Политика"

msgid "Your Privacy"
msgstr "Ваша конфиденциальность"

msgid "The name of the video"
msgstr "Название видео"

msgid "Summary"
msgstr "Аннотация"

msgid "A short blurb about the video"
msgstr "Короткий обзор видео"

msgid "Description"
msgstr "Описание"

msgid "Vimeo ID"
msgstr "Vimeo ID"

msgid "The id vimeo uses for this video"
msgstr "ID, которое Vimeo использует для этого видео"

msgid "Register for public beta"
msgstr "Зарегистрироваться на открытую бета-версию"

msgid "Intents Synced"
msgstr "Намерения синхронизированы"

msgid "Classifier Called"
msgstr "Классификатор вызван"

msgid "Ticketing Service Called"
msgstr "Служба обработки запросов клиентов вызвана"

msgid "Airtime Transferred"
msgstr "Эфирное время передано"

msgid "WhatsApp Templates Synced"
msgstr "Шаблоны WhatsApp синхронизированы"

msgid "WhatsApp Tokens Synced"
msgstr "Токены WhatsApp синхронизированы"

msgid "WhatsApp Contacts Refreshed"
msgstr "Контакты WhatsApp обновлены"

msgid "Recent Classifier Events"
msgstr "Последние События Классификатора"

msgid "Recent Ticketing Service Events"
msgstr ""

msgid "Classifier Log"
msgstr "Журнал классификатора"

msgid "Never"
msgstr "Никогда"

msgid "Daily"
msgstr "Ежедневно"

msgid "Weekly"
msgstr "Еженедельно"

msgid "Monthly"
msgstr "Ежемесячно"

#, python-format
msgid "in %(timeperiod)s"
msgstr "раз в %(timeperiod)s"

#, python-format
msgid "each day at %(time)s"
msgstr "каждый день в %(time)s"

#, python-format
msgid "each week on %(daysofweek)s"
msgstr "каждую неделю в %(daysofweek)s"

#, python-format
msgid "each month on the %(dayofmonth)s"
msgstr "каждый месяц %(dayofmonth)s-го"

#, python-format
msgid "%(day)s is not a valid day of the week"
msgstr "%(day)s не является действительным днем ​​недели"

msgid "Must specify at least one day of the week"
msgstr "Необходимо указать хотя бы один день недели"

#, fuzzy
#| msgid "Select a flow to start"
msgid "Select days to repeat on"
msgstr "Выберите поток для запуска"

#, fuzzy
#| msgid ", "
msgid " "
msgstr ", "

#, fuzzy, python-format
#| msgid "Timezone"
msgid "%s Time Zone"
msgstr "Часовой пояс"

msgid "English"
msgstr "Английский"

msgid "Portuguese"
msgstr "Португальский "

msgid "French"
msgstr "Французский "

msgid "Spanish"
msgstr "Испанский "

msgid "Russian"
msgstr "Русский"

#, fuzzy
#| msgid "Visually build nationally scalable mobile applications from anywhere in the world."
msgid "Visually build nationally scalable mobile applications"
msgstr "Наглядно создавайте масштабируемые на национальном уровне мобильные приложения из любой точки мира."

msgid "Visually build nationally scalable mobile applications from anywhere in the world."
msgstr "Наглядно создавайте масштабируемые на национальном уровне мобильные приложения из любой точки мира."

msgid "Copyright &copy; 2012-2017 UNICEF, Nyaruka. All Rights Reserved."
msgstr "Авторское право &copy; 2012-2017 ЮНИСЕФ, Nyaruka. Все права защищены."

msgid "Open"
msgstr "Открыто"

msgid "Closed"
msgstr "Закрыто"

msgid "Connecting an email address will forward all new tickets and their responses to that email address. You will be able to respond to them directly and your replies will be sent to the contact."
msgstr ""

msgid "The email address to forward tickets and replies to"
msgstr ""

msgid "The verification code that was sent to your email"
msgstr ""

msgid "No verification code found, please start over."
msgstr ""

msgid "Code does not match, please check your email."
msgstr ""

msgid "Verify Email"
msgstr ""

#, python-format
msgid "A verification code was sent to <code>%(address)s</code>. Enter it below to continue adding this ticketing service to your account."
msgstr ""

msgid "New tickets and replies will be sent to the email address that you configure below. You will need to verify it by entering the code sent to you."
msgstr ""

msgid "Verify your email address for tickets"
msgstr ""

msgid "<a href=\"https://www.zendesk.com/\">Zendesk</a> is one of the most popular customer service systems around. You can use it to manage all the tickets created on your account."
msgstr ""

msgid "Enter your Zendesk subdomain. You will be redirected to Zendesk where you need to grant access to this application."
msgstr ""

msgid "Your subdomain on Zendesk"
msgstr ""

msgid "Not a valid subdomain name."
msgstr ""

msgid "There is already a ticketing service configured for this subdomain."
msgstr ""

msgid "Unable to request OAuth token."
msgstr ""

msgid "Tickets"
msgstr ""

msgid "The display name of this account"
msgstr ""

msgid "The secret for the ticketer"
msgstr ""

msgid "Secret is incorrect."
msgstr ""

msgid "Add"
msgstr ""

#, python-format
msgid "Connect %(ticketer)s"
msgstr ""

msgid "Open Tickets"
msgstr ""

msgid "Closed Tickets"
msgstr ""

#, fuzzy
#| msgid "Ticketing Service Called"
msgid "Delete Ticket Service"
msgstr "Служба обработки запросов клиентов вызвана"

msgid "HTTP Log"
msgstr ""

msgid "Delete Ticketing Service"
msgstr ""

msgid "Your ticketing service has been deleted."
msgstr ""

msgid "Keyword Trigger"
msgstr "Триггер Ключевого слова"

msgid "Schedule Trigger"
msgstr "Триггер Расписания"

msgid "Inbound Call Trigger"
msgstr "Триггер Входящего Вызова"

msgid "Missed Call Trigger"
msgstr "Триггер Пропущенного Вызова"

msgid "Catch All Trigger"
msgstr "Триггер Перехвата всего"

msgid "New Conversation Trigger"
msgstr "Триггер Нового Разговора"

msgid "USSD Pull Session Trigger"
msgstr "Триггер сессии USSD Pull "

msgid "Referral Trigger"
msgstr "Триггер Направления"

msgid "Message starts with the keyword"
msgstr "Сообщение начинается с ключевого слова"

msgid "Message contains only the keyword"
msgstr "Сообщение содержит только ключевое слово"

msgid "Keyword"
msgstr "Ключевое слово"

msgid "Word to match in the message text"
msgstr "Слово для соответствия в тексте сообщения"

msgid "Referrer Id"
msgstr "Id Источника ссылки"

msgid "The referrer id that triggers us"
msgstr "Id источника ссылки, который запускает нас"

msgid "Flow"
msgstr "Поток"

msgid "Which flow will be started"
msgstr "Какой поток будет запущен"

msgid "The groups to broadcast the flow to"
msgstr "Группы, которым нужно разослать поток"

msgid "Individual contacts to broadcast the flow to"
msgstr "Отдельные контакты, которым нужно рассылать поток"

msgid "Schedule"
msgstr "Расписание"

msgid "Our recurring schedule"
msgstr "Наше повторяющиеся расписание"

msgid "Trigger When"
msgstr "Сработать, когда"

msgid "How to match a message with a keyword"
msgstr "Как сопоставить сообщение с ключевым словом"

msgid "The associated channel"
msgstr "Связанный канал"

msgid "Select a flow"
msgstr "Выберите поток"

msgid "Keywords must be a single word containing only letter and numbers"
msgstr "Ключевые слова должны быть одним словом, содержащим только буквы и цифры"

msgid "An active trigger already exists, triggers must be unique for each group"
msgstr "Активный триггер уже существует, триггеры должны быть уникальными для каждой группы"

msgid "Optional: Trigger only applies to these groups"
msgstr ""

msgid "The first word of the message text"
msgstr "Первое слово текста сообщения"

msgid "Group to Join"
msgstr "Группа для Присоединения"

msgid "The group the contact will join when they send the above keyword"
msgstr "Группа, к которой присоединится контакт, когда он отправит указанное выше ключевое слово"

msgid "Response"
msgid_plural "Responses"
msgstr[0] "Ответ"
msgstr[1] "Ответы"
msgstr[2] "Ответы"
msgstr[3] "Ответы"

msgid "The message to send in response after they join the group (optional)"
msgstr "Ответное сообщение для отправки после того, как они присоединятся к группе (опционально)"

#, fuzzy
#| msgid "Started"
msgid "Start Time"
msgstr "Начато"

msgid "The groups and contacts the flow will be broadcast to"
msgstr "Группы и контакты, которым поток будет осуществлять рассылку"

msgid "Trigger with this Channel already exists."
msgstr "Триггер для этого Канала уже существует."

msgid "The channel to apply this trigger to, leave blank for all Facebook channels"
msgstr "Канал, к которому применить этот триггер, оставьте пустым для охвата всех каналов Facebook"

msgid "The referrer id that will trigger us"
msgstr "Id источника ссылки, который запустит нас"

msgid "Create Trigger"
msgstr "Создать Триггер"

msgid "Join Keyword"
msgstr "Присоединить ключевое слово"

msgid "The first word of the message"
msgstr "Первое слово сообщения"

msgid "Create Referral Trigger"
msgstr "Создать Реферальный Триггер"

msgid "Create Schedule"
msgstr "Создать Расписание"

msgid "Processing"
msgstr "Обработка"

msgid "The organization of the user."
msgstr "Организация пользователя."

#, python-format
msgid "%(value)s must be http or https scheme"
msgstr "%(value)s должны быть по схеме http или https "

#, python-format
msgid "%(value)s host cannot be resolved"
msgstr "Хост %(value)s не может быть разрешен"

#, python-format
msgid "%(value)s cannot be localhost"
msgstr "%(value)s не может быть локальным хостом"

msgid "Unique Identifier"
msgstr "Уникальный Идентификатор"

msgid "The unique identifier for this object"
msgstr "Уникальный идентификатор для данного объекта"

msgid "Whether this row was created by squashing"
msgstr "Была ли эта строка создана путем сквошинга"

#, python-format
msgid "%d year"
msgid_plural "%d years"
msgstr[0] "%d год"
msgstr[1] "%d лет"
msgstr[2] "%d лет"
msgstr[3] "%d лет"

#, python-format
msgid "%d month"
msgid_plural "%d months"
msgstr[0] "%d месяц"
msgstr[1] "%d месяцев"
msgstr[2] "%d месяцев"
msgstr[3] "%d месяцев"

#, python-format
msgid "%d week"
msgid_plural "%d weeks"
msgstr[0] "%d неделя"
msgstr[1] "%d недель"
msgstr[2] "%d недель"
msgstr[3] "%d недель"

#, python-format
msgid "%d day"
msgid_plural "%d days"
msgstr[0] "%d день"
msgstr[1] "%d дней"
msgstr[2] "%d дней"
msgstr[3] "%d дней"

#, python-format
msgid "%d hour"
msgid_plural "%d hours"
msgstr[0] "%d час"
msgstr[1] "%d часов"
msgstr[2] "%d часов"
msgstr[3] "%d часов"

#, python-format
msgid "%d minute"
msgid_plural "%d minutes"
msgstr[0] "%d минута"
msgstr[1] "%d минут"
msgstr[2] "%d минут"
msgstr[3] "%d минут"

#, python-format
msgid "%d second"
msgid_plural "%d seconds"
msgstr[0] "%d секунда"
msgstr[1] "%d секунд"
msgstr[2] "%d секунд"
msgstr[3] "%d секунд"

msgid ", and "
msgstr ", и"

msgid "0 seconds"
msgstr "0 секунд"

msgid ", "
msgstr ", "

#, fuzzy
#| msgid "An error occurred updating your contact. Please try again later."
msgid "An error occurred while making your changes. Please try again."
msgstr "При обновлении Вашего контакта произошла ошибка. Пожалуйста, попробуйте позже."

msgid "HTTP Logs"
msgstr "Журналы HTTP"

msgid "No Data"
msgstr "Нет данных"

#, python-format
msgid "API v1 has been replaced by <a href=\"%(v2_url)s\">API v2</a>. Please migrate your applications accordingly."
msgstr "API v1 была заменена на <a href=\"%(v2_url)s\">API v2</a>. Пожалуйста, перенесите Ваши приложения соответственно."

msgid "Explorer"
msgstr ""

msgid "Log in to get your API Token"
msgstr ""

msgid "Query String Parameters"
msgstr "Параметры Строки Запроса"

msgid "Post Body Fields"
msgstr "Поля Тела Post "

msgid "Query String"
msgstr "Строка Запроса"

msgid "Post Body"
msgstr "Тело Post"

msgid "View Full Documentation"
msgstr "Просмотреть документацию полностью"

msgid "Log in to use the Explorer"
msgstr ""

#, fuzzy
#| msgid "Webhook Log"
msgid "Webhook Calls"
msgstr "Журнал Вебхука"

msgid "Status"
msgstr "Состояние"

msgid "Elapsed"
msgstr "Прошло"

msgid "Time"
msgstr "Время"

#, fuzzy
#| msgid "Recent Webhook Events"
msgid "Webhook Event"
msgstr "Последние события вебхука"

#, fuzzy
#| msgid "Request URL"
msgid "Request Time"
msgstr "URL Запроса"

msgid "Contact"
msgstr "Контакт"

msgid "Took"
msgstr ""

msgid "Archives"
msgstr "Архивы"

#, python-format
msgid "You have %(counter)s archive"
msgid_plural "You have %(counter)s archives"
msgstr[0] "У Вас есть %(counter)s архив,"
msgstr[1] "У Вас есть %(counter)s архивов,"
msgstr[2] "У Вас есть %(counter)s архивов,"
msgstr[3] "У Вас есть %(counter)s архивов,"

#, python-format
msgid "containing %(counter)s record."
msgid_plural "containing %(counter)s records."
msgstr[0] "содержащий %(counter)s запись."
msgstr[1] "содержащих %(counter)s записей."
msgstr[2] "содержащих %(counter)s записей."
msgstr[3] "содержащих %(counter)s записей."

msgid "You do not have any message or run archives yet."
msgstr "У Вас пока еще нет никаких архивов сообщений или проходов."

msgid "File"
msgstr "Файл"

msgid "Records"
msgstr "Записи"

msgid "Size"
msgstr "Размер"

msgid "Period"
msgstr "Период"

msgid "No archives found. Archives are created after 90 days of inactivity for messages and flow runs. Check back later to see a list of all archives."
msgstr "Архивы не найдены. Архивы создаются после 90 дней бездействия для сообщений и проходов потоков. Зайдите позже, чтобы увидеть список всех архивов."

msgid "Your download should start automatically. If it doesn't start in a few seconds, use the button below to download."
msgstr "Ваша загрузка должна начаться автоматически. Если она не запустится через несколько секунд, используйте кнопку ниже для загрузки."

msgid "Download Now"
msgstr "Скачать сейчас"

#, fuzzy
#| msgid "Update Campaign"
msgid "Create Campaign"
msgstr "Обновить Кампанию"

msgid "Search"
msgstr "Поиск"

#, fuzzy
#| msgid "No matching messages."
msgid "No matching campaigns"
msgstr "Нет соответствующих сообщений."

msgid "(Archived)"
msgstr "(Архивировано)"

msgid "No group assigned to this campaign"
msgstr "Ни одна из групп не привязана к этой кампании"

msgid "No events in this campaign yet."
msgstr "События в этой компании пока отсутствуют."

msgid "before"
msgstr ""

msgid "after"
msgstr ""

#, fuzzy
#| msgid "Once they are deleted, they will be gone forever. There is no way to undo this operation."
msgid "You are about to delete this event. There is no way to undo this. Are you sure?"
msgstr "После того как они будут удалены, они исчезнут навсегда. Способа отменить эту операцию не существует."

#, fuzzy
#| msgid "starts the"
msgid "Start the"
msgstr "начинает "

#, fuzzy
#| msgid "Upcoming"
msgid "Upcoming Events"
msgstr "Ожидается"

#, fuzzy
#| msgid "Not scheduled"
msgid "No events scheduled"
msgstr "Не запланировано"

#, fuzzy
#| msgid "Recent Webhook Events"
msgid "Recent Events"
msgstr "Последние события вебхука"

msgid "If the contact is already active in a flow"
msgstr "Активен ли уже контакт в потоке"

msgid "Add Bulk Sender"
msgstr "Добавить массового отправителя"

msgid "Bulk senders typically can send a higher volume of messages and in some cases are even cheaper than local messaging rates. If you have an account with a bulk sender, you can use your local Android phone number to receive messages, and use a bulk sender for your outgoing messages."
msgstr "Массовые отправители обычно могут отправлять больший объем сообщений, а в некоторых случаях сделают это даже дешевле, чем по местным расценкам отправки сообщений. Если у Вас есть учетная запись с массовым отправителем, Вы можете использовать свой местный номер телефона Android для получения сообщений и использовать массового отправителя для Ваших исходящих сообщений."

msgid "Connect Nexmo"
msgstr "Подключить Nexmo"

msgid "A great way to connect if you are outside the United States or UK. Connect a Nexmo Account to send messages to over 200 countries worldwide."
msgstr "Отличный способ подключиться, если Вы находитесь за пределами США или Великобритании. Подключите учетную запись Nexmo для отправки сообщений в более чем 200 стран мира."

msgid "Send with Nexmo"
msgstr "Отправить при помощи Nexmo"

#, fuzzy
#| msgid "Instead of using your Android phone to send messages, you can use your <a class='nexmo-account' href='#'>Nexmo Account</a> to send messages to over 200 countries."
msgid "Instead of using your Android phone to send messages, you can use your Nexmo Account to send messages to over 200 countries."
msgstr "Вместо использования своего телефона Android для отправки сообщений, Вы можете использовать Вашу учетную запись <a class='nexmo-account' href='#'>Nexmo Account</a> для отправки сообщений в более чем 200 стран."

#, fuzzy
#| msgid "External ID"
msgid "Connect External API"
msgstr "Внешний ID"

msgid "If you have an external provider you want to use to send messages, you can connect it using our External API."
msgstr "Если у Вас есть внешний провайдер, при помощи которого Вы хотите отправлять сообщения, Вы можете подключить его с использованием нашего Внешнего API."

msgid "Add a Channel"
msgstr "Добавить Канал"

#, fuzzy, python-format
#| msgid "To get started you need to add a channel to your account. A channel is a phone number or social network account which %(name)s can use to send and receive messages on your behalf. You can choose to use an Android phone and your own cell phone plan, or we can connect you with a service provider in your country directly."
msgid "To get started you need to add a channel to your workspace. A channel is a phone number or social network account which %(name)s can use to send and receive messages on your behalf. You can choose to use an Android phone and your own cell phone plan, or we can connect you with a service provider in your country directly."
msgstr "Для того, чтобы начать Вам нужно добавить канал в свою учетную запись. Канал - это номер телефона или учетная запись социальной сети, которую %(name)s может использовать для отправки и получения сообщений от Вашего имени. Вы можете использовать телефон Android и сотовый тарифный план Вашего телефона, или мы можем напрямую связать Вас с поставщиком услуг в Вашей стране."

msgid "Recommendations"
msgstr "Рекомендации"

msgid "We recommend using an Android phone with a local sim card for your country. This phone will send and receive messages for you. You will only need one phone per country depending on message volume. Don't worry! The people you are texting with can still use basic phones."
msgstr "Мы рекомендуем использовать телефон Android с местной сим-картой Вашей страны. Этот телефон будет отправлять и получать сообщения для Вас. Вам понадобится только один телефон на каждую страну, в зависимости от объема сообщений. Не переживайте! Люди, которым Вы пишете, могут использовать обычные телефоны."

msgid "Social Network Channels"
msgstr "Каналы Социальной сети"

#, fuzzy
#| msgid "Phone Channels"
msgid "SMS and Voice Channels"
msgstr "Телефонные каналы"

msgid "Works in any country and uses the cell phone plan you already have. You just need an Android phone to get started."
msgstr "Работает в любой стране и использует тарифный план сотовой связи, который у Вас уже есть. Чтобы начать, Вам нужен всего лишь телефон Android."

msgid "API Channels"
msgstr "Каналы API"

#, fuzzy
#| msgid "Phone Number"
msgid "Connect a Phone Number"
msgstr "Номер телефона"

#, fuzzy
#| msgid "Once you claim a number you will immediately be able to send and receive messages. Users who send messages to your number will be charged according to their plan."
msgid "Once you connect a number you will immediately be able to send and receive messages. Contacts who send messages to your number will be charged according to their plan."
msgstr "Как только Вы заявите номер, Вы сразу же сможете отправлять и получать сообщения. Пользователи, которые отправляют сообщения на Ваш номер, будут платить в соответствии с их планом."

msgid "Pattern"
msgstr "Комбинация"

#, fuzzy
#| msgid "Use National Numbers"
msgid "Existing Numbers"
msgstr "Использовать национальные номера"

#, fuzzy
#| msgid "A telegram channel for this bot already exists on your account."
msgid "Select a number you already own to connect it to your account."
msgstr "Канал Telegram для этого бота существует в Вашей учетной записи."

#, fuzzy
#| msgid "Unsupported"
msgid "(Unsupported)"
msgstr "Не поддерживается"

msgid "IP Addresses"
msgstr "IP-адреса:"

msgid "Additionally you will need to make sure the following IP addresses are whitelisted"
msgstr "Помимо этого, Вам потребуется убедиться, что следующие IP-адреса находятся в белом списке."

#, fuzzy, python-format
#| msgid "You are about to delete <span class='group_name'> %(object)s. </span> No contacts will be deleted but the group itself will be deleted. There is no way to undo this. Are you sure?"
msgid "You are about to disable bulk sending for <span class='font-normal'> %(object)s. </span> There is no way to undo this. Are you sure?"
msgstr "Вы собираетесь удалить <span class='group_name'> %(object)s. </span> Контакты не будут удалены, но сама группа будет удалена. Способа отменить это действие нет. Вы уверены?"

#, fuzzy
#| msgid "Bulk sending enabled"
msgid "Bulk sending"
msgstr "Включена массовая рассылка"

#, fuzzy
#| msgid "Voice calls enabled"
msgid "Voice calls"
msgstr "Включены голосовые вызовы"

msgid "Last synced"
msgstr "Последняя синхронизация"

#, python-format
msgid "%(last_sync)s ago"
msgstr "%(last_sync)s назад"

#, fuzzy
#| msgid "Device has not synced yet"
msgid "Not synced yet"
msgstr "Устройство еще не синхронизировано"

msgid "unsent message"
msgid_plural "unsent messages"
msgstr[0] "неотправленное сообщение"
msgstr[1] "неотправленные сообщения"
msgstr[2] "неотправленные сообщения"
msgstr[3] "неотправленные сообщения"

msgid "Activated"
msgstr "Активировано"

msgid "Device has not synced yet"
msgstr "Устройство еще не синхронизировано"

msgid "ON"
msgstr "ВКЛ"

msgid "UNKNOWN"
msgstr "НЕИЗВЕСТНО"

msgid "DISCHARGING"
msgstr "РАЗРЯЖАЕТСЯ"

msgid "CHARGING"
msgstr "ЗАРЯЖАЕТСЯ"

msgid "FULLY CHARGED"
msgstr "ПОЛНОСТЬЮ ЗАРЯЖЕН"

msgid "IVR Messages"
msgstr "Сообщения ИРВ"

msgid "Recent Errors"
msgstr "Последние Ошибки"

msgid "Month"
msgstr "Месяц"

msgid "Incoming Text Messages"
msgstr "Входящие Текстовые Сообщения"

msgid "Outgoing Text Messages"
msgstr "Исходящие Текстовые Сообщения"

msgid "Incoming IVR Messages"
msgstr "Входящие Сообщения ИРВ"

msgid "Outgoing IVR Messages"
msgstr "Исходящие Сообщения ИРВ"

msgid "Synced on"
msgstr "Синхронизировано на"

msgid "Incoming"
msgstr "Входящий"

msgid "Outgoing"
msgstr "Исходящий"

msgid "Retry"
msgstr "Повторить"

msgid "Battery"
msgstr "Аккумулятор "

msgid "Network"
msgstr "Сеть"

msgid "&nbsp;&nbsp;OTHER"
msgstr "&nbsp;&nbsp;ПРОЧЕЕ"

msgid "Cancel"
msgstr "Отменить"

#, python-format
msgid "Found %(results_count)s call in last 90 days for <i>%(search)s</i>."
msgid_plural "Found %(results_count)s calls in last 90 days for <i>%(search)s</i>."
msgstr[0] "Найден %(results_count)s вызов за последние 90 дней по <i>%(search)s</i>."
msgstr[1] "Найдено %(results_count)s вызовов за последние 90 дней по <i>%(search)s</i>."
msgstr[2] "Найдено %(results_count)s вызовов за последние 90 дней по <i>%(search)s</i>."
msgstr[3] "Найдено %(results_count)sвызовов за последние 90 дней по <i>%(search)s</i>."

#, python-format
msgid "Outgoing Call (%(duration)s seconds)"
msgstr "Исходящий Звонок (%(duration)s seconds)"

#, python-format
msgid "Incoming Call (%(duration)s seconds)"
msgstr "Входящий Звонок (%(duration)s seconds)"

msgid "No Matching calls"
msgstr "Нет Соответствующих вызовов"

msgid "Channel Events"
msgstr "События Канала"

#, fuzzy
#| msgid "Other Interactions"
msgid "Interactions"
msgstr "Прочие взаимодействия"

msgid "phone call"
msgstr "телефонный вызов"

msgid "complete"
msgstr "завершено"

msgid "Channel interaction"
msgstr "Взаимодействие Канала"

msgid "Channel Event"
msgstr "Событие Канала"

msgid "Message Error"
msgstr "Ошибка Сообщения"

msgid "Message Log"
msgstr "Журнал Сообщений"

#, fuzzy
#| msgid "Recipients"
msgid "Recipient"
msgstr "Получатели"

msgid "Direction"
msgstr "Направление"

#, fuzzy
#| msgid "Expiration Date"
msgid "Date"
msgstr "Дата окончания срока действия"

#, fuzzy
#| msgid "Direction"
msgid "Duration"
msgstr "Направление"

msgid "Error"
msgstr "Ошибка "

msgid "Change Alert Settings"
msgstr "Изменить Настройки Оповещения"

#, python-format
msgid "We've noticed that the Android phone for %(org_name)s has been connected back to internet and has been able to sync with the %(brand)s servers recently at"
msgstr "Мы заметили, что телефон Android для %(org_name)s был снова подключен к Интернету и недавно смог синхронизироваться с серверами %(brand)s по"

msgid "This email is to announce that your android phone connection problem reported last time was resolved."
msgstr "В этом электронном письме сообщается, что проблема с подключением телефона Android, о которой сообщалось в прошлый раз, была решена."

#, python-format
msgid "You can check the current status of your %(channel_name)s by visiting its"
msgstr "Вы можете проверить текущий статус Вашего %(channel_name)s, посетив его"

msgid "status page."
msgstr "страницу состояния."

msgid "Thanks!"
msgstr "Спасибо!"

#, python-format
msgid "The %(brand)s Team"
msgstr "Команда %(brand)s"

#, python-format
msgid ""
"\n"
"Hi %(org_name)s,\n"
"\n"
"We've noticed that the Android phone for %(org_name)s has been connected back to internet and has been able to sync with the %(brand)s servers recently at\n"
msgstr ""
"\n"
"Привет, %(org_name)s! Мы заметили, что телефон Android для%(org_name)s был снова подключен к Интернету и недавно смог синхронизироваться с серверами %(brand)s на\n"

#, python-format
msgid ""
"\n"
"   You can check the current status of your %(channel_name)s by visiting its status page at:\n"
msgstr ""
"\n"
"   Вы можете проверить текущий статус Вашего %(channel_name)s, посетив его страницу состояния по адресу:\n"

#, python-format
msgid "We've noticed that the Android phone for %(org_name)s hasn't contacted the %(brand)s servers since"
msgstr "Мы заметили, что телефон Android для %(org_name)s не связывался с серверами %(brand)s с "

msgid "This is usually due to your phone being unable to connect to the internet."
msgstr "Обычно это происходит из-за того, что Ваш телефон не может подключиться к Интернету."

msgid "Please check on your phone to make sure it is connected to a WiFi network or cellular data. If problems persist you may want to try turning the phone off then back on."
msgstr "Пожалуйста, проверьте Ваш телефон и убедитесь, что он подключен к сети Wi-Fi или к мобильной сети передачи данных. Если проблемы сохраняются, Вы можете попробовать выключить телефон и затем снова включить его."

#, python-format
msgid "You can check the current status of your %(channel.get_name)s by visiting its"
msgstr "Вы можете проверить текущий статус Вашего %(channel.get_name)s, посетив его"

#, python-format
msgid ""
"\n"
"Hi %(org_name)s,\n"
"\n"
"Your Android phone for %(org_name)s hasn't contacted the %(brand)s servers since\n"
msgstr ""
"\n"
"Здравствуйте, %(org_name)s! Ваш телефон Android для %(org_name)s не связывался с серверами %(brand)s с\n"

msgid ""
"\n"
"This is usually an indication that your phone has lost its connection to the internet.\n"
"\n"
"Please check on your phone to make sure it is connected to WiFi or a cellular data network.  If problems persist you may want to try turning the phone off then back on.\n"
msgstr ""
"\n"
"Обычно это служит признаком того, что Ваш телефон потерял связь с Интернетом.\n"
"\n"
"Пожалуйста, проверьте Ваш телефон и убедитесь, что он подключен к сети Wi-Fi или к мобильной сети передачи данных. Если проблемы сохраняются, Вы можете попробовать выключить телефон и затем снова включить его.\n"

#, python-format
msgid ""
"\n"
"   You can check the current status of %(channel_name)s by visiting its status page at:\n"
msgstr ""
"\n"
"   Вы можете проверить текущий статус %(channel_name)s, посетив его страницу состояния по адресу:\n"

msgid "Thanks,"
msgstr "Спасибо!"

#, python-format
msgid "We've noticed that the Android phone for %(org_name)s is getting low on power and isn't plugged in. If it runs out of power then you will stop receiving messages for %(brand)s."
msgstr "Мы заметили, что на телефоне Android для %(org_name)s низкий уровень заряда, и он не подключен к сети. Если у него закончится заряд, Вы перестанете получать сообщения для %(brand)s."

#, python-format
msgid "Please check on your phone to make sure it is plugged into a reliable power source. The current power level is %(power_level)s%%, you will only receive this notification when the power drops below 25%%."
msgstr "Пожалуйста, проверьте Ваш телефон, чтобы убедиться, что он подключен к надежному источнику питания. Текущий уровень заряда составляет %(power_level)s%%, Вы получаете это уведомление только тогда, когда уровень заряда упадет ниже 25%%."

#, python-format
msgid ""
"\n"
"Hi %(org_name)s,\n"
msgstr ""
"\n"
"Здравствуйте, %(org_name)s!\n"

#, python-format
msgid ""
"\n"
"We've noticed that your Android phone, %(channel_name)s, is getting low on power and isn't plugged in.  If it runs out of power then you will stop receiving messages for %(brand)s.\n"
msgstr ""
"\n"
"Мы заметили, что на Вашем телефоне Android, %(channel_name)s, низкий уровень заряда, и он не подключен к сети. Если у него закончится заряд, Вы перестанете получать сообщения для %(brand)s.\n"

#, python-format
msgid ""
"\n"
"Please check on your phone to make sure it is plugged into a reliable power source.  You will only receive this notification when the power drops below 25%%.  The current power level is %(power_level)s%%.\n"
msgstr ""
"\n"
"Пожалуйста, проверьте Ваш телефон, чтобы убедиться, что он подключен к надежному источнику питания.  Вы получаете это уведомление только тогда, когда уровень заряда упадет ниже 25%%.  Текущий уровень заряда составляет %(power_level)s%%.\n"

#, python-format
msgid "We've noticed that the Android phone for %(org_name)s is now charging the battery."
msgstr "Мы заметили, что аккумулятор телефона Android для %(org_name)s в настоящее время заряжается."

msgid "This email is to announce that your android phone battery low reported last time was resolved. Now the battery is charging."
msgstr "Это электронное письмо уведомляет Вас о том, что проблема низкого заряда аккумулятора Вашего телефона Android, о которой сообщалось в прошлый раз, решена. Теперь аккумулятор заряжается."

#, python-format
msgid ""
"\n"
"Hi %(org_name)s,\n"
"\n"
"We've noticed that the Android phone for %(org.name)s is now charging the battery.\n"
"This email is to announce that your android phone battery low reported last time was resolved. Now the battery is charging.\n"
msgstr ""
"\n"
"Здравствуйте, %(org_name)s!\n"
"\n"
"Мы заметили, что аккумулятор телефона Android для %(org.name)s в настоящее время заряжается.\n"
"Это электронное письмо уведомляет Вас о том, что проблема низкого заряда аккумулятора Вашего телефона Android, о которой сообщалось в прошлый раз, решена. Теперь аккумулятор заряжается.\n"

#, python-format
msgid ""
"\n"
"   You can check the current status of your %(channel_name)s by visiting its\n"
msgstr ""
"\n"
"  Вы можете проверить текущий статус Вашего %(channel_name)s, посетив его\n"

#, python-format
msgid "We've noticed that the Android phone for %(org_name)s is having trouble sending text messages.  This might be a temporary problem due to your cellular network, or could be an indication that your phone is out of credit."
msgstr "Мы заметили, что телефон Android для %(org_name)s столкнулся с проблемами при отправке текстовых сообщений. Это может быть временной проблемой, связанной с Вашей сотовой сетью, или может быть признаком того, что на Вашем телефоне закончились средства."

#, python-format
msgid "Please check on your phone to make sure it has sufficient credit and can send text messages.  If problems persist you may want to try turning the phone off then back on.  Currently your Android phone has <strong>%(unsent_count)s</strong> messages which haven't sent in over an hour."
msgstr "Пожалуйста, проверьте Ваш телефон и убедитесь, что на нем достаточно средств и он может отправлять текстовые сообщения. Если проблемы не были решены, Вы можете попробовать выключить телефон и затем снова включить его. В настоящее время на Вашем телефоне Android есть <strong>%(unsent_count)s</strong> сообщений, которые не были отправлены в течение более одного часа."

#, python-format
msgid "We've noticed that the %(channel_type)s for %(org_name)s is having trouble sending text messages.  This might be a temporary problem due to network communication to %(channel_type)s or may indicate a change in configuration which required your action."
msgstr "Мы заметили, что %(channel_type)s для %(org_name)s столкнулся с проблемами при отправке текстовых сообщений. Это может быть временной проблемой, связанной с сетевой передачей данных по %(channel_type)s, или может указывать на изменение конфигурации, которое потребовало Ваших действий."

#, python-format
msgid "Please check on your %(channel_type)s to make sure it can send text messages.  Currently your %(channel_type)s has <strong>%(unsent_count)s</strong> messages which haven't sent in over an hour."
msgstr "Пожалуйста, проверьте Ваш %(channel_type)s и убедитесь, что он может отправлять текстовые сообщения. В настоящее время на Вашем %(channel_type)s есть <strong>%(unsent_count)s</strong> сообщений, которые не были отправлены в течение более одного часа."

#, python-format
msgid "We've noticed that the %(channel_type)s for %(org_name)s is having trouble sending text messages.  This might be a temporary problem due to network communication to %(channel_type)s, or could be an indication that your %(channel_type)s is out of credit."
msgstr "Мы заметили, что %(channel_type)s для %(org_name)s столкнулся с проблемами при отправке текстовых сообщений. Это может быть временной проблемой, связанной с сетевой передачей данных по %(channel_type)s, или может быть признаком того, что на Вашем %(channel_type)s закончились средства."

#, python-format
msgid "Please check on your %(channel_type)s to make sure it has sufficient credit and can send text messages.  Currently your %(channel_type)s has <strong>%(unsent_count)s</strong> messages which haven't sent in over an hour."
msgstr "Пожалуйста, проверьте Ваш %(channel_type)s и убедитесь, что на нем достаточно средств и он может отправлять текстовые сообщения. В настоящее время на Вашем %(channel_type)s есть <strong>%(unsent_count)s</strong> сообщений, которые не были отправлены в течение более одного часа."

#, python-format
msgid ""
"\n"
"Hi %(org_name)s,\n"
"\n"
"We've noticed that the Android phone for %(org_name)s is having trouble sending text messages.  This might be a temporary problem due to your cellular network, or could be an indication that your phone is out of credit.\n"
msgstr ""
"\n"
"Здравствуйте, %(org_name)s! Мы заметили, что телефон Android для %(org_name)s столкнулся с проблемами при отправке текстовых сообщений. Это может быть временной проблемой, связанной с Вашей сотовой сетью, или может быть признаком того, что на Вашем телефоне закончились средства.\n"

#, python-format
msgid ""
"\n"
"Please check on your phone to make sure it has sufficient credit and can send text messages.  If problems persist you may want to try turning the phone off then back on.  Currently your Android phone has %(unsent_count)s messages which haven't sent in over an hour.\n"
msgstr ""
"\n"
"Пожалуйста, проверьте Ваш телефон и убедитесь, что он имеет достаточно средств и может отправлять текстовые сообщения. Если проблемы не были решены, Вы можете попробовать выключить телефон и затем снова включить его. В настоящее время на Вашем телефоне Android есть %(unsent_count)s сообщений, которые не были отправлены в течение более одного часа.\n"

#, python-format
msgid ""
"\n"
"Hi %(org_name)s,\n"
"\n"
"We've noticed that the %(channel_type)s for %(org_name)s is having trouble sending text messages.  This might be a temporary problem due to network communication to %(channel_type)s or may indicate a change in configuration which required your action.\n"
msgstr ""
"\n"
"Здравствуйте, %(org_name)s! \n"
"\n"
"Мы заметили, что %(channel_type)s для %(org_name)s столкнулся с проблемами при отправке текстовых сообщений. Это может быть временной проблемой, связанной с сетевой передачей данных по %(channel_type)s, или может указывать на изменение конфигурации, которое потребовало Ваших действий.\n"

#, python-format
msgid ""
"\n"
"Please check on your %(channel_type)s to make sure it can send text messages. Currently your %(channel_type)s has %(unsent_count)s messages which haven't sent in over an hour.\n"
msgstr ""
"\n"
"Пожалуйста, проверьте Ваш %(channel_type)s и убедитесь, что он может отправлять текстовые сообщения. В настоящее время на Вашем %(channel_type)s есть %(unsent_count)s сообщений, которые не были отправлены в течение более одного часа.\n"

#, python-format
msgid ""
"\n"
"Hi %(org_name)s,\n"
"\n"
"We've noticed that the %(channel_type)s for %(org_name)s is having trouble sending text messages.  This might be a temporary problem due to network communication to %(channel_type)s, or could be an indication that your %(channel_type)s is out of credit.\n"
msgstr ""
"\n"
"Здравствуйте, %(org_name)s! \n"
"\n"
"Мы заметили, что %(channel_type)s для %(org_name)s столкнулся с проблемами при отправке текстовых сообщений. Это может быть временной проблемой, связанной с сетевой передачей данных по %(channel_type)s, или может быть признаком того, что на Вашем %(channel_type)s закончились средства.\n"

#, python-format
msgid ""
"\n"
"Please check on your %(channel_type)s to make sure it has sufficient credit and can send text messages. Currently your %(channel_type)s has %(unsent_count)s messages which haven't sent in over an hour.\n"
msgstr ""
"\n"
"Пожалуйста, проверьте Ваш %(channel_type)s и убедитесь, что на нем достаточно средств и он может отправлять текстовые сообщения. В настоящее время на Вашем %(channel_type)s есть %(unsent_count)s сообщений, которые не были отправлены в течение более одного часа.\n"

msgid "Connect your Android phone"
msgstr "Подключить Ваш телефон Android"

#, fuzzy
#| msgid "Connect Android Channel"
msgid "Add Android Channel"
msgstr "Подключить канал Android "

#, fuzzy, python-format
#| msgid "%(brand)s uses your Android phone to send and receive messages on your behalf."
msgid "%(brand)s can use your Android phone to send and receive messages on your behalf."
msgstr "%(brand)s использует Ваш телефон Android для отправки и получения сообщений от Вашего имени."

#, python-format
msgid "Due to restrictions Android has on applications that send SMS messages, we cannot distribute the %(brand)s application through the Play Store. You will need to download the application manually and install it using the steps below."
msgstr "Ввиду ограничений, установленных Android на приложения, которые рассылают SMS-сообщения, мы не можем распространять приложение %(brand)s через Play Store. Вам потребуется скачать приложение вручную и установить его в соответствии с описанными ниже шагами."

msgid "was released on"
msgstr "было выпущено "

msgid "Download App"
msgstr "Скачать Приложение"

msgid "On your Android device, open your browser and download the app by entering the URL:"
msgstr "На Вашем устройстве Android откройте браузер и скачайте приложение, введя адрес URL:"

#, python-format
msgid "Launch the %(brand)s installer"
msgstr "Запустите установщик %(brand)s"

msgid "Open the notifications shade by dragging from the top and select the downloaded file."
msgstr "Откройте шторку уведомлений, потянув ее сверху вниз, и выберите загруженный файл."

msgid "Tap Settings"
msgstr "Нажмите Настройки"

msgid "You will be taken to a screen with \"allow from this source\" toggle"
msgstr "Вы перейдете на экран с переключателем \"разрешить из этого источника\""

msgid "Toggle allow from this source"
msgstr "Переключатель разрешения использования из этого источника"

msgid "Make sure \"allow from this source\" toggle is in the On position."
msgstr "Убедитесь, что переключатель \"разрешить из этого источника\"стоит в положении Вкл"

msgid "Go Back"
msgstr "Вернитесь назад"

msgid "Click Install"
msgstr "Нажмите Установить"

#, python-format
msgid "Open %(brand)s"
msgstr "Откройте %(brand)s"

#, python-format
msgid "Once %(brand)s has been installed, open the app drawer and tap on the %(brand)s icon to start the app."
msgstr "После завершения установки %(brand)s откройте панель приложения и нажмите на значок %(brand)s, чтобы запустить приложение."

msgid "Enter Claim Code"
msgstr "Введите Код запроса"

#, python-format
msgid "When you first open %(brand)s, the app will register your device with Google and our servers.  Once that is complete, it will display a claim code.  Enter that claim code in the form to the left and click \"Add Phone\" to connect your device."
msgstr "Когда Вы открываете %(brand)s в первый раз, приложение зарегистрирует Ваше устройство в Google и на наших серверах. Как только этот процесс будет завершен, приложение отобразит код запроса. Введите этот код запроса в форму слева и нажмите \"Добавить телефон\", чтобы подключить Ваше устройство."

msgid "To connect a <a href=\"http://clickatell.com\">Clickatell</a> number, first create an HTTP integration for a two way number, then enter the number and API key below."
msgstr "Для подключения номера <a href=\"http://clickatell.com\">Clickatell</a>, сначала создайте интеграцию HTTP для двустороннего номера, затем введите номер и ключ API ниже."

#, python-format
msgid "After connecting your service we will provide URLs for the endpoints for Clickatell to call when they want to push a message to %(brand)s."
msgstr "После подключения Вашего сервиса мы предоставим адреса URL для конечных точек, которые Clickatell будет вызывать, когда они захотят отправить сообщение на %(brand)s."

#, fuzzy
#| msgid ""
#| "\n"
#| "    Your WhatsApp channel is now connected, you should be able to send and receive messages as normal.\n"
#| "\n"
#| "  "
msgid "Your 360Dialog WhatsApp channel is now connected, you should be able to send and receive messages as normal."
msgstr ""
"\n"
"    Теперь Ваш канал WhatsApp подключен, Вы можете отправлять и получать сообщения в нормальном режиме.\n"
"\n"
"  "

#, python-format
msgid "You can connect your <a href=\"http://dmarkmobile.com/\">DMark Mobile</a> number to %(name)s using the fields below. You will first need to create a DMark Mobile account and receive a username and password from them to use below."
msgstr "Вы можете подключить свой номер <a href=\"http://dmarkmobile.com/\">DMark Mobile</a> к %(name)s с помощью полей ниже. Сначала Вам нужно будет создать учетную запись DMark Mobile и получить от них имя пользователя и пароль для использования ниже."

#, python-format
msgid "You can connect an external aggregator or messaging service to %(brand)s using our external API. You can specify parameters to substitute in the URL or body by using these variables:"
msgstr "Вы можете подключить внешний агрегатор или службу передачи сообщений к %(brand)s с помощью нашего внешнего API. Вы можете указать параметры для замены в адресе URL или теле, используя эти переменные:"

msgid "the message of the text being sent"
msgstr "сообщение отправляемого текста"

msgid "the phone number or address you have configured for this service"
msgstr "номер телефона или адрес, который Вы настроили для этого сервиса"

msgid "the phone number or address you have configured for this service, with leading +'s removed"
msgstr "номер телефона или адрес, который Вы настроили для этого сервиса, с удаленными + в начале"

msgid "the phone number or URN this message is addressed to"
msgstr "номер телефона или URN, на который адресовано это сообщение"

msgid "the phone number or URN this message is addressed to, with leading +'s removed"
msgstr "номер телефона или URN, на который адресовано это сообщение, с удаленными + в начале"

msgid "the unique ID of this message"
msgstr "уникальный ID этого сообщения"

msgid "the quick replies for this message, formatted according to send method and content type"
msgstr "варианты быстрых ответов на это сообщение, отформатированные в соответствии с методом отправки и типом содержимого"

msgid "An example that would substitute variables in the URL:"
msgstr "Пример замены переменных в URL:"

msgid "If using POST or PUT, you can specify the body of the request using the same variables."
msgstr "Если Вы используете POST или PUT, Вы можете указать тело запроса, используя те же переменные."

#, python-format
msgid "The %(quick_replies_var)s variable with method GET or content type URL Encoded will be replaced by %(quick_replies_output)s for each quick reply."
msgstr "Переменная %(quick_replies_var)s с методом GET или типом содержимого «Кодированный URL» будет заменена на %(quick_replies_output)s для каждого быстрого ответа."

#, python-format
msgid "After connecting your service we will provide URLs for the endpoints to call when you want to push a message to %(brand)s or notify %(brand)s of the delivery status of a message."
msgstr "После подключения Вашего сервиса мы предоставим адреса URL для вызова конечных точек для тех случаев, когда Вы захотите отправить сообщение на %(brand)s или уведомить %(brand)s о статусе доставки сообщения."

msgid "To finish configuring your connection you'll need to set the following callback URLs on your service or aggregator."
msgstr "Для завершения настройки Вашего соединения Вам потребуется установить следующие адреса URL обратного вызова у Вашего сервиса или агрегатора."

msgid "When we need to send an outgoing message it will make a"
msgstr "Когда нам нужно будет отправить исходящее сообщение, оно отправится"

msgid "to this URL with the parameters 'text', 'to', 'from', 'channel' and 'id'"
msgstr "на этот адрес URL с параметрами «text», «to», «from», «channel» и «id»"

msgid "Example"
msgstr "Пример"

msgid "When a new message is received by your service, it should notify us with a POST to the following URL, passing the following parameters: 'from' and 'text'. Callers can optionally also send a 'date' parameter in ISO-8601 (ex: 2012-04-23T18:25:43.511Z) format to specify the time the message was received."
msgstr "Когда Ваш сервис получает новое сообщение, он должен уведомить нас посредством POST по следующему адресу URL, с передачей следующих параметров: «from» и «text». Вызывающие операторы могут также опционально отправить параметр «date» в формате ISO-8601 (например, 2012-04-23T18: 25: 43.511Z), чтобы указать время, когда было получено сообщение."

msgid "When your service successfully sends a message, it should notify us with a POST to the following URL, passing the id of the message as the parameter 'id' (reporting sent messages is optional)"
msgstr "Когда Ваш сервис успешно отправит сообщение, он должен уведомить нас посредством POST по следующему адресу URL, с передачей id сообщения в качестве параметра 'id' (отчеты об отправленных сообщениях являются опциональными)"

msgid "When your service successfully delivers a message, it should notify us with a POST to the following URL, passing the id of the message as the parameter 'id' (reporting deliveries is optional)"
msgstr "Когда Ваш сервис успешно доставит сообщение, он должен уведомить нас посредством POST по следующему адресу URL, с передачей id сообщения в качестве параметра 'id' (отчеты о доставке являются опциональными)"

msgid "If your service fails to send an outgoing message, it should notify us with a POST to the following URL, passing the id of the message as the parameter 'id' (reporting failed sends is optional)"
msgstr "Если Вашему сервису не удалось отправить исходящее сообщение, он должен уведомить нас посредством POST по следующему адресу URL, с передачей id сообщения в качестве параметра 'id' (отчеты о неудавшейся отправке являются опциональными)"

msgid "Contact Opt out/Stopped URL"
msgstr "URL Исключенного / Остановленного Контакта "

msgid "If this channel provides a way for contacts to opt out and stop receiving messages, the service should notify us with a POST to the following URL, passing the phone number as the parameter \"from\""
msgstr "Если этот канал предоставляет возможность исключить и прекратить прием сообщений для контактов, сервис должен уведомить нас посредством POST по следующему адресу URL, с передачей номера телефона в качестве параметра \"from\""

#, fuzzy, python-format
#| msgid ""
#| "\n"
#| "        In order to connect your Facebook page to %(name)s you will need to\n"
#| "        <a href=\"https://developer.facebook.com/\">create a new Facebook application</a> that\n"
#| "        has messaging permissions.\n"
#| "\n"
#| "      "
msgid "In order to connect your Facebook page to %(name)s you will need to <a href=\"https://developer.facebook.com/\">create a new Facebook application</a> that has messaging permissions."
msgstr ""
"\n"
"        Для подключения Вашей страницы Facebook к %(name)s Вам потребуется\n"
"        <a href=\"https://developer.facebook.com/\">создать новое приложение Facebook</a>, которое \n"
"        имеет разрешения на передачу сообщений.\n"
"\n"
"      "

#, fuzzy
#| msgid ""
#| "\n"
#| "        On the Messenger section of your application, you can create a Page Access Token for the page you wish\n"
#| "        to connect. Enter that Page Access Token below.\n"
#| "\n"
#| "      "
msgid "On the Messenger section of your application, you can create a Page Access Token for the page you wish to connect. Enter that Page Access Token below."
msgstr ""
"\n"
"        В разделе «Мессенджер» Вашего приложения Вы можете создать Токен Доступа к Странице для страницы,\n"
"        к которой Вы хотите подключиться. Введите указанный Токен Доступа к Странице ниже.\n"
"\n"
"      "

#, fuzzy
#| msgid ""
#| "\n"
#| "        To get your Facebook Page ID, go to your Facebook page and click the About tab in the left column.\n"
#| "\n"
#| "      "
msgid "To get your Facebook Page ID, go to your Facebook page and click the About tab in the left column."
msgstr ""
"\n"
"        Для получения ID Вашей страницы Facebook, перейдите на свою страницу Facebook и нажмите «О странице» в левой колонке.\n"
"\n"
"      "

#, fuzzy
#| msgid ""
#| "\n"
#| "          Until your Facebook application is approved by Facebook you will only be able to send and receive messages\n"
#| "          with administrators of your application.\n"
#| "\n"
#| "        "
msgid "Until your Facebook application is approved by Facebook you will only be able to send and receive messages with administrators of your application."
msgstr ""
"\n"
"          До тех пор, пока Ваше приложение Facebook не будет одобрено Facebook, Вы сможете отправлять и получать сообщения только \n"
"          от администраторов Вашего приложения.\n"
"\n"
"        "

#, fuzzy, python-format
#| msgid ""
#| "\n"
#| "      When submitting your application for approval, make sure to include the <code>pages_messaging</code>\n"
#| "      and <code>pages_messaging_subscriptions</code> permissions so that you are able to initiate conversations with your contacts.\n"
#| "\n"
#| "    "
msgid "When submitting your application for approval, make sure to include the %(messaging)s and %(subscriptions)s permissions so that you are able to initiate conversations with your contacts."
msgstr ""
"\n"
"      При отправке своего приложения на утверждение, убедитесь, что Вы включили разрешения <code>pages_messaging</code>\n"
"      и <code>pages_messaging_subscriptions</code>, для того, чтобы у Вас была возможность инициировать общение со своими контактами."

#, fuzzy
#| msgid ""
#| "\n"
#| "    To finish configuring your Facebook connection, you'll need to enter the following webhook URL and token on your application's\n"
#| "    Messenger settings page. Make sure to check all boxes within the 'Webhooks' section to subscribe to incoming Facebook events and referral parameters in the following list.\n"
#| "\n"
#| "  "
msgid "To finish configuring your Facebook connection, you'll need to enter the following webhook URL and token on your application's Messenger settings page. Make sure to check all boxes within the 'Webhooks' section to subscribe to incoming Facebook events and referral parameters in the following list."
msgstr ""
"\n"
"    Для завершения настройки Вашего подключения к Facebook, Вам потребуется ввести следующий адрес URL и токен вебхука на странице настроек\n"
"    «Мессенджер» Вашего приложения. Обязательно установите все галочки в разделе «Вебхук», чтобы подписаться на входящие события Facebook и параметры направления в следующем списке.\n"
"\n"
"  "

#, fuzzy
#| msgid "Referral Trigger"
msgid "Referral Parmeters"
msgstr "Триггер Направления"

#, fuzzy
#| msgid "Version"
msgid "Permissions"
msgstr "Версия"

msgid "Verify Token"
msgstr "Проверить Токен"

#, fuzzy
#| msgid ""
#| "\n"
#| "      It may take up to ten minutes for a new webhook to take effect after being set on your Facebook application. Remember,\n"
#| "      until your Facebook application is approved by Facebook you will only be able to send and receive messages\n"
#| "      with administrators of your application.\n"
#| "\n"
#| "    "
msgid "It may take up to ten minutes for a new webhook to take effect after being set on your Facebook application. Remember, until your Facebook application is approved by Facebook you will only be able to send and receive messages with administrators of your application."
msgstr ""
"\n"
"      Может потребоваться до десяти минут для того, чтобы новый вебхук вступил в действие после его настройки в Вашем приложении Facebook.. Не забывайте,\n"
"      что до тех пор, пока Ваше приложение Facebook не будет одобрено Facebook, Вы сможете отправлять и получать сообщения только \n"
"          от администраторов Вашего приложения.\n"
"\n"
"    "

#, python-format
msgid "You can connect your Facebook page to %(name)s in just a few simple steps."
msgstr ""

msgid "Click on the button below to get started."
msgstr ""

msgid "Select the user you want to log in as."
msgstr ""

msgid "Select all the pages you want to grant us permissions for."
msgstr ""

#, fuzzy
#| msgid "%(brand)s uses your Android phone to send and receive messages on your behalf."
msgid "Approve the permissions, these are required for us to send and receive messages on your behalf."
msgstr "%(brand)s использует Ваш телефон Android для отправки и получения сообщений от Вашего имени."

msgid "Finally, select the page you want to add as a channel."
msgstr ""

#, fuzzy
#| msgid "The name of the Facebook page"
msgid "Add Facebook Page"
msgstr "Имя на странице Facebook "

msgid "Select the page you want to add as a channel:"
msgstr ""

msgid "Error with token, you need to reconnect the Facebook page by clicking the button below"
msgstr ""

msgid "Everything looks good. No need to reconnect"
msgstr ""

msgid "Error reconnecting Facebook page. Please retry"
msgstr ""

#, fuzzy
#| msgid "The name of the Facebook page"
msgid "Reconnect Facebook page"
msgstr "Имя на странице Facebook "

#, fuzzy, python-format
#| msgid ""
#| "\n"
#| "        You can to connect using a <a href=\"https://firebase.google.com/docs/cloud-messaging/\">\n"
#| "        Firebase Cloud Messaging App</a> to your %(name)s account to automate sending notifications.\n"
#| "      "
msgid "You can to connect using a <a href=\"https://firebase.google.com/docs/cloud-messaging/\"> Firebase Cloud Messaging App</a> to your %(name)s workspace to automate sending notifications."
msgstr ""
"\n"
"        Вы можете подключиться с использованием <a href=\"https://firebase.google.com/docs/cloud-messaging/\">\n"
"        приложения Firebase Cloud Messaging</a> к Вашей учетной записи %(name)s, чтобы автоматизировать отправку уведомлений.\n"
"      "

#, fuzzy
#| msgid ""
#| "\n"
#| "        You will need to create a new App on Firebase Console and get its key. To do so:\n"
#| "\n"
#| "      "
msgid "You will need to create a new App on Firebase Console and get its key. To do so:"
msgstr ""
"\n"
"        Вам потребуется создать новое приложение в Консоли  Firebase и получить его ключ. Для этого:\n"
"\n"
"      "

#, fuzzy, python-format
#| msgid ""
#| "\n"
#| "        You can connect a <a href=\"https://www.freshworks.com/live-chat-software/\">FreshChat</a> Account to your %(name)s account\n"
#| "        to automate sending and receiving messages via FreshChat. This will also support Apple Business Chat if it's been configured on your FreshChat account.\n"
#| "      "
msgid "You can connect a <a href=\"https://www.freshworks.com/live-chat-software/\">FreshChat</a> Account to your %(name)s account to automate sending and receiving messages via FreshChat. This will also support Apple Business Chat if it's been configured on your FreshChat account."
msgstr ""
"\n"
"        Вы можете подключить учетную запись <a href=\"https://www.freshworks.com/live-chat-software/\">FreshChat</a> к Вашей учетной записи %(name)s, \n"
"        чтобы автоматизировать отправку и получение сообщений через FreshChat. Это также обеспечит поддержку Apple Business Chat, если он был настроен в Вашей учетной записи FreshChat.\n"
"      "

#, fuzzy
#| msgid "You will need to have a  FreshChat account and get an authentication token and setup a webhook. To do so:"
msgid "You will need to have a  FreshChat account and get an authentication token and setup a webhook."
msgstr "Вам потребуется наличие учетной записи FreshChat, а также необходимо получить токен аутентификации и настроить вебхук. Для этого:"

msgid "In the FreshChat web interface, under Settings, API Tokens, select Generate Token. Once the token is created you'll enter it below."
msgstr "В веб-интерфейсе FreshChat в разделе «Настройки», «Токены API», выберите «Генерировать Токен». Как только токен будет создан, Вы введете его ниже."

msgid "Under Settings again, select Webhooks and copy the Public Key and paste it below. This assures all webhook request from FreshChat will be authenticated."
msgstr "Снова в разделе «Настройки» выберите «Вебхуки» и скопируйте Открытый Ключ и вставьте его ниже. Это гарантирует, что все запросы вебхука от FreshChat будут аутентифицированы."

#, python-format
msgid "Lastly, you'll need the UUID of the Agent that %(name)s will use when it sends FreshChat Message. This is available via the <a href=\"https://developers.freshchat.com/api/#agent\">FreshChat API</a>."
msgstr "Наконец, Вам потребуется UUID Агента, который %(name)s будет использовать при отправке сообщения FreshChat. Это можно сделать через <a href=\"https://developers.freshchat.com/api/#agent\">FreshChat API</a>."

msgid "Once you press Submit below with all the information configured, the confirmation page will give you the URL to use for the FreshChat Webhooks. Enter this URL on the Settings page, under Webhooks where the Public Key was copied from before."
msgstr "После того, как Вы нажмете кнопку «Отправить» ниже со всей настроенной информацией, на странице подтверждения Вам будет выдан адрес URL, который нужно использовать для вебхуков FreshChat. Введите этот адрес URL на странице «Настройки» в разделе «Вебхуки», откуда ранее был скопирован Открытый Ключ."

#, fuzzy, python-format
#| msgid "Each Message sent to the channel will have a URN that's in the format of <code>channel-uuid/user-uuid</code> where the channel uuid is the FreshChat Message Channels uuid."
msgid "Each Message sent to the channel will have a URN that's in the format of %(uuid)s where the channel uuid is the FreshChat Message Channels uuid."
msgstr "Каждое Сообщение, отправляемое на канал, будет иметь URN в формате <code>channel-uuid/user-uuid</code>, где uuid канала это uuid каналов сообщений FreshChat."

#, fuzzy, python-format
#| msgid ""
#| "\n"
#| "        You can connect your <a href=\"http://www.globelabs.com.ph/\">Globe Labs</a> application to %(name)s using the fields below. You\n"
#| "        will first need to create a Globe Labs application, then get approval from Globe Labs by sending an email\n"
#| "        to <a href:\"mailto:api@globelabsbeta.com\">api@globelabsbeta.com</a>.\n"
#| "\n"
#| "      "
msgid "You can connect your <a href=\"http://www.globelabs.com.ph/\">Globe Labs</a> application to %(name)s using the fields below. You will first need to create a Globe Labs application, then get approval from Globe Labs by sending an email to <a href:\"mailto:api@globelabsbeta.com\">api@globelabsbeta.com</a>."
msgstr ""
"\n"
"        Вы можете подключить свое приложение <a href=\"http://www.globelabs.com.ph/\">Globe Labs</a> к %(name)s с использованием полей ниже. Сначала\n"
"        Вам потребуется создать приложение Globe Labs, а затем получить утверждение от Globe Labs посредством отправки письма по\n"
"        адресу <a href:\"mailto:api@globelabsbeta.com\">api@globelabsbeta.com</a>.\n"
"\n"
"      "

#, fuzzy
#| msgid ""
#| "\n"
#| "        With the approval from Globe Labs you will receive the passphrase to use below.\n"
#| "      "
msgid "With the approval from Globe Labs you will receive the passphrase to use below."
msgstr ""
"\n"
"        При получении утверждения со стороны Globe Labs, Вы получите кодовую фразу, которую нужно указать ниже.\n"
"      "

#, fuzzy
#| msgid ""
#| "\n"
#| "        You can connect your <a href=\"http://infobip.com\">Infobip</a> number by entering your number, username and password\n"
#| "        here.\n"
#| "\n"
#| "      "
msgid "You can connect your <a href=\"http://infobip.com\">Infobip</a> number by entering your number, username and password here."
msgstr ""
"\n"
"        Вы можете подключить свой номер <a href=\"http://infobip.com\">Infobip</a>, введя свои номер, имя пользователя и пароль \n"
"        далее.\n"
"\n"
"      "

#, fuzzy, python-format
#| msgid "After connecting your service we will provide URLs for the endpoints for Clickatell to call when they want to push a message to %(brand)s."
msgid "After connecting your service we will provide URLs for the endpoints for InfoBip to call when they want to push a message to %(brand)s."
msgstr "После подключения Вашего сервиса мы предоставим адреса URL для конечных точек, которые Clickatell будет вызывать, когда они захотят отправить сообщение на %(brand)s."

#, fuzzy, python-format
#| msgid ""
#| "\n"
#| "        You can connect a <a href=\"https://jiochat.com\">JioChat Channel</a> to your %(name)s account\n"
#| "        to automate sending and receiving JioChat messages.\n"
#| "      "
msgid "You can connect a <a href=\"https://jiochat.com\">JioChat Channel</a> to your %(name)s workspace to automate sending and receiving JioChat messages."
msgstr ""
"\n"
"        Вы можете подключить <a href=\"https://jiochat.com\">Канал JioChat</a> к своей учетной записи %(name)s \n"
"        для автоматизации отправки и получения сообщений JioChat.\n"
"      "

#, fuzzy
#| msgid ""
#| "\n"
#| "        To start copy the App ID and App Secret from the Developer Center into the form below and click Submit.\n"
#| "      "
msgid "To start copy the App ID and App Secret from the Developer Center into the form below and click Submit."
msgstr ""
"\n"
"        Для начала скопируйте ID приложения и секретный ключ приложения из «Центра разработчиков» в форму ниже и нажмите «Отправить».\n"
"      "

#, fuzzy
#| msgid ""
#| "\n"
#| "        After entering your endpoint URL below, we'll provide you with the configuration details for your Kannel configuration file.\n"
#| "\n"
#| "      "
msgid "After entering your endpoint URL below, we'll provide you with the configuration details for your Kannel configuration file."
msgstr ""
"\n"
"        После ввода адреса URL Вашей конечной точки ниже мы предоставим Вам детальную информацию о конфигурации для Вашего файла конфигурации Kannel.\n"
"\n"
"      "

#, fuzzy
#| msgid ""
#| "\n"
#| "    As a last step you'll need to configure Kannel to send and receive messages. Here is a stanza you\n"
#| "    can add to your Kannel configuration to enable sending and receiving.\n"
#| "\n"
#| "  "
msgid "As a last step you'll need to configure Kannel to send and receive messages. Here is a stanza you can add to your Kannel configuration to enable sending and receiving."
msgstr ""
"\n"
"    В качестве последнего шага Вам потребуется настроить Kannel на отправку и получение сообщений. Вот строка файла конфигурации, которую Вы \n"
"    можете добавить в своих настройках Kannel для включения функции отправки и получения.\n"
"\n"
"  "

msgid "Make sure to change the forced-smsc and default-smsc values to the appropriate values for your configuration."
msgstr "Убедитесь, что Вы изменили значения forced-smsc и default-smsc на соответствующие значения в Вашей конфигурации."

#, fuzzy, python-format
#| msgid ""
#| "\n"
#| "        You can connect a <a href=\"https://developers.line.me/messaging-api/overview\">LINE Bot</a> to your %(name)s account\n"
#| "        to automate sending and receiving LINE messages.\n"
#| "      "
msgid "You can connect a <a href=\"https://developers.line.me/messaging-api/overview\">LINE Bot</a> to your %(name)s workspace to automate sending and receiving LINE messages."
msgstr ""
"\n"
"        Вы можете подключить <a href=\"https://developers.line.me/messaging-api/overview\">LINE Bot</a> к своей учетной записи %(name)s \n"
"        для автоматизации отправки и получения сообщений LINE."

#, fuzzy
#| msgid ""
#| "\n"
#| "        To start creating a LINE bot, go to <a href=\"https://developers.line.me/messaging-api/getting-started\">Getting started with the Messaging API</a>.\n"
#| "\n"
#| "      "
msgid "To start creating a LINE bot, go to <a href=\"https://developers.line.me/messaging-api/getting-started\">Getting started with the Messaging API</a>."
msgstr ""
"\n"
"        Для начала создайте бот LINE и перейдите на <a href=\"https://developers.line.me/messaging-api/getting-started\">Начало работы с API для передачи сообщений</a>.\n"
"\n"
"      "

#, fuzzy
#| msgid ""
#| "\n"
#| "            Access the <a href=\"https://developers.line.me/channels/\">LINE Channels</a> page and add a new Channel.</li>\n"
#| "\n"
#| "          "
msgid "Access the <a href=\"https://developers.line.me/channels/\">LINE Channels</a> page and add a new Channel.</li>"
msgstr ""
"\n"
"            Перейдите на страницу <a href=\"https://developers.line.me/channels/\">Каналов LINE</a> и добавьте новый Канал.</li>\n"
"\n"
"          "

#, fuzzy
#| msgid ""
#| "\n"
#| "            Create a Line account using the application on your smartphone\n"
#| "\n"
#| "          "
msgid "Create a Line account using the application on your smartphone"
msgstr ""
"\n"
"            Создайте учетную запись Line, используя приложение на Вашем смартфоне\n"
"\n"
"          "

#, fuzzy
#| msgid ""
#| "\n"
#| "            Activate the permission to login via web application in the \"Settings > Account > Allow login\"\n"
#| "\n"
#| "          "
msgid "Activate the permission to login via web application in the \"Settings > Account > Allow login\""
msgstr ""
"\n"
"            Активируйте разрешение на вход через веб-приложение в \"Настройки > Учетная запись > Разрешить вход\"\n"
"\n"
"          "

#, fuzzy
#| msgid ""
#| "\n"
#| "            Register your email and password via the application \"Settings > Account > Email Account\"\n"
#| "\n"
#| "          "
msgid "Register your email and password via the application \"Settings > Account > Email Account\""
msgstr ""
"\n"
"            Зарегистрируйте свой адрес электронной почты и пароль через приложение \"Настройки > Учетная запись > Учетная запись электронной почты\"\n"
"\n"
"          "

#, fuzzy
#| msgid ""
#| "\n"
#| "            Create a new business account Line (With Messaging API enabled)\n"
#| "\n"
#| "          "
msgid "Create a new business account Line (With Messaging API enabled)"
msgstr ""
"\n"
"            Создайте новую корпоративную учетную запись Line (с включенным API для передачи сообщений)\n"
"\n"
"          "

#, fuzzy
#| msgid ""
#| "\n"
#| "                In <a href=\"https://business.line.me/en/\">LINE Business Center</a>, select \"Messaging API\" in the \"Services\"\n"
#| "\n"
#| "              "
msgid "In <a href=\"https://business.line.me/en/\">LINE Business Center</a>, select \"Messaging API\" in the \"Services\""
msgstr ""
"\n"
"                В <a href=\"https://business.line.me/en/\">Корпоративном центре LINE</a> выберите \"API для передачи сообщений\" в \"Службы\"\n"
"\n"
"              "

#, fuzzy
#| msgid ""
#| "\n"
#| "                Select \"Start using Messaging API\"\n"
#| "\n"
#| "              "
msgid "Select \"Start using Messaging API\""
msgstr ""
"\n"
"                Выберите \"Начать использовать API для передачи сообщений\"\n"
"\n"
"              "

#, fuzzy
#| msgid ""
#| "\n"
#| "                Enter your credentials created through the application and wait for the confirmation code in it.\n"
#| "\n"
#| "              "
msgid "Enter your credentials created through the application and wait for the confirmation code in it."
msgstr ""
"\n"
"                Введите свои идентификационные данные, созданные в приложении и дождитесь получения кода подтверждения в нем.\n"
"\n"
"              "

#, fuzzy
#| msgid ""
#| "\n"
#| "                    Note: At this time you must create a LINE business account and some information, for example, address, phone, etc., will be requested.\n"
#| "\n"
#| "                  "
msgid "Note: At this time you must create a LINE business account and some information, for example, address, phone, etc., will be requested."
msgstr ""
"\n"
"                    Примечание: К этому моменту Вы должны создать корпоративную учетную запись LINE и от Вас потребуется ввести какую-то информацию, например, адрес, номер телефона и т.д.\n"
"\n"
"                  "

#, fuzzy
#| msgid ""
#| "\n"
#| "                After the creation process of the LINE business account, you will see the page to add a new channel of communication \"Messaging API.\" Enter the name and select the appropriate category and click OK.\n"
#| "\n"
#| "              "
msgid "After the creation process of the LINE business account, you will see the page to add a new channel of communication \"Messaging API.\" Enter the name and select the appropriate category and click OK."
msgstr ""
"\n"
"                После завершения процесса создания корпоративной учетной записи в LINE Вы увидите страницу для добавления нового канала связи \"API для передачи сообщений.\" Введите название, выберите соответствующую категорию и нажмите OK.\n"
"\n"
"              "

#, fuzzy
#| msgid ""
#| "\n"
#| "                In the next step, click the \"LINE @ Manager\" and it will redirect you to the API activation page.\n"
#| "\n"
#| "              "
msgid "In the next step, click the \"LINE @ Manager\" and it will redirect you to the API activation page."
msgstr ""
"\n"
"                На следующем этапе нажмите \"LINE @ Manager\" и он перенаправит Вас на страницу активации API.\n"
"\n"
"              "

#, fuzzy
#| msgid ""
#| "\n"
#| "                Click \"Enable API\" and confirm. (By doing so, the status of your API will be \"Valid\")\n"
#| "\n"
#| "              "
msgid "Click \"Enable API\" and confirm. (By doing so, the status of your API will be \"Valid\")"
msgstr ""
"\n"
"                Нажмите \"Включить API\" и подтвердите. (После таких действий статус Вашего API изменится на \"Действительный\")\n"
"\n"
"              "

#, fuzzy
#| msgid ""
#| "\n"
#| "                Enable the option to allow the use of Webhooks and click \"Save.\"\n"
#| "\n"
#| "              "
msgid "Enable the option to allow the use of Webhooks and click \"Save.\""
msgstr ""
"\n"
"                Включите возможность использования Вебхуков и нажмите \"Сохранить.\"\n"
"\n"
"              "

#, fuzzy
#| msgid "The name of your bot"
msgid "Set your bot:"
msgstr "Название Вашего бота"

#, fuzzy
#| msgid ""
#| "\n"
#| "                Click on the menu \"Accounts\" at the top of the page at the link <a href=\"https://business.line.me\">https://business.line.me</a>\n"
#| "\n"
#| "              "
msgid "Click on the menu \"Accounts\" at the top of the page at the link <a href=\"https://business.line.me\">https://business.line.me</a>"
msgstr ""
"\n"
"                Нажмите на меню \"Учетные записи\" наверху страницы по ссылке <a href=\"https://business.line.me\">https://business.line.me</a>\n"
"\n"
"              "

#, fuzzy
#| msgid ""
#| "\n"
#| "                In the communication channel of your choice, click on the \"LINE Developers\" button, accept the terms, and it will direct you to a page with the information needed to fill out in the form below (Channel ID, Channel Name, Channel Secret and Channel Access Token).\n"
#| "\n"
#| "              "
msgid "In the communication channel of your choice, click on the \"LINE Developers\" button, accept the terms, and it will direct you to a page with the information needed to fill out in the form below (Channel ID, Channel Name, Channel Secret and Channel Access Token)."
msgstr ""
"\n"
"                В выбранном Вами канале связи нажмите на кнопку \"Разработчики LINE\", примите условия, и Вы перейдете на страницу с информацией, которая необходима для заполнения в приведенной ниже форме (ID Канала, Название Канала, Секрет Канала Токен Доступа к Каналу).\n"
"\n"
"              "

#, fuzzy
#| msgid ""
#| "\n"
#| "                  Note: To generate the Channel Access Token click on \"Issue\" button\n"
#| "\n"
#| "                "
msgid "Note: To generate the Channel Access Token click on \"Issue\" button"
msgstr ""
"\n"
"                  Примечание: Чтобы генерировать Токен Доступа к Каналу нажмите на кнопку \"Выпустить\"\n"
"\n"
"                "

#, fuzzy
#| msgid ""
#| "\n"
#| "        To finish the configuration of Line channel you'll need to set the following callback URL in the Line Bot settings page, following the steps below:\n"
#| "\n"
#| "      "
msgid "To finish the configuration of Line channel you'll need to set the following callback URL in the Line Bot settings page, following the steps below:"
msgstr ""
"\n"
"        Для завершения настройки канала Line, Вам потребуется установить следующий адрес URL обратного вызова на странице настроек бота Line, выполнив следующие шаги:\n"
"\n"
"      "

msgid "Step One"
msgstr ""

#, fuzzy
#| msgid ""
#| "\n"
#| "              Configure \"Callback URL\" in the channel page (the same page which get the information Channel Secret and Channel Access Token) by clicking on the \"Edit\" button, filling the field \"webhook URL\" and pressing on the \"Save\" button.\n"
#| "\n"
#| "            "
msgid "Configure \"Callback URL\" in the channel page (the same page which get the information Channel Secret and Channel Access Token) by clicking on the \"Edit\" button, filling the field \"webhook URL\" and pressing on the \"Save\" button."
msgstr ""
"\n"
"              Настройте \"URL обратного вызова\" на странице канала (та же самая страница, на которой вводится информация о Секрете Канала и Токене доступа к Каналу), нажав на кнопку \"Редактировать\", заполнив поле \"URL вебхука\" и нажав на кнопку \"Сохранить\".\n"
"\n"
"            "

msgid "Step Two"
msgstr ""

#, fuzzy
#| msgid ""
#| "\n"
#| "              Fill the IP addresses in the \"Server IP Whitelist\" with the list of addresses displayed below.\n"
#| "\n"
#| "            "
msgid "Fill the IP addresses in the \"Server IP Whitelist\" with the list of addresses displayed below."
msgstr ""
"\n"
"             Введите IP-адреса в \"Белый список IP-адресов серверов\" по списку адресов, отображаемых ниже.\n"
"\n"
"            "

#, fuzzy
#| msgid ""
#| "\n"
#| "    To finish configuring your Novo connection you'll need to set the following callback URLs on your\n"
#| "    Novo account.\n"
#| "\n"
#| "  "
msgid "To finish configuring your Novo connection you'll need to set the following callback URLs on your Novo account."
msgstr ""
"\n"
"    Для завершения настройки Вашего соединения Novo Вам потребуется установить следующие адреса URL обратного вызова в Вашей учетной записи Novo."

#, fuzzy
#| msgid ""
#| "\n"
#| "      When a new message is received by your service, it should notify us with a POST to the following URL, passing\n"
#| "      the following parameters: 'from' and 'text'.\n"
#| "    "
msgid "When a new message is received by your service, it should notify us with a POST to the following URL, passing the following parameters: 'from' and 'text'."
msgstr ""
"\n"
"      Когда Ваш сервис получает новое сообщение, он должен уведомить нас посредством POST по следующему адресу URL, с передачей\n"
"      следующих параметров: 'from' и 'text'.\n"
"    "

#, fuzzy
#| msgid ""
#| "\n"
#| "      Use this Token as Authorization when sending incoming messages\n"
#| "    "
msgid "Use this Token as Authorization when sending incoming messages"
msgstr ""
"\n"
"      Используйте этот Токен для Авторизации при отправке входящих сообщений\n"
"    "

msgid ""
"\n"
"      Instructions:\n"
"    "
msgstr ""

msgid "On your RocketChat, go to <i>Administration &gt; Omnichannel</i> and enable it."
msgstr ""

msgid "Add a new user with the \"bot\" role (<i>Administration &gt; Users &gt; <b>\"New\"</b></i>)"
msgstr ""

#, python-format
msgid "Install the app <b> %(brand)s Channel Integration </b> (<i>Administration &gt; Marketplace </i>)"
msgstr ""

#, python-format
msgid "Open the app details, at <i>Administration &gt; Apps &gt; <b> %(brand)s Channel Integration</b></i>, and in its settings section put the following token on the <b>App's Secret</b> field: <code>%(secret)s</code>"
msgstr ""

#, python-format
msgid "Save the changes, copy the app's URL and back to %(brand)s by pasting that URL on field below, so try connect."
msgstr ""

msgid "To get the required Auth Token and User ID go to <b>Profile &gt; My account &gt; Personal Access Tokens &gt; Generate a token without 2FA</b>, save the tokens as it will not be displayed again once the pop-up is closed."
msgstr ""

#, fuzzy, python-format
#| msgid ""
#| "\n"
#| "        You can connect a <a href=\"https://core.telegram.org/bots\">Telegram Bot</a> to your %(name)s account\n"
#| "        to automate sending and receiving Telegram messages.\n"
#| "      "
msgid "You can connect a <a href=\"https://core.telegram.org/bots\">Telegram Bot</a> to your %(name)s workspace to automate sending and receiving Telegram messages."
msgstr ""
"\n"
"       Вы можете подключить <a href=\"https://core.telegram.org/bots\">Telegram Bot</a> к своей учетной записи %(name)s \n"
"        для автоматизации отправки и получения сообщений Telegram."

#, fuzzy
#| msgid ""
#| "\n"
#| "        You will need to <a href=\"https://core.telegram.org/bots#create-a-new-bot\">create a new Telegram bot</a> and\n"
#| "        get its Authentication Token. To do so:\n"
#| "\n"
#| "      "
msgid "You will need to <a href=\"https://core.telegram.org/bots#create-a-new-bot\">create a new Telegram bot</a> and get its Authentication Token. To do so:"
msgstr ""
"\n"
"        Вам потребуется <a href=\"https://core.telegram.org/bots#create-a-new-bot\">создать новый Telegram бот</a> и\n"
"        получить его Токен Аутентификации. Для этого:\n"
"\n"
"      "

#, fuzzy
#| msgid ""
#| "\n"
#| "            Start a new chat with the <a href=\"https://telegram.me/botfather\">BotFather</a>. You can do so on your\n"
#| "            device by searching for \"botfather\" and starting a new chat.</li>\n"
#| "\n"
#| "          "
msgid "Start a new chat with the <a href=\"https://telegram.me/botfather\">BotFather</a>. You can do so on your device by searching for \"botfather\" and starting a new chat.</li>"
msgstr ""
"\n"
"            Начните новый чат с <a href=\"https://telegram.me/botfather\">BotFather</a>. Вы можете сделать это на своем\n"
"            устройстве, запустив поиск \"botfather\" и начав новый чат.</li>\n"
"\n"
"          "

#, fuzzy
#| msgid ""
#| "\n"
#| "            In your @botfather chat, type in the command <code>/newbot</code>. Follow the instructions to name your bot and\n"
#| "            choose a username for it.\n"
#| "\n"
#| "          "
msgid "In your @botfather chat, type in the command <code>/newbot</code>. Follow the instructions to name your bot and choose a username for it."
msgstr ""
"\n"
"            В Вашем чате @botfather, введите команду <code>/newbot</code>. Следуйте инструкциям для присвоения названия Вашему боту и\n"
"            выберите имя пользователя для него.\n"
"\n"
"          "

#, fuzzy
#| msgid ""
#| "\n"
#| "            Once you have created your bot, @botfather will provide you with the authentication token to use your bot.\n"
#| "            Enter that token below.\n"
#| "\n"
#| "          "
msgid "Once you have created your bot, @botfather will provide you with the authentication token to use your bot. Enter that token below."
msgstr ""
"\n"
"            После того, как Вы создали свой бот, @botfather предоставит Вам токен аутентификации для использования Вашего бота.\n"
"            Введите указанный токен ниже.\n"
"\n"
"          "

msgid "You have connected a Twilio Trial Account which has some restrictions."
msgstr "Вы подключили Пробную версию учетной записи Twilio, у которой есть некоторые ограничения."

msgid "Read more about the limits placed on Twilio's Free Trial numbers."
msgstr "Узнайте более подробную информацию об ограничениях, установленных для номеров бесплатной пробной версии Twilio."

#, fuzzy
#| msgid ""
#| "\n"
#| "        You can add your Twilio Messaging SID as a channel. You can get your messaging Service SID\n"
#| "        or create a new messaging service from <a href=\"https://www.twilio.com/user/account/messaging/services\">Twilio Console</a>.\n"
#| "\n"
#| "      "
msgid "You can add your Twilio Messaging SID as a channel. You can get your messaging Service SID or create a new messaging service from <a href=\"https://www.twilio.com/user/account/messaging/services\">Twilio Console</a>."
msgstr ""
"\n"
"        Вы можете добавить свой SID Службы Передачи Сообщений Twilio в качестве канала. Вы можете получить свой SID службы передачи сообщений \n"
"        или создать новую службу передачи сообщений через <a href=\"https://www.twilio.com/user/account/messaging/services\">Консоль Twilio</a>.\n"
"\n"
"      "

#, fuzzy, python-format
#| msgid ""
#| "\n"
#| "        After adding your Twilio Messaging Service SID we will provide you with the URL endpoint for Twilio to call\n"
#| "        when they want to push a message to %(brand)s.\n"
#| "\n"
#| "      "
msgid "After adding your Twilio Messaging Service SID we will provide you with the URL endpoint for Twilio to call when they want to push a message to %(brand)s."
msgstr ""
"\n"
"       После подключения Вашей SID Службы Передачи Сообщений Twilio мы предоставим Вам адрес URL для конечной точки, которую Twilio будет вызывать,\n"
"        когда они захотят отправить сообщение на %(brand)s."

#, fuzzy
#| msgid "Once you claim a number you will immediately be able to send and receive WhatsApp messages."
msgid "Once you connect a number you will immediately be able to send and receive WhatsApp messages."
msgstr "Как только Вы заявите номер, Вы сразу сможете отправлять и получать сообщения WhatsApp."

msgid "You do not have any number on your Twilio Account. Please make sure you have a number and that it has access to Twilio WhatsApp."
msgstr "У Вас нет номера в Вашей учетной записи Twilio. Пожалуйста, убедитесь, что у Вас есть номер и у него есть доступ к Twilio WhatsApp."

msgid "To request access to Twilio WhatsApp"
msgstr "Чтобы запросить доступ к Twilio WhatsApp"

#, fuzzy
#| msgid ""
#| "\n"
#| "        You can add a TwiML REST API as a channel using your TwiML instance.\n"
#| "\n"
#| "      "
msgid "You can add a TwiML REST API as a channel using your TwiML instance."
msgstr ""
"\n"
"        Вы можете добавить TwiML REST API в качестве канала, используя свой экземпляр класса TwiML.\n"
"\n"
"      "

#, fuzzy, python-format
#| msgid ""
#| "\n"
#| "        After connecting your account, any incoming direct messages will automatically be read by %(name)s,\n"
#| "        you'll also be able to send direct messages to contacts you know using their twitter handle.\n"
#| "      "
msgid "After connecting your account, any incoming direct messages will automatically be read by %(name)s, you'll also be able to send direct messages to contacts you know using their twitter handle."
msgstr ""
"\n"
"        После подключения Вашей учетной записи любые входящие прямые сообщения будут автоматически считываться %(name)s,\n"
"        и Вы также сможете отправлять прямые сообщения контактам, которые по Вашей информации используют свой дескриптор Twitter.\n"
"      "

#, fuzzy
#| msgid ""
#| "\n"
#| "        Note that Twitter places a limit of 250 direct messages sent or received per day, so if you expect to exceed\n"
#| "        this number you'll want to contact Twitter directly to task for them to lift the limits on your account.\n"
#| "\n"
#| "      "
msgid "Note that Twitter places a limit of 250 direct messages sent or received per day, so if you expect to exceed this number you'll want to contact Twitter directly to task for them to lift the limits on your account."
msgstr ""
"\n"
"        Обратите внимание, что Twitter устанавливает ограничение в 250 прямых сообщений, отправляемых или получаемых в день, поэтому, если Вы ожидаете превышения\n"
"        этого количества, Вам потребуется связаться с Twitter напрямую для того, чтобы попросить их снять ограничения по Вашей учетной записи.\n"
"\n"
"      "

#, fuzzy
#| msgid ""
#| "\n"
#| "          In order to receive direct messages from new followers, you'll need to update your Twitter account to enable\n"
#| "          the option to <b>Receive Direct Messages from anyone</b>. You can do so from your <a href=\"https://twitter.com/settings/security\">\n"
#| "          Twitter Security Settings</a>.\n"
#| "\n"
#| "        "
msgid "In order to receive direct messages from new followers, you'll need to update your Twitter account to enable the option to <b>Receive Direct Messages from anyone</b>. You can do so from your <a href=\"https://twitter.com/settings/security\"> Twitter Security Settings</a>."
msgstr ""
"\n"
"          Для получения прямых сообщений от новых подписчиков, Вам потребуется обновить свою учетную запись Twitter и включить\n"
"          функцию <b>Получать Прямые Сообщения от всех</b>. Вы можете это сделать в <a href=\"https://twitter.com/settings/security\">\n"
"          Настройках безопасности Twitter</a>.\n"
"\n"
"        "

#, fuzzy
#| msgid ""
#| "\n"
#| "          Check the box (as seen below) then click \"Save Changes\".\n"
#| "\n"
#| "        "
msgid "Check the box (as seen below) then click \"Save Changes\"."
msgstr ""
"\n"
"          Поставьте галочку (как показано ниже) и нажмите \"Сохранить изменения\".\n"
"\n"
"        "

#, fuzzy
#| msgid ""
#| "\n"
#| "        You can connect your <a href=\"http://verboice.instedd.org/\">Verboice</a> number by entering your credentials here.\n"
#| "\n"
#| "      "
msgid "You can connect your <a href=\"http://verboice.instedd.org/\">Verboice</a> number by entering your credentials here."
msgstr ""
"\n"
"        Вы можете подключить Ваш номер <a href=\"http://verboice.instedd.org/\">Verboice</a>, введя Ваши идентификационные данные здесь."

#, fuzzy, python-format
#| msgid ""
#| "\n"
#| "        In order to connect your public Viber page to %(brand_name)s you will need to create a public channel and follow the steps\n"
#| "        necessary to get an authentication token. Please consult the\n"
#| "        <a href=\"https://developers.viber.com/?b_id=15145\">Viber developers documentation</a> on how to create your own\n"
#| "        public account.\n"
#| "\n"
#| "      "
msgid "In order to connect your public Viber page to %(brand_name)s you will need to create a public channel and follow the steps necessary to get an authentication token. Please consult the <a href=\"https://developers.viber.com/?b_id=15145\">Viber developers documentation</a> on how to create your own public account."
msgstr ""
"\n"
"        Для подключения Вашей открытой страницы Viber к %(brand_name)s Вам потребуется создать открытый канал и выполнить действия, \n"
"        необходимые для получения токена аутентификации. Пожалуйста, изучите \n"
"        <a href=\"https://developers.viber.com/?b_id=15145\">документацию Viber для разработчиков</a> по вопросу созданию собственной\n"
"        открытой учетной записи.\n"
"\n"
"      "

#, fuzzy, python-format
#| msgid ""
#| "\n"
#| "        Once you have your authentication token, enter it below to connect your public channel to %(brand_name)s\n"
#| "\n"
#| "\n"
#| "      "
msgid "Once you have your authentication token, enter it below to connect your public channel to %(brand_name)s"
msgstr ""
"\n"
"        После получения токена аутентификации, введите его ниже для подключения Вашего открытого канала к %(brand_name)s\n"
"\n"
"\n"
"      "

msgid "To connect your VK community to RapidPro, you will need to create a community token with messaging permissions."
msgstr "Для подключения Вашего сообщества VK к RapidPro, Вам потребуется создать токен сообщества с разрешениями на передачу сообщений."

msgid "To obtain the name of your community, access it and enter the exact name below."
msgstr "Для получения названия Вашего сообщества войдите в него и введите точное название ниже."

msgid "To get your community id, go to Manage > API Usage > Callback API > Server Settings. Copy the whole number you have right after the group_id present in the example json present in the part regarding the verification of the request."
msgstr "Для получения идентификатора сообщества, выберите «Управление» > «Использование API» > «API обратного вызова» > «Настройки сервера». Скопируйте весь номер, который у Вас идет сразу после group_id, показанного на примере json, представленном в части, касающейся проверки запроса."

msgid "To obtain the verification string, go to the Manage > API Usage > Callback API > Server Settings section. You will find the verification string in an excerpt similar to: String to be returned: <code>4412dd18</code>, copy the string and inform below."
msgstr "Для получения строки проверки, выберите «Управление» > «Использование API» > «API обратного вызова» > «Настройки сервера». Вы найдете строку подтверждения в выдержке, похожей на следующее: «Возвращаемая строка: <code>4412dd18</code>», скопируйте строку и укажите ниже."

msgid "The API Version of the configured server must be <code>5.103</code>. To configure this, go to Manage > API Usage > Callback API > Server Settings."
msgstr "Версия API настроенного сервера должна быть <code>5.103</code>. Для ее настройки, выберите «Управление» > «Использование API» > «API обратного вызова» > «Настройки сервера»."

msgid "To complete the configuration you will need to enter a few things on your VK account."
msgstr ""

#, python-format
msgid "<div class='code mt-4'> Manage > API Usage > Callback API > Server Settings </div> <div class='mt-2'> Enter the Webhook URL below for the <div class='code inline py-1'>URL</div> field and the Verify Token in the <div class='code inline py-1'>Secret Key</div> field. </div> <div class='code mt-6'> Manage > API Usage > Callback API > Event Types </div> <div class='mt-2'> Check the option %(option)s </div>"
msgstr ""

#, fuzzy
#| msgid ""
#| "\n"
#| "    Your WhatsApp channel is now connected, you should be able to send and receive messages as normal.\n"
#| "\n"
#| "  "
msgid "Your WhatsApp channel is now connected, you should be able to send and receive messages as normal."
msgstr ""
"\n"
"    Теперь Ваш канал WhatsApp подключен, Вы можете отправлять и получать сообщения в нормальном режиме.\n"
"\n"
"  "

#, fuzzy
#| msgid ""
#| "\n"
#| "    In the case of a new WhatsApp install or replacement of an existing WhatsApp channel you may need to refresh\n"
#| "    the contacts on the WhatsApp application. This may take a few minutes.\n"
#| "\n"
#| "  "
msgid "In the case of a new WhatsApp install or replacement of an existing WhatsApp channel you may need to refresh the contacts on the WhatsApp application. This may take a few minutes."
msgstr ""
"\n"
"    В случае новой установки WhatsApp или замены существующего канала WhatsApp Вам может потребоваться обновить \n"
"    контакты в приложении WhatsApp. Это может занять несколько минут.\n"
"\n"
"  "

msgid "WhatsApp Templates Events"
msgstr "События Шаблонов WhatsApp "

msgid "No syncs yet. Check back later."
msgstr ""

msgid "Templates"
msgstr "Шаблоны"

msgid "Templates are synced from your WhatsApp account every 15 minutes."
msgstr "Шаблоны синхронизируются с Вашей учетной записью WhatsApp каждые 15 минут."

msgid "No synced templates at this time."
msgstr "На данный момент синхронизированные шаблоны отсутствуют."

msgid "Connect a Classifier"
msgstr "Подключить Классификатор"

#, fuzzy
#| msgid ""
#| "\n"
#| "            Classifiers let you interpret words and phrases into intents you can act on. Various services let you\n"
#| "            train your own classifier which you can then use in your flows to draw meaning from the unstructured text your\n"
#| "            contacts send you.\n"
#| "\n"
#| "          "
msgid "Classifiers let you interpret words and phrases into intents you can act on. Various services let you train your own classifier which you can then use in your flows to draw meaning from the unstructured text your contacts send you."
msgstr ""
"\n"
"            Классификаторы позволяют Вам переводить слова и фразы в намерения, на основе которых Вы можете предпринимать действия. Различные службы позволят Вам\n"
"            подготовить свой собственный классификатор, который Вы затем можете использовать в своих потоках для извлечения сути из неструктурированного текста, который Ваши\n"
"            контакты направляют Вам.\n"
"\n"
"          "

#, fuzzy
#| msgid ""
#| "\n"
#| "            Select your provider below to get started.\n"
#| "\n"
#| "          "
msgid "Select your provider below to get started."
msgstr ""
"\n"
"            Для того, чтобы начать, выберите своего провайдера из списка ниже.\n"
"\n"
"          "

msgid "Classifier"
msgstr "Классификатор"

#, fuzzy
#| msgid "Intents Synced"
msgid "Intent"
msgstr "Намерения синхронизированы"

msgid "External ID"
msgstr "Внешний ID"

msgid "Created On"
msgstr "Создано"

msgid "No synced intents at this time."
msgstr "На данный момент синхронизированные намерения отсутствуют."

msgid "Intents are synced automatically every 5 minutes"
msgstr "Намерения автоматически синхронизируются каждые 5 минут"

msgid "Are you sure you want to remove this classifier from your account?"
msgstr "Вы уверены, что хотите удалить этот классификатор из Вашей учетной записи?"

msgid "This classifier cannot be removed because it in use."
msgstr "Этот классификатор не может быть удален, потому что он используется."

msgid "Once it is removed, it will be gone forever. There is no way to undo this operation."
msgstr "После того как он будет удален, он исчезнет навсегда. Способа отменить эту операцию не существует."

#, python-format
msgid "Used by %(num_flows)s flow:"
msgid_plural "Used by %(num_flows)s flows:"
msgstr[0] "Используется %(num_flows)s потоком:"
msgstr[1] "Используется %(num_flows)s потоками:"
msgstr[2] "Используется %(num_flows)s потоками:"
msgstr[3] "Используется %(num_flows)s потоками:"

msgid "Ok"
msgstr "Ok"

msgid "These contacts have been removed from all groups and can be deleted permanently."
msgstr ""

#, fuzzy
#| msgid "Delete Contacts"
msgid "Delete Selected Contacts"
msgstr "Удалить Контакты"

#, fuzzy
#| msgid "Are you sure you want to delete these contacts?"
msgid "Are you sure you want to delete the selected contacts? This cannot be undone."
msgstr "Вы действительно хотите удалить эти контакты?"

#, fuzzy
#| msgid "Delete Contacts"
msgid "Delete All Contacts"
msgstr "Удалить Контакты"

#, fuzzy, python-format
#| msgid "Are you sure you want to delete these contacts?"
msgid "Are you sure you want to delete all %(count)s archived contacts? This cannot be undone."
msgstr "Вы действительно хотите удалить эти контакты?"

msgid "This operation can take a while to complete. Contacts may remain in this view during the process."
msgstr ""

#, fuzzy, python-format
#| msgid "You are about to delete <span class='group_name'> %(object)s. </span> No contacts will be deleted but the group itself will be deleted. There is no way to undo this. Are you sure?"
msgid "You are about to delete <span class='font-normal'> %(object)s. </span> There is no way to undo this. Are you sure?"
msgstr "Вы собираетесь удалить <span class='group_name'> %(object)s. </span> Контакты не будут удалены, но сама группа будет удалена. Способа отменить это действие нет. Вы уверены?"

#, fuzzy
#| msgid "Select Group"
msgid "Smart Group"
msgstr "Выбрать Группу"

#, fuzzy, python-format
#| msgid ""
#| "\n"
#| "              Transferred <b>%(amount)s</b> <b>%(currency)s</b> of airtime\n"
#| "            "
msgid "Transferred <b>%(amount)s</b> <b>%(currency)s</b> of airtime"
msgstr ""
"\n"
"              Передано <b>%(amount)s</b> <b>%(currency)s</b> эфирного времени\n"
"            "

msgid "Airtime transfer failed"
msgstr "Передача эфирного времени не удалась"

msgid "Call Started"
msgstr "Вызов Начат"

msgid "Missed outgoing call"
msgstr "Пропущенный исходящий звонок"

msgid "Missed incoming call"
msgstr "Пропущенный входящий звонок"

msgid "Started Conversation"
msgstr "Разговор начат"

msgid "Welcome Message Sent"
msgstr "Отправлено Приветственное Сообщение"

msgid "Referred"
msgstr "Переслано"

msgid "Followed"
msgstr "Подписано"

msgid "Outgoing Phone Call"
msgstr "Исходящий телефонный вызов"

msgid "Incoming Phone call"
msgstr "Входящий телефонный вызов"

msgid "Unknown/Unsupported"
msgstr "Неизвестно / Не поддерживается"

#, fuzzy, python-format
#| msgid ""
#| "\n"
#| "            Field <b>%(name)s</b> updated to <b>%(value)s</b>\n"
#| "          "
msgid "Field <b>%(name)s</b> updated to <b>%(value)s</b>"
msgstr ""
"\n"
"            Поле <b>%(name)s</b> обновлено на <b>%(value)s</b>\n"
"          "

#, fuzzy, python-format
#| msgid ""
#| "\n"
#| "            Field <b>%(name)s</b> cleared\n"
#| "\n"
#| "          "
msgid "Field <b>%(name)s</b> cleared"
msgstr ""
"\n"
"            Поле <b>%(name)s</b> очищено\n"
"\n"
"          "

msgid "Added to groups"
msgstr "Добавлено в группы"

msgid "Removed from groups"
msgstr "Удалено из групп"

#, fuzzy, python-format
#| msgid ""
#| "\n"
#| "            Language updated to <b>%(language)s</b>\n"
#| "          "
msgid "Language updated to <b>%(language)s</b>"
msgstr ""
"\n"
"            Язык изменен на <b>%(language)s</b>\n"
"          "

msgid "Language cleared"
msgstr "Язык очищен"

#, fuzzy, python-format
#| msgid ""
#| "\n"
#| "            Name updated to <b>%(name)s</b>\n"
#| "          "
msgid "Name updated to <b>%(name)s</b>"
msgstr ""
"\n"
"            Название изменено на <b>%(name)s</b>"

msgid "Name cleared"
msgstr "Название очищено"

msgid "URNs updated to"
msgstr "URN обновлены на "

#, fuzzy, python-format
#| msgid ""
#| "\n"
#| "          Email sent with subject <b>%(subject)s</b>\n"
#| "\n"
#| "        "
msgid "Email sent with subject <b>%(subject)s</b>"
msgstr ""
"\n"
"          Отправлено электронное письмо с темой <b>%(subject)s</b>\n"
"\n"
"        "

msgid "Email sent to"
msgstr "Отправлено электронное письмо по адресу"

msgid "with subject"
msgstr "с темой"

msgid "Started"
msgstr "Начато"

msgid "Message labelled as"
msgstr "Сообщение помечено как"

#, fuzzy, python-format
#| msgid ""
#| "\n"
#| "          Run result <b>%(name)s</b> updated to <b>%(value)s</b> with category <b>%(category)s</b>\n"
#| "\n"
#| "        "
msgid "Run result <b>%(name)s</b> updated to <b>%(value)s</b> with category <b>%(category)s</b>"
msgstr ""
"\n"
"          Результат прохода <b>%(name)s</b> обновлен на <b>%(value)s</b> с категорией <b>%(category)s</b>\n"
"\n"
"        "

#, python-format
msgid "Opened ticket on <a href=\"%(ticketer_url)s\">%(ticketer)s</a> with subject <b>%(subject)s</b>"
msgstr ""

msgid "Successfully called"
msgstr "Успешно вызвано"

msgid "Failed to call"
msgstr "Не удалось вызвать"

#, fuzzy, python-format
#| msgid ""
#| "\n"
#| "          Any messages prior to %(start)s can be found in your\n"
#| "        "
msgid "Any messages prior to %(start)s can be found in your"
msgstr ""
"\n"
"          Любые сообщения до %(start)s можно найти в Вашем\n"
"        "

msgid "archive"
msgstr "архиве"

msgid "Import Contacts"
msgstr "Импортировать Контакты"

#, fuzzy
#| msgid "Contact Groups"
msgid "Smart Groups"
msgstr "Группы Контактов"

msgid "Create Contact"
msgstr "Создать Контакт"

msgid "Create Group"
msgstr "Создать Группу"

#, fuzzy
#| msgid "Remove from Group"
msgid "Remove From Group"
msgstr "Удалить из Группы"

msgid "New Group..."
msgstr "Новая Группа..."

#, python-format
msgid ""
"\n"
"                    Found %(results_count)s contact matching <i>%(search)s</i>.\n"
"                    "
msgid_plural ""
"\n"
"                      Found %(results_count)s contacts matching <i>%(search)s</i>.\n"
"\n"
"                  "
msgstr[0] ""
"\n"
"                    Найден %(results_count)s контакт, соответствующий <i>%(search)s</i>.\n"
"                    "
msgstr[1] ""
"\n"
"                      Найдено %(results_count)s контактов, соответствующих <i>%(search)s</i>.\n"
"\n"
"                  "
msgstr[2] ""
"\n"
"                      Найдено %(results_count)s контактов, соответствующих <i>%(search)s</i>.\n"
"\n"
"                  "
msgstr[3] ""
"\n"
"                      Найдено %(results_count)s контактов, соответствующих <i>%(search)s</i>.\n"
"\n"
"                  "

#, fuzzy
#| msgid "Last Seen"
msgid "Last Seen On"
msgstr "Последнее посещение"

msgid "No matching contacts."
msgstr "Нет соответствующих контактов."

msgid "To view more than 10,000 search results, save it as a group."
msgstr ""

msgid "Search browsing is limited to 10k results. If you want to browse through all of the results, please save this search as a group."
msgstr "Просмотр результатов поиска ограничен 10 тысячами результатов. Если Вы хотите просмотреть все результаты, пожалуйста, сохраните этот поиск как группу."

msgid "Details"
msgstr "Детальная информация"

#, fuzzy
#| msgid "Contact"
msgid "Contact Id"
msgstr "Контакт"

msgid "Upcoming"
msgstr "Ожидается"

msgid "Start"
msgstr "Начать"

msgid "repeats daily"
msgstr "повторяется ежедневно"

msgid "repeats weekly"
msgstr "повторяется еженедельно"

msgid "History"
msgstr "История"

msgid "Full"
msgstr "Полностью"

msgid "These contacts have opted out and you can no longer send them messages, they have been removed from all groups."
msgstr "Эти контакты были исключены, и Вы больше не можете отправлять им сообщения, они были удалены из всех групп."

#, python-format
msgid "<b>%(name)s</b> cannot be deleted since it is currently in use."
msgstr ""

#, fuzzy, python-format
#| msgid "Are you sure you want to delete this contact?"
msgid "Are you sure you want to delete <b>%(name)s</b>? This cannot be undone."
msgstr "Вы действительно хотите удалить этот контакт?"

#, fuzzy
#| msgid "contacts not in other flows"
msgid "Used in the flow"
msgid_plural "Used in the flows"
msgstr[0] "контактов, не находящихся в других потоках"
msgstr[1] "контактов, не находящихся в других потоках"
msgstr[2] "контактов, не находящихся в других потоках"
msgstr[3] "контактов, не находящихся в других потоках"

#, fuzzy
#| msgid "No events in this campaign yet."
msgid "Used in the campaign event"
msgid_plural "Used in the campaign events"
msgstr[0] "События в этой компании пока отсутствуют."
msgstr[1] "События в этой компании пока отсутствуют."
msgstr[2] "События в этой компании пока отсутствуют."
msgstr[3] "События в этой компании пока отсутствуют."

#, fuzzy
#| msgid "User group"
msgid "Used in the group"
msgid_plural "Used in the groups"
msgstr[0] "Группа пользователей"
msgstr[1] "Группа пользователей"
msgstr[2] "Группа пользователей"
msgstr[3] "Группа пользователей"

#, fuzzy, python-format
#| msgid "You have reached the limit of %(limit)s fields per account. Please remove fields that you are no longer using."
msgid "You have reached the limit of %(limit)s fields per workspace. Please remove fields that you are no longer using."
msgstr "Вы достигли предела %(limit)s полей для одной учетной записи. Пожалуйста, удалите поля, которые Вы больше не используете."

#, fuzzy, python-format
#| msgid "You are approaching the limit of %(limit)s fields per account. You should remove fields that you are no longer using."
msgid "You are approaching the limit of %(limit)s fields per workspace. You should remove fields that you are no longer using."
msgstr "Вы приближаетесь к пределу %(limit)s полей для одной учетной записи. Вам следует удалить поля, которые Вы больше не используете."

msgid "Create Field"
msgstr "Создать Поле"

#, fuzzy
#| msgid "Featured field"
msgid "Featured Fields"
msgstr "Рекомендованное поле"

msgid "Featured fields are shown prominently on contact pages. Drag to reorder the fields that you would most like to see at glance."
msgstr ""

#, fuzzy
#| msgid "Update Folder"
msgid "Update Field"
msgstr "Обновить Папку"

#, fuzzy
#| msgid "Delete Flow"
msgid "Delete Field"
msgstr "Удалить Поток"

#, fuzzy
#| msgid "Details"
msgid "Field Details"
msgstr "Детальная информация"

#, python-format
msgid "%(counter)s Use"
msgid_plural "%(counter)s Uses"
msgstr[0] "%(counter)s использование"
msgstr[1] "%(counter)s использований"
msgstr[2] "%(counter)s использований"
msgstr[3] "%(counter)s использований"

msgid "No fields"
msgstr "Нет полей"

#, fuzzy, python-format
#| msgid "Sorry, %(group_name)s cannot be deleted quite yet."
msgid "Sorry, <span class=\"named\">%(group_name)s</span> cannot be deleted yet."
msgstr "Извините, удалить %(group_name)s пока невозможно."

#, python-format
msgid "This group is used by an <a href=\"%(triggers_url)s\">active trigger</a>. In order to delete it, first remove the trigger."
msgid_plural "This group is used by <a href=\"%(triggers_url)s\">%(counter)s triggers<a>. In order to delete it, first remove the triggers."
msgstr[0] "Эта группа используется <a href=\"%(triggers_url)s\">активным триггером</a>. Чтобы удалить ее, сначала удалите триггер."
msgstr[1] "Эта группа используется <a href=\"%(triggers_url)s\">%(counter)s триггерами<a>. Чтобы удалить ее, сначала удалите триггеры."
msgstr[2] "Эта группа используется <a href=\"%(triggers_url)s\">%(counter)s триггерами<a>. Чтобы удалить ее, сначала удалите триггеры."
msgstr[3] "Эта группа используется <a href=\"%(triggers_url)s\">%(counter)sтриггерами<a>. Чтобы удалить ее, сначала удалите триггеры."

#, python-format
msgid "There is an active flow using this group. It cannot be deleted until it is removed from the"
msgid_plural "There are %(counter)s flows using this group. It cannot be deleted until it is removed from the"
msgstr[0] "Существует активный поток, использующий эту группу. Ее нельзя удалить, пока она не будет удалена из"
msgstr[1] "Существуют %(counter)s потоки, использующие эту группу. Ее нельзя удалить, пока она не будет удалена из"
msgstr[2] "Существуют %(counter)s потоки, использующие эту группу. Ее нельзя удалить, пока она не будет удалена из"
msgstr[3] "Существуют %(counter)s потоки, использующие эту группу. Ее нельзя удалить, пока она не будет удалена из"

msgid "flow."
msgid_plural "flows."
msgstr[0] "потока."
msgstr[1] "потоков."
msgstr[2] "потоков."
msgstr[3] "потоков."

#, python-format
msgid "There is an active campaign using this group. It cannot be deleted until it is removed from the"
msgid_plural "There are %(counter)s campaigns using this group. It cannot be deleted until it is removed from the"
msgstr[0] "Существует активная кампания, использующая эту группу. Ее нельзя удалить, пока она не будет удалена из"
msgstr[1] "Существуют %(counter)s кампании, использующие эту группу. Ее нельзя удалить, пока она не будет удалена из"
msgstr[2] "Существуют %(counter)s кампании, использующие эту группу. Ее нельзя удалить, пока она не будет удалена из"
msgstr[3] "Существуют %(counter)s кампании, использующие эту группу. Ее нельзя удалить, пока она не будет удалена из"

msgid "campaign."
msgid_plural "campaigns."
msgstr[0] "кампании."
msgstr[1] "кампаний."
msgstr[2] "кампаний."
msgstr[3] "кампаний."

#, fuzzy, python-format
#| msgid "You are about to delete <span class='group_name'> %(object)s. </span> No contacts will be deleted but the group itself will be deleted. There is no way to undo this. Are you sure?"
msgid "<div class='mb-2'> You are about to delete <span class='named'> %(object)s. </span> </div> No contacts will be deleted but the group itself will be deleted. There is no way to undo this. Are you sure?"
msgstr "Вы собираетесь удалить <span class='group_name'> %(object)s. </span> Контакты не будут удалены, но сама группа будет удалена. Способа отменить это действие нет. Вы уверены?"

msgid "Show Contacts"
msgstr "Показать Контакты"

#, fuzzy
#| msgid "You can import your contacts from an XLS file you create in Excel."
msgid "You can import contacts from an Excel spreadsheet or comma separated values file."
msgstr "Вы можете импортировать свои контакты из XLS файла, который Вы создадите в Excel."

#, fuzzy
#| msgid "Supported"
msgid "Supported Fields"
msgstr "Поддерживается"

msgid "Any columns that do not match the following table will be ignored."
msgstr ""

msgid "Column Header"
msgstr "Заголовок столбца"

#, fuzzy
#| msgid "Imported as"
msgid "Imported As"
msgstr "Импортировано как"

msgid "Contact name"
msgstr "Название Контакта"

msgid "Contact language"
msgstr "Язык Контакта"

msgid "Only valid <a href=\"https://en.wikipedia.org/wiki/ISO_639-3\" target=\"_new\">ISO639-3</a> codes supported."
msgstr ""

#, python-format
msgid "Numbers without a country code will be treated as local numbers in %(country)s."
msgstr ""

msgid "If fields don't exist you will have the option to create them or ignore them."
msgstr ""

#, python-format
msgid "You can download <a href=\"%(sample_url)s\">this Excel template</a> as a sample. Imports files can contain a maximum of %(max)s records. Note that blank values will be ignored. If you want to explicitly clear values use <tt>%(code)s</tt>."
msgstr ""

msgid "Choose File"
msgstr "Выбрать Файл"

#, fuzzy
#| msgid "view"
msgid "Preview"
msgstr "вид"

#, fuzzy
#| msgid "Create Contact Group"
msgid "Preview Contact Import"
msgstr "Создать Группу Контактов"

#, python-format
msgid "This import file contains <strong>%(count)s</strong> records. Headers that didn't match existing fields can be ignored or added as new custom fields by editing them below."
msgstr ""

msgid "will be ignored"
msgstr ""

#, fuzzy
#| msgid "has"
msgid "as"
msgstr "содержит"

#, fuzzy
#| msgid "No fields"
msgid "new field"
msgstr "Нет полей"

msgid "of type"
msgstr ""

#, fuzzy
#| msgid "field in"
msgid "field"
msgstr "поле в"

#, python-format
msgid "a <strong>%(scheme)s</strong> URN"
msgstr ""

#, fuzzy
#| msgid "Contact"
msgid "Contact Import"
msgstr "Контакт"

#, fuzzy, python-format
#| msgid "Create a contact "
msgid "Created %(count)s new contact"
msgid_plural "Created %(count)s new contacts"
msgstr[0] "Создать контакт"
msgstr[1] "Создать контакт"
msgstr[2] "Создать контакт"
msgstr[3] "Создать контакт"

#, fuzzy, python-format
#| msgid "Create a contact "
msgid "Updated %(count)s existing contact"
msgid_plural "Updated %(count)s existing contacts"
msgstr[0] "Создать контакт"
msgstr[1] "Создать контакт"
msgstr[2] "Создать контакт"
msgstr[3] "Создать контакт"

#, python-format
msgid "Added %(count)s contact to the <a href=\"%(group_url)s\">%(group_name)s</a> group"
msgid_plural "Added %(count)s contacts to the <a href=\"%(group_url)s\">%(group_name)s</a> group"
msgstr[0] ""
msgstr[1] ""
msgstr[2] ""
msgstr[3] ""

#, python-format
msgid "Ignored %(count)s record because of errors"
msgid_plural "Ignored %(count)s records because of errors"
msgstr[0] ""
msgstr[1] ""
msgstr[2] ""
msgstr[3] ""

#, fuzzy
#| msgid "Error"
msgid "Errors"
msgstr "Ошибка "

#, python-format
msgid "Row %(row)s: %(message)s"
msgstr ""

msgid "Hi there!"
msgstr "Приветствую!"

msgid "Your contacts export is ready."
msgstr "Ваш экспорт контактов готов."

msgid "Download your Excel file here:"
msgstr "Скачайте свой файл Excel отсюда:"

#, python-format
msgid "The %(brand)s Team "
msgstr "Команда %(brand)s"

#, python-format
msgid ""
"\n"
"Hi there!\n"
"\n"
"You can download your %(brand)s contacts export by clicking on the following link:\n"
msgstr ""
"\n"
"Приветствую!\n"
"\n"
"Вы можете скачать свой экспорт контактов %(brand)s, нажав на следующую ссылку:\n"

#, fuzzy, python-format
#| msgid ""
#| "\n"
#| "      Contacts will automatically be added here as you communicate with them using %(name)s.\n"
#| "      From here you can change a contact's name, organize them into groups and see the communication you've had with each.\n"
#| "\n"
#| "    "
msgid "Contacts will automatically be added here as you communicate with them using %(name)s. From here you can change a contact's name, organize them into groups and see the communication you've had with each."
msgstr ""
"\n"
"      Контакты будут автоматически добавляться сюда, когда Вы общаетесь с ними, используя %(name)s.\n"
"      Здесь Вы можете изменить название контакта, упорядочить их по группам и увидеть свое взаимодействие с каждым из них.\n"
"\n"
"    "

#, fuzzy, python-format
#| msgid ""
#| "\n"
#| "      To get started you can\n"
#| "        <a href='%(contact_import_url)s'>import contacts</a>\n"
#| "      from a file you create in Excel.\n"
#| "    "
msgid "To get started you can <a href=\"%(url)s\">import</a> contacts from a file you create in Excel."
msgstr ""
"\n"
"      Для того, чтобы начать Вы можете\n"
"        <a href='%(contact_import_url)s'>импортировать контакты</a>\n"
"      из файла, который Вы создали в Excel.\n"
"    "

msgid "Your export for the following flows is ready."
msgstr "Ваш экспорт по следующим потокам готов."

#, python-format
msgid ""
"\n"
"Hi there!\n"
"\n"
"You can download your %(brand)s flow results by clicking on the following link:\n"
msgstr ""
"\n"
"Приветствую!\n"
"\n"
"Вы можете скачать свои результаты потоков %(brand)s, нажав на следующую ссылку:\n"

msgid "What is a Flow?"
msgstr "Что такое Поток?"

#, fuzzy
#| msgid ""
#| "\n"
#| "        Flows let you easily pose a set of questions to a group of users. When you send people through a flow over SMS,\n"
#| "        it is natural just like any other conversation.\n"
#| "      "
msgid "Flows let you easily pose a set of questions to a group of users. When you send people through a flow over SMS, it is natural just like any other conversation."
msgstr ""
"\n"
"        Потоки позволяют легко задавать набор вопросов группе пользователей. Когда Вы рассылаете людям SMS потоком,\n"
"        все происходит естественно, как и при любом ином общении.\n"
"      "

#, fuzzy, python-format
#| msgid ""
#| "\n"
#| "        A flow gives you the power to model complex interactions by simply drawing a flowchart. With %(brand)s's drag-and-drop\n"
#| "        interface, you can easily build branches based on how people respond to your messages. This means it's easy to\n"
#| "        create highly personal and engaging experiences for your users.\n"
#| "\n"
#| "      "
msgid "A flow gives you the power to model complex interactions by simply drawing a flowchart. With %(brand)s's drag-and-drop interface, you can easily build branches based on how people respond to your messages. This means it's easy to create highly personal and engaging experiences for your users."
msgstr ""
"\n"
"        Поток дает Вам возможность моделировать сложные взаимодействия, просто рисуя блок-схему. Благодаря наличию интерфейса с функцией перетаскивания %(brand)s,\n"
"        Вы можете легко создавать ветки, основываясь на том, как люди отвечают на Ваши сообщения. Это значит, что будет легко\n"
"        создавать очень личный и интересный опыт для Ваших пользователей.\n"
"\n"
"      "

msgid "Create Flow"
msgstr "Создать Поток"

msgid "No results yet"
msgstr "Пока результатов нет"

msgid "Completion"
msgstr "Завершение"

msgid "Day of Week"
msgstr "День недели"

msgid "Time of Day"
msgstr "Время суток"

#, fuzzy, python-format
#| msgid ""
#| "\n"
#| "      To get started you need to add a channel to your account. A channel is a phone number or social network\n"
#| "      account which %(name)s can use to send and receive messages on your behalf. You can choose to use an\n"
#| "      Android phone and your own cell phone plan, or we can connect you with a service provider in your country\n"
#| "      directly.\n"
#| "    "
msgid ""
"\n"
"      To get started you need to add a channel to your workspace. A channel is a phone number or social network\n"
"      account which %(name)s can use to send and receive messages on your behalf. You can choose to use an\n"
"      Android phone and your own cell phone plan, or we can connect you with a service provider in your country\n"
"      directly.\n"
"    "
msgstr ""
"\n"
"      Для того, чтобы начать Вам нужно добавить канал в свою учетную запись. Канал - это номер телефона или учетная запись социальной сети,\n"
"      которую %(name)s может использовать для отправки и получения сообщений от Вашего имени. Вы можете использовать\n"
"      телефон Android и сотовый тарифный план Вашего телефона, или мы можем напрямую связать Вас с поставщиком услуг в Вашей\n"
"      стране."

msgid "You can always test your flow using the simulator, click"
msgstr "Вы всегда можете протестировать свой поток с помощью симулятора, для этого нажмите"

msgid "on the right to open it."
msgstr "справа, чтобы открыть его."

#, fuzzy, python-format
#| msgid ""
#| "\n"
#| "        To get started you need to add a voice-enabled channel to your account. A voice-enabled channel is a\n"
#| "        phone number which %(name)s can use to make and receive phone calls on your behalf. For example, Twilio\n"
#| "        is a service which provides voice-enabled numbers which you can add as channels in your %(name)s account.\n"
#| "\n"
#| "      "
msgid "To get started you need to add a voice-enabled channel to your workspace. A voice-enabled channel is a phone number which %(name)s can use to make and receive phone calls on your behalf. For example, Twilio is a service which provides voice-enabled numbers which you can add as channels in your %(name)s workspace."
msgstr ""
"\n"
"        Для начала Вам необходимо добавить канал с включенной голосовой связью в Вашу учетную запись. Канал с включенной голосовой связью представляет собой\n"
"        номер телефона, который %(name)s может использовать для совершения и приема телефонных звонков от Вашего имени. Например, Twilio\n"
"        это служба, которая предоставляет номера с включенной голосовой связью, которые Вы можете добавить в качестве каналов в своей учетной записи %(name)s.\n"
"\n"
"      "

msgid "This flow has never been started."
msgstr "Этот поток никогда не запускался."

msgid "This flow has been started once."
msgstr "Этот поток запускался один раз."

msgid "This flow has been started {{ run_count }} times."
msgstr "Этот поток запускался {{ run_count }} раз."

msgid "It has been completed"
msgstr "Было выполнено"

msgid "Once."
msgstr "один раз."

msgid "{{ complete_count }} times."
msgstr "{{ complete_count }} раз."

#, fuzzy, python-format
#| msgid ""
#| "\n"
#| "                There is an active flow using this flow. It cannot be deleted until it is removed from the\n"
#| "\n"
#| "            "
#| msgid_plural ""
#| "\n"
#| "                There are %(counter)s flows using this flow. It cannot be deleted until it is removed from the\n"
#| "\n"
#| "            "
msgid ""
"\n"
"        There is an active flow using this flow. It cannot be deleted until it is removed from the\n"
"\n"
"      "
msgid_plural ""
"\n"
"        There are %(counter)s flows using this flow. It cannot be deleted until it is removed from the\n"
"\n"
"      "
msgstr[0] ""
"\n"
"                Существует активный поток, использующий этот поток. Его нельзя удалить, пока он не будет удален из\n"
"\n"
"            "
msgstr[1] ""
"\n"
"                Существуют %(counter)s потоки, использующие этот поток. Его нельзя удалить, пока он не будет удален из\n"
"\n"
"            "
msgstr[2] ""
"\n"
"                Существуют %(counter)s потоки, использующие этот поток. Его нельзя удалить, пока он не будет удален из\n"
"\n"
"            "
msgstr[3] ""
"\n"
"                Существуют %(counter)s потоки, использующие этот поток. Его нельзя удалить, пока он не будет удален из\n"
"\n"
"            "

#, fuzzy
#| msgid ""
#| "\n"
#| "                flow.\n"
#| "            "
#| msgid_plural ""
#| "\n"
#| "                flows.\n"
#| "\n"
#| "            "
msgid ""
"\n"
"        flow.\n"
"      "
msgid_plural ""
"\n"
"        flows.\n"
"      "
msgstr[0] ""
"\n"
"                потока.\n"
"            "
msgstr[1] ""
"\n"
"                потоков.\n"
"\n"
"            "
msgstr[2] ""
"\n"
"                потоков.\n"
"\n"
"            "
msgstr[3] ""
"\n"
"                потоков.\n"
"\n"
"            "

#, fuzzy, python-format
#| msgid ""
#| "\n"
#| "                You are about to delete\n"
#| "                <span class='name'>\n"
#| "                  %(object)s.\n"
#| "                </span>\n"
#| "                There is no way to undo this. Are you sure?\n"
#| "\n"
#| "            "
msgid ""
"\n"
"        You are about to delete\n"
"        <span class='font-normal'>\n"
"          %(object)s.\n"
"        </span>\n"
"        There is no way to undo this. Are you sure?\n"
"\n"
"      "
msgstr ""
"\n"
"                Вы собираетесь удалить\n"
"                <span class='name'>\n"
"                  %(object)s.\n"
"                </span>\n"
"                Способа отменить это действие нет. Вы уверены?\n"
"\n"
"            "

#, fuzzy
#| msgid "Base Language"
msgid "Change Language"
msgstr "Основной язык"

msgid "This flow is in the process of being sent, this message will disappear once all contacts have been added to the flow."
msgstr "Этот поток находится в процессе осуществления отправки, это сообщение исчезнет после того, ​​как все контакты будут добавлены в поток."

#, python-format
msgid "This will change the default language of the flow to <b>%(language)s</b>. This means that by default the flow will be appear in that language and can be translated into other languages. Also if a contact is in this flow and no translation exists for their language or the default language of the workspace, communication with that contact will default to <b>%(language)s</b>."
msgstr ""

#, fuzzy
#| msgid ""
#| "\n"
#| "      Sorry, this flow cannot be exported because it references another flow. To export it, please remove any\n"
#| "      actions that reference other flows and try again.\n"
#| "\n"
#| "    "
msgid "Sorry, this flow cannot be exported because it references another flow. To export it, please remove any actions that reference other flows and try again."
msgstr ""
"\n"
"      Извините, этот поток не может быть экспортирован, потому что он ссылается на другой поток. Чтобы экспортировать его, пожалуйста, удалите все\n"
"      действия, которые ссылаются на другие потоки, и попробуйте снова..\n"
"\n"
"    "

msgid "Back to Flow"
msgstr "Вернуться к Потоку"

msgid "Extracts a <a href=\"https://en.wikipedia.org/wiki/Gettext\">gettext</a> PO file from the flow which can later be re-imported with updated translations."
msgstr "Извлекает PO-файл <a href=\"https://en.wikipedia.org/wiki/Gettext\">gettext</a> из потока, который впоследствии может быть повторно импортирован с обновленными переводами."

msgid "Remove Label"
msgstr "Удалить Метку"

msgid "Are you sure you want to remove this label?"
msgstr "Вы действительно хотите удалить эту метку?"

msgid "You cannot remove a label which has child labels. Please remove all children first."
msgstr "Вы не можете удалить метку с дочерними метками. Пожалуйста, сначала удалите все дочерние элементы."

msgid "Importing a PO file will replace all matching translations in the flow for the selected language."
msgstr "Импорт PO-файла заменит все соответствующие переводы в потоке для выбранного языка."

msgid "Selected Flow"
msgstr "Выбранный Поток"

msgid "Base Language"
msgstr "Основной язык"

msgid "Uploaded PO File"
msgstr "Загруженный РО-файл"

msgid "Number of entries"
msgstr "Количество записей"

msgid "Number of translations"
msgstr "Количество единиц перевода"

msgid "Upload"
msgstr "Загрузить"

msgid "Back"
msgstr "Вернуться"

msgid "Create Label"
msgstr "Создать Метку"

#, fuzzy
#| msgid "Webhook Log"
msgid "Webhook Call Log"
msgstr "Журнал Вебхука"

#, fuzzy
#| msgid "New Label..."
msgid "New Label"
msgstr "Новая Метка..."

#, fuzzy
#| msgid "Export Flow Results"
msgid "Export Results"
msgstr "Экспортировать Результаты Потока"

msgid "No matching flows."
msgstr "Нет соответствующих потоков"

msgid "Overview"
msgstr "Обзор"

msgid "Analytics"
msgstr "Аналитика"

msgid "Runs"
msgstr "Проходы"

msgid "Responded"
msgstr "Отвечено"

#, fuzzy
#| msgid "More Videos"
msgid "More Columns"
msgstr "Больше видеороликов"

msgid "Last Activity"
msgstr "Последняя активность"

#, fuzzy, python-format
#| msgid ""
#| "\n"
#| "            Any runs prior to %(start)s can be found in your\n"
#| "          "
msgid "Any runs prior to %(start)s can be found in your"
msgstr ""
"\n"
"            Любые проходы до %(start)s можно найти в Вашем"

msgid "Ask a series of questions to collect data from your contacts."
msgstr "Задайте ряд вопросов, чтобы собрать данные у Ваших контактов."

#, python-format
msgid "was started by %(user)s for"
msgstr "было запущено %(user)s для"

msgid "was started by Zapier for"
msgstr "было запущено Zapier для"

msgid "was started by an API call for"
msgstr "было запущено вызовом API для"

msgid "all contacts"
msgstr "всех контактов"

msgid "contacts not in other flows"
msgstr "контактов, не находящихся в других потоках"

msgid "contacts not in other flows who haven't already been through this flow"
msgstr "контактов, не находящихся в других потоках, которые еще не прошли через этот поток"

msgid "contacts who haven't already been through this flow"
msgstr "контактов, которые еще не прошли через этот поток"

#, python-format
msgid "<b>%(count)s</b> run"
msgid_plural "<b>%(count)s</b> runs"
msgstr[0] "<b>%(count)s</b> проход"
msgstr[1] "<b>%(count)s</b> проходов"
msgstr[2] "<b>%(count)s</b> проходов"
msgstr[3] "<b>%(count)s</b> проходов"

#, fuzzy
#| msgid "Flow to start"
msgid "No flow starts"
msgstr "Поток для запуска"

#, fuzzy
#| msgid "Are you sure you want to remove this label?"
msgid "Are you sure you want to continue? This cannot be undone."
msgstr "Вы действительно хотите удалить эту метку?"

#, fuzzy, python-format
#| msgid "cannot be deleted because it is in use. Usage summary:"
msgid "<b>%(name)s</b> cannot be deleted since it is currently in use. Usage %%summary:"
msgstr "невозможно удалить, потому что используется. Сводная информация по использованию:"

msgid "Flows:"
msgstr "Потоки:"

msgid "Once deleted, this global will be gone forever. There is no way to undo this operation."
msgstr "После удаления этот глобальный объект исчезнет навсегда. Способа отменить эту операцию не существует."

msgid "No related flows."
msgstr "Нет связанных потоков."

#, python-format
msgid "You have <b>%(counter)s global</b> configured"
msgid_plural "You have <b>%(counter)s globals</b> configured"
msgstr[0] "У Вас есть настроенный <b>%(counter)s глобальный объект</b> "
msgstr[1] "У Вас есть настроенные <b>%(counter)s глобальные объекты</b> "
msgstr[2] "У Вас есть настроенные <b>%(counter)s глобальные объекты</b> "
msgstr[3] "У Вас есть настроенные <b>%(counter)s глобальные объекты</b> "

msgid "You do not have any globals configured."
msgstr "У Вас нет настроенных глобальных объектов."

msgid "Create Global"
msgstr "Создать Глобальный объект"

msgid "Globals"
msgstr "Глобальные объекты"

#, fuzzy, python-format
#| msgid "Found %(results_count)s message in last 90 days matching <i>%(search)s</i>."
#| msgid_plural "Found %(results_count)s messages in last 90 days matching <i>%(search)s</i>."
msgid "Found %(results_count)s global matching <i>%(search)s</i>."
msgid_plural "Found %(results_count)s globals matching <i>%(search)s</i>."
msgstr[0] "Найдено %(results_count)s сообщение за последние 90 дней, соответствующее <i>%(search)s</i>."
msgstr[1] "Найдено %(results_count)s сообщений за последние 90 дней, соответствующих <i>%(search)s</i>."
msgstr[2] "Найдено %(results_count)s сообщений за последние 90 дней, соответствующих <i>%(search)s</i>."
msgstr[3] "Найдено %(results_count)s сообщений за последние 90 дней, соответствующих <i>%(search)s</i>."

msgid "Update Global"
msgstr "Обновить Глобальный объект"

msgid "Delete Global"
msgstr "Удалить Глобальный объект"

#, fuzzy
#| msgid "Details"
msgid "Global Details"
msgstr "Детальная информация"

msgid "No globals"
msgstr "Нет глобальных объектов"

msgid "messages"
msgstr "сообщения"

msgid "contacts"
msgstr "контакты"

msgid "flows"
msgstr "потоки"

msgid "campaigns"
msgstr "кампании"

msgid "triggers"
msgstr "триггеры"

msgid "tickets"
msgstr ""

msgid "channels"
msgstr "каналы"

msgid "users"
msgstr "пользователи"

#, fuzzy
#| msgid "Select your Organization"
msgid "workspaces"
msgstr "Выберите свою Организацию"

msgid "android"
msgstr "android"

msgid "dashboard"
msgstr "информационная панель"

msgid "orgs"
msgstr "организации"

msgid "end"
msgstr ""

#, fuzzy
#| msgid "Sign Up"
msgid "sign out"
msgstr "Зарегистрироваться"

msgid "sign in"
msgstr "войти"

msgid "You are out of credits, add more to resume your service"
msgstr "У Вас закончились кредиты, добавьте еще, чтобы возобновить работу Вашего сервиса"

#, python-format
msgid "You have %(credits)s credit remaining, add credits to prevent interruption"
msgid_plural "You have %(credits)s credits remaining, add credits to prevent interruption"
msgstr[0] "У Вас остался %(credits)s кредит, добавьте кредиты во избежание перебоев в обслуживании"
msgstr[1] "У Вас осталось %(credits)s кредитов, добавьте кредиты во избежание перебоев в обслуживании"
msgstr[2] "У Вас осталось %(credits)s кредитов, добавьте кредиты во избежание перебоев в обслуживании"
msgstr[3] "У Вас осталось %(credits)s кредитов, добавьте кредиты во избежание перебоев в обслуживании"

msgid "Your active credits will expire soon, add credits to prevent interruption."
msgstr ""

msgid "Your phone is having difficulty relaying messages"
msgstr "Ваш телефон столкнулся с проблемами при ретрансляции сообщений"

#, fuzzy, python-format
#| msgid ""
#| "\n"
#| "          Aliases for %(name)s\n"
#| "        "
msgid "Aliases for %(name)s"
msgstr ""
"\n"
"          Псевдонимы для %(name)s\n"
"        "

#, fuzzy, python-format
#| msgid ""
#| "\n"
#| "          Often certain regions are known by more than one name. In %(brand)s, we call these alternate names for\n"
#| "          regions, aliases.\n"
#| "\n"
#| "        "
msgid "Often certain regions are known by more than one name. In %(brand)s, we call these alternate names for regions, aliases."
msgstr ""
"\n"
"          Зачастую определенные регионы известны под несколькими названиями. В %(brand)s мы называем эти альтернативные названия\n"
"          регионов псевдонимами.\n"
"\n"
"        "

#, fuzzy, python-format
#| msgid ""
#| "\n"
#| "                  %(count_comma)s recipient\n"
#| "                  "
#| msgid_plural ""
#| "\n"
#| "                    %(count_comma)s recipients\n"
#| "                "
msgid "%(count_comma)s recipient"
msgid_plural "%(count_comma)s recipients"
msgstr[0] ""
"\n"
"                  %(count_comma)s получатель\n"
"                  "
msgstr[1] ""
"\n"
"                    %(count_comma)s получателей\n"
"                "
msgstr[2] ""
"\n"
"                    %(count_comma)s получателей\n"
"                "
msgstr[3] ""
"\n"
"                    %(count_comma)s получателей\n"
"                "

#, fuzzy, python-format
#| msgid ""
#| "\n"
#| "                  %(group_count)s groups, %(contact_count)s contacts, %(urn_count)s urns\n"
#| "\n"
#| "                "
msgid "%(group_count)s groups, %(contact_count)s contacts, %(urn_count)s urns"
msgstr ""
"\n"
"                  %(group_count)s групп, %(contact_count)s контактов, %(urn_count)s urn\n"
"\n"
"                "

msgid "No Matching schedules"
msgstr "Нет соответствующих расписаний"

msgid "Send History"
msgstr "Отправить историю"

#, fuzzy, python-format
#| msgid ""
#| "\n"
#| "                  %(count_comma)s recipient\n"
#| "                  "
#| msgid_plural ""
#| "\n"
#| "                    %(count_comma)s recipients\n"
#| "                "
msgid ""
"\n"
"                    %(count_comma)s recipient\n"
"                    "
msgid_plural ""
"\n"
"                      %(count_comma)s recipients\n"
"                  "
msgstr[0] ""
"\n"
"                  %(count_comma)s получатель\n"
"                  "
msgstr[1] ""
"\n"
"                    %(count_comma)s получателей\n"
"                "
msgstr[2] ""
"\n"
"                    %(count_comma)s получателей\n"
"                "
msgstr[3] ""
"\n"
"                    %(count_comma)s получателей\n"
"                "

#, python-format
msgid "%(recipients)s recipient currently at this step in the flow"
msgid_plural "%(recipients)s recipients currently at this step in the flow"
msgstr[0] "%(recipients)s получатель в настоящее время находится на этом этапе в потоке"
msgstr[1] "%(recipients)s получатели в настоящее время находятся на этом этапе в потоке"
msgstr[2] "%(recipients)s получатели в настоящее время находятся на этом этапе в потоке"
msgstr[3] "%(recipients)s получатели в настоящее время находятся на этом этапе в потоке"

#, fuzzy
#| msgid "Messages"
msgid "Message Details"
msgstr "Сообщения "

#, fuzzy, python-format
#| msgid ""
#| "\n"
#| "                  %(count_comma)s recipient\n"
#| "                  "
#| msgid_plural ""
#| "\n"
#| "                    %(count_comma)s recipients\n"
#| "                "
msgid ""
"\n"
"        %(count_comma)s recipients\n"
"        "
msgid_plural ""
"\n"
"          %(count_comma)s recipients\n"
"      "
msgstr[0] ""
"\n"
"                  %(count_comma)s получатель\n"
"                  "
msgstr[1] ""
"\n"
"                    %(count_comma)s получателей\n"
"                "
msgstr[2] ""
"\n"
"                    %(count_comma)s получателей\n"
"                "
msgstr[3] ""
"\n"
"                    %(count_comma)s получателей\n"
"                "

msgid "Your message export is ready."
msgstr "Ваш экспорт сообщений готов."

#, python-format
msgid ""
"\n"
"Hi there!\n"
"\n"
"You can download your %(brand)s message export by clicking on the following link:\n"
msgstr ""
"\n"
"Приветствую!\n"
"\n"
"Вы можете скачать свой экспорт сообщений %(brand)s, нажав на следующую ссылку:\n"

msgid "Your Message Hub"
msgstr "Ваш Центр сообщений"

#, fuzzy, python-format
#| msgid ""
#| "\n"
#| "        This message pane lets you keep track of everything coming in and out of %(name)s.  As you send and receive messages, they will be listed here.\n"
#| "\n"
#| "      "
msgid "This message pane lets you keep track of everything coming in and out of %(name)s.  As you send and receive messages, they will be listed here."
msgstr ""
"\n"
"        Эта панель сообщений позволит Вам отслеживать все входящие и исходящие сообщения %(name)s. По мере отправки и получения Вами сообщений они будут отображаться здесь..\n"
"\n"
"      "

#, fuzzy, python-format
#| msgid ""
#| "\n"
#| "        Just like your email, %(name)s lets you view, label and archive messages as you receive them.  %(name)s uses labels to classify responses, so you can view and manage those messages here.  You can also create your own labels to keep track of topical messages as you receive them.\n"
#| "\n"
#| "      "
msgid "Just like your email, %(name)s lets you view, label and archive messages as you receive them.  %(name)s uses labels to classify responses, so you can view and manage those messages here.  You can also create your own labels to keep track of topical messages as you receive them."
msgstr ""
"\n"
"        Как и Ваша электронная почта, %(name)s позволяет Вам просматривать, маркировать и архивировать сообщения по мере их получения. %(name)s использует метки для классификации ответов, чтобы Вы могли просматривать и управлять этими сообщениями здесь. Вы также можете создавать свои собственные метки, чтобы отслеживать тематические сообщения по мере их получения.\n"
"\n"
"      "

#, fuzzy, python-format
#| msgid ""
#| "\n"
#| "        %(name)s also keeps track of calls that are received on your channel so you can return any calls which may have been made to it.\n"
#| "      "
msgid "%(name)s also keeps track of calls that are received on your channel so you can return any calls which may have been made to it."
msgstr ""
"\n"
"        %(name)s также отслеживает вызовы, получаемые на Вашем канале, чтобы Вы могли отвечать на любые звонки, которые могли быть осуществлены на него.\n"
"      "

#, fuzzy, python-format
#| msgid ""
#| "\n"
#| "            Name updated to <b>%(name)s</b>\n"
#| "          "
msgid "Uh oh, we couldn't delete %(name)s."
msgstr ""
"\n"
"            Название изменено на <b>%(name)s</b>"

#, fuzzy
#| msgid "Are you sure you want to remove"
msgid "Are you sure you want to delete"
msgstr "Вы действительно хотите удалить "

msgid "Numeric Value:"
msgstr "Числовое значение:"

msgid "Create Folder"
msgstr "Создать папку"

msgid "Restore"
msgstr "Восстановить"

msgid "Resend"
msgstr "Отправить повторно"

msgid "New Label..."
msgstr "Новая Метка..."

#, fuzzy
#| msgid "messages"
msgid "No messages"
msgstr "сообщения"

#, python-format
msgid "Found %(results_count)s message in last 90 days matching <i>%(search)s</i>."
msgid_plural "Found %(results_count)s messages in last 90 days matching <i>%(search)s</i>."
msgstr[0] "Найдено %(results_count)s сообщение за последние 90 дней, соответствующее <i>%(search)s</i>."
msgstr[1] "Найдено %(results_count)s сообщений за последние 90 дней, соответствующих <i>%(search)s</i>."
msgstr[2] "Найдено %(results_count)s сообщений за последние 90 дней, соответствующих <i>%(search)s</i>."
msgstr[3] "Найдено %(results_count)s сообщений за последние 90 дней, соответствующих <i>%(search)s</i>."

#, python-format
msgid "%(results_count)s message since %(start_date)s."
msgid_plural "%(results_count)s messages since %(start_date)s."
msgstr[0] "%(results_count)s сообщение с %(start_date)s."
msgstr[1] "%(results_count)s сообщений с %(start_date)s."
msgstr[2] "%(results_count)s сообщений с %(start_date)s."
msgstr[3] "%(results_count)s сообщений с %(start_date)s."

msgid "Remove Folder"
msgstr "Удалить Папку"

msgid "Are you sure you want to remove this folder? This will also delete any labels contained in this folder."
msgstr "Вы уверены, что хотите удалить эту папку? Это действие также удалит все метки, содержащиеся в этой папке."

msgid "This label cannot be removed because it in use."
msgstr "Эта метка не может быть удалена, потому что она используется."

#, python-format
msgid ""
"\n"
"                    1 recipient\n"
"                    "
msgid_plural ""
"\n"
"                      %(counter)s recipients\n"
"                  "
msgstr[0] ""
"\n"
"                    1 получатель\n"
"                    "
msgstr[1] ""
"\n"
"                      %(counter)s получателей\n"
"                  "
msgstr[2] ""
"\n"
"                      %(counter)s получателей\n"
"                  "
msgstr[3] ""
"\n"
"                      %(counter)s получателей\n"
"                  "

#, fuzzy, python-format
#| msgid ""
#| "\n"
#| "                    %(recipient_counts.groups)s groups, %(recipient_counts.contacts)s contacts, %(recipient_counts.urns)s urns\n"
#| "\n"
#| "                  "
msgid "%(recipient_counts.groups)s groups, %(recipient_counts.contacts)s contacts, %(recipient_counts.urns)s urns"
msgstr ""
"\n"
"                    %(recipient_counts.groups)s групп, %(recipient_counts.contacts)s контактов, %(recipient_counts.urns)s urn"

msgid "(sending)"
msgstr "(отправляется)"

msgid "No matching messages."
msgstr "Нет соответствующих сообщений."

#, fuzzy
#| msgid "Your organization is configured to use a single language."
msgid "Your workspace is suspended and no longer processing messages."
msgstr "Ваша организация настроена на использование одного языка."

#, python-format
msgid ""
"\n"
"\n"
"<br/>\n"
"Hi %(customer)s,\n"
"\n"
"<br/>\n"
msgstr ""
"\n"
"\n"
"<br/>\n"
"Здравствуйте, %(customer)s!\n"
"\n"
"<br/>\n"

#, fuzzy, python-format
#| msgid ""
#| "\n"
#| "\n"
#| "Your %(brand)s account for %(org)s is out of credit. You will no longer be able to send messages and users will no longer be able to interact in flows.\n"
#| "\n"
msgid ""
"\n"
"\n"
"Your %(brand)s workspace for %(org)s is out of credit. You will no longer be able to send messages and users will no longer be able to interact in flows.\n"
"\n"
msgstr ""
"\n"
"\n"
"На Вашей учетной записи %(brand)s для %(org)s закончились средства. Вы больше не сможете отправлять сообщения, а пользователи больше не смогут взаимодействовать в потоках.\n"
"\n"

#, fuzzy
#| msgid ""
#| "\n"
#| "    To resume your service please visit your account page to purchase a top up.\n"
#| "    "
msgid ""
"\n"
"    To resume your service please visit your workspace page to purchase a top up.\n"
"    "
msgstr ""
"\n"
"    Для возобновления обслуживания, пожалуйста, перейдите на страницу своей учетной записи для пополнения средств.\n"
"    "

msgid ""
"\n"
"    To resume your service, please contact your account manager.\n"
"    "
msgstr ""
"\n"
"    Для возобновления обслуживания, пожалуйста, обратитесь к менеджеру своей учетной записи.\n"
"    "

#, fuzzy, python-format
#| msgid ""
#| "\n"
#| "\n"
#| "Your %(brand)s account for %(org)s has expiring credits in less than one month.\n"
msgid ""
"\n"
"\n"
"Your %(brand)s workspace for %(org)s has expiring credits in less than one month.\n"
msgstr ""
"\n"
"\n"
"На Вашем %(brand)s счете для %(org)s есть кредиты со сроком действия, истекающим меньше чем через месяц.\n"

#, fuzzy
#| msgid ""
#| "\n"
#| "      Messages will no longer be sent when your credits expire, to prevent an interruption in your service visit your account page to purchase a top up.\n"
#| "    "
msgid ""
"\n"
"      Messages will no longer be sent when your credits expire, to prevent an interruption in your service visit your workspace page to purchase a top up.\n"
"    "
msgstr ""
"\n"
"      Сообщения больше не будут отправляться после истечения срока действия Ваших кредитов. Во избежание перебоев в Вашем обслуживании посетите страницу своей учетной записи для пополнения средств.\n"
"    "

msgid ""
"\n"
"      Messages will no longer be sent when your credits expire, to prevent an interruption in your service, please contact your account manager.\n"
"    "
msgstr ""
"\n"
"      Сообщения больше не будут отправляться после истечения срока действия Ваших кредитов. Во избежание перебоев в Вашем обслуживании, пожалуйста, обратитесь к менеджеру своей учетной записи."

#, fuzzy, python-format
#| msgid ""
#| "\n"
#| "Your %(brand)s account for %(org)s is running low on credits, you currently only have %(remaining)s credits remaining.\n"
msgid ""
"\n"
"Your %(brand)s workspace for %(org)s is running low on credits, you currently only have %(remaining)s credits remaining.\n"
msgstr ""
"\n"
"На Вашей учетной записи %(brand)s для %(org)s заканчиваются кредиты. На данный момент у Вас осталось лишь %(remaining)s кредитов.\n"

#, fuzzy
#| msgid ""
#| "\n"
#| "      Messages will no longer be sent when your credits reach zero, to prevent an interruption in your service visit your account page to purchase a top up.\n"
#| "    "
msgid ""
"\n"
"      Messages will no longer be sent when your credits reach zero, to prevent an interruption in your service visit your workspace page to purchase a top up.\n"
"    "
msgstr ""
"\n"
"      Сообщения больше не будут отправляться после обнуления количества Ваших кредитов. Во избежание перебоев в Вашем обслуживании посетите страницу своей учетной записи для пополнения средств."

msgid ""
"\n"
"      Messages will no longer be sent when your credits reach zero, to prevent an interruption in your service, please contact your account manager.\n"
"\n"
"    "
msgstr ""
"\n"
"      Сообщения больше не будут отправляться после обнуления количества Ваших кредитов. Во избежание перебоев в Вашем обслуживании, пожалуйста, обратитесь к менеджеру своей учетной записи."

#, python-format
msgid ""
"\n"
"\n"
"<br/>\n"
"Thanks!\n"
"<br/>\n"
"The %(brand)s Team\n"
"<br/>\n"
msgstr ""
"\n"
"\n"
"<br/>\n"
"Спасибо!\n"
"<br/>\n"
"Команда %(brand)s\n"
"<br/>\n"

#, python-format
msgid ""
"\n"
"\n"
"Hi %(customer)s,\n"
"\n"
msgstr ""
"\n"
"\n"
"Здравствуйте, %(customer)s!\n"
"\n"

#, fuzzy
#| msgid ""
#| "\n"
#| "To resume your service please visit your account page to purchase a top up.\n"
msgid ""
"\n"
"To resume your service please visit your workspace page to purchase a top up.\n"
msgstr ""
"\n"
"Для возобновления обслуживания, пожалуйста, перейдите на страницу своей учетной записи для пополнения средств.\n"

msgid ""
"\n"
"To resume your service, please contact your account manager.\n"
msgstr ""
"\n"
"Для возобновления обслуживания, пожалуйста, обратитесь к менеджеру своей учетной записи.\n"

#, fuzzy, python-format
#| msgid ""
#| "\n"
#| "\n"
#| "Your %(brand)s account for %(org)s has expiring credits in less than one month.\n"
#| "\n"
msgid ""
"\n"
"\n"
"Your %(brand)s workspace for %(org)s has expiring credits in less than one month.\n"
"\n"
msgstr ""
"\n"
"\n"
"На Вашем %(brand)s счете для %(org)s есть кредиты со сроком действия, истекающим меньше чем через месяц.\n"
"\n"

#, fuzzy
#| msgid ""
#| "\n"
#| "Messages will no longer be sent when your credits expire, to prevent an interruption in your service visit your account page to purchase a top up.\n"
msgid ""
"\n"
"Messages will no longer be sent when your credits expire, to prevent an interruption in your service visit your workspace page to purchase a top up.\n"
msgstr ""
"\n"
"Сообщения больше не будут отправляться после истечения срока действия Ваших кредитов. Во избежание перебоев в Вашем обслуживании посетите страницу своей учетной записи для пополнения средств.\n"

msgid ""
"\n"
"Messages will no longer be sent when your credits expire, to prevent an interruption in your service, please contact your account manager.\n"
msgstr ""
"\n"
"Сообщения больше не будут отправляться после истечения срока действия Ваших кредитов. Во избежание перебоев в Вашем обслуживании, пожалуйста, обратитесь к менеджеру своей учетной записи.\n"

#, fuzzy, python-format
#| msgid ""
#| "\n"
#| "\n"
#| "Your %(brand)s account for %(org)s is running low on credits, you currently only have %(remaining)s credits remaining.\n"
#| "\n"
msgid ""
"\n"
"\n"
"Your %(brand)s workspace for %(org)s is running low on credits, you currently only have %(remaining)s credits remaining.\n"
"\n"
msgstr ""
"\n"
"\n"
"На Вашей учетной записи %(brand)s для %(org)s заканчиваются кредиты. На данный момент у Вас осталось лишь %(remaining)s кредитов.\n"
"\n"

#, fuzzy
#| msgid ""
#| "\n"
#| "Messages will no longer be sent when your credits reach zero, to prevent an interruption in your service visit your account page to purchase a top up.\n"
msgid ""
"\n"
"Messages will no longer be sent when your credits reach zero, to prevent an interruption in your service visit your workspace page to purchase a top up.\n"
msgstr ""
"\n"
"Сообщения больше не будут отправляться после обнуления количества Ваших кредитов. Во избежание перебоев в Вашем обслуживании посетите страницу своей учетной записи для пополнения средств.\n"

msgid ""
"\n"
"Messages will no longer be sent when your credits reach zero, to prevent an interruption in your service, please contact your account manager.\n"
msgstr ""
"\n"
"Сообщения больше не будут отправляться после обнуления количества Ваших кредитов. Во избежание перебоев в Вашем обслуживании, пожалуйста, обратитесь к менеджеру своей учетной записи.\n"

#, python-format
msgid ""
"\n"
"Thanks!\n"
"\n"
"The %(brand)s Team\n"
"\n"
msgstr ""
"\n"
"Спасибо!\n"
"\n"
"Команда %(brand)s\n"

#, python-format
msgid ""
"\n"
"      You've been invited to join %(brand)s as a member of %(org)s.\n"
"      <br/>\n"
"      To accept the invitation, <a href='%(link)s/org/join/%(secret)s/'>click here</a>.\n"
"  "
msgstr ""
"\n"
"      Вас пригласили присоединиться к %(brand)s в качестве члена %(org)s.\n"
"      <br/>\n"
"      Чтобы принять приглашение, <a href='%(link)s/org/join/%(secret)s/'>нажмите здесь</a>.\n"
"  "

#, python-format
msgid ""
"\n"
"You've been invited to join %(org)s on %(brand)s\n"
msgstr ""
"\n"
"Вас пригласили присоединиться к %(org)s по %(brand)s\n"

msgid "Click this link to join"
msgstr "Нажмите на эту ссылку, чтобы присоединиться"

#, fuzzy, python-format
#| msgid ""
#| "\n"
#| "\n"
#| "<br/>\n"
#| "Hi %(customer)s,\n"
#| "<br/>\n"
#| "<br/>\n"
#| "This is a receipt for your %(brand_name)s purchase for %(credits)s credits.  This is only a receipt, no payment is due. If you have any questions, please contact us anytime at %(brand_support)s.  You can view your top ups at any time by visiting your top up page.\n"
#| "<br/>\n"
#| "Thanks again for your support!\n"
#| "<br/>\n"
#| "<br/>\n"
#| "-----------------------------------------------------------------------------------------------\n"
#| "%(brand_name)s Receipt\n"
#| "-----------------------------------------------------------------------------------------------\n"
#| "<br/>\n"
#| "Invoice Details\n"
#| "<br/>\n"
#| "Id: %(charge_id)s\n"
#| "<br/>\n"
#| "Date: %(charge_date)s\n"
#| "<br/>\n"
#| "Organization: %(org)s\n"
#| "<br/>\n"
#| "Description: %(description)s\n"
#| "<br/>\n"
#| "Credits: %(credits)s\n"
#| "<br/>\n"
#| "Amount: USD $%(amount)s\n"
#| "<br/>\n"
#| "<br/>\n"
#| "Charge Details\n"
#| "<br/>\n"
#| "Name: %(cc_name)s\n"
#| "<br/>\n"
#| "Credit Card: %(cc_type)s X%(cc_last4)s\n"
#| "<br/>\n"
#| "<br/>\n"
msgid ""
"\n"
"\n"
"<br/>\n"
"Hi %(customer)s,\n"
"<br/>\n"
"<br/>\n"
"This is a receipt for your %(brand_name)s purchase for %(credits)s credits.  This is only a receipt, no payment is due. If you have any questions, please contact us anytime at %(brand_support)s.  You can view your top ups at any time by visiting your top up page.\n"
"<br/>\n"
"Thanks again for your support!\n"
"<br/>\n"
"<br/>\n"
"-----------------------------------------------------------------------------------------------\n"
"%(brand_name)s Receipt\n"
"-----------------------------------------------------------------------------------------------\n"
"<br/>\n"
"Invoice Details\n"
"<br/>\n"
"Id: %(charge_id)s\n"
"<br/>\n"
"Date: %(charge_date)s\n"
"<br/>\n"
"Workspace: %(org)s\n"
"<br/>\n"
"Description: %(description)s\n"
"<br/>\n"
"Credits: %(credits)s\n"
"<br/>\n"
"Amount: USD $%(amount)s\n"
"<br/>\n"
"<br/>\n"
"Charge Details\n"
"<br/>\n"
"Name: %(cc_name)s\n"
"<br/>\n"
"Credit Card: %(cc_type)s X%(cc_last4)s\n"
"<br/>\n"
"<br/>\n"
msgstr ""
"\n"
"\n"
"<br/>\n"
"Здравствуйте, %(customer)s!\n"
"<br/>\n"
"<br/>\n"
"Это квитанция для Вашей покупки %(brand_name)s за %(credits)s кредитов.  Это только квитанция, никакие суммы к оплате не причитаются. Если у Вас есть какие-либо вопросы, просим связаться с нами в любое время по адресу %(brand_support)s.  Вы можете просмотреть свои пополнения средств в любое время, посетив страницу пополнений.\n"
"<br/>\n"
"Еще раз спасибо за Вашу поддержку!\n"
"<br/>\n"
"<br/>\n"
"-----------------------------------------------------------------------------------------------\n"
"Квитанция %(brand_name)s\n"
"-----------------------------------------------------------------------------------------------\n"
"<br/>\n"
"Детальная информация по счету\n"
"<br/>\n"
"Id: %(charge_id)s\n"
"<br/>\n"
"Дата: %(charge_date)s\n"
"<br/>\n"
"Организация: %(org)s\n"
"<br/>\n"
"Описание: %(description)s\n"
"<br/>\n"
"Кредиты: %(credits)s\n"
"<br/>\n"
"Сумма: $%(amount)s долл. США\n"
"<br/>\n"
"<br/>\n"
"Детали списания\n"
"<br/>\n"
"Имя: %(cc_name)s\n"
"<br/>\n"
"Кредитная карта: %(cc_type)s X%(cc_last4)s\n"
"<br/>\n"
"<br/>\n"

#, fuzzy, python-format
#| msgid ""
#| "\n"
#| "\n"
#| "Hi %(customer)s,\n"
#| "\n"
#| "This is a receipt for your %(brand_name)s purchase for %(credits)s credits.  This is only a receipt, no payment is due. If you have any questions, please contact us anytime at %(brand_support)s.  You can view your top ups at any time by visiting your top up page.\n"
#| "\n"
#| "Thanks again for your support!\n"
#| "\n"
#| "-----------------------------------------------------------------------------------------------\n"
#| "%(brand_name)s Receipt\n"
#| "-----------------------------------------------------------------------------------------------\n"
#| "\n"
#| "Invoice Details\n"
#| "Id: %(charge_id)s\n"
#| "Date: %(charge_date)s\n"
#| "Organization: %(org)s\n"
#| "Description: %(description)s\n"
#| "Credits: %(credits)s\n"
#| "Amount: USD $%(amount)s\n"
#| "\n"
#| "Charge Details\n"
#| "Name: %(cc_name)s\n"
#| "Credit Card: %(cc_type)s X%(cc_last4)s\n"
#| "\n"
msgid ""
"\n"
"\n"
"Hi %(customer)s,\n"
"\n"
"This is a receipt for your %(brand_name)s purchase for %(credits)s credits.  This is only a receipt, no payment is due. If you have any questions, please contact us anytime at %(brand_support)s.  You can view your top ups at any time by visiting your top up page.\n"
"\n"
"Thanks again for your support!\n"
"\n"
"-----------------------------------------------------------------------------------------------\n"
"%(brand_name)s Receipt\n"
"-----------------------------------------------------------------------------------------------\n"
"\n"
"Invoice Details\n"
"Id: %(charge_id)s\n"
"Date: %(charge_date)s\n"
"Workspace: %(org)s\n"
"Description: %(description)s\n"
"Credits: %(credits)s\n"
"Amount: USD $%(amount)s\n"
"\n"
"Charge Details\n"
"Name: %(cc_name)s\n"
"Credit Card: %(cc_type)s X%(cc_last4)s\n"
"\n"
msgstr ""
"\n"
"\n"
"Здравствуйте, %(customer)s!\n"
"\n"
"Это квитанция для Вашей покупки %(brand_name)s за %(credits)s кредитов.  Это только квитанция, никакие суммы к оплате не причитаются. Если у Вас есть какие-либо вопросы, просим связаться с нами в любое время по адресу %(brand_support)s.  Вы можете просмотреть свои пополнения средств в любое время, посетив страницу пополнений.\n"
"\n"
"Еще раз спасибо за Вашу поддержку!\n"
"\n"
"-----------------------------------------------------------------------------------------------\n"
"Квитанция %(brand_name)s\n"
"-----------------------------------------------------------------------------------------------\n"
"\n"
"Детальная информация по счету\n"
"Id: %(charge_id)s\n"
"Дата: %(charge_date)s\n"
"Организация: %(org)s\n"
"Описание: %(description)s\n"
"Кредиты: %(credits)s\n"
"Сумма: $%(amount)s долл. США\n"
"\n"
"Детали списания\n"
"Имя: %(cc_name)s\n"
"Кредитная карта: %(cc_type)s X%(cc_last4)s\n"
"\n"

#, fuzzy
#| msgid ""
#| "\n"
#| "    Your organization can have user accounts with various roles. You can use the Manage Accounts page\n"
#| "    to view all existing accounts or to invite new users to your organization.\n"
#| "\n"
#| "  "
msgid "Your workspace can have logins with various roles. You can use the Manage Logins page to view all existing logins or to add new logins to your workspace."
msgstr ""
"\n"
"    У Вашей организации могут быть учетные записи пользователей с различными функциями. Вы можете использовать страницу «Управление учетными записями»\n"
"    для просмотра всех существующих учетных записей или для приглашения новых пользователей в Вашу организацию.\n"
"\n"
"  "

#, fuzzy
#| msgid "Manage Accounts"
msgid "Manage Logins"
msgstr "Управление учетными записями"

#, fuzzy, python-format
#| msgid ""
#| "\n"
#| "    If you use the %(brand)s Surveyor application to run flows offline, we recommend enabling\n"
#| "    users to create accounts from within the Android application. Setting a Surveyor password will\n"
#| "    allow anybody with that password to join %(org)s as a surveyor.\n"
#| "\n"
#| "  "
msgid "If you use the %(brand)s Surveyor application to run flows offline, we recommend enabling users to create accounts from within the Android application. Setting a Surveyor password will allow anybody with that password to join %(org)s as a surveyor."
msgstr ""
"\n"
"    Если Вы используете приложение «Наблюдатель» %(brand)s для запуска потоков в автономном режиме, мы рекомендуем разрешить\n"
"    пользователям создавать учетные записи из приложения Android. Установка пароля для «Наблюдателя»\n"
"    позволит любому, у кого есть этот пароль, присоединиться к %(org)s в качестве наблюдателя.\n"
"\n"
"  "

msgid "has"
msgstr "содержит"

#, fuzzy, python-format
#| msgid ""
#| "\n"
#| "    %(accounts)s Administrator,\n"
#| "    "
#| msgid_plural ""
#| "\n"
#| "      %(accounts)s Administrators,\n"
#| "\n"
#| "  "
msgid "%(accounts)s Administrator,"
msgid_plural "%(accounts)s Administrators,"
msgstr[0] ""
"\n"
"    Администратора %(accounts)s ,\n"
"    "
msgstr[1] ""
"\n"
"      Администраторов %(accounts)s ,\n"
"\n"
"  "
msgstr[2] ""
"\n"
"      Администраторов %(accounts)s ,\n"
"\n"
"  "
msgstr[3] ""
"\n"
"      Администраторов %(accounts)s ,\n"
"\n"
"  "

#, fuzzy, python-format
#| msgid ""
#| "\n"
#| "    %(accounts)s Editor,\n"
#| "    "
#| msgid_plural ""
#| "\n"
#| "      %(accounts)s Editors,\n"
#| "\n"
#| "  "
msgid "%(accounts)s Editor,"
msgid_plural "%(accounts)s Editors,"
msgstr[0] ""
"\n"
"    Редактора %(accounts)s ,\n"
"    "
msgstr[1] ""
"\n"
"      Редакторов %(accounts)s ,\n"
"\n"
"  "
msgstr[2] ""
"\n"
"      Редакторов %(accounts)s ,\n"
"\n"
"  "
msgstr[3] ""
"\n"
"      Редакторов %(accounts)s ,\n"
"\n"
"  "

#, fuzzy, python-format
#| msgid ""
#| "\n"
#| "    %(accounts)s Viewer,\n"
#| "    "
#| msgid_plural ""
#| "\n"
#| "      %(accounts)s Viewers,\n"
#| "\n"
#| "  "
msgid "%(accounts)s Viewer,"
msgid_plural "%(accounts)s Viewers,"
msgstr[0] ""
"\n"
"    Абонента %(accounts)s ,\n"
"    "
msgstr[1] ""
"\n"
"      Абонентов %(accounts)s ,\n"
"\n"
"  "
msgstr[2] ""
"\n"
"      Абонентов %(accounts)s ,\n"
"\n"
"  "
msgstr[3] ""
"\n"
"      Абонентов %(accounts)s ,\n"
"\n"
"  "

#, fuzzy, python-format
#| msgid ""
#| "\n"
#| "    %(accounts)s Surveyor.\n"
#| "    "
#| msgid_plural ""
#| "\n"
#| "      %(accounts)s Surveyors.\n"
#| "  "
msgid "%(accounts)s Surveyor."
msgid_plural "%(accounts)s Surveyors."
msgstr[0] ""
"\n"
"     Наблюдателя %(accounts)s .\n"
"    "
msgstr[1] ""
"\n"
"     Наблюдателей %(accounts)s .\n"
"    "
msgstr[2] ""
"\n"
"    Наблюдателей %(accounts)s .\n"
"    "
msgstr[3] ""
"\n"
"      Наблюдателей %(accounts)s .\n"
"  "

msgid "Chatbase Account"
msgstr "Учетная запись Chatbase"

msgid "Connected to Chatbase Account"
msgstr "Подключено к учетной записи Chatbase"

msgid "Connect your Chatbase account"
msgstr "Подключить Вашу учетную запись Chatbase"

#, fuzzy
#| msgid ""
#| "\n"
#| "      Connecting your Chatbase account will allow you to monitor your bot, fix broken experiences\n"
#| "      and better understand your users.\n"
#| "      To signup for an account, visit\n"
#| "    "
msgid "Connecting your Chatbase account will allow you to monitor your bot, fix broken experiences and better understand your users. To signup for an account, visit"
msgstr ""
"\n"
"      Подключение Вашей учетной записи Chatbase позволит Вам осуществлять мониторинг своего бота, исправлять неудачные впечатления\n"
"      и лучше понимать своих пользователей.\n"
"      Для регистрации учетной записи посетите\n"
"    "

msgid "Your Chatbase account is connected to the Agent"
msgstr "Ваша учетная запись Chatbase подключена к Агенту"

msgid "If you no longer want it connected, you can"
msgstr "Если Вы больше не хотите, чтобы она была подключена, Вы можете"

msgid "disconnect"
msgstr "отключить"

msgid "your Chatbase account. Doing so will interrupt the data sent to your Chatbase console."
msgstr "свою учетную запись Chatbase. Это приведет к прекращению отправки данных на Вашу консоль Chatbase."

msgid "Disconnect Chatbase"
msgstr "Отключить Chatbase"

#, fuzzy
#| msgid ""
#| "\n"
#| "          This will disconnect your Chatbase account. Are you sure you want to proceed?\n"
#| "        "
msgid "This will disconnect your Chatbase account. Are you sure you want to proceed?"
msgstr ""
"\n"
"          Это отключит Вашу учетную запись Chatbase. Вы уверены, что хотите продолжить?\n"
"        "

#, fuzzy
#| msgid "Select your Organization"
msgid "Choose Workspace"
msgstr "Выберите свою Организацию"

#, fuzzy
#| msgid "Your account is not associated with any organization. Please contact your administrator to receive an invitation to an organization."
msgid "Your login is not associated with any workspace. Please contact your administrator to receive an invitation to a workspace."
msgstr "Ваша учетная запись не связана ни с одной организацией. Пожалуйста, свяжитесь со своим администратором, чтобы получить приглашение для присоединения к организации."

#, fuzzy, python-format
#| msgid ""
#| "\n"
#| "      Responses to location questions must be in <span class='attn'>%(country)s</span>.\n"
#| "\n"
#| "    "
msgid "Responses to location questions must be in <b>%(country)s</b>."
msgstr ""
"\n"
"      Ответы на вопросы о местоположении должны быть в <span class='attn'>%(country)s</span>.\n"
"\n"
"    "

msgid "Edit Aliases"
msgstr "Редактировать Псевдонимы "

msgid "Choose a country to enable location support in your flows."
msgstr "Выберите страну для включения поддержки местоположения в Ваших потоках."

#, fuzzy
#| msgid "Create new account"
msgid "Create new login"
msgstr "Создать новую учетную запись"

msgid "Add Credits"
msgstr "Добавить Кредиты"

msgid "You have"
msgstr "У Вас есть"

msgid "credits remaining."
msgstr "кредитов в остатке."

msgid "You have used"
msgstr "Вы использовали"

msgid "credits since signing up."
msgstr "кредитов с момента регистрации."

#, fuzzy
#| msgid "Are you sure you want to remove"
msgid "You are about to delete"
msgstr "Вы действительно хотите удалить "

msgid "Are you sure you want to delete everything for this org? This cannot be undone. Any logins which only belong to this workspace will also be deleted."
msgstr ""

msgid "DT One Account"
msgstr "Учетная запись DT One"

#, fuzzy, python-format
#| msgid ""
#| "\n"
#| "      Connected to DT One account <b>%(login)s</b>.\n"
#| "    "
msgid "Connected to DT One account <b>%(login)s</b>."
msgstr ""
"\n"
"      Подключено к учетной записи DT One <b>%(login)s</b>.\n"
"    "

msgid "Transfer Log"
msgstr "Журнал передачи"

msgid "No DT One account connected."
msgstr "Подключенных учетных записей DT One нет."

#, fuzzy
#| msgid ""
#| "\n"
#| "      Adding a DT One account will allow you to send airtime credit for 400+ operators in over 100 countries. Once connected\n"
#| "      you can transfer airtime credit within your Flows. To signup for an account, visit\n"
#| "    "
msgid "Adding a DT One account will allow you to send airtime credit for 400+ operators in over 100 countries. Once connected you can transfer airtime credit within your Flows. To signup for an account, visit"
msgstr ""
"\n"
"      Добавление учетной записи DT One позволит Вам отправлять кредиты на эфирное время более 400 операторов в более чем 100 странах. После подключения\n"
"      Вы сможете переводить кредит на эфирное время в рамках Ваших Потоков. Для регистрации учетной записи, посетите\n"
"    "

msgid "You can find your API Token by clicking on "
msgstr "Вы можете узнать свой Токен API, нажав на"

msgid " on the DT One site."
msgstr "на сайте DT One."

msgid "Your account is connected to a DT One account"
msgstr "Ваша учетная запись подключена к учетной записи DT One"

msgid "your DT One account. Doing so will cause the payment actions in your flows to no longer be processed."
msgstr "Вашу учетную запись DT One. Это приведет к тому, что платежные действия в Ваших потоках больше не будут обрабатываться."

msgid "Disconnect DT One"
msgstr "Отключить DT One"

#, fuzzy
#| msgid ""
#| "\n"
#| "          This will disconnect your DT One account. Payment actions will no longer be processed. Are you sure you want to proceed?\n"
#| "        "
msgid "This will disconnect your DT One account. Payment actions will no longer be processed. Are you sure you want to proceed?"
msgstr ""
"\n"
"          Это отключит Вашу учетную запись DT One. Платежные действия больше не будут обрабатываться. Вы уверены, что хотите продолжить?\n"
"        "

#, fuzzy, python-format
#| msgid ""
#| "\n"
#| "    Your organization is <span class='attn'>%(org)s</span>\n"
#| "\n"
#| "  "
msgid "Your workspace is <b>%(org)s</b>"
msgstr ""
"\n"
"    Вашей организацией является <span class='attn'>%(org)s</span>,\n"
"\n"
"  "

#, fuzzy, python-format
#| msgid ""
#| "\n"
#| "    which is in the <span class='attn'>%(timezone)s</span> timezone.\n"
#| "\n"
#| "  "
msgid "which is in the <b>%(timezone)s</b> timezone."
msgstr ""
"\n"
"    которая находится в <span class='attn'>%(timezone)s</span> часовом поясе.\n"
"\n"
"  "

#, fuzzy, python-format
#| msgid ""
#| "\n"
#| "      You have <span class='attn'>%(org_count)s</span> child organization.\n"
#| "      "
#| msgid_plural ""
#| "\n"
#| "      You have <span class='attn'>%(org_count)s</span> child organizations.\n"
#| "    "
msgid ""
"\n"
"            You have <b>%(org_count)s</b> child workspaces.\n"
"          "
msgid_plural ""
"\n"
"            You have <b>%(org_count)s</b> child workspaces.\n"
"          "
msgstr[0] ""
"\n"
"      У Вас есть <span class='attn'>%(org_count)s</span> дочерняя организация.\n"
"      "
msgstr[1] ""
"\n"
"      У Вас есть <span class='attn'>%(org_count)s</span> дочерних организаций.\n"
"    "
msgstr[2] ""
"\n"
"      У Вас есть <span class='attn'>%(org_count)s</span> дочерних организаций.\n"
"    "
msgstr[3] ""
"\n"
"      У Вас есть <span class='attn'>%(org_count)s</span> дочерних организаций.\n"
"    "

#, fuzzy
#| msgid "Select your Organization"
msgid "Manage Workspaces"
msgstr "Выберите свою Организацию"

#, fuzzy
#| msgid "Start Export"
msgid "Create Export"
msgstr "Начать Экспорт"

msgid "Show Archived"
msgstr "Показать Архивированное"

msgid "Hide Archived"
msgstr "Скрыть Архивированное"

#, fuzzy
#| msgid ""
#| "\n"
#| "    Select all of the items below that you would like to include in your export. We've grouped them\n"
#| "    together based on which flows and campaigns work with each other. Any related triggers will automatically\n"
#| "    be included in the export.\n"
#| "\n"
#| "  "
msgid "Select all of the items below that you would like to include in your export. We've grouped them together based on which flows and campaigns work with each other. Any related triggers will automatically be included in the export."
msgstr ""
"\n"
"    Выберите все элементы ниже, которые Вы хотите включить в свой экспорт. Мы сгруппировали их \n"
"    вместе на основе того, какие потоки и кампании работают друг с другом. Любые связанные триггеры будут автоматически\n"
"    включены в экспорт.\n"
"\n"
"  "

msgid "Group"
msgstr "Группа"

msgid "Select Group"
msgstr "Выбрать Группу"

msgid "Everything Else"
msgstr "Все остальное"

msgid "Flows and Campaigns"
msgstr "Потоки и Кампании"

msgid "Select Everthing Else"
msgstr "Выбрать Все остальное"

msgid "Select All"
msgstr "Выбрать Все"

#, fuzzy
#| msgid "Tap Settings"
msgid "Workspace Settings"
msgstr "Нажмите Настройки"

msgid "Import Flows and Campaigns"
msgstr "Импортировать Потоки и Кампании"

#, fuzzy
#| msgid "If you have an export file with flows and or campaigns, select it below to import it into your account."
msgid "If you have an export file with flows and or campaigns, select it below to import it into your workspace."
msgstr "Если у Вас есть файл экспорта с потоками и / или кампаниями, выберите его ниже для его импорта в Вашу учетную запись."

msgid "Warning!"
msgstr "Предупреждение!"

msgid "If you have flows or campaigns with the same names or UUIDs as the ones you are importing they will be replaced and all history for them will be lost."
msgstr "Если у Вас есть потоки или кампании с такими же именами или UUID, как и у тех, которые Вы импортируете, они будут заменены, и вся история по ним будет потеряна."

msgid "Do not proceed unless you are willing to replace your existing flows and campaigns."
msgstr "Не продолжайте, если Вы не хотите заменить свои существующие потоки и кампании."

#, fuzzy, python-format
#| msgid "You have been invited to join"
msgid "You have been invited to join %(name)s."
msgstr "Вас пригласили присоединиться к "

msgid "Please click Join to accept the invitation."
msgstr "Пожалуйста, для принятия приглашения нажмите «Присоединиться»."

#, fuzzy, python-format
#| msgid ""
#| "\n"
#| "      The primary language is <span class='attn'>%(lang)s</span>.\n"
#| "    "
msgid "The primary language is <b>%(lang)s</b>."
msgstr ""
"\n"
"      Основным языком является <span class='attn'>%(lang)s</span>.\n"
"    "

#, fuzzy, python-format
#| msgid ""
#| "\n"
#| "        Translations are provided in <span class='attn'>%(lang)s</span>.\n"
#| "      "
msgid "Translations are provided in <b>%(lang)s</b>."
msgstr ""
"\n"
"        Переводы предоставлены на <span class='attn'>%(lang)s</span>.\n"
"      "

#, fuzzy
#| msgid "Your organization is configured to use a single language."
msgid "Your workspace is configured to use a single language."
msgstr "Ваша организация настроена на использование одного языка."

#, fuzzy
#| msgid "Login"
msgid "Logins"
msgstr "Логин"

msgid "Admins"
msgstr "Администраторы"

msgid "You must have at least one administator"
msgstr "У Вас должен быть хотя бы один администратор"

#, fuzzy
#| msgid "%(name)s Invitation"
msgid "Pending Invitations"
msgstr "Приглашение %(name)s"

#, fuzzy
#| msgid "Invites"
msgid "Invite New Users"
msgstr "Приглашения"

msgid ","
msgstr ","

msgid "No Administrator"
msgstr "Администратор отсутствует"

msgid "No Editors"
msgstr "Редакторы отсутствуют"

msgid "and"
msgstr "и"

msgid "No Viewers"
msgstr "Абоненты отсутствуют"

msgid "Surveyor."
msgstr "Наблюдатель."

msgid "No Surveyors."
msgstr "Наблюдатели отсутствуют"

msgid "Surveyors."
msgstr "Наблюдатели."

msgid "Disconnect Nexmo"
msgstr "Отключить Nexmo"

#, fuzzy
#| msgid ""
#| "\n"
#| "          Disconnecting your Nexmo account will also remove any Nexmo channels connected to it. Are you sure you want to proceed?\n"
#| "        "
msgid "Disconnecting your Nexmo account will also remove any Nexmo channels connected to it. Are you sure you want to proceed?"
msgstr ""
"\n"
"          Отключение Вашей учетной записи Nexmo также удалит все каналы Nexmo, подключенные к ней. Вы уверены, что хотите продолжить?\n"
"        "

msgid "To connect your Nexmo Account you will need to provide us your Nexmo API key and secret."
msgstr "Для подключения Вашей учетной записи Nexmo Вам потребуется предоставить нам Ваш ключ API и секретный ключ Nexmo."

msgid "Both values can be found on your"
msgstr "Оба значения указаны у Вас на "

msgid "Nexmo Settings Page"
msgstr "странице «Настройки» в Nexmo "

msgid "in the API Settings section."
msgstr "в разделе «Настройки API»."

msgid "You are currently on the {{org.plan}} plan."
msgstr ""

msgid "Connect Plivo"
msgstr "Подключить Plivo"

msgid "To connect your Plivo Account you will need to provide us your Plivo AUTH ID and AUTH TOKEN."
msgstr "Для подключения Вашей учетной записи Plivo Вам потребуется предоставить нам Ваш AUTH ID и AUTH TOKEN Plivo."

msgid "Plivo Dashboard"
msgstr "Информационная панель Plivo "

#, fuzzy, python-format
#| msgid "You can monitor contact group counts and channel message counts on your organization using your %(prometheus)s endpoint. This will let you monitor usage over time using graphs and alerts in a dashboard such as %(grafana)s."
msgid "You can monitor contact group counts and channel message counts on your workspace using your %(prometheus)s endpoint. This will let you monitor usage over time using graphs and alerts in a dashboard such as %(grafana)s."
msgstr "Вы можете вести мониторинг количества групп контактов и количества сообщений на каналах по Вашей организации, используя Вашу конечную точку %(prometheus)s. Это позволит Вам вести мониторинг использования с течением времени, используя графики и оповещения на информационной панели, такой как %(grafana)s."

msgid "Endpoint"
msgstr "Конечная точка"

msgid "Disable Prometheus"
msgstr "Отключить Prometheus"

msgid "Enable Prometheus"
msgstr "Включить Prometheus"

#, fuzzy, python-format
#| msgid "You are monitoring your organization using %(prometheus)s."
msgid "You are monitoring your workspace using %(prometheus)s."
msgstr "Вы осуществляете мониторинг своей организации при помощи %(prometheus)s."

#, fuzzy, python-format
#| msgid "You have not enabled %(prometheus)s monitoring on your organization."
msgid "You have not enabled %(prometheus)s monitoring on your workspace."
msgstr "Вы не включили мониторинг %(prometheus)s для своей организации."

#, fuzzy
#| msgid ""
#| "\n"
#| "    You can create flow events which external services can subscribe to. For example, Zapier can subscribe\n"
#| "    to flow events you create and trigger any number of Zapier integrations when they occur in your flows.\n"
#| "\n"
#| "  "
msgid "You can create flow events which external services can subscribe to. For example, Zapier can subscribe to flow events you create and trigger any number of Zapier integrations when they occur in your flows."
msgstr ""
"\n"
"    Вы можете создавать события потока, на которые могут подписаться внешние сервисы. Например, Zapier может подписаться\n"
"    на события потока, которые Вы создаете, и запускать любое количество интеграций Zapier, когда такие события происходят в Ваших потоках.\n"
"\n"
"  "

msgid "no flow events"
msgstr "нет событий потока"

msgid "one flow event"
msgstr "одно событие потока"

msgid "flow events"
msgstr "события потока"

msgid "configured."
msgstr "настроено."

msgid "Create Account"
msgstr "Создать Учетную запись"

#, python-format
msgid "Creating a %(brand)s account is free and only takes a minute."
msgstr ""

#, fuzzy
#| msgid "Sign in"
msgid "Sign In"
msgstr "Войти"

msgid "Remove SMTP configuration"
msgstr "Удалить настройки SMTP"

#, fuzzy, python-format
#| msgid ""
#| "\n"
#| "      Emails sent from flows will come from <b>%(from_email)s</b>.\n"
#| "\n"
#| "    "
msgid "Emails sent from flows will come from <b>%(from_email)s</b>."
msgstr ""
"\n"
"      Электронные письма, отправленные из потоков, будут приходить с <b>%(from_email)s</b>.\n"
"\n"
"    "

#, fuzzy, python-format
#| msgid ""
#| "\n"
#| "      You can configure %(brand)s to send emails generated within flows from an email address of your choosing. <br/>\n"
#| "      This will let you receive replies from your recipients.\n"
#| "\n"
#| "    "
msgid "You can configure %(brand)s to send emails generated within flows from an email address of your choosing. <br/> This will let you receive replies from your recipients."
msgstr ""
"\n"
"      Вы можете настроить %(brand)s для отправки электронных писем, создаваемых в потоках, с адреса электронной почты по Вашему выбору. <br/>\n"
"      Это позволит Вам получать ответы от Ваших получателей.\n"
"\n"
"    "

#, fuzzy, python-format
#| msgid ""
#| "\n"
#| "        If you no longer want to use %(from_email)s to send emails, you can <a href='javascript:confirmSMTPRemove();'>remove your SMTP configuration</a>.\n"
#| "\n"
#| "      "
msgid "If you no longer want to use %(from_email)s to send emails, you can <a href='javascript:confirmSMTPRemove();'>remove your SMTP configuration</a>."
msgstr ""
"\n"
"        Если Вы больше не хотите использовать %(from_email)s для отправки электронных писем, Вы можете <a href='javascript:confirmSMTPRemove();'>удалить свои настройки SMTP</a>.\n"
"\n"
"      "

#, fuzzy, python-format
#| msgid ""
#| "\n"
#| "          Removing your SMTP configuration will result in emails being delivered from %(brand)s that cannot be replied to. Are you sure you want to continue?\n"
#| "        "
msgid "Removing your SMTP configuration will result in emails being delivered from %(brand)s that cannot be replied to. Are you sure you want to continue?"
msgstr ""
"\n"
"          Удаление Ваших настроек SMTP приведет к доставке электронных писем от %(brand)s, на которые невозможно будет ответить. Вы уверены что хотите продолжить?\n"
"        "

#, fuzzy, python-format
#| msgid ""
#| "\n"
#| "      To get started submitting surveys for %(org)s, download the %(brandname)s Surveyor app from\n"
#| "      Google Play. After you install the Surveyor app on your Android phone, simply login with the same\n"
#| "      account you use to login to %(brandname)s.\n"
#| "\n"
#| "    "
msgid "To get started submitting surveys for %(org)s, download the %(brandname)s Surveyor app from Google Play. After you install the Surveyor app on your Android phone, simply login with the same email address you use to login to %(brandname)s."
msgstr ""
"\n"
"      Для начала отправки опросов по %(org)s, скачайте приложение Наблюдателя %(brandname)s в\n"
"      Google Play. После установки приложения Наблюдателя на свой телефон Android Вам нужно просто войти в систему с той же\n"
"      учетной записью, которую Вы используете для входа в %(brandname)s.\n"
"\n"
"    "

#, fuzzy
#| msgid ""
#| "\n"
#| "            Enter the password you were provided to continue. If you don't have one, request\n"
#| "            one from your project leader.\n"
#| "          "
msgid "Enter the password you were provided to continue. If you don't have one, request one from your project leader."
msgstr ""
"\n"
"            Для продолжения введите предоставленный Вам пароль. Если у Вас нет пароля, запросите \n"
"            его у своего руководителя проекта.\n"
"          "

#, fuzzy
#| msgid ""
#| "\n"
#| "            You have been invited to be a surveyor for\n"
#| "\n"
#| "          "
msgid "You have been invited to be a surveyor for"
msgstr ""
"\n"
"            Вас пригласили в качестве наблюдателя для"

#, fuzzy
#| msgid ""
#| "\n"
#| "            Enter your details below to create your account.\n"
#| "            This is the email address you will use to login to Surveyor.\n"
#| "\n"
#| "          "
msgid "Enter your details below to create your login. This is the email address you will use to login to Surveyor."
msgstr ""
"\n"
"            Введите свои данные ниже, чтобы создать свою учетную запись.\n"
"            Это адрес электронной почты, который Вы будете использовать для входа в приложение «Наблюдатель».\n"
"          "

msgid "API Docs"
msgstr "Документы API"

msgid "API Explorer"
msgstr ""

#, fuzzy, python-format
#| msgid ""
#| "\n"
#| "    Your API Token is <span class=\"attn\">%(token)s</span>.\n"
#| "  "
msgid "Your API Token is <b>%(token)s</b>."
msgstr ""
"\n"
"    Ваш токен API - <span class=\"attn\">%(token)s</span>.\n"
"  "

msgid "Disconnect Twilio"
msgstr "Отключить Twilio"

#, fuzzy
#| msgid ""
#| "\n"
#| "          Disconnecting your Twilio account will also remove any Twilio channels connected to it. Are you sure you want to proceed?\n"
#| "        "
msgid "Disconnecting your Twilio account will also remove any Twilio channels connected to it. Are you sure you want to proceed?"
msgstr ""
"\n"
"          Отключение Вашей учетной записи Twilio также удалит все каналы Twilio, подключенные к ней. Вы уверены, что хотите продолжить?"

msgid "To enable two factor authentication, use a one time password application such as"
msgstr "Для включения двухфакторной аутентификации используйте приложение для одноразового пароля, такое как"

msgid "Backup tokens can be used if you no longer have access to the authentication application configured for your account."
msgstr "Резервные токены можно использовать, если у Вас больше нет доступа к приложению аутентификации, настроенному для Вашей учетной записи."

msgid "Any tokens you may have previously generated are invalid."
msgstr ""

msgid "Generate Backup Tokens"
msgstr "Генерировать Резервные Токены"

msgid "Disable Two Factor"
msgstr "Отключить двухфакторную"

#, fuzzy
#| msgid "This organization has been suspended"
msgid "This workspace has been suspended"
msgstr "Данная организация была заблокирована."

#, fuzzy
#| msgid "This organization has been scheduled for deletion"
msgid "This workspace has been flagged for possible spamming"
msgstr "Данная организация была намечена к удалению"

#, fuzzy
#| msgid "This organization has been suspended"
msgid "This workspace has been verified"
msgstr "Данная организация была заблокирована."

#, fuzzy
#| msgid "This organization has been scheduled for deletion"
msgid "This workspace has been scheduled for deletion"
msgstr "Данная организация была намечена к удалению"

msgid "Top Ups"
msgstr "Пополнения"

msgid "Your service is interrupted. You have"
msgstr "Работа Вашего сервиса прервана. У Вас есть"

#, fuzzy
#| msgid "Credits"
msgid "credits."
msgstr "Кредиты"

msgid "credits remaining. Your service will be suspended when they are all used."
msgstr ""

msgid "of"
msgstr "из"

msgid "Credits Used"
msgstr "Кредитов использовано"

msgid "Expired on "
msgstr "Истекло"

msgid "Expires on "
msgstr "Истекает"

msgid "Added on"
msgstr "Добавлено"

msgid " by "
msgstr " со стороны "

#, fuzzy, python-format
#| msgid ""
#| "\n"
#| "              Thank you for supporting %(brand)s.\n"
#| "\n"
#| "            "
msgid "Thank you for supporting %(brand)s."
msgstr ""
"\n"
"              Спасибо за поддержку %(brand)s.\n"
"\n"
"            "

#, fuzzy, python-format
#| msgid ""
#| "\n"
#| "              Complementary credits, thanks for trying %(brand)s.\n"
#| "\n"
#| "            "
msgid "Complementary credits, thanks for trying %(brand)s."
msgstr ""
"\n"
"              Дополнительные кредиты, спасибо за опробование %(brand)s.\n"
"\n"
"            "

#, fuzzy, python-format
#| msgid ""
#| "\n"
#| "    Your email address is <span class='attn'>%(email)s</span>.\n"
#| "\n"
#| "  "
msgid ""
"\n"
"    Your email address is <b>%(email)s</b>.\n"
"  "
msgstr ""
"\n"
"    Ваш адрес электронной почты - <span class='attn'>%(email)s</span>.\n"
"\n"
"  "

#, fuzzy
#| msgid "Previous Policies"
msgid "Policies"
msgstr "Предыдущие Политики"

msgid ""
"\n"
"      These are the policies currently in place. In general these should not be modified unless for inconsequential grammar. Consider instead,\n"
"      introducing a new policy which will archive the current policy for posterity and replace it.\n"
"\n"
"    "
msgstr ""

msgid "Created"
msgstr "Созданный"

msgid "edit"
msgstr "редактировать"

#, python-format
msgid ""
"\n"
"    %(name)s cares deeply about your privacy. We've designed this privacy page to help guide you through what kind of\n"
"    data we collect and what we do with it. Please take the time to review the following policies\n"
"    as your consent is required to continue to use %(name)s.\n"
"\n"
"  "
msgstr ""
"\n"
"    %(name)s очень заботится о Вашей конфиденциальности. Мы разработали эту страницу по вопросам конфиденциальности, чтобы помочь Вам узнать о том, какие\n"
"    данные мы собираем и что мы делаем с ними. Пожалуйста, внимательно изучите следующие политики,\n"
"    потому что для продолжения использования %(name)s требуется Ваше согласие.\n"
"\n"
"  "

#, python-format
msgid ""
"\n"
"            Ahoy! We've updated our policies. Before you continue to use %(name)s you will first need to agree to\n"
"            the updated policies below. Don't worry, you can revoke your consent at any time.\n"
"\n"
"          "
msgstr ""
"\n"
"            Внимание! Мы обновили наши политики. Прежде чем Вы продолжите использовать %(name)s, Вам сначала нужно согласиться с\n"
"            обновленными политиками ниже. Не переживайте, Вы сможете отозвать свое согласие в любое время.\n"
"\n"
"          "

msgid "Revoke"
msgstr "Отозвать"

#, python-format
msgid ""
"\n"
"            You agreed to the these policies on %(day)s\n"
"\n"
"          "
msgstr ""
"\n"
"            Вы согласились с этими политиками %(day)s\n"
"\n"
"          "

msgid "I agree to the above policies"
msgstr "Я согласен с вышеуказанными политиками"

msgid "Updated"
msgstr "Обновлено"

msgid "Privacy Center"
msgstr "Центр конфиденциальной информации"

#, fuzzy
#| msgid "New Policy"
msgid "Update Policy"
msgstr "Новая Политика"

#, fuzzy, python-format
#| msgid ""
#| "\n"
#| "        To use an Android phone with your %(brand)s account to send messages you need to download the %(brand)s relayer app\n"
#| "\n"
#| "      "
msgid ""
"\n"
"        To use an Android phone with your %(brand)s workspace to send messages you need to download the %(brand)s relayer app\n"
"\n"
"      "
msgstr ""
"\n"
"        Для использования телефона Android Вашей с учетной записью %(brand)s для отправки сообщений Вам необходимо скачать приложение %(brand)s для ретрансляции."

msgid "Latest released on"
msgstr "Последний релиз от "

msgid "Download Relayer"
msgstr "Скачать ретранслятор"

#, python-format
msgid ""
"\n"
"      No Android app available yet. Please contact %(email)s and report that.\n"
"\n"
"    "
msgstr ""
"\n"
"      Пока нет ни одного доступного приложения для Android. Пожалуйста, свяжитесь с %(email)s и сообщите об этом.\n"
"\n"
"    "

#, python-format
msgid ""
"\n"
"        To increase the capacity of messages your phone can send in an hour we recommend you install each of the following %(brand)s message packs as well.\n"
"\n"
"      "
msgstr ""
"\n"
"        Для увеличения объема сообщений, которые Ваш телефон может отправлять в течение часа, мы рекомендуем Вам также установить каждый из следующих пакетов сообщений %(brand)s.\n"
"\n"
"      "

#, python-format
msgid ""
"\n"
"            Download Message pack %(counter)s\n"
"\n"
"\n"
"          "
msgstr ""
"\n"
"            Скачать пакет Сообщений %(counter)s\n"
"\n"
"\n"
"          "

#, python-format
msgid ""
"\n"
"    %(name)s - Welcome\n"
"\n"
"  "
msgstr ""
"\n"
"    %(name)s - Добро пожаловать\n"
"\n"
"  "

msgid "Your channel is now connected."
msgstr "Ваш канал теперь подключен."

#, fuzzy, python-format
#| msgid ""
#| "\n"
#| "            You can now start flows through %(name)s.\n"
#| "          "
msgid ""
"\n"
"      You can now start flows through %(name)s.\n"
"    "
msgstr ""
"\n"
"            Теперь Вы можете запустить потоки через %(name)s.\n"
"          "

msgid "Getting Started"
msgstr "Знакомство и начало работы"

#, fuzzy
#| msgid ""
#| "\n"
#| "            Select your provider below to get started.\n"
#| "\n"
#| "          "
msgid ""
"\n"
"      Here's a short introduction to help you get started.\n"
"\n"
"\n"
"    "
msgstr ""
"\n"
"            Для того, чтобы начать, выберите своего провайдера из списка ниже.\n"
"\n"
"          "

#, fuzzy
#| msgid ""
#| "\n"
#| "          Using a simple drag-and-drop interface, anybody can design a custom SMS application\n"
#| "          that is tailored to their needs. Design a flow in minutes and start getting responses\n"
#| "          instantly. Once people start interacting with your flow, use real-time analytics to\n"
#| "          see how things are going.\n"
#| "        "
msgid ""
"\n"
"            Using a simple drag-and-drop interface, anybody can design a custom SMS application\n"
"            that is tailored to their needs. Design a flow in minutes and start getting responses\n"
"            instantly. Once people start interacting with your flow, use real-time analytics to\n"
"            see how things are going.\n"
"\n"
"          "
msgstr ""
"\n"
"          При помощи простого интерфейса с функцией перетаскивания любой может создать собственное приложение SMS,\n"
"          которое будет настроено с учетом конкретных потребностей. Создайте поток в считанные минуты и начните получать ответы\n"
"          мгновенно. Как только люди начнут взаимодействовать с Вашим потоком, используйте аналитику в режиме реального времени, чтобы\n"
"          увидеть, как идут дела."

msgid "To learn more about flows, visit the"
msgstr "Чтобы узнать больше о потоках, посетите"

msgid "learning center"
msgstr "обучающий центр"

#, fuzzy
#| msgid "View Sample Flows"
msgid "Sample Flows"
msgstr "Посмотреть примеры потоков"

#, fuzzy
#| msgid "Trial"
msgid "Tutorials"
msgstr "Пробный"

#, fuzzy
#| msgid "Connect"
msgid "Get Connected"
msgstr "Подключить"

#, python-format
msgid ""
"\n"
"            No matter where you are in the world, it's easy to configure %(name)s to work on real phones without delay.\n"
"            Whether you want to use a Twilio number, a direct connection with your local carriers, or even the SIM card\n"
"            you already have, we've got you covered.\n"
"\n"
"          "
msgstr ""
"\n"
"            Независимо от того, в какой точке мира Вы находитесь, настроить %(name)s для работы на реальных телефонах без задержки легко.\n"
"            Независимо от того, хотите ли Вы использовать номер Twilio, или прямое соединение с Вашими местными операторами связями или даже SIM-карту,\n"
"            которая у Вас уже есть, у нас есть все для этого.\n"
"\n"
"          "

#, fuzzy
#| msgid ""
#| "\n"
#| "            You can also use our flow simulator if you don't want to setup a number right away.\n"
#| "\n"
#| "          "
msgid ""
"\n"
"              You can also use our flow simulator if you don't want to setup a number right away.\n"
"\n"
"            "
msgstr ""
"\n"
"            Вы также можете использовать наш симулятор потока, если Вы не хотите сразу настраивать номер.\n"
"\n"
"          "

msgid "Add Number"
msgstr "Добавить Номер"

#, fuzzy, python-format
#| msgid ""
#| "\n"
#| "          Before you do anything else in %(name)s, it is helpful to have a list of contacts. This will make it easy to send a message or survey out\n"
#| "          to a wide distribution list.\n"
#| "\n"
#| "          For example, you might have groups\n"
#| "          called <i>Field Staff</i>, <i>Office Managers</i>, or <i>Trainees</i>. You can import these groups into\n"
#| "          %(name)s by uploading an Excel file using our\n"
#| "          <a href='%(STATIC_URL)s/examples/contacts.xls'>\n"
#| "            template\n"
#| "          </a>\n"
#| "          as a guide. We'll create a group for you automatically for each file you upload. Don't worry, it's easy to add or\n"
#| "          remove people from groups later if you need to tweak things.\n"
#| "        "
msgid ""
"\n"
"          Before you do anything else in %(name)s, it is helpful to have a list of contacts. This will make it easy to send a message or survey out\n"
"          to a wide distribution list.\n"
"\n"
"          For example, you might have groups\n"
"          called <i>Field Staff</i>, <i>Office Managers</i>, or <i>Trainees</i>. You can import these groups into\n"
"          %(name)s by uploading an Excel file using our\n"
"          <a href='%(STATIC_URL)s/examples/contacts.xls'>\n"
"            template\n"
"          </a>\n"
"          as a guide. We'll create a group for you automatically for each file you upload. Don't worry, it's easy to add or\n"
"          remove people from groups later if you need to tweak things.\n"
"\n"
"        "
msgstr ""
"\n"
"          Прежде чем Вы начнете делать что-либо в %(name)s, полезно будет создать список контактов. Это позволит легко рассылать сообщение или опрос\n"
"          большому списку абонентов рассылки.\n"
"\n"
"          Например, у Вас могут быть группы,\n"
"          названные  <i>Полевой персонал</i>, <i>Офис-менеджеры</i>, или <i>Учащиеся</i>. Вы можете импортировать эти группы в\n"
"          %(name)s, загрузив файл Excel, используя наш\n"
"          <a href='%(STATIC_URL)s/examples/contacts.xls'>\n"
"            шаблон\n"
"          </a>\n"
"          в качестве инструкции. Мы автоматически создадим Вам группу для каждого загружаемого Вами файла. Не переживайте, можно будет будет легко добавлять или\n"
"          удалять людей из групп позже, если Вам потребуется что-то изменить.\n"
"        "

#, fuzzy
#| msgid ""
#| "\n"
#| "          If you want anybody to be able to join a group using SMS, you can set a <i>join keyword</i>. Anybody who\n"
#| "          texts with that keyword will automatically be registered into the group.\n"
#| "\n"
#| "        "
msgid ""
"\n"
"            If you want anybody to be able to join a group using SMS, you can set a <i>join keyword</i>. Anybody who\n"
"            texts with that keyword will automatically be registered into the group.\n"
"\n"
"          "
msgstr ""
"\n"
"          Если Вы хотите, чтобы любой мог присоединиться к группе с помощью SMS, Вы можете настроить <i>ключевое слово для присоединения</i>. Любой, кто\n"
"          отправит текстовое сообщение с таким ключевым словом, будет автоматически зарегистрирован в группе.\n"
"\n"
"        "

#, python-format
msgid ""
"\n"
"          If you use e-mail, reading and writing messages in %(name)s should already be familiar to you. Just like e-mail, you have an Inbox and it's easy to label\n"
"          messages so you can follow up with them later. %(name)s also allows you to schedule a message to be sent later or even as a reminder\n"
"          on a regular schedule.\n"
"\n"
"        "
msgstr ""
"\n"
"          Если Вы используете электронную почту, процесс чтения и написания сообщений в %(name)s уже должен быть Вам знаком. Как и электронная почта, у Вас есть «Входящие», а сообщения легко отметить\n"
"          для того, чтобы Вы могли следить за ними позже. %(name)s также позволяет Вам запланировать отправку сообщения позже или даже в качестве напоминания\n"
"          на регулярной основе.\n"
"\n"
"        "

#, fuzzy, python-format
#| msgid ""
#| "\n"
#| "          For example you might have %(name)s send a message every Friday reminding people in the <i>Field Staff</i> group to complete their weekly report.\n"
#| "          If anybody joins the <i>Field Staff</i> group later, they will automatically start receiving the weekly reminder.\n"
#| "\n"
#| "        "
msgid ""
"\n"
"            For example you might have %(name)s send a message every Friday reminding people in the <i>Field Staff</i> group to complete their weekly report.\n"
"            If anybody joins the <i>Field Staff</i> group later, they will automatically start receiving the weekly reminder.\n"
"\n"
"          "
msgstr ""
"\n"
"          Например, Вы можете настроить %(name)s на отправку каждую пятницу сообщения с напоминанием людям, находящимся в группе <i>Полевой персонал</i>, о необходимости подготовить свой еженедельный отчет.\n"
"          Если кто-нибудь присоединится к группе <i>Полевой персонал</i> позже, он автоматически начнет получать еженедельное напоминание.\n"
"\n"
"        "

#, fuzzy, python-format
#| msgid ""
#| "\n"
#| "          %(name)s also offers a robust REST API to add SMS features to your own website. Have a look through the\n"
#| "          <a href='%(api_url)s'>\n"
#| "            API documentation\n"
#| "          </a>\n"
#| "          to learn more.\n"
#| "\n"
#| "        "
msgid ""
"\n"
"            %(name)s also offers a robust REST API to add SMS features to your own website. Have a look through the\n"
"            <a href='%(api_url)s'>\n"
"              API documentation\n"
"            </a>\n"
"            to learn more.\n"
"\n"
"          "
msgstr ""
"\n"
"          %(name)s также предлагает надежный API REST для добавления функций SMS на Ваш собственный сайт. Изучите подробнее\n"
"          <a href='%(api_url)s'>\n"
"            документацию по API \n"
"          </a>,\n"
"          чтобы узнать больше информации.\n"
"\n"
"        "

msgid "API Documentation"
msgstr "Документация по API"

#, python-format
msgid ""
"\n"
"    Learn %(brand)s - SMS Application Videos and Tutorials\n"
"\n"
"  "
msgstr ""
"\n"
"    Изучите %(brand)s - видеоролики и учебные пособия по SMS-приложению\n"
"\n"
"  "

#, python-format
msgid ""
"\n"
"    Start building SMS applications by watching these short two minutes videos on various %(brand)s features.\n"
"\n"
"  "
msgstr ""
"\n"
"    Начните создавать SMS-приложения, посмотрев эти короткие двухминутные видеоролики о различных функциях %(brand)s.\n"
"\n"
"  "

msgid "Mastering Flows"
msgstr "Освоение Потоков"

msgid "Add Video"
msgstr "Добавить видеоролик"

#, fuzzy, python-format
#| msgid ""
#| "\n"
#| "      To make sure you get the most out of %(brand)s, we've put together a bunch of short videos to guide you through\n"
#| "      some of the most powerful features. Each of these videos are only a couple minutes, but they will help you\n"
#| "      build complex flows without a lot of effort.\n"
#| "\n"
#| "    "
msgid ""
"\n"
"    To make sure you get the most out of %(brand)s, we've put together a bunch of short videos to guide you through\n"
"    some of the most powerful features. Each of these videos are only a couple minutes, but they will help you\n"
"    build complex flows without a lot of effort.\n"
"\n"
"  "
msgstr ""
"\n"
"      Чтобы убедиться, что Вы получите максимальную отдачу от %(brand)s, мы собрали подборку коротких видеороликов, которые покажут Вам \n"
"      некоторые самые функциональные возможности. Каждый из этих видеороликов длится всего пару минут, но они помогут Вам\n"
"      освоить построение сложных потоков без особых усилий.\n"
"\n"
"    "

msgid ""
"\n"
"      You don't have to, but it's best if these are watched in order since they build on each other as you go.\n"
"\n"
"    "
msgstr ""
"\n"
"      Это необязательно, но лучше смотреть видеоролики по порядку, так как они отталкиваются друг от друга в порядке очередности.\n"
"\n"
"    "

msgid "More"
msgstr "Больше"

#, python-format
msgid ""
"\n"
"    Learn - %(video_name)s\n"
"\n"
"  "
msgstr ""
"\n"
"    Изучите - %(video_name)s\n"
"\n"
"  "

msgid "More Videos"
msgstr "Больше видеороликов"

msgid "Classifier Event"
msgstr "Событие Классификатора"

msgid "Connection Error"
msgstr "Ошибка подключения"

#, fuzzy
#| msgid "Choose when you would like the flow to start."
msgid "Select when you would like the message to be sent"
msgstr "Выберите время, когда Вы хотите, чтобы поток запускался."

msgid "The next message will be sent on"
msgstr "Следующее сообщение будет отправлено "

msgid "It will repeat every"
msgstr "Оно будет повторно отправляться каждый"

msgid "at around the same time."
msgstr "примерно в это же время."

msgid "on the"
msgstr "в"

msgid "It will repeat"
msgstr "Оно будет повторяться"

msgid "It will "
msgstr "Оно "

msgid "not repeat"
msgstr "не будет повторяться"

#, fuzzy
#| msgid "not scheduled"
msgid "Unschedule"
msgstr "не запланировано"

msgid "Not scheduled"
msgstr "Не запланировано"

#, fuzzy
#| msgid "Welcome!"
msgid "Welcome Back"
msgstr "Добро пожаловать!"

msgid ""
"\n"
"    Please sign in with your email address and password.\n"
"\n"
"  "
msgstr ""

msgid "Don't have an account yet?"
msgstr ""

#, fuzzy
#| msgid "Sign Up"
msgid "Sign up"
msgstr "Зарегистрироваться"

msgid "Login Failure"
msgstr ""

#, python-format
msgid ""
"\n"
"    Sorry, you cannot log in at this time because we received %(failed_login_limit)s incorrect login attempts.\n"
"\n"
"  "
msgstr ""

#, python-format
msgid ""
"\n"
"      Please wait %(lockout_timeout)s minutes before to try log in again.\n"
"\n"
"    "
msgstr ""

msgid "Alternatively, you can fill out the form below to have your password reset via e-mail."
msgstr ""

msgid "Please contact the website administrator to have your password reset."
msgstr ""

#, fuzzy
#| msgid "Resend"
msgid "Reset"
msgstr "Отправить повторно"

#, fuzzy
#| msgid "Password"
msgid "Reset Password"
msgstr "Пароль"

msgid ""
"\n"
"    Enter the email address you used to sign up. We will\n"
"    send you an email with details on how to reset your password.\n"
"\n"
"  "
msgstr ""

msgid "Pick a new password and enter it below. A good password will be at least eight characters long and have a mixture of upper and lower case letters."
msgstr ""

#, fuzzy
#| msgid "Password"
msgid "New password"
msgstr "Пароль"

#, fuzzy
#| msgid "Password"
msgid "Confirm new password"
msgstr "Пароль"

msgid "Delete "
msgstr "Удалить"

#, fuzzy
#| msgid "Select your Organization"
msgid "Delete Workspace"
msgstr "Выберите свою Организацию"

#, fuzzy
#| msgid "Delete "
msgid "Delete Login"
msgstr "Удалить"

msgid "Whoa, whoa, whoa!"
msgstr "Постойте!"

#, fuzzy
#| msgid "By deleting this user,"
msgid "By deleting this login,"
msgstr "Удаляя этого пользователя,"

#, fuzzy
#| msgid ""
#| "\n"
#| "                  will also be deleted. All organization data will be deleted and there is no\n"
#| "                  going back. This includes all flows, contacts, messages, etc.\n"
#| "                "
msgid ""
"\n"
"                  will also be deleted. All workspace data will be deleted and there is no\n"
"                  going back. This includes all flows, contacts, messages, etc.\n"
"                "
msgstr ""
"\n"
"                 также будет удалено. Все данные организации будут удалены, и способа\n"
"                  вернуть все назад уже не будет. Это включает все потоки, контакты, сообщения и т.д.\n"
"                "

#, fuzzy, python-format
#| msgid ""
#| "\n"
#| "              Are you sure you want to delete the user %(name)s?\n"
#| "\n"
#| "            "
msgid ""
"\n"
"              Are you sure you want to delete the login %(name)s?\n"
"\n"
"            "
msgstr ""
"\n"
"              Вы действительно хотите удалить пользователя %(name)s?"

msgid "Ticketing Service"
msgstr ""

#, fuzzy
#| msgid "Ticketing Service Called"
msgid "Ticketing Service over"
msgstr "Служба обработки запросов клиентов вызвана"

msgid "Services"
msgstr ""

msgid "Close"
msgstr ""

msgid "Reopen"
msgstr ""

msgid "No tickets."
msgstr ""

msgid "Through"
msgstr ""

msgid "Body"
msgstr ""

msgid "Opened On"
msgstr ""

msgid "Close Ticket"
msgstr ""

msgid "Are you sure you want to close this ticket?"
msgstr ""

msgid "Connect a Ticketing Service"
msgstr ""

msgid "Ticketing Services let a human agent take over communication for a contact. In a flow you can open a new ticket for a contact and from that point until the ticket is closed all incoming messages from the contact will be forwarded to the service and all replies from the service will be sent back to the contact."
msgstr ""

msgid "Select the ticketing service you want to connect below to get started."
msgstr ""

msgid "No ticketing services are available."
msgstr ""

msgid "Unable to delete service still being used by"
msgstr ""

#, fuzzy, python-format
#| msgid "You are about to delete <span class='group_name'> %(object)s. </span> No contacts will be deleted but the group itself will be deleted. There is no way to undo this. Are you sure?"
msgid "You are about to delete <span class='font-normal'> %(name)s. </span> There is no way to undo this. Are you sure?"
msgstr "Вы собираетесь удалить <span class='group_name'> %(object)s. </span> Контакты не будут удалены, но сама группа будет удалена. Способа отменить это действие нет. Вы уверены?"

#, python-format
msgid "Your verification code is <b>%(code)s</b> to continue adding an email-based ticketing service."
msgstr ""

#, python-format
msgid "Your verification code is %(code)s to continue adding an email-based ticketing service."
msgstr ""

msgid "This will connect your account to Zendesk allowing you to open tickets in flows."
msgstr ""

msgid "To complete connecting your account here to your Zendesk account you need to complete the following steps."
msgstr ""

#, python-format
msgid "Install the %(brand)s app into your Zendesk account from the <a href=\"%(market_url)s\">marketplace</a>."
msgstr ""

#, python-format
msgid "Go to <a href=\"%(channels_url)s\">channel integrations</a> where you will see a new %(brand)s channel service."
msgstr ""

#, python-format
msgid "Add account for the channel and enter <code>%(secret)s</code> as the secret."
msgstr ""

msgid "Start a flow after receiving a message not handled elsewhere."
msgstr "Запустите поток после получения сообщения, не обработанного где-либо еще."

msgid "Triggers allow users to start flows based on user actions or schedules."
msgstr "Триггеры позволяют пользователям запускать потоки на основе действий пользователя или расписания."

msgid "Start a flow after receiving a call."
msgstr "Запустите поток после получения звонка."

msgid "Create a message keyword that launches a flow."
msgstr "Создайте ключевое слово сообщения, которое запускает поток."

msgid "The keyword"
msgstr "Ключевое слово"

#, fuzzy
#| msgid "missed call"
msgid "A missed call"
msgstr "пропущенный поток"

#, fuzzy
#| msgid "uncaught message"
msgid "An uncaught message"
msgstr "необработанное сообщение"

#, fuzzy
#| msgid "inbound call"
msgid "An inbound call"
msgstr "входящий звонок"

#, fuzzy
#| msgid "New Conversation"
msgid "A new conversation"
msgstr "Новый Разговор"

#, fuzzy
#| msgid "Mon"
msgid "on"
msgstr "Пн"

#, fuzzy
#| msgid "Referrer Id"
msgid "The referrer id"
msgstr "Id Источника ссылки"

#, fuzzy
#| msgid "Phone Channels"
msgid "on the channel"
msgstr "Телефонные каналы"

#, fuzzy
#| msgid "starts the"
msgid "starts"
msgstr "начинает "

#, fuzzy
#| msgid "not scheduled"
msgid "is not scheduled"
msgstr "не запланировано"

msgid "No matching triggers."
msgstr "Нет соответствующих триггеров."

msgid "Update Trigger"
msgstr "Обновить Триггер"

msgid "Start a flow after a missed call."
msgstr "Запустить поток после пропущенного звонка."

msgid "Start a flow when a conversation is started by a contact."
msgstr "Запустить поток, когда разговор начинается контактом."

msgid "Start a flow when Facebook refers a contact."
msgstr "Запустить поток, когда Facebook направляет контакт."

msgid "Create a message keyword that allows people to join a group."
msgstr "Создать ключевое слово сообщения, которое позволит людям присоединяться к группе."

msgid "Start a flow in the future or on a schedule."
msgstr "Начать поток в будущем или по расписанию."

msgid "Enter a query"
msgstr "Ввести запрос"

#, python-brace-format
msgid "Found ${count} for ${query}"
msgstr "Найдено ${count} по ${query}"

#~ msgid "Are you sure you want to remove"
#~ msgstr "Вы действительно хотите удалить "

#~ msgid "Once it is removed, it will be gone forever."
#~ msgstr "После удаления, это исчезнет навсегда. "

#~ msgid "Create a message keyword to allow people to join a group."
#~ msgstr "Создать ключевое слово сообщения, чтобы люди могли присоединяться к группе."

#~ msgid "Loading recipients.."
#~ msgstr "Загрузка получателей.."

#~ msgid "recipients at this point in the flow"
#~ msgstr "получателей в данный момент в потоке"

#~ msgid "Sending.."
#~ msgstr "Отправка..."

#~ msgid "Add guest viewers to"
#~ msgstr "Добавить гостевых абонентов в "

#~ msgid "Enter emails of people to invite"
#~ msgstr "Введите адреса электронной почты лиц, которые будут приглашаться"

#~ msgid ""
#~ "\n"
#~ "        You have connected a Twilio Trial Account which has some restrictions.\n"
#~ "      "
#~ msgstr ""
#~ "\n"
#~ "        Вы подключили Пробную версию учетной записи Twilio, у которой есть некоторые ограничения.\n"
#~ "      "

#, fuzzy
#~| msgid ""
#~| "\n"
#~| "                  %(group_count)s groups, %(contact_count)s contacts, %(urn_count)s urns\n"
#~| "\n"
#~| "                "
#~ msgid ""
#~ "\n"
#~ "                    %(group_count)s groups, %(contact_count)s contacts, %(urn_count)s urns\n"
#~ "\n"
#~ "                  "
#~ msgstr ""
#~ "\n"
#~ "                  %(group_count)s групп, %(contact_count)s контактов, %(urn_count)s urn\n"
#~ "\n"
#~ "                "

#, fuzzy
#~| msgid ""
#~| "\n"
#~| "                  %(group_count)s groups, %(contact_count)s contacts, %(urn_count)s urns\n"
#~| "\n"
#~| "                "
#~ msgid ""
#~ "\n"
#~ "                    %(group_count)s groups, %(contact_count)s contacts, %(urn_count)s urns\n"
#~ "                  "
#~ msgstr ""
#~ "\n"
#~ "                  %(group_count)s групп, %(contact_count)s контактов, %(urn_count)s urn\n"
#~ "\n"
#~ "                "

#~ msgid ""
#~ "\n"
#~ "              Used by %(num_flows)s flow:\n"
#~ "              "
#~ msgid_plural ""
#~ "\n"
#~ "              Used by %(num_flows)s flows:\n"
#~ "              "
#~ msgstr[0] ""
#~ "\n"
#~ "              Используется %(num_flows)s потоком:\n"
#~ "              "
#~ msgstr[1] ""
#~ "\n"
#~ "              Используется %(num_flows)s потоками:\n"
#~ "              "
#~ msgstr[2] ""
#~ "\n"
#~ "              Используется %(num_flows)s потоками:\n"
#~ "              "
#~ msgstr[3] ""
#~ "\n"
#~ "              Используется %(num_flows)s потоками:\n"
#~ "              "

#, fuzzy
#~| msgid ""
#~| "\n"
#~| "        To get started you need to add a channel to your account. A channel is a phone number or social network\n"
#~| "        account which %(name)s can use to send and receive messages on your behalf. You can choose to use an\n"
#~| "        Android phone and your own cell phone plan, or we can connect you with a service provider in your country\n"
#~| "        directly.\n"
#~| "\n"
#~| "      "
#~ msgid ""
#~ "\n"
#~ "        To get started you need to add a channel to your workspace. A channel is a phone number or social network\n"
#~ "        account which %(name)s can use to send and receive messages on your behalf. You can choose to use an\n"
#~ "        Android phone and your own cell phone plan, or we can connect you with a service provider in your country\n"
#~ "        directly.\n"
#~ "\n"
#~ "      "
#~ msgstr ""
#~ "\n"
#~ "        Для того, чтобы начать Вам нужно добавить канал в свою учетную запись. Канал - это номер телефона или учетная запись социальной сети,\n"
#~ "        которую %(name)s может использовать для отправки и получения сообщений от Вашего имени. Вы можете использовать\n"
#~ "        телефон Android и сотовый тарифный план Вашего телефона, или мы можем напрямую связать Вас с поставщиком услуг в Вашей\n"
#~ "       стране."

#~ msgid ""
#~ "\n"
#~ "      Your download should start automatically. If it doesn't start in a few seconds, use the button below to download.\n"
#~ "    "
#~ msgstr ""
#~ "\n"
#~ "      Ваша загрузка должна начаться автоматически. Если она не запустится через несколько секунд, используйте кнопку ниже для загрузки."

#~ msgid ""
#~ "\n"
#~ "      When somebody arrives at this point in your flow\n"
#~ "    "
#~ msgstr ""
#~ "\n"
#~ "      Когда кто-то достигает этой точки Вашего потока\n"
#~ "    "

#~ msgid "Quick Replies"
#~ msgstr "Быстрые Ответы"

#~ msgid "Add reply"
#~ msgstr "Добавить ответ"

#~ msgid ""
#~ "\n"
#~ "          Choose the preferred channel for this contact.\n"
#~ "        "
#~ msgstr ""
#~ "\n"
#~ "          Выберите предпочитаемый канал для этого контакта."

#~ msgid ""
#~ "\n"
#~ "          Choose one or more labels below.\n"
#~ "        "
#~ msgstr ""
#~ "\n"
#~ "          Выберите одну или более меток ниже.\n"
#~ "        "

#~ msgid ""
#~ "\n"
#~ "          Choose one or more groups below.\n"
#~ "        "
#~ msgstr ""
#~ "\n"
#~ "          Выберите одну или более групп ниже."

#~ msgid ""
#~ "\n"
#~ "          <input name='all_groups' type='checkbox' ng-model='checked' ng-checked='checked' ng-init='checked=action.groups.length == 0 && config.type == \"del_group\"' id='all_groups'>\n"
#~ "          <label for='all_groups'>Remove from All Groups</label>\n"
#~ "        "
#~ msgstr ""
#~ "\n"
#~ "          <input name='all_groups' type='checkbox' ng-model='checked' ng-checked='checked' ng-init='checked=action.groups.length == 0 && config.type == \"del_group\"' id='all_groups'>\n"
#~ "          <label for='all_groups'>Удалить из Всех Групп</label>\n"
#~ "        "

#~ msgid ""
#~ "\n"
#~ "          Set the preferred language for the contact.\n"
#~ "\n"
#~ "        "
#~ msgstr ""
#~ "\n"
#~ "          Установите предпочитаемый язык для контакта"

#~ msgid "Save to field"
#~ msgstr "Сохранить в поле"

#~ msgid ""
#~ "\n"
#~ "          Select an existing field, or type a name to create a new field.\n"
#~ "        "
#~ msgstr ""
#~ "\n"
#~ "          Выберите существующее поле или введите название, чтобы создать новое поле.\n"
#~ "        "

#~ msgid ""
#~ "\n"
#~ "          The value to store can be any text you like. You can also reference other\n"
#~ "          values that have been collected up to this point by typing @flow.\n"
#~ "        "
#~ msgstr ""
#~ "\n"
#~ "          Значение для хранения может быть в виде любого предпочитаемого Вами текста. Вы также можете сослаться на другие\n"
#~ "          значения, которые были собраны до этого момента, введя @flow.\n"
#~ "        "

#~ msgid "To"
#~ msgstr "Кому"

#~ msgid "Subject"
#~ msgstr "Тема"

#~ msgid ""
#~ "\n"
#~ "          This action starts the contacts you specify down a flow.\n"
#~ "          The flow variables collected up to this point will be available in @parent.\n"
#~ "        "
#~ msgstr ""
#~ "\n"
#~ "          Это действие запускает указанные Вами контакты по потоку.\n"
#~ "          Переменные потока, собранные до этого момента, доступны через @parent.\n"
#~ "        "

#~ msgid ""
#~ "\n"
#~ "          This action redirects contacts to a new flow. When they start that flow, they will exit this one.\n"
#~ "        "
#~ msgstr ""
#~ "\n"
#~ "          Это действие перенаправляет контакты в новый поток. Когда они запустятся в новом потоке, они выйдут из этого потока.\n"
#~ "        "

#~ msgid ""
#~ "\n"
#~ "          Using a Webhook you can fetch data from an external\n"
#~ "          database and use it in this flow.\n"
#~ "          Enter the URL to call out to at this point in the flow.\n"
#~ "        "
#~ msgstr ""
#~ "\n"
#~ "          При помощи Вебхука Вы можете осуществлять выборку данных из внешней\n"
#~ "          базы данных и использовать ее в этом потоке.\n"
#~ "          Введите адрес URL для вызова в данной точке в потоке.\n"
#~ "        "

#~ msgid "Additional options"
#~ msgstr "Дополнительные параметры"

#~ msgid "Header Name"
#~ msgstr "Название заголовка"

#~ msgid "Header Value"
#~ msgstr "Значение заголовка"

#~ msgid "Add header"
#~ msgstr "Добавить заголовок"

#~ msgid ""
#~ "\n"
#~ "            This step will be identified as [[actionset.uuid]]\n"
#~ "\n"
#~ "          "
#~ msgstr ""
#~ "\n"
#~ "            Этот шаг будет обозначен как [[actionset.uuid]]\n"
#~ "\n"
#~ "          "

#~ msgid ""
#~ "\n"
#~ "            If your server responds with JSON, each property will be added\n"
#~ "            to the flow.\n"
#~ "\n"
#~ "          "
#~ msgstr ""
#~ "\n"
#~ "            Если Ваш сервер отвечает посредством JSON, каждое свойство будет добавлено\n"
#~ "            в поток.\n"
#~ "\n"
#~ "          "

#~ msgid ""
#~ "\n"
#~ "            In this example @extra.product and @extra.stock_level would be\n"
#~ "            added for all future steps\n"
#~ "\n"
#~ "          "
#~ msgstr ""
#~ "\n"
#~ "            В этом примере @extra.product и @extra.stock_level будут\n"
#~ "            добавлены для всех последующих шагов\n"
#~ "\n"
#~ "          "

#~ msgid "Send to all contact addresses"
#~ msgstr "Отправить по всем адресам контактов"

#~ msgid ""
#~ "\n"
#~ "            When somebody arrives at this point in your flow\n"
#~ "          "
#~ msgstr ""
#~ "\n"
#~ "            Когда кто-то достигает этой точки Вашего потока"

#~ msgid "Save result as"
#~ msgstr "Сохранить результат как"

#~ msgid "The response name must consist of only letters and numbers."
#~ msgstr "Название ответа должно состоять только из букв и цифр."

#~ msgid "If the message response..."
#~ msgstr "Если ответ на сообщение..."

#~ msgid ""
#~ "\n"
#~ "            Call out to another flow and return the results to this flow in the @child variable.\n"
#~ "          "
#~ msgstr ""
#~ "\n"
#~ "            Вызвать другой поток и вернуть результаты этому потоку в @child variable.\n"
#~ "          "

#~ msgid "If the expression "
#~ msgstr "Если выражение"

#~ msgid "If the flow field "
#~ msgstr "Если поле потока"

#~ msgid "If the"
#~ msgstr "Если"

#~ msgid "field in"
#~ msgstr "поле в"

#~ msgid "delimited by a"
#~ msgstr "Разграничено "

#~ msgid "If the contact field "
#~ msgstr "Если поле контакта"

#~ msgid "If the keypad entry before the # symbol.."
#~ msgstr "Если ввод на клавиатуре перед символом #.."

#~ msgid "Split them randomly into"
#~ msgstr "Разделить их случайным образом на "

#~ msgid "even buckets"
#~ msgstr "равные сегменты"

#~ msgid "Select all the groups you would like to split by below"
#~ msgstr "Выберите все группы, которые Вы хотели бы разделить ниже"

#~ msgid ""
#~ "\n"
#~ "            You can configure the amount of the airtime in local currency to send\n"
#~ "            for each country you have a channel for.\n"
#~ "\n"
#~ "          "
#~ msgstr ""
#~ "\n"
#~ "            Вы можете настроить количество эфирного времени в местной валюте для отправки\n"
#~ "            для каждой страны, для которой у Вас есть канал.\n"
#~ "\n"
#~ "          "

#~ msgid ""
#~ "\n"
#~ "            Select which flow event you want to notify Zapier of below. You can configure your flow events\n"
#~ "            on your account page.\n"
#~ "\n"
#~ "          "
#~ msgstr ""
#~ "\n"
#~ "            Выберите ниже событие потока, о котором Вы хотите уведомить Zapier. Вы можете настроить свои события потока\n"
#~ "            на странице Вашей учетной записи.\n"
#~ "\n"
#~ "          "

#~ msgid ""
#~ "\n"
#~ "            Using a Webhook you can fetch data from an external database\n"
#~ "            and use it in this flow.\n"
#~ "            Enter the URL to call out to at this point in the flow.\n"
#~ "\n"
#~ "          "
#~ msgstr ""
#~ "\n"
#~ "            При помощи Вебхука Вы можете осуществлять выборку данных из внешней\n"
#~ "          базы данных и использовать ее в этом потоке.\n"
#~ "          Введите адрес URL для вызова в данной точке в потоке."

#~ msgid ""
#~ "\n"
#~ "              This step will be identified as [[ruleset.uuid]]\n"
#~ "\n"
#~ "            "
#~ msgstr ""
#~ "\n"
#~ "              Этот шаг будет обозначен как [[ruleset.uuid]]"

#~ msgid ""
#~ "\n"
#~ "              If your server responds with JSON, each property will be added\n"
#~ "              to the flow.\n"
#~ "\n"
#~ "            "
#~ msgstr ""
#~ "\n"
#~ "              Если Ваш сервер отвечает при помощи JSON, каждое свойство будет добавлено\n"
#~ "            в поток."

#~ msgid ""
#~ "\n"
#~ "              In this example @extra.product and @extra.stock_level would be\n"
#~ "              added for all future steps.\n"
#~ "\n"
#~ "            "
#~ msgstr ""
#~ "\n"
#~ "              В этом примере @extra.product и @extra.stock_level будут\n"
#~ "              добавлены для всех последующих шагов."

#~ msgid "today +"
#~ msgstr "сегодня + "

#~ msgid "categorize as"
#~ msgstr "категоризировать как"

#~ msgid ""
#~ "\n"
#~ "                  Invalid range, [[inner.min.$viewValue]] is not less than [[rule.test.max]]\n"
#~ "                "
#~ msgstr ""
#~ "\n"
#~ "                  Недопустимый диапазон, [[inner.min.$viewValue]] не меньше, чем [[rule.test.max]]\n"
#~ "                "

#~ msgid "Enter a valid number of days."
#~ msgstr "Введите допустимое количество дней."

#~ msgid "Please enter a value for evaluating this rule."
#~ msgstr "Пожалуйста, введите значение для оценки этого правила."

#~ msgid "Please enter a category name."
#~ msgstr "Пожалуйста, введите название категории."

#~ msgid "[[language.name]] Translation"
#~ msgstr "[[language.name]] Перевод"

#~ msgid "Translate rules and category names to [[language.name]]"
#~ msgstr "Перевести правила и названия категорий на [[language.name]]"

#~ msgid "refer to as"
#~ msgstr "обозначить как"

#~ msgid "Translation"
#~ msgstr "Перевод"

#~ msgid "[[language.name]] [[translation.name]]"
#~ msgstr "[[language.name]] [[translation.name]]"

#~ msgid "Add text:"
#~ msgstr "Добавить текст:"

#~ msgid "Add menu:"
#~ msgstr "Добавить меню:"

#, fuzzy
#~| msgid ""
#~| "\n"
#~| "        After connecting your service we will provide URLs for the endpoints for InfoBip to call when they want\n"
#~| "        to push a message to %(brand)s.\n"
#~| "\n"
#~| "      "
#~ msgid ""
#~ "\n"
#~ "      After connecting your service we will provide URLs for the endpoints for InfoBip to call when they want\n"
#~ "      to push a message to %(brand)s.\n"
#~ "\n"
#~ "    "
#~ msgstr ""
#~ "\n"
#~ "        После подключения Вашего сервиса мы предоставим адреса URL для конечных точек, которые InfoBip будет вызывать, когда они захотят \n"
#~ "       отправить сообщение на %(brand)s."

#, fuzzy
#~| msgid ""
#~| "\n"
#~| "            Set your bot:\n"
#~| "\n"
#~| "          "
#~ msgid ""
#~ "\n"
#~ "        Set your bot:\n"
#~ "\n"
#~ "      "
#~ msgstr ""
#~ "\n"
#~ "            Настройте свой бот\n"
#~ "\n"
#~ "          "

#, fuzzy
#~| msgid ""
#~| "\n"
#~| "        You can connect your number by entering your credentials here.\n"
#~| "\n"
#~| "      "
#~ msgid ""
#~ "\n"
#~ "    You can connect your number by entering your credentials here.\n"
#~ "  "
#~ msgstr ""
#~ "\n"
#~ "        Вы можете подключить Ваш номер, введя Ваши идентификационные данные здесь."

#~ msgid "URN:Tel"
#~ msgstr "URN:Tel"

#~ msgid "Field:Team"
#~ msgstr "Поле:Команда"

#~ msgid "Managers"
#~ msgstr "Менеджеры"

#~ msgid "Advisors"
#~ msgstr "Консультанты"

#~ msgid "Connect your <a href=\"https://junebug.praekelt.org/\">Junebug</a> instance that you have already set up and configured."
#~ msgstr "Подключите Ваш экземпляр класса <a href=\"https://junebug.praekelt.org/\">Junebug</a>, который Вы уже создали и настроили."

#, fuzzy
#~| msgid ""
#~| "Connect your <a href=\"http://www.kannel.org/\">Kannel</a> instance, we'll walk you through\n"
#~| "                       the steps necessary to get your SMSC connection working in a few minutes."
#~ msgid "Connect your <a href=\"http://www.kannel.org/\">Kannel</a> instance, we'll walk you through the steps necessary to get your SMSC connection working in a few minutes."
#~ msgstr ""
#~ "<a href=\"http://www.kannel.org/\">Подключите Ваш экземпляр класса Kannel</a>, мы покажем Вам\n"
#~ "                           шаги, необходимые для того, чтобы Ваше соединение SMS-центра заработало за считанные минуты."

#~ msgid "Easily add a two way number you have configured with <a href=\"http://m3techservice.com\">M3 Tech</a> using their APIs."
#~ msgstr "Легко добавьте двухсторонний номер, который Вы настроили с <a href=\"http://m3techservice.com\">M3 Tech</a>, используя их API."

#~ msgid "Easily add a two way number you have configured with <a href=\"http://macrokiosk.com/\">Macrokiosk</a> using their APIs."
#~ msgstr "Легко добавьте двухсторонний номер, который Вы настроили с <a href=\"http://macrokiosk.com/\">Macrokiosk</a>, используя их API."

#~ msgid "Easily add a two way number you have configured with <a href=\"https://www.mblox.com/\">Mblox</a> using their APIs."
#~ msgstr "Легко добавьте двухсторонний номер, который Вы настроили с <a href=\"https://www.mblox.com/\">Mblox</a>, используя их API."

#~ msgid "If you are based in Jamaica, you can purchase a short code from <a href=\"http://www.messangi.com/\">Messangi</a> and connect it in a few simple steps."
#~ msgstr "Если Вы находитесь на Ямайке, Вы можете приобрести короткий код у <a href=\"http://www.messangi.com/\">Messangi</a> и подключить его, выполнив несколько простых шагов."

#, fuzzy
#~| msgid ""
#~| "\n"
#~| "        If you have an <a href=\"https://www.mtarget.fr/\">Mtarget</a> account,\n"
#~| "        you can quickly connect it using their APIs.\n"
#~| "        "
#~ msgid "If you have an <a href=\"https://www.mtarget.fr/\">Mtarget</a> account, you can quickly connect it using their APIs."
#~ msgstr ""
#~ "\n"
#~ "        Если у Вас есть учетная запись <a href=\"https://www.mtarget.fr/\">Mtarget</a>,\n"
#~ "        Вы можете быстро подключить ее, используя их API."

#~ msgid "Easily add a two way number you have configured with <a href=\"https://www.nexmo.com/\">Nexmo</a> using their APIs."
#~ msgstr "Легко добавьте двухсторонний номер, который Вы настроили с <a href=\"https://www.nexmo.com/\">Nexmo</a>, используя их API."

#~ msgid "If you are based in Trinidad & Tobago, you can purchase a short code from <a href=\"http://www.novotechnologyinc.com/\">Novo</a> and connect it in a few simple steps."
#~ msgstr "Если Вы находитесь на Тринидаде и Тобаго, Вы можете приобрести короткий код у <a href=\"http://www.novotechnologyinc.com/\">Novo</a> и подключить его, выполнив несколько простых шагов."

#~ msgid "If you are based in Uzbekistan, you can purchase a short code from <a href=\"http://playmobile.uz/\">Play Mobile</a> and connect it in a few simple steps."
#~ msgstr "Если Вы находитесь в Узбекистане, Вы можете приобрести короткий код у <a href=\"http://playmobile.uz/\">Play Mobile</a> и подключить его, выполнив несколько простых шагов."

#~ msgid "Easily add a two way number you have configured with <a href=\"https://www.plivo.com/\">Plivo</a> using their APIs."
#~ msgstr "Легко добавьте двухсторонний номер, который Вы настроили с <a href=\"https://www.plivo.com/\">Plivo</a>, используя их API."

#~ msgid "Easily add a two way number you have configured with <a href=\"http://www.redrabbitsms.com/\">Red Rabbit</a> using their APIs."
#~ msgstr "Легко добавьте двухсторонний номер, который Вы настроили с <a href=\"http://www.redrabbitsms.com/\">Red Rabbit</a>, используя их API."

#~ msgid "Easily add a two way number you have with <a href=\"http://www.signalwire.com/\">SignalWire</a> using their APIs."
#~ msgstr "Легко добавьте двухсторонний номер, который у Вас имеется от <a href=\"http://www.signalwire.com/\">SignalWire</a>, используя их API."

#~ msgid "Easily add a two way number you have configured with <a href=\"http://smscentral.com.np/\">SMSCentral</a> using their APIs."
#~ msgstr "Легко добавьте двухсторонний номер, который Вы настроили с <a href=\"http://smscentral.com.np/\">SMSCentral</a>, используя их API."

#~ msgid "Easily add a two way number you have configured with <a href=\"https://bulk.startmobile.ua/\">Start Mobile</a> using their APIs."
#~ msgstr "Легко добавьте двухсторонний номер, который Вы настроили с <a href=\"https://bulk.startmobile.ua/\">Start Mobile</a>, используя их API."

#~ msgid "Easily add a two way number you have configured with <a href=\"https://www.twilio.com/\">Twilio</a> using their APIs."
#~ msgstr "Легко добавьте двухсторонний номер, который Вы настроили с <a href=\"https://www.twilio.com/\">Twilio</a>, используя их API."

#~ msgid "If you have a Twilio for WhatsApp number, you can connect it to communicate with your WhatsApp contacts. <a href=\"https://www.twilio.com/whatsapp/\">Learn more about Twilio WhatsApp</a>"
#~ msgstr "Если у Вас имеется Twilio для номера WhatsApp, Вы можете его подключить для общения с Вашими контактами WhatsApp. <a href=\"https://www.twilio.com/whatsapp/\">Узнайте подробнее о Twilio WhatsApp</a>"

#, fuzzy
#~| msgid ""
#~| "\n"
#~| "        If you have an <a href=\"https://wavy.global/en/\">Movile/Wavy</a> number,\n"
#~| "        you can quickly connect it using their APIs.\n"
#~| "        "
#~ msgid "If you have an <a href=\"https://wavy.global/en/\">Movile/Wavy</a> number, you can quickly connect it using their APIs."
#~ msgstr ""
#~ "\n"
#~ "        Если у Вас есть номер <a href=\"https://wavy.global/en/\">Movile/Wavy</a>,\n"
#~ "        Вы можете быстро подключить его, используя их API."

#, fuzzy
#~| msgid ""
#~| "\n"
#~| "        If you are based in Uganda, you can integrate with <a href=\"http://www.yo.co.ug/\">Yo!</a> to send\n"
#~| "        and receive messages on your shortcode.\n"
#~| "        "
#~ msgid "If you are based in Uganda, you can integrate with <a href=\"http://www.yo.co.ug/\">Yo!</a> to send and receive messages on your shortcode."
#~ msgstr ""
#~ "\n"
#~ "        Если Вы находитесь в Уганде, Вы можете интегрироваться с <a href=\"http://www.yo.co.ug/\">Yo!</a> для отправки\n"
#~ "        и получения сообщений по Вашему короткому коду."

#~ msgid "If you are based in Brazil, you can purchase a short code from <a href=\"http://www.zenvia.com.br/\">Zenvia</a> and connect it in a few simple steps."
#~ msgstr "Если Вы находитесь в Бразилии, вы можете приобрести короткий код у <a href=\"http://www.zenvia.com.br/\">Zenvia</a> и подключить его, выполнив несколько простых шагов."

#, fuzzy
#~| msgid ""
#~| "\n"
#~| "        If you have an <a href=\"https://www.arabiacell.com/\">ArabiaCell</a> number,\n"
#~| "        you can quickly connect it using their APIs.\n"
#~| "        "
#~ msgid "If you have an <a href=\"https://www.arabiacell.com/\">ArabiaCell</a> number, you can quickly connect it using their APIs."
#~ msgstr ""
#~ "\n"
#~ "        Если у Вас есть номер <a href=\"https://www.arabiacell.com/\">ArabiaCell</a>,\n"
#~ "        Вы можете быстро подключить его, используя их API.\n"
#~ "        "

#~ msgid "Easily add a two way number you have configured with <a href=\"http://blackmyna.com\">Blackmyna</a> using their APIs."
#~ msgstr "Легко добавьте двухсторонний номер, который Вы настроили с <a href=\"http://blackmyna.com\">Blackmyna</a>, используя их API."

#, fuzzy
#~| msgid ""
#~| "\n"
#~| "        If you have an <a href=\"https://www.bongolive.co.tz/\">Bongo Live</a> number,\n"
#~| "        you can quickly connect it using their APIs.\n"
#~| "        "
#~ msgid "If you have an <a href=\"https://www.bongolive.co.tz/\">Bongo Live</a> number, you can quickly connect it using their APIs."
#~ msgstr ""
#~ "\n"
#~ "        Если у Вас есть номер <a href=\"https://www.bongolive.co.tz/\">Bongo Live</a>,\n"
#~ "        Вы можете быстро подключить его, используя их API."

#, fuzzy
#~| msgid ""
#~| "\n"
#~| "        If you have a <a href=\"https://www.burstsms.com.au/\">BurstSMS</a> number,\n"
#~| "        you can quickly connect it using their APIs.\n"
#~| "        "
#~ msgid "If you have a <a href=\"https://www.burstsms.com.au/\">BurstSMS</a> number, you can quickly connect it using their APIs."
#~ msgstr ""
#~ "\n"
#~ "        Если у Вас есть номер <a href=\"https://www.burstsms.com.au/\">BurstSMS</a>,\n"
#~ "        Вы можете быстро подключить его, используя их API."

#~ msgid "Easily add a two way number you have configured with <a href=\"http://dartmedia.biz/\">Dart Media</a> in Indonesia."
#~ msgstr "Легко добавьте двухсторонний номер, который вы настроили с <a href=\"http://dartmedia.biz/\">Dart Media</a> в Индонезии."

#, fuzzy
#~| msgid "If you have a Twilio for WhatsApp number, you can connect it to communicate with your WhatsApp contacts. <a href=\"https://www.twilio.com/whatsapp/\">Learn more about Twilio WhatsApp</a>"
#~ msgid "Activate your own enterprise WhatsApp account in Dialog 360 to communicate with your contacts. <a href=\"https://www.360dialog.com/\">Learn more about 360Dialog WhatsApp</a>"
#~ msgstr "Если у Вас имеется Twilio для номера WhatsApp, Вы можете его подключить для общения с Вашими контактами WhatsApp. <a href=\"https://www.twilio.com/whatsapp/\">Узнайте подробнее о Twilio WhatsApp</a>"

#, fuzzy
#~| msgid ""
#~| "If you are based in Uganda or DRC you can purchase a short\n"
#~| "    code from <a href=\"http://dmarkmobile.com/\">DMark Mobile</a> and connect it\n"
#~| "    in a few simple steps."
#~ msgid "If you are based in Uganda or DRC you can purchase a short code from <a href=\"http://dmarkmobile.com/\">DMark Mobile</a> and connect it in a few simple steps."
#~ msgstr ""
#~ "Если Вы находитесь в Уганде или ДР Конго, Вы можете приобрести короткий\n"
#~ "    код у <a href=\"http://dmarkmobile.com/\">DMark Mobile</a> и подключить его,\n"
#~ "    выполнив несколько простых шагов."

#~ msgid "Unable to update call to action: %s"
#~ msgstr "Невозможно обновить вызов действия: %s"

#~ msgid "Connect your approved <a href=\"https://www.freshworks.com/live-chat-software/\">FreshChat</a> Channel"
#~ msgstr "Подключите Ваш утвержденный Канал <a href=\"https://www.freshworks.com/live-chat-software/\">FreshChat</a> "

#~ msgid ""
#~ "If you are based in France, you can purchase a number from High Connexion\n"
#~ "                  <a href=\"http://www.highconnexion.com/en/\">High Connection</a> and connect it in a few simple steps."
#~ msgstr ""
#~ "Если Вы находитесь во Франции, Вы можете приобрести короткий код у High Connexion\n"
#~ "                  <a href=\"http://www.highconnexion.com/en/\">High Connection</a> и подключить его, выполнив несколько простых шагов."

#~ msgid ""
#~ "If you are based in Somalia, you can get a number from\n"
#~ "        <a href=\"http://www.hormuud.com/\">Hormuud</a> and connect it in a few simple steps."
#~ msgstr ""
#~ "Если Вы находитесь в Сомали, Вы можете приобрести номер у\n"
#~ "        <a href=\"http://www.hormuud.com/\">Hormuud</a> и подключить его, выполнив несколько простых шагов."

#~ msgid ""
#~ "\n"
#~ "        To finish configuring your Hub9 connection you'll need to provide them with the following details.\n"
#~ "        "
#~ msgstr ""
#~ "\n"
#~ "        Для завершения настройки Вашего подключения Hub9 Вам потребуется предоставить им следующую детальную информацию."

#~ msgid ""
#~ "\n"
#~ "                This endpoint should be called by Hub9 when new messages are received to your number.\n"
#~ "                You can set the receive URL on your Hub9 account by contacting your sales agent.\n"
#~ "                "
#~ msgstr ""
#~ "\n"
#~ "                Эта конечная точка должна вызываться Hub9 при получении новых сообщений на Ваш номер.\n"
#~ "                Вы можете настроить URL полученных в Вашей учетной записи Hub9, связавшись с Вашим торговым агентом."

#~ msgid ""
#~ "\n"
#~ "                This endpoint should be called by Hub9 when a message has been to the final recipient. (delivery reports)\n"
#~ "                You can set the delivery callback URL on your Hub9 account by contacting your sales agent.\n"
#~ "                "
#~ msgstr ""
#~ "\n"
#~ "                Эта конечная точка должна вызываться Hub9 при доставке сообщения конечному получателю. (Отчеты о доставке)\n"
#~ "                Вы можете настроить URL обратного вызова по доставке в своей учетной записи Hub9, связавшись с Вашим торговым агентом."

#~ msgid "Easily add a two way number you have configured with <a href=\"http://infobip.com\">Infobip</a> using their APIs."
#~ msgstr "Легко добавьте двухсторонний номер, который Вы настроили с <a href=\"http://infobip.com\">Infobip</a>, используя их API."

#~ msgid ""
#~ "\n"
#~ "                This endpoint should be called with a POST by Infobip when new messages are received to your number.\n"
#~ "                You can set the receive URL on your Infobip account by contacting your sales agent.\n"
#~ "                "
#~ msgstr ""
#~ "\n"
#~ "                Эта конечная точка должна вызываться Infobip при помощи POST при получении новых сообщений на Ваш номер.\n"
#~ "                Вы можете настроить адрес URL получения в своей учетной записи Infobip, связавшись с Вашим торговым агентом.\n"
#~ "                "

#~ msgid ""
#~ "\n"
#~ "                This endpoint should be called with a POST by Infobip when a message has been to the final recipient. (delivery reports)\n"
#~ "                You can set the delivery callback URL on your Infobip account by contacting your sales agent.\n"
#~ "                "
#~ msgstr ""
#~ "\n"
#~ "                Эта конечная точка должна вызываться Infobip при помощи POST при доставке сообщения конечному получателю. (Отчеты о доставке)\n"
#~ "                Вы можете настроить URL обратного вызова по доставке в своей учетной записи Infobip, связавшись с Вашим торговым агентом."

#~ msgid ""
#~ "If you are based in Somalia, you can integrate with Shaqodoon to send\n"
#~ "                       and receive messages on your shortcode."
#~ msgstr ""
#~ "Если Вы находитесь в Сомали, Вы можете интегрироваться с Shaqodoon для отправки\n"
#~ "                        и получения сообщений по Вашему короткому коду."

#~ msgid ""
#~ "\n"
#~ "        Your SignalWire channel is now connected.\n"
#~ "        "
#~ msgstr ""
#~ "\n"
#~ "        Ваш канал SignalWire теперь подключен.\n"
#~ "        "

#, fuzzy
#~| msgid ""
#~| "\n"
#~| "          When submitting your application for approval, make sure to include the <code>pages_messaging</code>\n"
#~| "          and <code>pages_messaging_subscriptions</code> permissions so that you are able to initiate conversations with your contacts.\n"
#~| "\n"
#~| "        "
#~ msgid ""
#~ "\n"
#~ "        When submitting your application for approval, make sure to include the %(messaging)s\n"
#~ "        and %(subscriptions)s permissions so that you are able to initiate conversations with your contacts.\n"
#~ "\n"
#~ "      "
#~ msgstr ""
#~ "\n"
#~ "          При отправке своего приложения на утверждение, убедитесь, что Вы включили разрешения <code>pages_messaging</code>\n"
#~ "          и <code>pages_messaging_subscriptions</code>, для того, чтобы у Вас была возможность инициировать общение со своими контактами.\n"
#~ "\n"
#~ "        "

#~ msgid "No org for this user, cannot claim"
#~ msgstr "Нет организации для этого пользователя, невозможно запросить"

#~ msgid "Channel Type"
#~ msgstr "Тип канала"

#~ msgid "Organization using this channel"
#~ msgstr "Организация, использующая данный канал"

#~ msgid "Config"
#~ msgstr "Конфигурация"

#~ msgid "Any channel specific configuration, used for the various aggregators"
#~ msgstr "Любая специфическая для канала конфигурация, используемая для различных агрегаторов"

#~ msgid "The URN schemes this channel supports"
#~ msgstr "Схемы URN, которые поддерживает этот канал"

#~ msgid "The channel this channel is working on behalf of"
#~ msgstr "Канал, от имени которого работает этот канал"

#~ msgid "Optional Data"
#~ msgstr "Дополнительные данные"

#~ msgid "Any channel specific state data"
#~ msgstr "Любые данные о состоянии конкретного канала"

#~ msgid "The org this event is connected to"
#~ msgstr "Организация, с которой связано это событие"

#~ msgid "The channel on which this event took place"
#~ msgstr "Канал, на котором произошло данное событие"

#~ msgid "Event Type"
#~ msgstr "Тип События"

#~ msgid "The type of event"
#~ msgstr "Тип события"

#~ msgid "The contact associated with this event"
#~ msgstr "Контакт, связанный с данным событием "

#~ msgid "URN"
#~ msgstr "URN"

#~ msgid "The contact URN associated with this event"
#~ msgstr "URN контакта, связанного с данным событием"

#~ msgid "Extra"
#~ msgstr "Дополнительно"

#~ msgid "Any extra properties on this event as JSON"
#~ msgstr "Любые дополнительные свойства данного события в формате JSON"

#~ msgid "Occurred On"
#~ msgstr "Произошло "

#~ msgid "When this event took place"
#~ msgstr "Когда произошло это событие"

#~ msgid "When this event was created"
#~ msgstr "Когда было создано это событие"

#~ msgid "The channel the message was sent on"
#~ msgstr "Канал, на который было отправлено сообщение"

#~ msgid "The message that was sent"
#~ msgstr "Отправленное сообщение "

#~ msgid "The channel session for this log"
#~ msgstr "Сессия канала для данного журнала"

#~ msgid "A description of the status of this message send"
#~ msgstr "Описание статуса данного отправленного сообщения"

#~ msgid "Whether an error was encountered when sending the message"
#~ msgstr "Произошла ли ошибка при отправке сообщения"

#~ msgid "The URL used when sending the message"
#~ msgstr "URL, используемый при отправке сообщения"

#~ msgid "The HTTP method used when sending the message"
#~ msgstr "Метод HTTP, используемый при отправке сообщения"

#~ msgid "The body of the request used when sending the message"
#~ msgstr "Тело запроса, используемое при отправке сообщения"

#~ msgid "The body of the response received when sending the message"
#~ msgstr "Тело ответа, полученное при отправке сообщения"

#~ msgid "The response code received when sending the message"
#~ msgstr "Код ответа, полученный при отправке сообщения"

#~ msgid "When this log message was logged"
#~ msgstr "Когда была внесено данное сообщение в журнал"

#~ msgid "Time it took to process this request"
#~ msgstr "Время, потребовавшееся на обработку этого запроса"

#~ msgid "The channel that synced to the server"
#~ msgstr "Канал, синхронизировавшийся с сервером"

#~ msgid "Power Source"
#~ msgstr "Источник питания"

#~ msgid "The power source the device is using"
#~ msgstr "Источник питания, используемый устройством"

#~ msgid "Power Status"
#~ msgstr "Статус питания"

#~ msgid "The power status. eg: Charging, Full or Discharging"
#~ msgstr "Статус питания, например, Заряжается, Полностью заряжен или Разряжается"

#~ msgid "Power Level"
#~ msgstr "Уровень заряда"

#~ msgid "The power level of the battery"
#~ msgstr "Уровень заряда аккумулятора"

#~ msgid "Network Type"
#~ msgstr "Тип Сети"

#~ msgid "The data network type to which the channel is connected"
#~ msgstr "Тип сети данных, к которому подключен канал"

#~ msgid "Lifetime"
#~ msgstr "Жизненный цикл"

#~ msgid "Pending Messages Count"
#~ msgstr "Количество ждущих обработки Сообщений"

#~ msgid "The number of messages on the channel in PENDING state"
#~ msgstr "Количество сообщений в состоянии ЖДУЩЕЕ ОБРАБОТКИ на канале "

#~ msgid "Retry Message Count"
#~ msgstr "Количество Сообщений на повторном выполнении"

#~ msgid "The number of messages on the channel in RETRY state"
#~ msgstr "Количество сообщений в состоянии ПОВТОРНОЕ ВЫПОЛНЕНИЕ на канале"

#~ msgid "Incoming Command Count"
#~ msgstr "Подсчет Входящих Команд"

#~ msgid "The number of commands that the channel gave us"
#~ msgstr "Количество команд, которые канал предоставил нам"

#~ msgid "Outgoing Command Count"
#~ msgstr "Подсчет Исходящих Команд"

#~ msgid "The number of commands that we gave the channel"
#~ msgstr "Количество команд, которые мы отдали каналу"

#~ msgid "Shown in Tables"
#~ msgstr "Указано в Таблицах"

#~ msgid "Featured field"
#~ msgstr "Рекомендованное поле"

#~ msgid "Any authentication information needed by this URN"
#~ msgstr "Любая аутентификационная информация, необходимая для этого URN"

#~ msgid "What type of group it is, either user defined or one of our system groups"
#~ msgstr "Какой это тип группы, определена пользователем или одна из наших системных групп"

#~ msgid "The organization this group is part of"
#~ msgstr "Организация, к которой принадлежит данная группа"

#~ msgid "Query Fields"
#~ msgstr "Поля запроса"

#~ msgid "The label for this field"
#~ msgstr "Метка для этого поля"

#~ msgid "The value that rules will be run against, if None defaults to @step.value"
#~ msgstr "Значение, по которому будут работать правила. Если «Нет», то задается значение по умолчанию @step.value"

#~ msgid "The URL that will be called with the user's response before we run our rules"
#~ msgstr "URL, который будет вызываться с ответом пользователя до того, как мы запустим наши правила"

#~ msgid "How the webhook should be executed"
#~ msgstr "Как должен исполняться вебхук"

#~ msgid "The JSON encoded actions for this action set"
#~ msgstr "Действия в кодировке JSON для этого набора действий"

#~ msgid "Ruleset Configuration"
#~ msgstr "Конфигурация набора правил"

#~ msgid "RuleSet type specific configuration"
#~ msgstr "Конфигурация, специфическая для типа набора правил"

#~ msgid "When this ruleset was originally created"
#~ msgstr "Когда данный набор правил был изначально создан"

#~ msgid "When this ruleset was last modified"
#~ msgstr "Когда данный набор правил был последний раз изменен"

#~ msgid "When this action was originally created"
#~ msgstr "Когда это действие было изначально создано"

#~ msgid "When this action was last modified"
#~ msgstr "Когда это действие было последний раз изменено"

#~ msgid "The type of node this flow starts with"
#~ msgstr "Тип узла, с которого начинается данный поток"

#~ msgid "Contact Name"
#~ msgstr "Название Контакта"

#~ msgid "Contact Creation Date"
#~ msgstr "Дата Создания Контакта"

#~ msgid "Contact First Name"
#~ msgstr "Имя Контакта"

#~ msgid "Contact Groups"
#~ msgstr "Группы Контактов"

#~ msgid "Contact Language"
#~ msgstr "Язык Контакта"

#~ msgid "Contact Email Address"
#~ msgstr "Адрес электронной почты Контакта"

#~ msgid "Contact Phone"
#~ msgstr "Телефон Контакта"

#~ msgid "Contact Phone - E164"
#~ msgstr "Телефон Контакта - E164"

#~ msgid "Contact UUID"
#~ msgstr "UUID Контакта"

#~ msgid "New Contact"
#~ msgstr "Новый Контакт"

#~ msgid "Contact %s"
#~ msgstr "Контакт %s"

#~ msgid "Current Date and Time"
#~ msgstr "Текущие дата и время"

#~ msgid "Current Date"
#~ msgstr "Текущая дата"

#~ msgid "Tomorrow's Date"
#~ msgstr "Завтрашняя дата"

#~ msgid "Yesterday's Date"
#~ msgstr "Вчерашняя дата"

#~ msgid "Sent to"
#~ msgstr "Отправлено на"

#~ msgid "Sent to URN display"
#~ msgstr "Отправлено на дисплей URN"

#~ msgid "Sent to URN path"
#~ msgstr "Отправлено на путь URN"

#~ msgid "Sent to URN type"
#~ msgstr "Отправлено на тип URN"

#~ msgid "Sent to URN"
#~ msgstr "Отправлено на URN"

#~ msgid "All flow variables"
#~ msgstr "Все переменные потока"

#~ msgid "Contact Field: %(label)s"
#~ msgstr "Поле Контакта: %(label)s"

#~ msgid "Unsupported flow type"
#~ msgstr "Неподдерживаемый тип потока"

#~ msgid "Malformed flow, encountered non-localized definition"
#~ msgstr "Искаженный поток, встретилось нелокализованное определение"

#~ msgid "Your flow contains an invalid loop. Please refresh your browser."
#~ msgstr "Ваш поток содержит недействительный цикл. Пожалуйста, обновите Ваш браузер."

#~ msgid "Revision History"
#~ msgstr "История редактирования"

#~ msgid "New Editor"
#~ msgstr "Новый Редактор"

#, fuzzy
#~| msgid "Update Folder"
#~ msgid "Update Flow"
#~ msgstr "Обновить Папку"

#~ msgid "To make your next connection,"
#~ msgstr "Для создания Вашего следующего подключения"

#~ msgid "drag"
#~ msgstr "перетащите"

#~ msgid "the red box."
#~ msgstr "красный прямоугольник."

#~ msgid "Run in"
#~ msgstr "Запустить в "

#~ msgid "Simulator"
#~ msgstr "Симулятор"

#, fuzzy
#~| msgid ""
#~| "\n"
#~| "            This flow is in the process of being sent, this message will disappear once all contacts have been added to the flow.\n"
#~| "\n"
#~| "          "
#~ msgid ""
#~ "\n"
#~ "              This flow is in the process of being sent, this message will disappear once all contacts have been added to the flow.\n"
#~ "\n"
#~ "            "
#~ msgstr ""
#~ "\n"
#~ "            Этот поток находится в процессе осуществления отправки, это сообщение исчезнет после того, ​​как все контакты будут добавлены в поток.\n"
#~ "\n"
#~ "          "

#~ msgid "Error Contacting Server. Changes may not be saved."
#~ msgstr "Ошибка связи с Сервером. Изменения не могут быть сохранены."

#~ msgid "Let's get started"
#~ msgstr "Давайте начнем"

#, fuzzy
#~| msgid ""
#~| "\n"
#~| "                It's a good idea to start your call off by saying something first. You'll probably want to\n"
#~| "                introduce yourself and ask them a question. Just type the message for now, you'll be able to\n"
#~| "                add a voice recording of your message later.\n"
#~| "              "
#~ msgid ""
#~ "\n"
#~ "                It's a good idea to start your call off by saying something first. You'll probably want to\n"
#~ "                introduce yourself and ask them a question. Just type the message for now, you'll be able to\n"
#~ "                add a voice recording of your message later.\n"
#~ "              "
#~ msgstr ""
#~ "\n"
#~ "                Хорошей идеей будет начать Ваш звонок, сказав что-нибудь для начала. Вы, вероятно, захотите\n"
#~ "                представиться и задать им вопрос. Пока просто наберите сообщение. Вы сможете \n"
#~ "                добавить голосовую запись Вашего сообщения позже.\n"
#~ "              "

#, fuzzy
#~| msgid ""
#~| "\n"
#~| "                Welcome to a USSD flow. USSD is a session based communication type. We recommend starting your flow\n"
#~| "                by sending a USSD message. This message will be sent to anybody right after they join the flow.\n"
#~| "                This is your chance to send a single message or menu.\n"
#~| "              "
#~ msgid ""
#~ "\n"
#~ "                Welcome to a USSD flow. USSD is a session based communication type. We recommend starting your flow\n"
#~ "                by sending a USSD message. This message will be sent to anybody right after they join the flow.\n"
#~ "                This is your chance to send a single message or menu.\n"
#~ "              "
#~ msgstr ""
#~ "\n"
#~ "                Добро пожаловать в поток USSD. USSD это тип связи на основе сессии. Мы рекомендуем начать Ваш поток\n"
#~ "                с отправки сообщения USSD. Это сообщение будет отправлено кому-либо сразу после того, как он присоединится к потоку.\n"
#~ "                Это Ваш шанс отправить одно сообщение или меню."

#~ msgid "Receive a Message First"
#~ msgstr "Получить Сначала Сообщение"

#, fuzzy
#~| msgid ""
#~| "\n"
#~| "              A more advanced flow might start by receiving a message first. This lets you do different things\n"
#~| "              based on how the flow was triggered.\n"
#~| "            "
#~ msgid ""
#~ "\n"
#~ "            A more advanced flow might start by receiving a message first. This lets you do different things\n"
#~ "            based on how the flow was triggered.\n"
#~ "          "
#~ msgstr ""
#~ "\n"
#~ "              Более продвинутый поток может начинаться с получения сначала сообщения. Это позволяет Вам делать разные вещи,\n"
#~ "              в зависимости от того, как поток был запущен."

#~ msgid "Flow Start"
#~ msgstr "Запуск Потока"

#~ msgid "Click here to add a message"
#~ msgstr "Нажмите здесь для добавления потока"

#~ msgid "Remove from all groups"
#~ msgstr "Удалить из всех групп "

#~ msgid "Recent Messages"
#~ msgstr "Последние сообщения"

#~ msgid "No recent messages to show"
#~ msgstr "Последних сообщений для отображения нет"

#~ msgid "Wait for "
#~ msgstr "Подождать"

#~ msgid "Wait for USSD Menu"
#~ msgstr "Подождать Меню USSD"

#~ msgid "Wait for USSD Response"
#~ msgstr "Подождать Ответ USSD"

#~ msgid "Wait for Menu"
#~ msgstr "Подождать Меню"

#~ msgid "Wait for Digits"
#~ msgstr "Подождать Цифры"

#~ msgid "Random Split"
#~ msgstr "Случайное разделение"

#~ msgid "Split on "
#~ msgstr "Разделение по"

#~ msgid "Split on field in "
#~ msgstr "Разделение по полю в"

#~ msgid "Call Webhook"
#~ msgstr "Вызвать Вебхук"

#~ msgid "Call Zapier"
#~ msgstr "Вызвать Zapier"

#~ msgid "Split by Expression"
#~ msgstr "Разделить по Выражению"

#~ msgid "Transfer Airtime"
#~ msgstr "Перевести эфирное время "

#~ msgid "Split on Group"
#~ msgstr "Разделить по Группе"

#~ msgid "Run Flow"
#~ msgstr "Запустить Поток"

#~ msgid "Run flow "
#~ msgstr "Запустить поток"

#~ msgid "Using a Local Number"
#~ msgstr "Использование Местного Номера"

#~ msgid ""
#~ "\n"
#~ "    No matter where you are in the world, there's a way for you to use %(name)s with a local number.\n"
#~ "\n"
#~ "  "
#~ msgstr ""
#~ "\n"
#~ "    Независимо от того, в какой точке мира Вы находитесь, у Вас есть возможность использовать %(name)s с локальным номером.\n"
#~ "\n"
#~ "  "

#~ msgid ""
#~ "\n"
#~ "          Using %(name)s with an Android Phone\n"
#~ "\n"
#~ "        "
#~ msgstr ""
#~ "\n"
#~ "          Использование %(name)s с телефоном Android\n"
#~ "\n"
#~ "        "

#, fuzzy
#~| msgid ""
#~| "\n"
#~| "          The easiest and most popular way to deploy %(name)s is by using a cheap Android phone along with a local sim card. It's quite\n"
#~| "          simple in principal. When your %(name)s account sends a message, it notifies your Android phone. The phone will then\n"
#~| "          send the message out from your local number on your behalf. If somebody responds to that message, the phone will then\n"
#~| "          relay that message to your %(name)s account.\n"
#~| "\n"
#~| "        "
#~ msgid ""
#~ "\n"
#~ "          The easiest and most popular way to deploy %(name)s is by using a cheap Android phone along with a local sim card. It's quite\n"
#~ "          simple in principal. When your %(name)s workspace sends a message, it notifies your Android phone. The phone will then\n"
#~ "          send the message out from your local number on your behalf. If somebody responds to that message, the phone will then\n"
#~ "          relay that message to your %(name)s workspace.\n"
#~ "\n"
#~ "        "
#~ msgstr ""
#~ "\n"
#~ "          Самый простой и наиболее популярный способ развертывания %(name)s заключается в использовании дешевого телефона Android вместе с местной сим-картой. Это довольно\n"
#~ "          просто в принципе. Когда Ваша учетная запись %(name)s отправляет сообщение, она уведомляет Ваш телефон Android об этом. Телефон затем\n"
#~ "          отправит сообщение с Вашего местного номера от Вашего имени. Если кто-то ответит на это сообщение, телефон\n"
#~ "          ретранслирует это сообщение в Вашу учетную запись %(name)s."

#~ msgid "Buy an Android phone"
#~ msgstr "Купить телефон Android"

#~ msgid ""
#~ "\n"
#~ "        We always recommend that the phone you use for %(name)s be dedicated for that purpose. The good news\n"
#~ "        is that Android phones are very inexpensive and getting more capable every day. We recommend using a\n"
#~ "        current version of an inexpensive phone such as the Moto G.\n"
#~ "\n"
#~ "      "
#~ msgstr ""
#~ "\n"
#~ "        Мы всегда рекомендуем, чтобы телефон, который Вы используете для %(name)s, был выделен только для этой цели. Положительным моментом\n"
#~ "        является то, что телефоны Android очень недороги и непрерывно становятся все более функциональными. Мы рекомендуем использовать\n"
#~ "        текущую версия недорогого телефона, такого как Moto G."

#~ msgid "Get a local sim card"
#~ msgstr "Получить местную сим-карту"

#~ msgid ""
#~ "\n"
#~ "        You might already have a local number to use, if so, just pop it in your android phone.\n"
#~ "        Otherwise, you will want to aquire a sim card from your local carrier of choice. We recommend setting the account\n"
#~ "        up to be data enabled. However, if you feel comfortable relying on your Wi-Fi connection, that's okay too. We also\n"
#~ "        encourage that the account be on a post-paid plan so you don't have to worry about the phone running out of credit.\n"
#~ "\n"
#~ "      "
#~ msgstr ""
#~ "\n"
#~ "        Возможно, у Вас уже есть местный номер, который можно использовать. В таком случае просто вставьте его в свой телефон Android.\n"
#~ "        В противном случае Вам потребуется приобрести сим-карту у Вашего местного оператора на Ваше усмотрение. Мы рекомендуем настроить учетную запись\n"
#~ "        так, чтобы передача данных была включена. Однако, если Вам удобнее полагаться на свое подключение Wi-Fi, то это тоже нормальный вариант. Мы также\n"
#~ "        рекомендуем, чтобы учетная запись работала на тарифе с постоплатой, чтобы Вам не приходилось беспокоиться о том, что средства на телефоне закончатся."

#~ msgid ""
#~ "\n"
#~ "          Install the %(name)s app\n"
#~ "\n"
#~ "        "
#~ msgstr ""
#~ "\n"
#~ "          Установить приложение %(name)s\n"
#~ "\n"
#~ "        "

#~ msgid "Reverse Billing"
#~ msgstr "Возвратный биллинг"

#~ msgid ""
#~ "\n"
#~ "          In some countries it's even possible have sim cards set up to be what is commonly known as <i>reverse billed</i>.\n"
#~ "          When accounts are reverse billed, it's free\n"
#~ "          for anyone to send messages to that number and you pay for both incoming and outgoing messages. This\n"
#~ "          configuration is especially useful for programs working with populations that\n"
#~ "          don't have the financial means to interact with the service.\n"
#~ "\n"
#~ "\n"
#~ "        "
#~ msgstr ""
#~ "\n"
#~ "          В некоторых странах возможно даже, чтобы сим-карты были настроены на то, что широко известно как <i>возвратный биллинг</i>.\n"
#~ "          Когда по учетной записи подключен возвратный биллинг, любой может\n"
#~ "          бесплатно отправлять сообщения на этот номер, и Вы будете оплачивать как входящие, так и исходящие сообщения. Эта\n"
#~ "          конфигурация особенно полезна для программ, работающих с населением, которое\n"
#~ "          не имеет финансовых средств для взаимодействия с сервисом.\n"
#~ "\n"
#~ "\n"
#~ "        "

#~ msgid "You can download the free Android app from"
#~ msgstr "Вы можете скачать бесплатное приложение для Android с"

#~ msgid "Once the app is installed it will give you a 6 digit claim code that you then"
#~ msgstr "После того, как приложение будет установлено, оно выдаст Вам 6-значный код запроса, который Вы затем"

#, fuzzy
#~| msgid ""
#~| "\n"
#~| "        And that's all there is to it. From then on, that phone will handle sending all the messages for your %(name)s account.\n"
#~| "\n"
#~| "      "
#~ msgid ""
#~ "\n"
#~ "        And that's all there is to it. From then on, that phone will handle sending all the messages for your %(name)s workspace.\n"
#~ "\n"
#~ "      "
#~ msgstr ""
#~ "\n"
#~ "        И это было все, что нужно сделать. С этого момента указанный телефон будет обрабатывать отправку всех сообщений по Вашей учетной записи %(name)s."

#~ msgid "Give the phone a good home"
#~ msgstr "Найдите телефону подходящее место"

#~ msgid ""
#~ "\n"
#~ "        Android phones are great because they can be used in even the most challenging environments. You only need to locate\n"
#~ "        one place in the country where you will have the most reliable power and good phone signal. You will\n"
#~ "        need either a Wi-Fi or GSM data connection, but if you can get both, even better. The phone will be smart\n"
#~ "        about which network to use if one connection isn't working well.\n"
#~ "\n"
#~ "\n"
#~ "      "
#~ msgstr ""
#~ "\n"
#~ "        Телефоны Android хороши тем, что их можно использовать даже в самых сложных условиях. Вам нужно только найти\n"
#~ "        одно место в стране, где у Вас будет самое надежное электропитание и хороший сотовый сигнал. Вам потребуется\n"
#~ "        либо Wi-Fi подключение, либо передача данных по GSM, но если Вы можете подключить и то, и другое, то это еще лучше. Телефон сам будет выбирать,\n"
#~ "        какую сеть использовать, если одно соединение не работает должным образом."

#~ msgid ""
#~ "\n"
#~ "          %(name)s with Android FAQ\n"
#~ "\n"
#~ "        "
#~ msgstr ""
#~ "\n"
#~ "          %(name)s с часто задаваемыми вопросами по Android\n"
#~ "\n"
#~ "        "

#~ msgid "What if I need to send a lot of messages?"
#~ msgstr "Что если мне нужно отправлять много сообщений?"

#, fuzzy
#~| msgid ""
#~| "\n"
#~| "          We encourage people to validate their ideas and experiment before focusing on scaling. Starting with Android\n"
#~| "          phones is a logical starting point for most projects and you'll have no problem sending up to around 1,000 messages per hour.\n"
#~| "          If you do outgrow that, we can help you connect your %(name)s account\n"
#~| "          with a local aggregator or even a direct connection with the carriers themselves.\n"
#~| "\n"
#~| "        "
#~ msgid ""
#~ "\n"
#~ "          We encourage people to validate their ideas and experiment before focusing on scaling. Starting with Android\n"
#~ "          phones is a logical starting point for most projects and you'll have no problem sending up to around 1,000 messages per hour.\n"
#~ "          If you do outgrow that, we can help you connect your %(name)s workspace\n"
#~ "          with a local aggregator or even a direct connection with the carriers themselves.\n"
#~ "\n"
#~ "        "
#~ msgstr ""
#~ "\n"
#~ "          Мы рекомендуем всем проверять свои идеи и экспериментировать, прежде чем сосредоточиваться на масштабировании. Начинать работать с использованием телефонов Android\n"
#~ "          является логической отправной точкой для большинства проектов, и у Вас не будет проблем с отправкой до 1000 сообщений в час.\n"
#~ "          Если Вам потребуется рассылать большее количество сообщений, мы можем помочь Вам подключить Вашу учетную запись %(name)s\n"
#~ "          к местным агрегаторам или даже наладить прямую связь с операторами связи."

#~ msgid "What happens if the battery dies?"
#~ msgstr "Что произойдет, если аккумулятор сядет?"

#~ msgid ""
#~ "\n"
#~ "          Android phones are great because they have redundant network connections and a backup battery. So, if the office\n"
#~ "          where it is located loses power or the network goes down, the %(name)s app will continue to relay messages. In most\n"
#~ "          cases, using an Android phone with %(name)s means you can just <i>set it and forget it</i>.\n"
#~ "\n"
#~ "          We'll notify you automatically if the phone is running low on battery, out of credit, or if it doesn't have\n"
#~ "          network connectivity so someone can check up on it.\n"
#~ "\n"
#~ "        "
#~ msgstr ""
#~ "\n"
#~ "         Телефоны Android хороши тем, что у них имеются дублированные сетевые подключения и резервный аккумулятор. Поэтому, если офис,\n"
#~ "          где такой телефон находится, будет отключен от энергоснабжения или если отключится сеть, приложение %(name)s будет продолжать ретранслировать сообщения. В большинстве\n"
#~ "          случаев использование телефона Android с %(name)s означает, что Вы можете просто <i>настроить его и забыть о нем</i>.\n"
#~ "\n"
#~ "          Мы автоматически уведомим Вас о том, что в телефоне разрядился аккумулятор, закончились средства или нет\n"
#~ "          подключения к сети, чтобы кто-то мог проверить его."

#~ msgid "Can I use a short code? What about reverse billing?"
#~ msgstr "Могу ли я использовать короткий код? Что насчет возвратного биллинга в таком случае?"

#~ msgid ""
#~ "\n"
#~ "          While these features are generally viewed as unique to SMPP accounts, in some countries the carriers will allow short codes\n"
#~ "          to point to sim accounts. This means texting or calling that short code would route to your Android phone. In\n"
#~ "          some cases these sim-based accounts can also be reverse-billed.\n"
#~ "\n"
#~ "        "
#~ msgstr ""
#~ "\n"
#~ "          Хотя эти функции обычно считаются уникальными для учетных записей SMPP, в некоторых странах операторы разрешают использовать короткие коды\n"
#~ "          для направления на учетные записи сим. Это означает, что отправка текстовых сообщений или звонок на такой короткий код будут направляться на Ваш телефон Android. В\n"
#~ "          некоторых случаях эти учетные записи на основе сим могут также иметь функцию возвратного биллинга."

#~ msgid ""
#~ "\n"
#~ "          Does the fee I pay to %(name)s include messaging fees?\n"
#~ "        "
#~ msgstr ""
#~ "\n"
#~ "          Включает ли плата, которую я плачу %(name)s, оплату за передачу сообщений?"

#~ msgid ""
#~ "\n"
#~ "          No, the fee covers the use of the %(name)s platform. Any messaging rates imposed by your carrier apply.\n"
#~ "\n"
#~ "        "
#~ msgstr ""
#~ "\n"
#~ "          Нет, плата осуществляется только за использование платформы %(name)s. Для передачи сообщений применяются соответствующие тарифы, установленные Вашим оператором.\n"
#~ "\n"
#~ "        "

#~ msgid ""
#~ "\n"
#~ "          Will %(name)s work for my remote ICT4D project?\n"
#~ "        "
#~ msgstr ""
#~ "\n"
#~ "          Будет ли %(name)s работать для моего удаленного проекта ICT4D?\n"
#~ "        "

#~ msgid ""
#~ "\n"
#~ "          We understand that deploying SMS applications has traditionally been one of the trickiest parts when launching ICT4D projects.\n"
#~ "          In fact, it's the primary thing that drove us to create %(name)s in the first place. We try hard to make it as easy as possible\n"
#~ "          but we realize that you probably have questions on what this all means for your\n"
#~ "          specific project. Please\n"
#~ "        "
#~ msgstr ""
#~ "\n"
#~ "          Мы понимаем, что развертывание приложений SMS традиционно было одной из самых сложных задач при запуске проектов ICT4D.\n"
#~ "          На самом деле, именно это и побудило нас создать в первую очередь %(name)s. Мы делаем все, что в наших силах, чтобы сделать этот процесс как можно проще.\n"
#~ "          Но мы понимаем, что у Вас, вероятно, есть вопросы о том, что все это дает для Вашего\n"
#~ "          конкретного проекта. Пожалуйста,\n"
#~ "        "

#~ msgid ""
#~ "\n"
#~ "          with <i>any questions</i> and we'll help you work through your options.\n"
#~ "\n"
#~ "        "
#~ msgstr ""
#~ "\n"
#~ "          с <i>любыми вопросами</i> и мы поможем Вам проработать все варианты.\n"
#~ "\n"
#~ "        "

#~ msgid "Connecting to Carriers"
#~ msgstr "Подключение к операторам связи"

#, fuzzy
#~| msgid ""
#~| "\n"
#~| "        For projects that need to send more than a few thousand messages an hour, it may be worth looking\n"
#~| "        into a direct connection with the local carriers. When your project is ready for it, your %(name)s account can be\n"
#~| "        coverted over to an SMPP connection. Integrating with each carrier is generally expensive and time consuming,\n"
#~| "        so it's not something that should be considered until it is absolutely necessary.\n"
#~| "\n"
#~| "      "
#~ msgid ""
#~ "\n"
#~ "        For projects that need to send more than a few thousand messages an hour, it may be worth looking\n"
#~ "        into a direct connection with the local carriers. When your project is ready for it, your %(name)s workspace can be\n"
#~ "        coverted over to an SMPP connection. Integrating with each carrier is generally expensive and time consuming,\n"
#~ "        so it's not something that should be considered until it is absolutely necessary.\n"
#~ "\n"
#~ "      "
#~ msgstr ""
#~ "\n"
#~ "        Для проектов, которым нужно отправлять более нескольких тысяч сообщений в час, возможно, стоит проработать\n"
#~ "        возможность установления прямой связи с местными операторами связи. Когда Ваш проект будет готов к этому, Ваша учетная запись %(name)s может быть\n"
#~ "        преобразована в соединение SMPP. Интеграция с каждым оператором связи, как правило, обходится недешево и отнимает много времени,\n"
#~ "        так что это не тот вариант, который следует рассматривать, пока он не станет абсолютно необходимым.\n"
#~ "\n"
#~ "      "

#~ msgid "Local Aggregators"
#~ msgstr "Местные агрегаторы"

#~ msgid ""
#~ "\n"
#~ "        Using a local aggregator is much like connecting with a carrier except that it usually is less expensive and\n"
#~ "        much, much quicker to setup. Additionally they generally work across all carriers in the country, so that means less\n"
#~ "        trouble for you.\n"
#~ "\n"
#~ "        In countries where we have agreements in place, you can elect to use one\n"
#~ "        of these aggregators. For example, for US, Canada or UK numbers, you can use <a href=\"http://www.twilio.com\">Twilio</a>.\n"
#~ "        For Kenyan numbers, you can use <a href=\"http://www.africastalking.com\">Africa's Talking</a>.\n"
#~ "\n"
#~ "      "
#~ msgstr ""
#~ "\n"
#~ "        Использование местного агрегатора очень похоже на подключение к оператору, за исключением того, что этот процесс обычно дешевле и\n"
#~ "        значительно быстрее по времени в части настройки. Кроме того, агрегаторы, как правило, работают со всеми операторами связи в стране, что означает меньше\n"
#~ "        сложностей для Вас.\n"
#~ "\n"
#~ "        В странах, где у нас есть заключенные соглашения, Вы можете воспользоваться одним из \n"
#~ "        таких агрегаторов. Например, для номеров в США, Канаде или Великобритании Вы можете использовать <a href=\"http://www.twilio.com\">Twilio</a>.\n"
#~ "        Для кенийских номеров Вы можете использовать <a href=\"http://www.africastalking.com\">Africa's Talking</a>.\n"
#~ "\n"
#~ "      "

#~ msgid "Non-Profit discount"
#~ msgstr "Скидка для некоммерческих организаций"

#~ msgid ""
#~ "\n"
#~ "        One of the biggest aggregators in the world, Twilio, recently announced <a href=\"http://twilio.org\">twilio.org</a> which promises a 25%% discount on messaging and voice\n"
#~ "        fees for qualified non-profits. They'll even grant you a $500 credit to get started. These non-profit Twilio accounts\n"
#~ "        can be connected easily to %(name)s. We'd be happy to help you get started with this great program.\n"
#~ "\n"
#~ "      "
#~ msgstr ""
#~ "\n"
#~ "        Один из крупнейших в мире агрегаторов, Twilio, недавно анонсировал <a href=\"http://twilio.org\">twilio.org</a>, который обещает 25%% скидку на оплату за передачу сообщений и голосовую связь\n"
#~ "        для удовлетворяющих требованиям некоммерческих организаций. Они даже предоставляют Вам кредит в размере $500 для начала. Эти некоммерческие учетные записи Twilio\n"
#~ "        могут быть легко подключены к %(name)s. Мы будем рады помочь Вам начать работу с этой великолепной программой."

#~ msgid "Adding more aggregators"
#~ msgstr "Добавление новых агрегаторов"

#~ msgid ""
#~ "\n"
#~ "      We're always extending our network of local aggregators. If you don't see an option for your country,\n"
#~ "      <a href='javascript:void(0);' class='launch-support-widget'>let us know</a>. We'd be happy to help source a\n"
#~ "      local aggregator that we can integrate with %(name)s for your country.\n"
#~ "    "
#~ msgstr ""
#~ "\n"
#~ "      Мы постоянно работаем над расширением нашей сети местных агрегаторов. Если Вы не видите вариантов для своей страны,\n"
#~ "      <a href='javascript:void(0);' class='launch-support-widget'>дайте нам знать</a>. Мы будем рады помочь найти\n"
#~ "      местного агрегатора, которого мы сможем интегрировать с %(name)s для Вашей страны.\n"
#~ "    "

#~ msgid "Create a Flow"
#~ msgstr "Создать Поток"

#~ msgid "+250788123123"
#~ msgstr "+250788123123"

#~ msgid "John Doe"
#~ msgstr "Джон Доу"

#~ msgid "+250788111222"
#~ msgstr "+250788111222"

#~ msgid "Jane Doe"
#~ msgstr "Джейн Доу"

#~ msgid "Only valid ISO639-3 codes supportted"
#~ msgstr "Поддерживаются только действительные коды ISO639-3"

#, fuzzy
#~| msgid ""
#~| "\n"
#~| "                  You will have the option to choose the columns to import and to which field to import them.\n"
#~| "\n"
#~| "                "
#~ msgid "You will have the option to choose the columns to import and to which field to import them."
#~ msgstr ""
#~ "\n"
#~ "                  У Вас будет возможность выбрать столбцы для импорта и поле, в которое их импортировать.\n"
#~ "\n"
#~ "                "

#~ msgid "The org this broadcast is connected to"
#~ msgstr "Организация, с которой связана эта рассылка "

#~ msgid "The groups to send the message to"
#~ msgstr "Группы, которым нужно отправить сообщение"

#~ msgid "Individual contacts included in this message"
#~ msgstr "Отдельные контакты, включенные в данное сообщение"

#~ msgid "Individual URNs included in this message"
#~ msgstr "Отдельные названия URN, включенные в данное сообщение"

#~ msgid "Channel to use for message sending"
#~ msgstr "Канал, используемый для отправки сообщений"

#~ msgid "The current status for this broadcast"
#~ msgstr "Текущее состояние этой рассылки"

#~ msgid "Our recurring schedule if we have one"
#~ msgstr "Наше повторяющиеся расписание, если у нас таковое имеется"

#~ msgid "Translations"
#~ msgstr "Переводы"

#~ msgid "The localized versions of the message text"
#~ msgstr "Локализованные версии текста сообщения"

#~ msgid "The language used to send this to contacts without a language"
#~ msgstr "Язык, используемый для рассылки контактам без указания языка"

#~ msgid "Media"
#~ msgstr "Мультимедиа"

#~ msgid "The localized versions of the media"
#~ msgstr "Локализованные версии мультимедиа"

#~ msgid "The metadata for messages of this broadcast"
#~ msgstr "Метаданные для сообщений этой рассылки"

#~ msgid "Visible"
#~ msgstr "Видимо"

#~ msgid "Deleted"
#~ msgstr "Удалено"

#~ msgid "Inbox Message"
#~ msgstr "Входящее Сообщение"

#~ msgid "Flow Message"
#~ msgstr "Сообщение Потока"

#~ msgid "IVR Message"
#~ msgstr "Сообщение ИРВ"

#~ msgid "USSD Message"
#~ msgstr "Сообщение USSD"

#~ msgid "The UUID for this message"
#~ msgstr "UUID этого сообщения"

#~ msgid "The org this message is connected to"
#~ msgstr "Организация, с которой связано это сообщение"

#~ msgid "The channel object that this message is associated with"
#~ msgstr "Объект канала, с которым связано это сообщение"

#~ msgid "The contact this message is communicating with"
#~ msgstr "Контакт, с которым взаимодействует это сообщение"

#~ msgid "Contact URN"
#~ msgstr "URN Контакта"

#~ msgid "The URN this message is communicating with"
#~ msgstr "URN, с которым взаимодействует это сообщение"

#~ msgid "Broadcast"
#~ msgstr "Рассылка"

#~ msgid "If this message was sent to more than one recipient"
#~ msgstr "Если это сообщение было отправлено более чем одному получателю"

#~ msgid "The actual message content that was sent"
#~ msgstr "Фактическое содержание отправленного сообщения"

#~ msgid "Give this message higher priority than other messages"
#~ msgstr "Предоставить этому сообщению более высокий приоритет по сравнению с другими сообщениями"

#~ msgid "When this message was created"
#~ msgstr "Когда было создано это сообщение"

#~ msgid "Modified On"
#~ msgstr "Изменено"

#~ msgid "When this message was last modified"
#~ msgstr "Когда это сообщение было последний раз изменено"

#~ msgid "Sent On"
#~ msgstr "Отправлено"

#~ msgid "When this message was sent to the endpoint"
#~ msgstr "Когда это сообщение было направлено на конечную точку"

#~ msgid "Queued On"
#~ msgstr "Поставлено в очередь"

#~ msgid "When this message was queued to be sent or handled."
#~ msgstr "Когда это сообщение было поставлено в очередь на отправку или обработано."

#~ msgid "The direction for this message, either incoming or outgoing"
#~ msgstr "Направление для этого сообщения, либо входящее, либо исходящее"

#~ msgid "The current status for this message"
#~ msgstr "Текущее состояние этого сообщения"

#~ msgid "Response To"
#~ msgstr "Ответ на"

#~ msgid "The message that this message is in reply to"
#~ msgstr "Сообщение, на которое отвечает это сообщение"

#~ msgid "Any labels on this message"
#~ msgstr "Любые метки по данному сообщению"

#~ msgid "Visibility"
#~ msgstr "Видимость"

#~ msgid "The current visibility of this message, either visible, archived or deleted"
#~ msgstr "Текущая видимость сообщения, видимо, архивировано или удалено"

#~ msgid "Message Type"
#~ msgstr "Тип Сообщения"

#~ msgid "The type of this message"
#~ msgstr "Тип данного сообщения"

#~ msgid "Message Count"
#~ msgstr "Количество Сообщений"

#~ msgid "The number of messages that were used to send this message, calculated on Twilio channels"
#~ msgstr "Количество сообщений, которые были использованы для отправки этого сообщения, рассчитанные по каналам Twilio "

#~ msgid "The number of times this message has errored"
#~ msgstr "Количество раз, когда возникала ошибка по этому сообщению"

#~ msgid "When we should next attempt to deliver this message"
#~ msgstr "Когда мы должны предпринять следующую попытку доставить это сообщение"

#~ msgid "External id used for integrating with callbacks from other APIs"
#~ msgstr "Внешний ID, используемый для интеграции с обратными вызовами от других API"

#~ msgid "The media attachments on this message if any"
#~ msgstr "Мультимедийные приложения к этому сообщению, если имеются"

#~ msgid "The session this message was a part of if any"
#~ msgstr "Сессия, частью которой было это сообщение, если имеется"

#~ msgid "The metadata for this msg"
#~ msgstr "Метаданные для данного сообщения"

#~ msgid "Why the message is being deleted"
#~ msgstr "Почему сообщение удаляется"

#~ msgid "Provided URNs belong to different existing contacts"
#~ msgstr "Предоставленные URN принадлежат различным существующим контактам"

#, fuzzy
#~| msgid ""
#~| "\n"
#~| "      We noticed your file contains some extra columns to import, you can add these as custom fields on\n"
#~| "      your contact by selecting them below.\n"
#~| "    "
#~ msgid ""
#~ "\n"
#~ "    We noticed your file contains some extra columns to import, you can add these as custom fields on\n"
#~ "    your contact by selecting them below.\n"
#~ "\n"
#~ "  "
#~ msgstr ""
#~ "\n"
#~ "      Мы заметили, что Ваш файл содержит несколько дополнительных столбцов для импорта. Вы можете добавить их в качестве пользовательских полей для\n"
#~ "      Ваших контактов, указав их ниже.\n"
#~ "    "

#~ msgid "column as"
#~ msgstr "столбец как"

#~ msgid ""
#~ "\n"
#~ "                      of type\n"
#~ "                    "
#~ msgstr ""
#~ "\n"
#~ "                      типа\n"
#~ "                    "

#~ msgid "You can import your contacts from an XLS file you create in Excel."
#~ msgstr "Вы можете импортировать свои контакты из XLS файла, который Вы создадите в Excel."

#~ msgid "IGNORED"
#~ msgstr "ИГНОРИРОВАНО"

#, fuzzy
#~| msgid "Create a contact "
#~ msgid "Created %(create_count)s new contact"
#~ msgid_plural "Created %(create_count)s new contacts"
#~ msgstr[0] "Создать контакт"
#~ msgstr[1] "Создать контакт"
#~ msgstr[2] "Создать контакт"
#~ msgstr[3] "Создать контакт"

#, fuzzy
#~| msgid ""
#~| "\n"
#~| "                          Updated %(update_count)s contact with an existing phone number\n"
#~| "                          "
#~| msgid_plural ""
#~| "\n"
#~| "                            Updated %(update_count)s contacts with existing phone numbers\n"
#~| "\n"
#~| "                        "
#~ msgid "Updated %(update_count)s contact with an existing phone number"
#~ msgid_plural "Updated %(update_count)s contacts with existing phone numbers"
#~ msgstr[0] ""
#~ "\n"
#~ "                          Обновлен %(update_count)s контакты с существующим номером телефона\n"
#~ "                          "
#~ msgstr[1] ""
#~ "\n"
#~ "                            Обновлены %(update_count)s контакты с существующими номерами телефонов\n"
#~ "\n"
#~ "                        "
#~ msgstr[2] ""
#~ "\n"
#~ "                            Обновлены %(update_count)s контакты с существующими номерами телефонов\n"
#~ "\n"
#~ "                        "
#~ msgstr[3] ""
#~ "\n"
#~ "                            Обновлены %(update_count)s контакты с существующими номерами телефонов\n"
#~ "\n"
#~ "                        "

#, fuzzy
#~| msgid "Add Contacts to Flow"
#~ msgid "Added all contacts to the new"
#~ msgstr "Добавить Контакты в Поток"

#, fuzzy
#~| msgid "Description"
#~ msgid "Errors description"
#~ msgstr "Описание"

#, fuzzy
#~| msgid ""
#~| "\n"
#~| "                        Failed to import %(error_count)s contact due to missing or invalid phone number\n"
#~| "                        "
#~| msgid_plural ""
#~| "\n"
#~| "                          Failed to import %(error_count)s contacts due to missing or invalid phone numbers\n"
#~| "\n"
#~| "                      "
#~ msgid "Failed to import %(error_count)s contact due to missing or invalid phone number"
#~ msgid_plural "Failed to import %(error_count)s contacts due to missing or invalid phone numbers"
#~ msgstr[0] ""
#~ "\n"
#~ "                        Не удалось импортировать %(error_count)s контакт по причине отсутствия или недействительного номера телефона\n"
#~ "                        "
#~ msgstr[1] ""
#~ "\n"
#~ "                          Не удалось импортировать %(error_count)s контакты по причине отсутствия или недействительных номеров телефонов\n"
#~ "\n"
#~ "                      "
#~ msgstr[2] ""
#~ "\n"
#~ "                          Не удалось импортировать %(error_count)s контакты по причине отсутствия или недействительных номеров телефонов\n"
#~ "\n"
#~ "                      "
#~ msgstr[3] ""
#~ "\n"
#~ "                          Не удалось импортировать %(error_count)s контакты по причине отсутствия или недействительных номеров телефонов\n"
#~ "\n"
#~ "                      "

#, fuzzy
#~| msgid "Group"
#~ msgid "Grouping.."
#~ msgstr "Группа"

#, fuzzy
#~| msgid ""
#~| "\n"
#~| "                        No contacts imported, please make sure your have a channel connected.\n"
#~| "\n"
#~| "                      "
#~ msgid "No contacts imported, please make sure your have a channel connected."
#~ msgstr ""
#~ "\n"
#~ "                        Контакты не были импортированы, пожалуйста, убедитесь, что у Вас подключен канал.\n"
#~ "\n"
#~ "                      "

#, fuzzy
#~| msgid ""
#~| "\n"
#~| "                  You can download\n"
#~| "                  <a href='%(STATIC_URL)sexamples/contacts.xls'>this Excel template</a>\n"
#~| "                  as a sample.\n"
#~| "                "
#~ msgid "You can download <a href='%(STATIC_URL)sexamples/contacts.xls'>this Excel template</a> as a sample."
#~ msgstr ""
#~ "\n"
#~ "                  Вы можете скачать\n"
#~ "                  <a href='%(STATIC_URL)sexamples/contacts.xls'>этот шаблон Excel</a>\n"
#~ "                  в качестве образца.\n"
#~ "                "

#~ msgid "The provided file has unrecognized headers. Columns \"{joined_unsupported_headers}\" should be removed or prepended with the prefix \"Field:\"."
#~ msgstr "Предоставленный файл имеет нераспознанные заголовки. Столбцы \"{joined_unsupported_headers}\" должны быть удалены или дополнены префиксом \"Поле:\"."

#~ msgid "The file you provided is missing a required header. At least one of \"{joined_possible_headers}\" or \"Contact UUID\" should be included."
#~ msgstr "В предоставленном Вами файле отсутствует требуемый заголовок. Должен быть включен как минимум один из \"{joined_possible_headers}\" или \"Contact UUID\"."

#~ msgid "The file you provided is missing a required header called \"Name\"."
#~ msgstr "В предоставленном Вами файле отсутствует требуемый заголовок под названием \"Название\"."

#~ msgid "%s is an invalid name or is a reserved name for contact fields, field names should start with a letter."
#~ msgstr "%s является недопустимым названием или является зарезервированным именем для полей контактов. Названия полей должны начинаться с буквы."

#~ msgid "%s should be used once"
#~ msgstr "%s должно использоваться, когда"

#~ msgid "'%(label)s' contact field has '%(key)s' key which is reserved name. Column cannot be imported"
#~ msgstr "'%(label)s' поля контактов содержит '%(key)s' ключ, который является зарезервированным названием. Столбец не может быть импортирован"

#, fuzzy
#~| msgid "You can import your contacts from an XLS file you create in Excel."
#~ msgid "You can import your contacts from an XLSX file you create in Excel."
#~ msgstr "Вы можете импортировать свои контакты из XLS файла, который Вы создадите в Excel."

#, fuzzy
#~| msgid ""
#~| "\n"
#~| "                  You can download\n"
#~| "                  <a href='%(STATIC_URL)sexamples/contacts.xls'>this Excel template</a>\n"
#~| "                  as a sample.\n"
#~| "                "
#~ msgid "You can download <a href=\"%(sample_url)s\">this Excel template</a> as a sample."
#~ msgstr ""
#~ "\n"
#~ "                  Вы можете скачать\n"
#~ "                  <a href='%(STATIC_URL)sexamples/contacts.xls'>этот шаблон Excel</a>\n"
#~ "                  в качестве образца.\n"
#~ "                "

#~ msgid ""
#~ "\n"
#~ "        Are you sure you want to delete everything for %(name)s? Everything will be gone and there is no going back.\n"
#~ "        This includes all flows, contacts, messages, etc.\n"
#~ "\n"
#~ "      "
#~ msgstr ""
#~ "\n"
#~ "        Вы уверены, что хотите удалить все для %(name)s? Все исчезнет, ​​и способа вернуть все назад уже не будет.\n"
#~ "        Это включает все потоки, контакты, сообщения и т.д.\n"
#~ "\n"
#~ "      "

#, fuzzy
#~| msgid ""
#~| "\n"
#~| "          Also, any user accounts will be deleted if they don't belong to another organization.\n"
#~| "\n"
#~| "        "
#~ msgid ""
#~ "\n"
#~ "          Also, any logins will be deleted if they don't belong to another workspace.\n"
#~ "\n"
#~ "        "
#~ msgstr ""
#~ "\n"
#~ "          Также, любые учетные записи пользователей будут удалены, если они не принадлежат другой организации.\n"
#~ "\n"
#~ "        "

#~ msgid "All Contacts"
#~ msgstr "Все Контакты"

#~ msgid "Unblock"
#~ msgstr "Разблокировать"

#~ msgid "Unstop"
#~ msgstr "Запустить"

#~ msgid "Delete Contact"
#~ msgstr "Удалить Контакт"

#~ msgid "Contact blocked"
#~ msgstr "Контакт заблокирован"

#~ msgid "Contact unblocked"
#~ msgstr "Контакт разблокирован"

#~ msgid "Contact unstopped"
#~ msgstr "Контакт запущен"

#~ msgid "Recent Channel Events"
#~ msgstr "Последние События Канала"

#~ msgid "Channel: "
#~ msgstr "Канал:"

#, fuzzy
#~| msgid "Select your Organization"
#~ msgid "Add Workspace"
#~ msgstr "Выберите свою Организацию"

#~ msgid "The new editor provides powerful new features and better performance, but please note that this cannot be undone."
#~ msgstr "Новый редактор предоставляет новые эффективные функции и лучшую производительность, но, пожалуйста, имейте ввиду, что это действие нельзя отменить."

#~ msgid "These backup tokens can be used if you lose access to your authentication application, store them in a safe place. Any tokens you may have previously generated are invalid."
#~ msgstr "Эти резервные токены можно использовать, если Вы потеряете доступ к своему приложению аутентификации. Храните их в надежном месте. Любые токены, которые Вы генерировали ранее, являются недействительными."

#, fuzzy
#~| msgid "Reverse Billing"
#~ msgid "Billing"
#~ msgstr "Возвратный биллинг"

#~ msgid "credits and must add more to resume your service."
#~ msgstr "кредитов и необходимо добавить их еще для возобновления работы Вашего сервиса."

#~ msgid "credits remaining. Top up early to prevent any disruption in your service."
#~ msgstr "кредитов в остатке. Пополните их заранее, чтобы избежать перебоев в работе Вашего сервиса."

#, fuzzy
#~| msgid ""
#~| "\n"
#~| "                We recommend starting your flow by sending a message. This message will be sent to anybody right\n"
#~| "                after they join the flow. This is your chance to send a single message or ask them a question.\n"
#~| "\n"
#~| "              "
#~ msgid ""
#~ "\n"
#~ "                  We recommend starting your flow by sending a message. This message will be sent to anybody right\n"
#~ "                  after they join the flow. This is your chance to send a single message or ask them a question.\n"
#~ "\n"
#~ "                "
#~ msgstr ""
#~ "\n"
#~ "                Мы рекомендуем начать Ваш поток с отправки сообщения. Это сообщение будет отправлено кому-либо сразу \n"
#~ "                после того, как он присоединится к потоку. Это Ваш шанс отправить одно сообщение или задать им вопрос."

#~ msgid "Export Flow Results"
#~ msgstr "Экспортировать Результаты Потока"

#, fuzzy
#~| msgid "Invite people to your organization"
#~ msgid "Invite people to your workspace"
#~ msgstr "Пригласите людей в свою организацию"

#~ msgid "User group"
#~ msgstr "Группа пользователей"

#~ msgid "Recent Webhook Events"
#~ msgstr "Последние события вебхука"

#~ msgid "Webhook events that have been created recently can be found here."
#~ msgstr "События вебхука, которые были недавно созданы, расположены здесь."

#, fuzzy
#~| msgid "Request URL"
#~ msgid "Request Time:"
#~ msgstr "URL Запроса"

#, fuzzy
#~| msgid "Request URL"
#~ msgid "Request time"
#~ msgstr "URL Запроса"

#~ msgid "Active Intents"
#~ msgstr "Активные Намерения"

#~ msgid "Trigger a Flow"
#~ msgstr "Запустить Поток"

#~ msgid ""
#~ "\n"
#~ "        Triggers let users initiate flows by sending in a message. You can configure triggers to start flows based on keywords\n"
#~ "        users send.  A keyword is the first word in a message, think of it as a command name for the message.\n"
#~ "\n"
#~ "      "
#~ msgstr ""
#~ "\n"
#~ "        Триггеры позволяют пользователям инициировать потоки, отправляя сообщение. Вы можете настроить триггеры для запуска потоков на основе ключевых слов,\n"
#~ "        которые пользователи будут отправлять. Ключевое слово - это первое слово в сообщении. Его следует рассматривать как название команды для сообщения.\n"
#~ "\n"
#~ "      "

#~ msgid "You can configure triggers to start flows or add contacts to groups."
#~ msgstr "Вы можете настроить триггеры для запуска потоков или добавления контактов в группы."

#~ msgid "ID"
#~ msgstr "ID"

#, fuzzy
#~| msgid "Please enter at least 8 characters"
#~ msgid "At least eight characters"
#~ msgstr "Пожалуйста, введите не менее 8 символов"

#~ msgid "Hold up!"
#~ msgstr "Подождите!"

#~ msgid "Supported fields, all other columns are ignored."
#~ msgstr "Поддерживаемые поля, все остальные столбцы игнорируются"

#~ msgid "Your Contacts"
#~ msgstr "Ваши Контакты"

#~ msgid "How to Build Flows"
#~ msgstr "Как создавать потоки"

#~ msgid "Logout"
#~ msgstr "Выйти"

#~ msgid "Each row should have the phone number as <i>URN:tel</i> (including country code) and the name of the contact if available."
#~ msgstr "В каждой строке должен быть указан номер телефона в виде <i>URN:tel</i> (в том числе код страны) и название контакта, если имеется."

#~ msgid "You can also include custom contact fields values in XLS file for columns with the prefix <i>Field:</i>, for example: <i>Field:Team</i>."
#~ msgstr "Вы также можете указать значения пользовательских полей контактов в файле XLS для столбцов с префиксом <i>Поле:</i>, например: <i>Поле:Команда</i>."

#~ msgid ""
#~ "\n"
#~ "                          Created %(create_count)s new contact\n"
#~ "                          "
#~ msgid_plural ""
#~ "\n"
#~ "                            Created %(create_count)s new contacts\n"
#~ "\n"
#~ "                        "
#~ msgstr[0] ""
#~ "\n"
#~ "                          Создан %(create_count)s новый контакт\n"
#~ "                          "
#~ msgstr[1] ""
#~ "\n"
#~ "                            Созданы %(create_count)s новые контакты\n"
#~ "\n"
#~ "                        "
#~ msgstr[2] ""
#~ "\n"
#~ "                            Созданы %(create_count)s новые контакты\n"
#~ "\n"
#~ "                        "
#~ msgstr[3] ""
#~ "\n"
#~ "                            Созданы %(create_count)s новые контакты\n"
#~ "\n"
#~ "                        "

#~ msgid ""
#~ "\n"
#~ "                        Added all contacts to the new\n"
#~ "                      "
#~ msgstr ""
#~ "\n"
#~ "                        Все контакты добавлены в новый\n"
#~ "                      "

#~ msgid ""
#~ "\n"
#~ "                              Some rows were not imported\n"
#~ "                            "
#~ msgstr ""
#~ "\n"
#~ "                              Некоторые строки не были импортированы\n"
#~ "                            "

#~ msgid ""
#~ "\n"
#~ "                              Errors description\n"
#~ "                            "
#~ msgstr ""
#~ "\n"
#~ "                              Описание ошибок\n"
#~ "                            "

#~ msgid ""
#~ "\n"
#~ "                            Errors description\n"
#~ "\n"
#~ "                          "
#~ msgstr ""
#~ "\n"
#~ "                            Описание ошибок"

#~ msgid "Are you sure you want to delete this global?"
#~ msgstr "Вы действительно хотите удалить этот глобальный объект?"

#~ msgid "Uses"
#~ msgstr "Использования"

#~ msgid "logout"
#~ msgstr "выйти"

#, fuzzy
#~| msgid "What organization is this account for?"
#~ msgid "Which workspace is this login for?"
#~ msgstr "Для какой организации предназначена эта учетная запись?"

#~ msgid "Flow starting rules"
#~ msgstr "Правила запуска потока"

#~ msgid "The number or address of this channel"
#~ msgstr "Номер или адрес этого канала"

#~ msgid "Add or remove groups this contact belongs to"
#~ msgstr "Добавить или удалить группы, которым принадлежит данный контакт"

#~ msgid "The primary language for editing this flow"
#~ msgstr "Основной язык для редактирования этого потока"

#~ msgid "Run flow over"
#~ msgstr "Запустить поток"

#~ msgid "Which group memberships, if any, to include in the export"
#~ msgstr "Какие членства группы, если имеются, включить в экспорт"

#~ msgid "Which contact fields, if any, to include in the export"
#~ msgstr "Какие поля контактов, если имеются, включить в экспорт"

#~ msgid "Extra URNs"
#~ msgstr "Дополнительные URN"

#~ msgid "The name of this label"
#~ msgstr "Название этой метки"

#~ msgid "The date for the oldest message to export. (Leave blank to export from the oldest message)."
#~ msgstr "Дата самого старого сообщения для экспорта. (Оставьте пустым для экспорта, начиная с самого старого сообщения)."

#~ msgid "The date for the latest message to export. (Leave blank to export up to the latest message)."
#~ msgstr "Дата самого последнего сообщения для экспорта. (Оставьте пустым для экспорта вплоть до самого последнего сообщения)."

#~ msgid "The name of this folder"
#~ msgstr "Название этой папки"

#~ msgid "Your First Name (required)"
#~ msgstr "Ваше имя (обязательно)"

#~ msgid "Your Last Name (required)"
#~ msgstr "Ваша фамилия (обязательно)"

#~ msgid "New Password (optional)"
#~ msgstr "Новый пароль (опционально)"

#, fuzzy
#~| msgid "The slug, or short name for your organization"
#~ msgid "The slug, or short name for your workspace"
#~ msgstr "Slug или короткое наименование Вашей организации"

#~ msgid "Only Groups"
#~ msgstr "Только Группы"

#~ msgid "Only apply this trigger to contacts in these groups. (leave empty to apply to all contacts)"
#~ msgstr "Примените этот триггер только к контактам в этих группах. (оставьте пустым, чтобы применить ко всем контактам)"

#~ msgid "Claim phone number"
#~ msgstr "Заявить номер телефон"

#, fuzzy
#~| msgid "Are you sure you want to remove this number from your account?"
#~ msgid "Are you sure you want to remove this number from your workspace?"
#~ msgstr "Вы уверены, что хотите удалить этот номер из Вашей учетной записи?"

#~ msgid "Remove Phone"
#~ msgstr "Удалить Телефон"

#~ msgid "Enable Voice"
#~ msgstr "Включить Голосовую связь"

#~ msgid "unsent messages"
#~ msgid_plural "unsent message"
#~ msgstr[0] "неотправленные сообщения"
#~ msgstr[1] "неотправленное сообщение"
#~ msgstr[2] "неотправленное сообщение"
#~ msgstr[3] "неотправленное сообщение"

#, fuzzy
#~| msgid "Are you sure you want to remove this channel from your account?"
#~ msgid "Are you sure you want to remove this channel from your workspace?"
#~ msgstr "Вы уверены, что хотите удалить этот канал из Вашей учетной записи?"

#~ msgid "This channel cannot be removed because it in use."
#~ msgstr "Этот канал не может быть удален, потому что он используется."

#~ msgid "Are you sure you want to remove bulk sending for this number?"
#~ msgstr "Вы уверены, что хотите удалить массовую рассылку для этого номера?"

#~ msgid "Disable Voice Calls"
#~ msgstr "Отключить Голосовые Вызовы"

#~ msgid "Are you sure you want to remove voice calling for this number?"
#~ msgstr "Вы уверены, что хотите удалить голосовые вызовы для этого номера?"

#~ msgid "Select a Country"
#~ msgstr "Выберите страну"

#~ msgid "Add Phone"
#~ msgstr "Добавить Телефон"

#~ msgid "To complete the configuration of your VK connection, you will need to enter the Webhook URL in the URL field in the Manage > API Usage > Callback API > Server Settings section. And the Verify Token in the Secret Key field present in the API Usage > Callback API > Server Settings section. After this part, go to Manage > API Usage > Callback API > Event Types and check the option: <code>Message received</code>"
#~ msgstr "Для завершения настройки своего подключения VK, Вам потребуется ввести адрес URL Вебхука в поле адреса URL в разделе «Управление» > «Использование API» > «API обратного вызова» > «Настройки сервера». А «Проверить Токен» - в поле «Секретный ключ», находящемся в разделе «Использование API» > «API обратного вызова» > «Настройки сервера». После этого перейдите в «Управление» > «Использование API» > «API обратного вызова» > «Типы событий» и укажите вариант: <code>Сообщение получено</code>"

#~ msgid "Dynamic group based on:"
#~ msgstr "Динамическая группа на основе:"

#~ msgid "Update Contact Group"
#~ msgstr "Обновить Группу Контактов"

#~ msgid "Save Search as Group"
#~ msgstr "Сохранить Поиск как Группу"

#~ msgid "Unable to create a dynamic group"
#~ msgstr "Невозможно создать динамическую группу"

#~ msgid "You cannot create a dynamic group based on <strong>id</strong> or <strong>group</strong>."
#~ msgstr "Вы не можете создать динамическую группу на основе <strong>id</strong> или <strong>group</strong>."

#~ msgid "blocked"
#~ msgstr "заблокировано"

#~ msgid "stopped"
#~ msgstr "остановлено"

#~ msgid "Campaign events:"
#~ msgstr "События кампании:"

#~ msgid "Contact groups:"
#~ msgstr "Группы Контактов:"

#~ msgid "Are you sure you want to delete this field?"
#~ msgstr "Вы действительно хотите удалить это поле?"

#~ msgid "Once deleted, field will be gone forever. There is no way to undo this operation."
#~ msgstr "После удаления поле исчезнет навсегда. Способа отменить эту операцию не существует."

#~ msgid "No related campaigns."
#~ msgstr "Нет связанных кампаний."

#~ msgid "No related contact groups."
#~ msgstr "Нет связанных групп контактов."

#~ msgid "Create Contact Field"
#~ msgstr "Создать Поле Контактов"

#~ msgid "Update Contact Field"
#~ msgstr "Обновить Поле Контактов"

#~ msgid "Delete Contact Field"
#~ msgstr "Удалить Поле Контактов"

#~ msgid "Restart contacts who have already entered this flow"
#~ msgstr "Перезапустить контакты, которые уже вошли в этот поток"

#~ msgid "Interrupt contacts currently active in flows"
#~ msgstr "Прервать контакты, в настоящее время активные в потоках"

#~ msgid "Unlabel"
#~ msgstr "Снять метку"

#~ msgid "No runs"
#~ msgstr "Нет проходов"

#~ msgid ""
#~ "\n"
#~ "                              %(run_count)s run\n"
#~ "                            "
#~ msgid_plural ""
#~ "\n"
#~ "                              %(run_count)s runs\n"
#~ "                            "
#~ msgstr[0] ""
#~ "\n"
#~ "                              %(run_count)s проход\n"
#~ "                            "
#~ msgstr[1] ""
#~ "\n"
#~ "                              %(run_count)s проходов\n"
#~ "                            "
#~ msgstr[2] ""
#~ "\n"
#~ "                              %(run_count)s проходов\n"
#~ "                            "
#~ msgstr[3] ""
#~ "\n"
#~ "                              %(run_count)s проходов\n"
#~ "                            "

#~ msgid ""
#~ "\n"
#~ "                            %(completed_percentage)s%% completion\n"
#~ "                          "
#~ msgstr ""
#~ "\n"
#~ "                            Завершено %(completed_percentage)s%%\n"
#~ "                          "

#~ msgid ""
#~ "\n"
#~ "                        %(count_comma)s recipient\n"
#~ "                        "
#~ msgid_plural ""
#~ "\n"
#~ "                          %(count_comma)s recipients\n"
#~ "                      "
#~ msgstr[0] ""
#~ "\n"
#~ "                        %(count_comma)s получателю\n"
#~ "                        "
#~ msgstr[1] ""
#~ "\n"
#~ "                          %(count_comma)s получателям\n"
#~ "                      "
#~ msgstr[2] ""
#~ "\n"
#~ "                          %(count_comma)s получателям\n"
#~ "                      "
#~ msgstr[3] ""
#~ "\n"
#~ "                          %(count_comma)s получателям\n"
#~ "                      "

#~ msgid ""
#~ "\n"
#~ "                        %(group_count)s groups, %(contact_count)s contacts, %(urn_count)s urns\n"
#~ "                      "
#~ msgstr ""
#~ "\n"
#~ "                        %(group_count)s группам, %(contact_count)s контактам, %(urn_count)s urn"

#~ msgid "Write the message that will get sent when the scheduled time arrives"
#~ msgstr "Напишите сообщение, которое будет отправлено, когда наступит запланированное время"

#~ msgid ""
#~ "\n"
#~ "        The message will be sent to\n"
#~ "        <span class='attn'>\n"
#~ "          %(count_comma)s recipients\n"
#~ "        </span>\n"
#~ "        "
#~ msgid_plural ""
#~ "\n"
#~ "          The message will be sent to\n"
#~ "          <span class='attn'>\n"
#~ "            %(count_comma)s recipients\n"
#~ "          </span>\n"
#~ "      "
#~ msgstr[0] ""
#~ "\n"
#~ "        Это сообщение будет отправлено\n"
#~ "        <span class='attn'>\n"
#~ "          %(count_comma)s получателям\n"
#~ "        </span>\n"
#~ "        "
#~ msgstr[1] ""
#~ "\n"
#~ "          Это сообщение будет отправлено\n"
#~ "          <span class='attn'>\n"
#~ "            %(count_comma)s получателям\n"
#~ "          </span>\n"
#~ "      "
#~ msgstr[2] ""
#~ "\n"
#~ "          Это сообщение будет отправлено\n"
#~ "          <span class='attn'>\n"
#~ "            %(count_comma)s получателям\n"
#~ "          </span>\n"
#~ "      "
#~ msgstr[3] ""
#~ "\n"
#~ "          Это сообщение будет отправлено\n"
#~ "          <span class='attn'>\n"
#~ "            %(count_comma)s получателям\n"
#~ "          </span>\n"
#~ "      "

#~ msgid ""
#~ "\n"
#~ "        The message will be sent to\n"
#~ "        <span class='attn'>\n"
#~ "          %(group_count)s groups, %(contact_count)s contacts, %(urn_count)s urns\n"
#~ "\n"
#~ "        </span>\n"
#~ "      "
#~ msgstr ""
#~ "\n"
#~ "        Это сообщение будет отправлено\n"
#~ "        <span class='attn'>\n"
#~ "          %(group_count)s группам, %(contact_count)s контактам, %(urn_count)s urn\n"
#~ "\n"
#~ "        </span>\n"
#~ "      "

#~ msgid "Unarchive"
#~ msgstr "Разархивировать"

#~ msgid "We found some problems, please correct them before continuing."
#~ msgstr "Мы нашли некоторые проблемы, пожалуйста, исправьте их перед тем как продолжить."

#~ msgid "Start by telling us a little about yourself. This will only take a minute."
#~ msgstr "Начните с того, чтобы рассказать нам немного о себе. Это займет всего минуту."

#~ msgid "E-mail address"
#~ msgstr "Адрес электронной почты"

#~ msgid "Continue"
#~ msgstr "Продолжить"

#~ msgid "Great, just a couple more questions and we are ready to roll."
#~ msgstr "Отлично, еще пара вопросов и мы готовы к работе."

#~ msgid "Ben"
#~ msgstr "Бен"

#~ msgid "Haggerty"
#~ msgstr "Хаггерти"

#~ msgid "FLOWS"
#~ msgstr "ПОТОКИ"

#~ msgid "GET CONNECTED"
#~ msgstr "ПОДКЛЮЧЕНИЕ"

#~ msgid "CONTACTS"
#~ msgstr "КОНТАКТЫ"

#~ msgid "MESSAGES"
#~ msgstr "СООБЩЕНИЯ"

#, fuzzy
#~| msgid "Visit your account page to add credits at any time"
#~ msgid "Visit your workspace page to add credits at any time"
#~ msgstr "Посетите страницу своей учетной записи, чтобы добавить кредиты в любой момент"

#~ msgid "Add Web Hook"
#~ msgstr "Добавить Вебхука"

#~ msgid "Leave unscheduled"
#~ msgstr "Оставить незапланированным"

#~ msgid "Cancel schedule"
#~ msgstr "Отменить расписание"

#~ msgid "Tue"
#~ msgstr "Вт"

#~ msgid "Wed"
#~ msgstr "Ср"

#~ msgid "Thu"
#~ msgstr "Чт"

#~ msgid "Fri"
#~ msgstr "Пт"

#~ msgid "Sat"
#~ msgstr "Сб"

#~ msgid "Sun"
#~ msgstr "Вс"

#~ msgid "conversation"
#~ msgstr "разговор"

#~ msgid "The"
#~ msgstr "Это"

#~ msgid "flow"
#~ msgstr "поток"

#~ msgid "is"
#~ msgstr "это"

#~ msgid "Social media channel"
#~ msgstr "Канал в социальных сетях"

#~ msgid "Restrict to channel"
#~ msgstr "Ограничить каналом"

#~ msgid "Group to join"
#~ msgstr "Группа для присоединения"

#~ msgid "Add Group: "
#~ msgstr "Добавить Группу"

#~ msgid "Select a date"
#~ msgstr "Выбрать дату"

#~ msgid "Missed call trigger activated. Change flow that starts on missed call."
#~ msgstr "Активирован триггер пропущенного вызова. Изменить поток, который начинается при пропущенном звонке."

#~ msgid "Catch all trigger activated. Change flow that catches all messages."
#~ msgstr "Активирован триггер перехвата всего. Изменить поток, который перехватывает все сообщения."

#~ msgid "The next time the flow will be started is"
#~ msgstr "В следующий раз поток будет запущен"

#~ msgid "month"
#~ msgstr "месяц"

#~ msgid ""
#~ "\n"
#~ "          on the %(repeat_day_of_month)s\n"
#~ "\n"
#~ "        "
#~ msgstr ""
#~ "\n"
#~ "          %(repeat_day_of_month)s\n"
#~ "\n"
#~ "        "

#~ msgid ""
#~ "\n"
#~ "          It will repeat <span class='attn'>%(repeat_period_display)s</span> at around the same time.\n"
#~ "\n"
#~ "        "
#~ msgstr ""
#~ "\n"
#~ "          Он будет повторяться <span class='attn'>%(repeat_period_display)s</span> примерно в одно и то же время..\n"
#~ "\n"
#~ "        "

#~ msgid ""
#~ "\n"
#~ "        It will <span class='attn'>not repeat</span>.\n"
#~ "\n"
#~ "      "
#~ msgstr ""
#~ "\n"
#~ "        Он <span class='attn'>не будет повторяться</span>.\n"
#~ "\n"
#~ "      "

#~ msgid "Facebook Channel"
#~ msgstr "Канал Facebook "

#~ msgid "Sorry, we are unable to cancel your plan at this time.  Please contact us."
#~ msgstr "Извините, в настоящее время мы не можем отменить Ваш план. Пожалуйста, свяжитесь с нами."

#~ msgid "Sorry, we were unable to charge your card, please try again later or contact us."
#~ msgstr "Извините, нам не удалось снять средства с Вашей карты, повторите попытку позже или свяжитесь с нами."

#~ msgid "The archive we were rolled up into, if any"
#~ msgstr "Архив, в который у нас прошло сворачивание, при наличии"

#, fuzzy
#~| msgid "%s is used inside a campaign. To archive it, first remove it from your campaigns."
#~ msgid "%(flow)s is used inside a campaign. To archive it, first remove it from your campaigns."
#~ msgstr "%s используется внутри кампании. Для его архивации сначала удалите его из Ваших кампаний."

#, fuzzy
#~| msgid "%s are used inside a campaign. To archive them, first remove them from your campaigns."
#~ msgid "%(flows)s are used inside a campaign. To archive them, first remove them from your campaigns."
#~ msgstr "%s используются внутри кампании. Для их архивации сначала удалите их из Ваших кампаний."

#~ msgid "Oops, so sorry. Something went wrong!"
#~ msgstr "Ой, простите. Что-то пошло не так!"

#~ msgid "Unable to get intent entity, make sure you have at least one intent defined"
#~ msgstr "Не удалось получить объект намерения. Убедитесь, что у Вас имеется хотя бы одно определенное намерение"

#~ msgid "Add to Group"
#~ msgstr "Добавить в Группу"

#~ msgid "Unblock Contacts"
#~ msgstr "Разблокировать Контакты"

#~ msgid "Block Contacts"
#~ msgstr "Блокировать Контакты"

#~ msgid "Unstop Contacts"
#~ msgstr "Запустить Контакты"

#~ msgid "Archive Flows"
#~ msgstr "Архивировать Потоки"

#~ msgid "Label Messages"
#~ msgstr "Пометить Сообщения"

#~ msgid "Restore Flows"
#~ msgstr "Восстановить Потоки"

#~ msgid "Archive Messages"
#~ msgstr "Архивировать Сообщения"

#~ msgid "Move to Inbox"
#~ msgstr "Переместить во Входящие"

#~ msgid "Resend Messages"
#~ msgstr "Повторно отправить сообщения"

#~ msgid "Delete Messages"
#~ msgstr "Удалить сообщения"

#~ msgid "Sorry you have no permission for this action."
#~ msgstr "Извините, у Вас нет разрешения на это действие."

#~ msgid "Must specify a label"
#~ msgstr "Необходимо указать метку"

#~ msgid "Missing label"
#~ msgstr "Отсутствует метка"

#~ msgid "Archive Triggers"
#~ msgstr "Архивные Триггеры"

#~ msgid "Restore Triggers"
#~ msgstr "Восстановить Триггеры"

#~ msgid "Unrecognized field: '{prop}'"
#~ msgstr "Нераспознанное поле: '{prop}'"

#~ msgid "Unknown text comparator: '{self.comparator}'"
#~ msgstr "Неизвестный компаратор текста: '{self.comparator}'"

#~ msgid "Unknown number comparator: '{self.comparator}'"
#~ msgstr "Неизвестный компаратор номера: '{self.comparator}'"

#~ msgid "Unable to parse the date '{self.value}'"
#~ msgstr "Невозможно разобрать дату '{self.value}'"

#~ msgid "Unknown datetime comparator: '{self.comparator}'"
#~ msgstr "Неизвестный компаратор даты и времени: '{self.comparator}'"

#~ msgid "Unknown location type: '{field.value_type}'"
#~ msgstr "Неизвестный тип местоположения: '{field.value_type}'"

#~ msgid "Unsupported comparator '{self.comparator}' for location field"
#~ msgstr "Неподдерживаемый компаратор '{self.comparator}' для поля местоположения"

#~ msgid "Unrecognized contact field type '{field.value_type}'"
#~ msgstr "Нераспознаваемый тип поля контактов '{field.value_type}'"

#~ msgid "Unknown urn scheme comparator: '{self.comparator}'"
#~ msgstr "Неизвестный компаратор схемы urn: '{self.comparator}'"

#~ msgid "Unknown language comparator: '{self.comparator}'"
#~ msgstr "Неизвестный компаратор языка: '{self.comparator}'"

#~ msgid "Unknown created_on comparator: '{self.comparator}'"
#~ msgstr "Неизвестный компаратор created_on: '{self.comparator}'"

#~ msgid "Unknown name comparator: '{self.comparator}'"
#~ msgstr "Неизвестный компаратор названия: '{self.comparator}'"

#~ msgid "No support for attribute field: '{field}'"
#~ msgstr "Не поддерживается поле атрибутов: '{field}'"

#~ msgid "Unrecognized contact field type '{prop_type}'"
#~ msgstr "Нераспознаваемый тип поля контактов '{prop_type}'"

#~ msgid "Invalid operator for empty string comparison"
#~ msgstr "Недействительный оператор для сравнения пустой строки"

#, fuzzy
#~| msgid ""
#~| "\n"
#~| "    Sorry, importing has not been enabled on your account.\n"
#~| "  "
#~ msgid ""
#~ "\n"
#~ "    Sorry, importing has not been enabled on your workspace.\n"
#~ "  "
#~ msgstr ""
#~ "\n"
#~ "    Извините, импорт не был включен для Вашей учетной записи.\n"
#~ "  "

#~ msgid "Sorry, import is a premium feature"
#~ msgstr "Извините, импорт предусмотрен только на премиум-плане"

#~ msgid "Manage Accounts"
#~ msgstr "Управление учетными записями"

#~ msgid "Organizations"
#~ msgstr "Организации"

#~ msgid "Manage Organizations"
#~ msgstr "Управление Организациями"

#~ msgid "Organization"
#~ msgstr "Организация"

#~ msgid "Create Organization Account"
#~ msgstr "Создать Учетную запись Организации"

#~ msgid "From Organization"
#~ msgstr "От Организации"

#~ msgid "To Organization"
#~ msgstr "В Организацию"

#~ msgid "Accounts"
#~ msgstr "Учетные записи "

#~ msgid "ACCOUNT"
#~ msgstr "УЧЕТНАЯ ЗАПИСЬ"

#~ msgid "Delete Organization"
#~ msgstr "Удалить Организацию"

#~ msgid "Delete User"
#~ msgstr "Удалить Пользователя"

#~ msgid "The name of your organization"
#~ msgstr "Название Вашей организации"

#~ msgid "The name of the new organization"
#~ msgstr "Название новой организации"

#~ msgid "Your organization's timezone"
#~ msgstr "Часовой пояс Вашей организации"

#~ msgid "Whitelist"
#~ msgstr "Белый список"

#, fuzzy
#~| msgid "This organization has been whitelisted against spaminess"
#~ msgid "This organization has been whitelisted against flagging"
#~ msgstr "Данная организация была внесена в белый список, чтобы избежать попадания в спам"

#~ msgid "Suspend"
#~ msgstr "Приостановить "

#~ msgid "Free Plan"
#~ msgstr "Свободный План"

#~ msgid "Bronze"
#~ msgstr "Бронзовый"

#~ msgid "Silver"
#~ msgstr "Серебряный "

#~ msgid "Gold (Legacy)"
#~ msgstr "Золотой (прежний)"

#~ msgid "Platinum (Legacy)"
#~ msgstr "Платиновый (прежний)"

#~ msgid "Gold"
#~ msgstr "Золотой"

#~ msgid "Platinum"
#~ msgstr "Платиновый "

#~ msgid "Plan Start"
#~ msgstr "Запуск Плана"

#~ msgid "When the user switched to this plan"
#~ msgstr "Когда пользователь переключился на этот план"

#~ msgid "Webhook"
#~ msgstr "Вебхук"

#~ msgid "Header key"
#~ msgstr "Ключ Заголовка"

#~ msgid "Header value"
#~ msgstr "Значение Заголовка"

#~ msgid "Subscribed Events"
#~ msgstr "Подписанные события"

#~ msgid "Incoming Messages"
#~ msgstr "Входящие сообщения"

#~ msgid "Outgoing Messages"
#~ msgstr "Исходящие сообщения"

#~ msgid "Incoming Calls"
#~ msgstr "Входящие звонки"

#~ msgid "Outgoing Calls"
#~ msgstr "Исходящие звонки"

#~ msgid "Channel Alarms (low battery, loss of connectivity)"
#~ msgstr "Оповещения Канала (низкий заряд батареи, потеря связи)"

#~ msgid ""
#~ "\n"
#~ "    Your API Token is <span class=\"attn\">%(token)s</span>.\n"
#~ "\n"
#~ "  "
#~ msgstr ""
#~ "\n"
#~ "    Ваш токен API - <span class=\"attn\">%(token)s</span>."<|MERGE_RESOLUTION|>--- conflicted
+++ resolved
@@ -12,11 +12,7 @@
 msgstr ""
 "Project-Id-Version: PACKAGE VERSION\n"
 "Report-Msgid-Bugs-To: \n"
-<<<<<<< HEAD
-"POT-Creation-Date: 2020-10-30 21:24+0000\n"
-=======
-"POT-Creation-Date: 2020-10-29 23:10+0000\n"
->>>>>>> ccaea173
+"POT-Creation-Date: 2020-11-02 19:19+0000\n"
 "PO-Revision-Date: 2019-05-13 20:14+0000\n"
 "Last-Translator: Hudson Brendon <hudson.brendon@ilhasoft.com.br>, 2020\n"
 "Language-Team: Russian (https://www.transifex.com/rapidpro/teams/226/ru/)\n"
@@ -6360,11 +6356,10 @@
 "      Используйте этот Токен для Авторизации при отправке входящих сообщений\n"
 "    "
 
-msgid ""
-"\n"
-"      Instructions:\n"
-"    "
-msgstr ""
+#, fuzzy
+#| msgid "Other Interactions"
+msgid "Instructions:"
+msgstr "Прочие взаимодействия"
 
 msgid "On your RocketChat, go to <i>Administration &gt; Omnichannel</i> and enable it."
 msgstr ""
@@ -10428,7 +10423,7 @@
 #~ "        Вы подключили Пробную версию учетной записи Twilio, у которой есть некоторые ограничения.\n"
 #~ "      "
 
-#, fuzzy
+#, fuzzy, python-format
 #~| msgid ""
 #~| "\n"
 #~| "                  %(group_count)s groups, %(contact_count)s contacts, %(urn_count)s urns\n"
@@ -10445,7 +10440,7 @@
 #~ "\n"
 #~ "                "
 
-#, fuzzy
+#, fuzzy, python-format
 #~| msgid ""
 #~| "\n"
 #~| "                  %(group_count)s groups, %(contact_count)s contacts, %(urn_count)s urns\n"
@@ -10461,6 +10456,7 @@
 #~ "\n"
 #~ "                "
 
+#, python-format
 #~ msgid ""
 #~ "\n"
 #~ "              Used by %(num_flows)s flow:\n"
@@ -10486,7 +10482,7 @@
 #~ "              Используется %(num_flows)s потоками:\n"
 #~ "              "
 
-#, fuzzy
+#, fuzzy, python-format
 #~| msgid ""
 #~| "\n"
 #~| "        To get started you need to add a channel to your account. A channel is a phone number or social network\n"
@@ -10863,7 +10859,7 @@
 #~ msgid "Add menu:"
 #~ msgstr "Добавить меню:"
 
-#, fuzzy
+#, fuzzy, python-format
 #~| msgid ""
 #~| "\n"
 #~| "        After connecting your service we will provide URLs for the endpoints for InfoBip to call when they want\n"
@@ -11076,6 +11072,7 @@
 #~ "    код у <a href=\"http://dmarkmobile.com/\">DMark Mobile</a> и подключить его,\n"
 #~ "    выполнив несколько простых шагов."
 
+#, python-format
 #~ msgid "Unable to update call to action: %s"
 #~ msgstr "Невозможно обновить вызов действия: %s"
 
@@ -11164,7 +11161,7 @@
 #~ "        Ваш канал SignalWire теперь подключен.\n"
 #~ "        "
 
-#, fuzzy
+#, fuzzy, python-format
 #~| msgid ""
 #~| "\n"
 #~| "          When submitting your application for approval, make sure to include the <code>pages_messaging</code>\n"
@@ -11421,6 +11418,7 @@
 #~ msgid "New Contact"
 #~ msgstr "Новый Контакт"
 
+#, python-format
 #~ msgid "Contact %s"
 #~ msgstr "Контакт %s"
 
@@ -11454,6 +11452,7 @@
 #~ msgid "All flow variables"
 #~ msgstr "Все переменные потока"
 
+#, python-format
 #~ msgid "Contact Field: %(label)s"
 #~ msgstr "Поле Контакта: %(label)s"
 
@@ -11636,6 +11635,7 @@
 #~ msgid "Using a Local Number"
 #~ msgstr "Использование Местного Номера"
 
+#, python-format
 #~ msgid ""
 #~ "\n"
 #~ "    No matter where you are in the world, there's a way for you to use %(name)s with a local number.\n"
@@ -11647,6 +11647,7 @@
 #~ "\n"
 #~ "  "
 
+#, python-format
 #~ msgid ""
 #~ "\n"
 #~ "          Using %(name)s with an Android Phone\n"
@@ -11658,7 +11659,7 @@
 #~ "\n"
 #~ "        "
 
-#, fuzzy
+#, fuzzy, python-format
 #~| msgid ""
 #~| "\n"
 #~| "          The easiest and most popular way to deploy %(name)s is by using a cheap Android phone along with a local sim card. It's quite\n"
@@ -11685,6 +11686,7 @@
 #~ msgid "Buy an Android phone"
 #~ msgstr "Купить телефон Android"
 
+#, python-format
 #~ msgid ""
 #~ "\n"
 #~ "        We always recommend that the phone you use for %(name)s be dedicated for that purpose. The good news\n"
@@ -11716,6 +11718,7 @@
 #~ "        так, чтобы передача данных была включена. Однако, если Вам удобнее полагаться на свое подключение Wi-Fi, то это тоже нормальный вариант. Мы также\n"
 #~ "        рекомендуем, чтобы учетная запись работала на тарифе с постоплатой, чтобы Вам не приходилось беспокоиться о том, что средства на телефоне закончатся."
 
+#, python-format
 #~ msgid ""
 #~ "\n"
 #~ "          Install the %(name)s app\n"
@@ -11757,7 +11760,7 @@
 #~ msgid "Once the app is installed it will give you a 6 digit claim code that you then"
 #~ msgstr "После того, как приложение будет установлено, оно выдаст Вам 6-значный код запроса, который Вы затем"
 
-#, fuzzy
+#, fuzzy, python-format
 #~| msgid ""
 #~| "\n"
 #~| "        And that's all there is to it. From then on, that phone will handle sending all the messages for your %(name)s account.\n"
@@ -11791,6 +11794,7 @@
 #~ "        либо Wi-Fi подключение, либо передача данных по GSM, но если Вы можете подключить и то, и другое, то это еще лучше. Телефон сам будет выбирать,\n"
 #~ "        какую сеть использовать, если одно соединение не работает должным образом."
 
+#, python-format
 #~ msgid ""
 #~ "\n"
 #~ "          %(name)s with Android FAQ\n"
@@ -11805,7 +11809,7 @@
 #~ msgid "What if I need to send a lot of messages?"
 #~ msgstr "Что если мне нужно отправлять много сообщений?"
 
-#, fuzzy
+#, fuzzy, python-format
 #~| msgid ""
 #~| "\n"
 #~| "          We encourage people to validate their ideas and experiment before focusing on scaling. Starting with Android\n"
@@ -11832,6 +11836,7 @@
 #~ msgid "What happens if the battery dies?"
 #~ msgstr "Что произойдет, если аккумулятор сядет?"
 
+#, python-format
 #~ msgid ""
 #~ "\n"
 #~ "          Android phones are great because they have redundant network connections and a backup battery. So, if the office\n"
@@ -11867,6 +11872,7 @@
 #~ "          для направления на учетные записи сим. Это означает, что отправка текстовых сообщений или звонок на такой короткий код будут направляться на Ваш телефон Android. В\n"
 #~ "          некоторых случаях эти учетные записи на основе сим могут также иметь функцию возвратного биллинга."
 
+#, python-format
 #~ msgid ""
 #~ "\n"
 #~ "          Does the fee I pay to %(name)s include messaging fees?\n"
@@ -11875,6 +11881,7 @@
 #~ "\n"
 #~ "          Включает ли плата, которую я плачу %(name)s, оплату за передачу сообщений?"
 
+#, python-format
 #~ msgid ""
 #~ "\n"
 #~ "          No, the fee covers the use of the %(name)s platform. Any messaging rates imposed by your carrier apply.\n"
@@ -11886,6 +11893,7 @@
 #~ "\n"
 #~ "        "
 
+#, python-format
 #~ msgid ""
 #~ "\n"
 #~ "          Will %(name)s work for my remote ICT4D project?\n"
@@ -11895,6 +11903,7 @@
 #~ "          Будет ли %(name)s работать для моего удаленного проекта ICT4D?\n"
 #~ "        "
 
+#, python-format
 #~ msgid ""
 #~ "\n"
 #~ "          We understand that deploying SMS applications has traditionally been one of the trickiest parts when launching ICT4D projects.\n"
@@ -11924,7 +11933,7 @@
 #~ msgid "Connecting to Carriers"
 #~ msgstr "Подключение к операторам связи"
 
-#, fuzzy
+#, fuzzy, python-format
 #~| msgid ""
 #~| "\n"
 #~| "        For projects that need to send more than a few thousand messages an hour, it may be worth looking\n"
@@ -11979,6 +11988,7 @@
 #~ msgid "Non-Profit discount"
 #~ msgstr "Скидка для некоммерческих организаций"
 
+#, python-format
 #~ msgid ""
 #~ "\n"
 #~ "        One of the biggest aggregators in the world, Twilio, recently announced <a href=\"http://twilio.org\">twilio.org</a> which promises a 25%% discount on messaging and voice\n"
@@ -11995,6 +12005,7 @@
 #~ msgid "Adding more aggregators"
 #~ msgstr "Добавление новых агрегаторов"
 
+#, python-format
 #~ msgid ""
 #~ "\n"
 #~ "      We're always extending our network of local aggregators. If you don't see an option for your country,\n"
@@ -12240,7 +12251,7 @@
 #~ msgid "IGNORED"
 #~ msgstr "ИГНОРИРОВАНО"
 
-#, fuzzy
+#, fuzzy, python-format
 #~| msgid "Create a contact "
 #~ msgid "Created %(create_count)s new contact"
 #~ msgid_plural "Created %(create_count)s new contacts"
@@ -12249,7 +12260,7 @@
 #~ msgstr[2] "Создать контакт"
 #~ msgstr[3] "Создать контакт"
 
-#, fuzzy
+#, fuzzy, python-format
 #~| msgid ""
 #~| "\n"
 #~| "                          Updated %(update_count)s contact with an existing phone number\n"
@@ -12291,7 +12302,7 @@
 #~ msgid "Errors description"
 #~ msgstr "Описание"
 
-#, fuzzy
+#, fuzzy, python-format
 #~| msgid ""
 #~| "\n"
 #~| "                        Failed to import %(error_count)s contact due to missing or invalid phone number\n"
@@ -12341,7 +12352,7 @@
 #~ "\n"
 #~ "                      "
 
-#, fuzzy
+#, fuzzy, python-format
 #~| msgid ""
 #~| "\n"
 #~| "                  You can download\n"
@@ -12356,21 +12367,26 @@
 #~ "                  в качестве образца.\n"
 #~ "                "
 
+#, python-brace-format
 #~ msgid "The provided file has unrecognized headers. Columns \"{joined_unsupported_headers}\" should be removed or prepended with the prefix \"Field:\"."
 #~ msgstr "Предоставленный файл имеет нераспознанные заголовки. Столбцы \"{joined_unsupported_headers}\" должны быть удалены или дополнены префиксом \"Поле:\"."
 
+#, python-brace-format
 #~ msgid "The file you provided is missing a required header. At least one of \"{joined_possible_headers}\" or \"Contact UUID\" should be included."
 #~ msgstr "В предоставленном Вами файле отсутствует требуемый заголовок. Должен быть включен как минимум один из \"{joined_possible_headers}\" или \"Contact UUID\"."
 
 #~ msgid "The file you provided is missing a required header called \"Name\"."
 #~ msgstr "В предоставленном Вами файле отсутствует требуемый заголовок под названием \"Название\"."
 
+#, python-format
 #~ msgid "%s is an invalid name or is a reserved name for contact fields, field names should start with a letter."
 #~ msgstr "%s является недопустимым названием или является зарезервированным именем для полей контактов. Названия полей должны начинаться с буквы."
 
+#, python-format
 #~ msgid "%s should be used once"
 #~ msgstr "%s должно использоваться, когда"
 
+#, python-format
 #~ msgid "'%(label)s' contact field has '%(key)s' key which is reserved name. Column cannot be imported"
 #~ msgstr "'%(label)s' поля контактов содержит '%(key)s' ключ, который является зарезервированным названием. Столбец не может быть импортирован"
 
@@ -12379,7 +12395,7 @@
 #~ msgid "You can import your contacts from an XLSX file you create in Excel."
 #~ msgstr "Вы можете импортировать свои контакты из XLS файла, который Вы создадите в Excel."
 
-#, fuzzy
+#, fuzzy, python-format
 #~| msgid ""
 #~| "\n"
 #~| "                  You can download\n"
@@ -12394,6 +12410,7 @@
 #~ "                  в качестве образца.\n"
 #~ "                "
 
+#, python-format
 #~ msgid ""
 #~ "\n"
 #~ "        Are you sure you want to delete everything for %(name)s? Everything will be gone and there is no going back.\n"
@@ -12569,6 +12586,7 @@
 #~ msgid "You can also include custom contact fields values in XLS file for columns with the prefix <i>Field:</i>, for example: <i>Field:Team</i>."
 #~ msgstr "Вы также можете указать значения пользовательских полей контактов в файле XLS для столбцов с префиксом <i>Поле:</i>, например: <i>Поле:Команда</i>."
 
+#, python-format
 #~ msgid ""
 #~ "\n"
 #~ "                          Created %(create_count)s new contact\n"
@@ -12811,6 +12829,7 @@
 #~ msgid "No runs"
 #~ msgstr "Нет проходов"
 
+#, python-format
 #~ msgid ""
 #~ "\n"
 #~ "                              %(run_count)s run\n"
@@ -12836,6 +12855,7 @@
 #~ "                              %(run_count)s проходов\n"
 #~ "                            "
 
+#, python-format
 #~ msgid ""
 #~ "\n"
 #~ "                            %(completed_percentage)s%% completion\n"
@@ -12845,6 +12865,7 @@
 #~ "                            Завершено %(completed_percentage)s%%\n"
 #~ "                          "
 
+#, python-format
 #~ msgid ""
 #~ "\n"
 #~ "                        %(count_comma)s recipient\n"
@@ -12870,6 +12891,7 @@
 #~ "                          %(count_comma)s получателям\n"
 #~ "                      "
 
+#, python-format
 #~ msgid ""
 #~ "\n"
 #~ "                        %(group_count)s groups, %(contact_count)s contacts, %(urn_count)s urns\n"
@@ -12881,6 +12903,7 @@
 #~ msgid "Write the message that will get sent when the scheduled time arrives"
 #~ msgstr "Напишите сообщение, которое будет отправлено, когда наступит запланированное время"
 
+#, python-format
 #~ msgid ""
 #~ "\n"
 #~ "        The message will be sent to\n"
@@ -12924,6 +12947,7 @@
 #~ "          </span>\n"
 #~ "      "
 
+#, python-format
 #~ msgid ""
 #~ "\n"
 #~ "        The message will be sent to\n"
@@ -13048,6 +13072,7 @@
 #~ msgid "month"
 #~ msgstr "месяц"
 
+#, python-format
 #~ msgid ""
 #~ "\n"
 #~ "          on the %(repeat_day_of_month)s\n"
@@ -13059,6 +13084,7 @@
 #~ "\n"
 #~ "        "
 
+#, python-format
 #~ msgid ""
 #~ "\n"
 #~ "          It will repeat <span class='attn'>%(repeat_period_display)s</span> at around the same time.\n"
@@ -13093,12 +13119,12 @@
 #~ msgid "The archive we were rolled up into, if any"
 #~ msgstr "Архив, в который у нас прошло сворачивание, при наличии"
 
-#, fuzzy
+#, fuzzy, python-format
 #~| msgid "%s is used inside a campaign. To archive it, first remove it from your campaigns."
 #~ msgid "%(flow)s is used inside a campaign. To archive it, first remove it from your campaigns."
 #~ msgstr "%s используется внутри кампании. Для его архивации сначала удалите его из Ваших кампаний."
 
-#, fuzzy
+#, fuzzy, python-format
 #~| msgid "%s are used inside a campaign. To archive them, first remove them from your campaigns."
 #~ msgid "%(flows)s are used inside a campaign. To archive them, first remove them from your campaigns."
 #~ msgstr "%s используются внутри кампании. Для их архивации сначала удалите их из Ваших кампаний."
@@ -13157,45 +13183,59 @@
 #~ msgid "Restore Triggers"
 #~ msgstr "Восстановить Триггеры"
 
+#, python-brace-format
 #~ msgid "Unrecognized field: '{prop}'"
 #~ msgstr "Нераспознанное поле: '{prop}'"
 
+#, python-brace-format
 #~ msgid "Unknown text comparator: '{self.comparator}'"
 #~ msgstr "Неизвестный компаратор текста: '{self.comparator}'"
 
+#, python-brace-format
 #~ msgid "Unknown number comparator: '{self.comparator}'"
 #~ msgstr "Неизвестный компаратор номера: '{self.comparator}'"
 
+#, python-brace-format
 #~ msgid "Unable to parse the date '{self.value}'"
 #~ msgstr "Невозможно разобрать дату '{self.value}'"
 
+#, python-brace-format
 #~ msgid "Unknown datetime comparator: '{self.comparator}'"
 #~ msgstr "Неизвестный компаратор даты и времени: '{self.comparator}'"
 
+#, python-brace-format
 #~ msgid "Unknown location type: '{field.value_type}'"
 #~ msgstr "Неизвестный тип местоположения: '{field.value_type}'"
 
+#, python-brace-format
 #~ msgid "Unsupported comparator '{self.comparator}' for location field"
 #~ msgstr "Неподдерживаемый компаратор '{self.comparator}' для поля местоположения"
 
+#, python-brace-format
 #~ msgid "Unrecognized contact field type '{field.value_type}'"
 #~ msgstr "Нераспознаваемый тип поля контактов '{field.value_type}'"
 
+#, python-brace-format
 #~ msgid "Unknown urn scheme comparator: '{self.comparator}'"
 #~ msgstr "Неизвестный компаратор схемы urn: '{self.comparator}'"
 
+#, python-brace-format
 #~ msgid "Unknown language comparator: '{self.comparator}'"
 #~ msgstr "Неизвестный компаратор языка: '{self.comparator}'"
 
+#, python-brace-format
 #~ msgid "Unknown created_on comparator: '{self.comparator}'"
 #~ msgstr "Неизвестный компаратор created_on: '{self.comparator}'"
 
+#, python-brace-format
 #~ msgid "Unknown name comparator: '{self.comparator}'"
 #~ msgstr "Неизвестный компаратор названия: '{self.comparator}'"
 
+#, python-brace-format
 #~ msgid "No support for attribute field: '{field}'"
 #~ msgstr "Не поддерживается поле атрибутов: '{field}'"
 
+#, python-brace-format
 #~ msgid "Unrecognized contact field type '{prop_type}'"
 #~ msgstr "Нераспознаваемый тип поля контактов '{prop_type}'"
 
@@ -13326,6 +13366,7 @@
 #~ msgid "Channel Alarms (low battery, loss of connectivity)"
 #~ msgstr "Оповещения Канала (низкий заряд батареи, потеря связи)"
 
+#, python-format
 #~ msgid ""
 #~ "\n"
 #~ "    Your API Token is <span class=\"attn\">%(token)s</span>.\n"
