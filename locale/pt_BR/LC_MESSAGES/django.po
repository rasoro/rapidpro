--- conflicted
+++ resolved
@@ -12721,18 +12721,8 @@
 #~ msgstr "Remover telefone"
 
 #, fuzzy
-<<<<<<< HEAD
 #~ msgid "Sorry, we are unable to cancel your plan at this time.  Please contact us."
 #~ msgstr "Desculpe, não podemos cancelar seu plano neste momento. Por favor, entre em contato conosco pelo feedback@textit.in."
-=======
-msgid "Backup Tokens"
-msgstr "Contas"
-
-#, fuzzy
-#| msgid "Enter Claim Code"
-msgid "Enter a query"
-msgstr "Insira o seu código de requisição"
->>>>>>> 75ccff50
 
 #, fuzzy
 #~ msgid "Sorry, we were unable to charge your card, please try again later or contact us."
