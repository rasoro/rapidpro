--- conflicted
+++ resolved
@@ -12,11 +12,7 @@
 msgstr ""
 "Project-Id-Version: TextIt\n"
 "Report-Msgid-Bugs-To: \n"
-<<<<<<< HEAD
-"POT-Creation-Date: 2019-10-23 19:42+0000\n"
-=======
-"POT-Creation-Date: 2019-10-23 19:25+0000\n"
->>>>>>> 11e6c04e
+"POT-Creation-Date: 2019-10-23 21:25+0000\n"
 "PO-Revision-Date: 2014-09-24 19:57+0000\n"
 "Last-Translator: TextIt <info@textit.in>\n"
 "Language-Team: French (http://www.transifex.com/projects/p/textit/language/fr/)\n"
@@ -3044,7 +3040,7 @@
 #, fuzzy
 #| msgid "Invalid claim code, please check and try again."
 msgid "Unable to access bothub with credentials, please check and try again"
-msgstr "Code Claim invalide, s'il vous plaît vérifier et essayer à nouveau."
+msgstr "Impossible d'accéder aux deux noms d'utilisateur avec les informations d'identification. Veuillez vérifier et réessayer."
 
 #, fuzzy
 #| msgid "The name of your organization"
@@ -11660,6 +11656,16 @@
 msgstr ""
 
 #, fuzzy
+#~| msgid "The name of your organization"
+#~ msgid "The name from your repository"
+#~ msgstr "Le nom de votre organisation"
+
+#, fuzzy
+#~| msgid "The name of your organization"
+#~ msgid "Access Token from your repository"
+#~ msgstr "Le nom de votre organisation"
+
+#, fuzzy
 #~| msgid "Nexmo Account."
 #~ msgid "TransferTo Account"
 #~ msgstr "Compte Nexmo"
