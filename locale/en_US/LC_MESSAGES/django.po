# SOME DESCRIPTIVE TITLE.
# Copyright (C) YEAR THE PACKAGE'S COPYRIGHT HOLDER
# This file is distributed under the same license as the PACKAGE package.
# FIRST AUTHOR <EMAIL@ADDRESS>, YEAR.
#
#, fuzzy
msgid ""
msgstr ""
"Project-Id-Version: PACKAGE VERSION\n"
"Report-Msgid-Bugs-To: \n"
<<<<<<< HEAD
"POT-Creation-Date: 2021-06-30 22:34+0000\n"
=======
"POT-Creation-Date: 2021-07-01 00:15+0000\n"
>>>>>>> f08e0e5e
"PO-Revision-Date: YEAR-MO-DA HO:MI+ZONE\n"
"Last-Translator: FULL NAME <EMAIL@ADDRESS>\n"
"Language-Team: LANGUAGE <LL@li.org>\n"
"Language: \n"
"MIME-Version: 1.0\n"
"Content-Type: text/plain; charset=UTF-8\n"
"Content-Transfer-Encoding: 8bit\n"

msgid "Recent Airtime Transfers"
msgstr ""

msgid "Airtime Transfer Details"
msgstr ""

msgid "The organization this resthook belongs to"
msgstr ""

msgid "A simple label for this event"
msgstr ""

msgid "The resthook being subscribed to"
msgstr ""

msgid "The URL that we will call when our ruleset is reached"
msgstr ""

msgid "Administrator"
msgstr ""

msgid "Editor"
msgstr ""

msgid "Surveyor"
msgstr ""

msgid "Webhook Log"
msgstr ""

msgid "Flows"
msgstr ""

msgid "Relayer Application APK"
msgstr ""

msgid "Message Pack Application APK"
msgstr ""

msgid "Message"
msgstr ""

msgid "Run"
msgstr ""

msgid "Archive"
msgstr ""

msgid "File not found"
msgstr ""

msgid "You do not have permission to access this file"
msgstr ""

msgid "The name of this campaign"
msgstr ""

msgid "The group this campaign operates on"
msgstr ""

msgid "Minutes"
msgstr ""

msgid "Hours"
msgstr ""

msgid "Days"
msgstr ""

msgid "Weeks"
msgstr ""

#, python-format
msgid "%d minute before"
msgid_plural "%d minutes before"
msgstr[0] ""
msgstr[1] ""

#, python-format
msgid "%d hour before"
msgid_plural "%d hours before"
msgstr[0] ""
msgstr[1] ""

#, python-format
msgid "%d day before"
msgid_plural "%d days before"
msgstr[0] ""
msgstr[1] ""

#, python-format
msgid "%d week before"
msgid_plural "%d weeks before"
msgstr[0] ""
msgstr[1] ""

#, python-format
msgid "%d minute after"
msgid_plural "%d minutes after"
msgstr[0] ""
msgstr[1] ""

#, python-format
msgid "%d hour after"
msgid_plural "%d hours after"
msgstr[0] ""
msgstr[1] ""

#, python-format
msgid "%d day after"
msgid_plural "%d days after"
msgstr[0] ""
msgstr[1] ""

#, python-format
msgid "%d week after"
msgid_plural "%d weeks after"
msgstr[0] ""
msgstr[1] ""

msgid "on"
msgstr ""

msgid "Select a group to base the campaign on"
msgstr ""

msgid "Export"
msgstr ""

msgid "Add Event"
msgstr ""

msgid "Edit"
msgstr ""

msgid "Update Campaign"
msgstr ""

msgid "Service"
msgstr ""

msgid "Campaign archived"
msgstr ""

msgid "Campaign activated"
msgstr ""

msgid "Select the event type"
msgstr ""

msgid "Relative date direction"
msgstr ""

msgid "Select a unit"
msgstr ""

msgid "Select a flow to start"
msgstr ""

msgid "Select a date field to base this event on"
msgstr ""

msgid "Select hour for delivery"
msgstr ""

msgid "Stop it and start this event"
msgstr ""

msgid "Skip this event"
msgstr ""

msgid "Stop it and send the message"
msgstr ""

msgid "Skip this message"
msgstr ""

msgid "Send the message"
msgstr ""

msgid "Message sending rules"
msgstr ""

#, python-format
msgid "A message is required for '%s'"
msgstr ""

#, python-format
msgid "Translation for '%(language)s' exceeds the %(limit)d character limit."
msgstr ""

msgid "Hi @contact.name! This is just a friendly reminder to apply your fertilizer."
msgstr ""

msgid "Default"
msgstr ""

msgid "Update Event"
msgstr ""

msgid "Delete Event"
msgstr ""

msgid "Delete"
msgstr ""

msgid "Default Encoding"
msgstr ""

msgid "Smart Encoding"
msgstr ""

msgid "Unicode Encoding"
msgstr ""

msgid "URL Encoded - application/x-www-form-urlencoded"
msgstr ""

msgid "JSON - application/json"
msgstr ""

msgid "XML - text/xml; charset=utf-8"
msgstr ""

msgid "Name"
msgstr ""

msgid "Descriptive label for this channel"
msgstr ""

msgid "Address"
msgstr ""

msgid "Address with which this channel communicates"
msgstr ""

msgid "Country"
msgstr ""

msgid "Country which this channel is for"
msgstr ""

msgid "Claim Code"
msgstr ""

msgid "The token the user will us to claim this channel"
msgstr ""

msgid "Secret"
msgstr ""

msgid "The secret token this channel should use when signing requests"
msgstr ""

msgid "Last Seen"
msgstr ""

msgid "The last time this channel contacted the server"
msgstr ""

msgid "Device"
msgstr ""

msgid "The type of Android device this channel is running on"
msgstr ""

msgid "OS"
msgstr ""

msgid "What Android OS version this channel is running on"
msgstr ""

msgid "Alert Email"
msgstr ""

msgid "We will send email alerts to this address if experiencing issues sending"
msgstr ""

msgid "Maximum Transactions per Second"
msgstr ""

msgid "The max number of messages that will be sent per second"
msgstr ""

msgid "Android Phone"
msgstr ""

#, python-format
msgid "%s Channel"
msgstr ""

msgid "Incoming Message"
msgstr ""

msgid "Outgoing Message"
msgstr ""

msgid "Incoming Voice"
msgstr ""

msgid "Outgoing Voice"
msgstr ""

msgid "Success Log Record"
msgstr ""

msgid "Error Log Record"
msgstr ""

msgid "The channel this is a daily summary count for"
msgstr ""

msgid "What type of message this row is counting"
msgstr ""

msgid "The day this count is for"
msgstr ""

msgid "The count of messages on this day and type"
msgstr ""

msgid "Unknown Call Type"
msgstr ""

msgid "Outgoing Call"
msgstr ""

msgid "Missed Outgoing Call"
msgstr ""

msgid "Incoming Call"
msgstr ""

msgid "Missed Incoming Call"
msgstr ""

msgid "Stop Contact"
msgstr ""

msgid "New Conversation"
msgstr ""

msgid "Referral"
msgstr ""

msgid "Welcome Message"
msgstr ""

msgid "Power"
msgstr ""

msgid "Disconnected"
msgstr ""

msgid "SMS"
msgstr ""

msgid "Channel"
msgstr ""

msgid "The channel that this alert is for"
msgstr ""

msgid "Sync Event"
msgstr ""

msgid "The sync event that caused this alert to be sent (if any)"
msgstr ""

msgid "Alert Type"
msgstr ""

msgid "The type of alert the channel is sending"
msgstr ""

msgid "Ended On"
msgstr ""

#, python-format
msgid "Unknown alert type: %(alert)s"
msgstr ""

msgid "Retry Count"
msgstr ""

msgid "Error Count"
msgstr ""

msgid "Next Attempt"
msgstr ""

#, python-format
msgid "You can purchase a short code from %(link)s and connect it in a few simple steps."
msgstr ""

msgid "To finish configuring your Africa's Talking connection you'll need to set the following callback URLs on the Africa's Talking website under your account."
msgstr ""

msgid "Callback URL"
msgstr ""

msgid "You can set the callback URL on your Africa's Talking account by visiting the SMS Dashboard page, then clicking on Callback URL."
msgstr ""

msgid "Delivery URL"
msgstr ""

msgid "You can set the delivery URL on your Africa's Talking account by visiting the SMS Dashboard page, then clicking on Delivery Reports."
msgstr ""

msgid "Your short code on Africa's Talking"
msgstr ""

msgid "Burkina Faso"
msgstr ""

msgid "Côte d'Ivoire"
msgstr ""

msgid "Ethiopia"
msgstr ""

msgid "Kenya"
msgstr ""

msgid "Malawi"
msgstr ""

msgid "Nigeria"
msgstr ""

msgid "Rwanda"
msgstr ""

msgid "Tanzania"
msgstr ""

msgid "Uganda"
msgstr ""

msgid "South Africa"
msgstr ""

msgid "Zambia"
msgstr ""

msgid "Whether this short code is shared with others"
msgstr ""

msgid "Your username on Africa's Talking"
msgstr ""

msgid "Your api key, should be 64 characters"
msgstr ""

msgid "The claim code from your Android phone"
msgstr ""

msgid "The phone number of the phone"
msgstr ""

msgid "Invalid claim code, please check and try again."
msgstr ""

msgid "Invalid phone number, try again."
msgstr ""

msgid "Another channel has this number. Please remove that channel first."
msgstr ""

msgid "Connect Android Channel"
msgstr ""

msgid "Phone number of this device"
msgstr ""

#, python-format
msgid "If you have an %(link)s number, you can quickly connect it using their APIs."
msgstr ""

msgid "To finish connecting your channel, you need to have ArabiaCell configure the URL below for your shortcode."
msgstr ""

msgid "Receive URL"
msgstr ""

msgid "This URL should be called by ArabiaCell when new messages are received."
msgstr ""

msgid "The country this channel will be used in"
msgstr ""

msgid "Short Code"
msgstr ""

msgid "The short code you are connecting"
msgstr ""

msgid "Service ID"
msgstr ""

msgid "The service ID as provided by ArabiaCell"
msgstr ""

msgid "Free"
msgstr ""

msgid "Billed"
msgstr ""

msgid "The charging level for your account"
msgstr ""

msgid "Username"
msgstr ""

msgid "The username for your API account"
msgstr ""

msgid "Password"
msgstr ""

msgid "The password for your API account"
msgstr ""

#, python-format
msgid "Easily add a two way number you have configured with %(link)s using their APIs."
msgstr ""

msgid "To finish configuring your Blackmyna connection you'll need to notify Blackmyna of the following URLs."
msgstr ""

msgid "Inbound URL"
msgstr ""

msgid "This endpoint should be called by Blackmyna when new messages are received to your number."
msgstr ""

msgid "DLR URL"
msgstr ""

msgid "This endpoint should be called by Blackmyna when the message status changes. (delivery reports)"
msgstr ""

msgid "To finish connecting your channel, you need to have Bongo Live configure the URLs below for your shortcode."
msgstr ""

msgid "This URL should be called by Bongo Live when new messages are received or to report DLR status."
msgstr ""

msgid "Number"
msgstr ""

msgid "The number you are connecting."
msgstr ""

msgid "The username for your Bongo Live account"
msgstr ""

msgid "The password for your Bongo Live account"
msgstr ""

msgid "API Key"
msgstr ""

msgid "The API key as found on your settings page"
msgstr ""

msgid "API Secret"
msgstr ""

msgid "The API secret as found on your settings page"
msgstr ""

msgid "You can connect your BurstSMS number by entering the settings below."
msgstr ""

#, python-format
msgid "If you have a %(link)s number, you can quickly connect it using their APIs."
msgstr ""

msgid "To finish connecting your channel, you need to set your callback URLs below for your number."
msgstr ""

msgid "This URL should be called by BurstSMS when new messages are received.You must set this for your number under the 'Inbound Settings' options.Select 'Yes' to the 'Forward to URL' option and enter this URL."
msgstr ""

msgid "DLR callback URL"
msgstr ""

msgid "This URL should be called by BurstSMS when the status of an outgoing message is updated.You can set it on your settings page."
msgstr ""

msgid "Reply callback URL"
msgstr ""

msgid "This URL should be called by BurstSMS when messages are replied to.You can set it on your settings page."
msgstr ""

msgid "If you are based in the Phillipines, you can integrate with Chikka to send and receive messages on your shortcode."
msgstr ""

msgid "To finish configuring your Chikka connection you need to set the following URLs in your Chikka account API settings."
msgstr ""

msgid "Notification Receiver URL"
msgstr ""

msgid "Message Receiver URL"
msgstr ""

msgid "The country this phone number is used in"
msgstr ""

msgid "The short code you are connecting."
msgstr ""

msgid "Client Id"
msgstr ""

msgid "The Client Id found on your Chikka API credentials page"
msgstr ""

msgid "Secret Key"
msgstr ""

msgid "The Secret Key found on your Chikka API credentials page"
msgstr ""

#, python-format
msgid "Connect your %(link)s number, we'll walk you through the steps necessary to get your Clickatell connection working in a few minutes."
msgstr ""

msgid "To finish configuring your Clickatell connection you'll need to set the following callback URLs on the Clickatell website for your integration."
msgstr ""

msgid "Reply Callback"
msgstr ""

msgid "You can set the callback URL on your Clickatell account by managing your integration, then setting your reply callback under \"Two Way Settings\" to HTTP POST and your target address to the URL below. (leave username and password blank)"
msgstr ""

msgid "Delivery Notifications"
msgstr ""

msgid "You can set the delivery notification URL on your Clickatell account by managing your integration, then setting your delivery notification URL under \"Settings\" to HTTP POST and your target address to the URL below. (leave username and password blank)"
msgstr ""

msgid "The phone number with country code or short code you are connecting. ex: +250788123124 or 15543"
msgstr ""

msgid "The API key for your integration as provided by Clickatell"
msgstr ""

msgid "Invalid phone number, please include the country code. ex: +250788123123"
msgstr ""

#, python-format
msgid "If you are based in Malawi or Ghana you can purchase a number from %(link)s and connect it in a few simple steps."
msgstr ""

msgid "To finish configuring your channel you need to configure Click Mobile to send new messages to the URL below."
msgstr ""

msgid "The Click Mobile phone number or short code you are connecting with country code. ex: +250788123124"
msgstr ""

msgid "Ghana"
msgstr ""

msgid "User ID"
msgstr ""

msgid "Your user_id on Click Mobile"
msgstr ""

msgid "Your password on Click Mobile"
msgstr ""

msgid "App ID"
msgstr ""

msgid "Your app_id on Click Mobile"
msgstr ""

msgid "Org ID"
msgstr ""

msgid "Your org_id on Click Mobile"
msgstr ""

msgid "API Username"
msgstr ""

msgid "Your API Username"
msgstr ""

msgid "API Password"
msgstr ""

msgid "Your API Password"
msgstr ""

msgid "You can connect your ClickSend number by entering the settings below."
msgstr ""

msgid "To finish connecting your channel, you need to set your inbound SMS URL below for your number."
msgstr ""

msgid "This URL should be called by ClickSend when new messages are received. On your ClickSend dashboard, you can set this URL by going to SMS, then Settings, then the Inbound SMS Settings menu. Add a new rule, select action URL, and use the URL above, then click save."
msgstr ""

#, python-format
msgid "Easily add a two way number you have configured with %(link)s in Indonesia."
msgstr ""

msgid "To finish configuring your Dart Media connection you'll need to provide them with the following details."
msgstr ""

msgid "Received URL"
msgstr ""

msgid "This endpoint should be called by Dart Media when new messages are received to your number. You can set the receive URL on your Dart Media account by contacting your sales agent."
msgstr ""

msgid "Delivered URL"
msgstr ""

msgid "This endpoint should be called by Dart Media when a message has been to the final recipient. (delivery reports) You can set the delivery callback URL on your Dart Media account by contacting your sales agent."
msgstr ""

msgid "Message Templates"
msgstr ""

#, python-format
msgid "Activate your own enterprise WhatsApp account in %(link)s to communicate with your contacts. "
msgstr ""

#, python-format
msgid "Unable to register callbacks: %(resp)s"
msgstr ""

msgid "Your enterprise WhatsApp number"
msgstr ""

msgid "The base URL for your 360 Dialog WhatsApp enterprise installation"
msgstr ""

msgid "The 360 Dialog API key generated after account registration"
msgstr ""

msgid "Please enter a valid phone number"
msgstr ""

#, python-format
msgid "Add a %(link)s bot to send messages to Discord users for free. Your users will need a Discord account and a compatible device to send/recieve messages. This channel type is only available if your instance has been configured with the Discord proxy application, available %(proxy_link)s."
msgstr ""

msgid "Authentication Token"
msgstr ""

msgid "The discord bot token"
msgstr ""

msgid "Proxy URL"
msgstr ""

msgid "The URL on which the discord proxy is running"
msgstr ""

msgid "A Discord channel for this bot already exists on your account."
msgstr ""

msgid "Couldn't log in using that bot token. Please check and try again"
msgstr ""

msgid "An error occurred accessing the Discord API. Please try again"
msgstr ""

#, python-format
msgid "If you are based in Uganda or DRC you can purchase a short code from %(link)s and connect it in a few simple steps."
msgstr ""

msgid "To finish configuring your DMark channel you need to set DMark to send MO messages to the URL below."
msgstr ""

msgid "Your short code on DMark Mobile"
msgstr ""

msgid "DRC"
msgstr ""

msgid "Your username on DMark Mobile"
msgstr ""

msgid "Your password on DMark Mobile"
msgstr ""

msgid "Use our pluggable API to connect an external service you already have."
msgstr ""

msgid "URN Type"
msgstr ""

msgid "The type of URNs handled by this channel"
msgstr ""

msgid "The phone number or that this channel will send from"
msgstr ""

msgid "The external address that this channel will send from"
msgstr ""

msgid "What HTTP method to use when calling the URL"
msgstr ""

msgid "Encoding"
msgstr ""

msgid "What encoding to use for outgoing messages"
msgstr ""

msgid "The content type used when sending the request"
msgstr ""

msgid "The maximum length of any single message on this channel. (longer messages will be split)"
msgstr ""

msgid "Authorization Header Value"
msgstr ""

msgid "The Authorization header value added when calling the URL (if any)"
msgstr ""

msgid "Send URL"
msgstr ""

msgid "The URL we will call when sending messages, with variable substitutions"
msgstr ""

msgid "Request Body"
msgstr ""

msgid "The request body if any, with variable substitutions (only used for PUT or POST)"
msgstr ""

msgid "MT Response check"
msgstr ""

msgid "The content that must be in the response to consider the request successful"
msgstr ""

msgid "This field is required."
msgstr ""

msgid "The URL we will POST to when sending messages, with variable substitutions"
msgstr ""

msgid "Receive"
msgstr ""

msgid "Send"
msgstr ""

msgid "Channel Role"
msgstr ""

msgid "The roles this channel can fulfill"
msgstr ""

msgid "Add a <a href=\"http://facebook.com\">Facebook</a> bot to send and receive messages on behalf of one of your Facebook pages for free. You will need to create a Facebook application on their <a href=\"http://developers.facebook.com\">developers</a> site first."
msgstr ""

msgid "The Page Access Token for your Application"
msgstr ""

msgid "The name of the Facebook page"
msgstr ""

msgid "Reconnect Facebook Page"
msgstr ""

#, python-format
msgid "Add a %(link)s bot to send and receive messages on behalf of one of your Facebook pages for free. You will need to connect your page by logging into your Facebook and checking the Facebook page to connect. On the Facebook page, navigate Settings > Page roles and verify you have an admin page role on the page."
msgstr ""

msgid "The User Access Token"
msgstr ""

msgid "The Facebook User ID of the admin that connected the channel"
msgstr ""

msgid "Sorry your Facebook channel could not be connected. Please try again"
msgstr ""

#, python-format
msgid "Add a %(link)s channel to send and receive messages. Your users will need an App to send and receive messages."
msgstr ""

msgid "To use your Firebase Cloud Messaging channel you'll have to POST to the following URLs with the parameters below."
msgstr ""

msgid "Contact Register"
msgstr ""

msgid "To register contacts, POST to the following URL with the parameters urn, fcm_token and optionally name."
msgstr ""

msgid "To handle incoming messages, POST to the following URL with the parameters from, msg and fcm_token."
msgstr ""

msgid "Notification Title"
msgstr ""

msgid "FCM Key"
msgstr ""

msgid "The key provided on the the Firebase Console when you created your app."
msgstr ""

msgid "Send notification"
msgstr ""

msgid "Check if you want this channel to send notifications to contacts."
msgstr ""

#, python-format
msgid "Connect your approved %(link)s channel"
msgstr ""

msgid "To use your FreshChat channel you'll have to configure the FreshChat server to direct messages to the url below."
msgstr ""

msgid "POST FreshChat trigger to this address."
msgstr ""

msgid "FreshChat Environment Title"
msgstr ""

msgid "The name of your environment"
msgstr ""

msgid "FreshChat Webhook Public Key"
msgstr ""

msgid "Webhook Public Key used to verify signatures"
msgstr ""

msgid "FreshChat Agent ID"
msgstr ""

msgid "The UUID of the Agent you want RP to Use."
msgstr ""

msgid "FreshChat API Auth Token"
msgstr ""

msgid "The API auth token- leave out the bearer"
msgstr ""

msgid "If you are based in the Phillipines, you can integrate {{ brand.name }} with Globe Labs to send and receive messages on your shortcode."
msgstr ""

msgid "To finish configuring your Globe Labs connection you'll need to set the following notify URI for SMS on your application configuration page."
msgstr ""

msgid "Notify URI"
msgstr ""

msgid "The shortcode you have been assigned by Globe Labs ex: 15543"
msgstr ""

msgid "Application Id"
msgstr ""

msgid "The id of your Globe Labs application"
msgstr ""

msgid "Application Secret"
msgstr ""

msgid "The secret assigned to your Globe Labs application"
msgstr ""

msgid "Passphrase"
msgstr ""

msgid "The passphrase assigned to you by Globe Labs to support sending"
msgstr ""

#, python-format
msgid "If you are based in France, you can purchase a number from %(link)s and connect it in a few simple steps."
msgstr ""

msgid "To finish configuring your connection you'll need to notify HighConnection of the following URL for incoming (MO) messages."
msgstr ""

#, python-format
msgid "If you are based in Somalia, you can get a number from %(link)s and connect it in a few simple steps."
msgstr ""

msgid "To finish configuring your connection you'll need to notify Hormuud of the following URL for incoming (MO) messages."
msgstr ""

msgid "Easily add a two way number you have configured with Hub9 in Indonesia."
msgstr ""

msgid "To finish configuring your Hub9 connection you'll need to provide them with the following details."
msgstr ""

msgid "This endpoint should be called by Hub9 when new messages are received to your number. You can set the receive URL on your Hub9 account by contacting your sales agent."
msgstr ""

msgid "This endpoint should be called by Hub9 when a message has been to the final recipient. (delivery reports) You can set the delivery callback URL on your Hub9 account by contacting your sales agent."
msgstr ""

#, python-format
msgid "If you have a long number or shortcode with %(link)s you can connect it in a few easy steps."
msgstr ""

msgid "To finish configuring your I2SMS channel you'll need to set the message URL for the `DEFAULT` keyword as below."
msgstr ""

msgid "Message URL"
msgstr ""

msgid "You can set your message URL by visiting the <a href=\"https://mx.i2sms.net/\">I2SMS Dashboard</a>, creating a DEFAULT keyword and using this URL as your message URL. Select POST HTTP Variables and check the box for \"No URL Output\"."
msgstr ""

msgid "The hash of your i2SMS channel"
msgstr ""

msgid "Your i2SMS username"
msgstr ""

msgid "Your i2SMS password"
msgstr ""

msgid "To finish configuring your Infobip connection you'll need to set the following callback URLs on the Infobip website under your account."
msgstr ""

msgid "This endpoint should be called with a POST by Infobip when new messages are received to your number. You can set the receive URL on your Infobip account by contacting your sales agent."
msgstr ""

msgid "This endpoint should be called with a POST by Infobip when a message has been to the final recipient. (delivery reports) You can set the delivery callback URL on your Infobip account by contacting your sales agent."
msgstr ""

#, python-format
msgid "Connect your %(link)s instance that you have already connected to an SMSC."
msgstr ""

msgid "As a last step you'll need to configure Jasmin to call the following URL for MO (incoming) messages."
msgstr ""

msgid "Push Message URL"
msgstr ""

msgid "This endpoint will be called by Jasmin when new messages are received to your number, it must be configured to be called as a POST."
msgstr ""

msgid "The short code or phone number you are connecting."
msgstr ""

msgid "Ex: https://jasmin.gateway.io/send"
msgstr ""

msgid "URL"
msgstr ""

msgid "The URL for the Jasmin server send path"
msgstr ""

msgid "The username to be used to authenticate to Jasmin"
msgstr ""

msgid "The password to be used to authenticate to Jasmin"
msgstr ""

#, python-format
msgid "Add a %(link)s bot to send and receive messages to JioChat users for free. Your users will need an Android, Windows or iOS device and a JioChat account to send and receive messages."
msgstr ""

msgid "To finish configuring your JioChat connection, you'll need to enter the following webhook URL and token on JioChat Developer Center configuration."
msgstr ""

msgid "Webhook URL"
msgstr ""

msgid "Token"
msgstr ""

msgid "The JioChat App ID"
msgstr ""

msgid "The JioChat App secret"
msgstr ""

#, python-format
msgid "Connect your %(link)s instance that you have already set up and configured."
msgstr ""

msgid "As a last step you'll need to configure Junebug to call the following URL for MO (incoming) messages."
msgstr ""

msgid "This endpoint will be called by Junebug when new messages are received to your number, it must be configured to be called as a POST."
msgstr ""

msgid "The URL for the Junebug channel. ex: https://junebug.praekelt.org/jb/channels/3853bb51-d38a-4bca-b332-8a57c00f2a48/messages.json"
msgstr ""

msgid "The username to be used to authenticate to Junebug"
msgstr ""

msgid "The password to be used to authenticate to Junebug"
msgstr ""

msgid "The token Junebug should use to authenticate"
msgstr ""

msgid "Activate your own enterprise WhatsApp account in Kaleyra to communicate with your contacts. <a href=\"https://www.kaleyra.com/whatsapp/\">Learn more about Kaleyra WhatsApp"
msgstr ""

msgid "To finish configuring your Kaleyra connection you'll need to set the following callback URL on your Kaleyra account."
msgstr ""

msgid "To receive incoming messages, you need to set the receive URL for your Kaleyra account."
msgstr ""

msgid "Account SID"
msgstr ""

msgid "Your Kaleyra Account SID"
msgstr ""

msgid "Your Kaleyra API Key"
msgstr ""

msgid "No org for this user, cannot claim"
msgstr ""

#, python-format
msgid "Connect your %(link)s instance, we'll walk you through the steps necessary to get your SMSC connection working in a few minutes."
msgstr ""

msgid "The phone number or short code you are connecting"
msgstr ""

msgid "The publicly accessible URL for your Kannel instance for sending. ex: https://kannel.macklemore.co/cgi-bin/sendsms"
msgstr ""

msgid "The username to use to authenticate to Kannel, if left blank we will generate one for you"
msgstr ""

msgid "The password to use to authenticate to Kannel, if left blank we will generate one for you"
msgstr ""

msgid "Verify SSL"
msgstr ""

msgid "Whether to verify the SSL connection (recommended)"
msgstr ""

msgid "Use National Numbers"
msgstr ""

msgid "Use only the national number (no country code) when sending (not recommended)"
msgstr ""

#, python-format
msgid "Add a %(link)s bot to send and receive messages to LINE users for free. Your users will need an Android, Windows or iOS device and a LINE account to send and receive messages."
msgstr ""

msgid "Channel ID"
msgstr ""

msgid "The Channel ID of the LINE channel for the Bot"
msgstr ""

msgid "The Name of the Bot"
msgstr ""

msgid "Access Token"
msgstr ""

msgid "The Access Token of the LINE Bot"
msgstr ""

msgid "The Secret of the LINE Bot"
msgstr ""

msgid "A channel with this configuration already exists."
msgstr ""

msgid "To finish configuring your connection you'll need to notify M3Tech of the following callback URLs."
msgstr ""

msgid "Sent URL"
msgstr ""

msgid "Failed URL"
msgstr ""

msgid "To finish configuring your MACROKIOSK connection you'll need to notify MACROKIOSK of the following URLs."
msgstr ""

msgid "This endpoint should be called by MACROKIOSK when new messages are received to your number."
msgstr ""

msgid "This endpoint should be called by MACROKIOSK when the message status changes. (delivery reports)"
msgstr ""

msgid "The phone number or short code you are connecting with country code. ex: +250788123124"
msgstr ""

msgid "Sender ID"
msgstr ""

msgid "The sender ID provided by Macrokiosk to use their API"
msgstr ""

msgid "The username provided by Macrokiosk to use their API"
msgstr ""

msgid "The password provided by Macrokiosk to use their API"
msgstr ""

msgid "The Service ID provided by Macrokiosk to use their API"
msgstr ""

msgid "As a last step you'll need to set the following callback URL on your Mblox account."
msgstr ""

msgid "This endpoint will be called by Mblox when new messages are received to your number and for delivery reports."
msgstr ""

#, python-format
msgid "If you are based in Jamaica, you can purchase a short code from %(link)s and connect it in a few simple steps."
msgstr ""

msgid "To finish configuring your Messangi connection you'll need to set the following callback URLs on your Messangi account."
msgstr ""

msgid "To receive incoming messages, you need to set the receive URL for your Messangi account."
msgstr ""

msgid "The Messangi short code"
msgstr ""

msgid "Carrier Id"
msgstr ""

msgid "The carrier id for the Shortcode"
msgstr ""

msgid "Public Key"
msgstr ""

msgid "The public key provided by Messangi"
msgstr ""

msgid "Private Key"
msgstr ""

msgid "The private key provided by Messangi"
msgstr ""

msgid "Instance Id"
msgstr ""

msgid "The instance id provided by Messangi"
msgstr ""

#, python-format
msgid "If you have an %(link)s account, you can quickly connect it using their APIs."
msgstr ""

msgid "To finish connecting your channel, you need to have Mtarget configure the URLs below for your Service ID."
msgstr ""

msgid "Status URL"
msgstr ""

msgid "The service ID as provided by Mtarget"
msgstr ""

#, python-format
msgid "If you are based in Trinidad & Tobago, you can purchase a short code from %(link)s and connect it in a few simple steps."
msgstr ""

msgid "To receive incoming messages, you need to set the receive URL for your Novo account."
msgstr ""

msgid "The Novo short code"
msgstr ""

msgid "Merchant ID"
msgstr ""

msgid "The merchant id to compose your Merchant URL provided by Novo"
msgstr ""

msgid "Merchant Secret"
msgstr ""

msgid "The merchant secret provided by Novo"
msgstr ""

#, python-format
msgid "If you are based in Uzbekistan, you can purchase a short code from %(link)s and connect it in a few simple steps."
msgstr ""

msgid "To finish configuring your Play Mobile connection you'll need to notify Play Mobile of the following URL."
msgstr ""

msgid "To receive incoming messages, you need to set the receive URL for your Play Mobile account."
msgstr ""

msgid "Base URL"
msgstr ""

msgid "The base URL for PlayMobile"
msgstr ""

msgid "Shortcode"
msgstr ""

msgid "The phone number being added"
msgstr ""

msgid "That number is not currently supported."
msgstr ""

msgid "There was a problem claiming that number, please check the balance on your account."
msgstr ""

msgid "There was a problem updating that number, please try again."
msgstr ""

msgid "Connection to RocketChat is taking too long."
msgstr ""

msgid "Unable to configure. Connection to RocketChat is taking too long."
msgstr ""

#, python-format
msgid "Add a %(link)s bot to send and receive messages to Rocket.Chat users."
msgstr ""

msgid "Ex.: https://my.rocket.chat/api/apps/public/51c5cebe-b8e4-48ae-89d3-2b7746019cc4"
msgstr ""

msgid "URL of the Rocket.Chat Channel app"
msgstr ""

msgid "Bot Username"
msgstr ""

msgid "Username of your bot user"
msgstr ""

msgid "Admin User ID"
msgstr ""

msgid "User ID of an administrator user"
msgstr ""

msgid "Admin Auth Token"
msgstr ""

msgid "Authentication token of an administrator user"
msgstr ""

msgid "Secret to be passed to Rocket.Chat"
msgstr ""

msgid "Invalid secret code."
msgstr ""

msgid "Secret code change detected."
msgstr ""

#, python-format
msgid "Invalid URL %(base_url)s"
msgstr ""

msgid "There is already a channel configured for this URL."
msgstr ""

msgid "Configuration has failed"
msgstr ""

msgid "If you are based in Somalia, you can integrate with Shaqodoon to send and receive messages on your shortcode."
msgstr ""

msgid "To finish configuring your Shaqodoon connection you'll need to provide Shaqodoon with the following delivery URL for incoming messages to {{ channel.address }}."
msgstr ""

msgid "The short code you are connecting with."
msgstr ""

msgid "The url provided to deliver messages"
msgstr ""

msgid "The username provided to use their API"
msgstr ""

msgid "The password provided to use their API"
msgstr ""

#, python-format
msgid "Easily add a two way number you have with %(link)s using their APIs."
msgstr ""

msgid "Your SignalWire channel is now connected."
msgstr ""

msgid "This endpoint will be called by SignalWire when new messages are received to your number."
msgstr ""

msgid "The phone number or short code you are connecting."
msgstr ""

msgid "Domain"
msgstr ""

msgid "The domain for your account ex: rapid.signalwire.com"
msgstr ""

msgid "Project Key"
msgstr ""

msgid "The key for your project ex: 990c5c10-bf8f-4156-b014-44282e60b3a1"
msgstr ""

msgid "The API token to use to authenticate ex: FPd199eb93e878f8a3tw9ttna313914tnauwy"
msgstr ""

msgid "To finish configuring your SMSCentral connection you'll need to notify SMSCentral of the following URL."
msgstr ""

msgid "This endpoint should be called by SMSCentral when new messages are received to your number."
msgstr ""

msgid "To finish configuring your Start connection you'll need to notify Start of the following receiving URL."
msgstr ""

msgid "This endpoint should be called by Start when new messages are received to your number."
msgstr ""

#, python-format
msgid "Add a %(link)s bot to send and receive messages to Telegram users for free. Your users will need an Android, Windows or iOS device and a Telegram account to send and receive messages."
msgstr ""

msgid "The Authentication token for your Telegram Bot"
msgstr ""

msgid "A telegram channel for this bot already exists on your account."
msgstr ""

msgid "Your authentication token is invalid, please check and try again"
msgstr ""

msgid "If you are based in Somalia, you can integrate with Telesom to send and receive messages on your shortcode."
msgstr ""

msgid "To finish configuring your Telesom connection you'll need to provide Telesom with the following delivery URL for incoming messages to {{ channel.address }}."
msgstr ""

msgid "The private key provided to use their API"
msgstr ""

#, python-format
msgid "Easily use your own Enterprise WhatsApp account using %(link)s to communicate with your contacts. "
msgstr ""

msgid "API Endpoint"
msgstr ""

msgid "The API endpoint for your TextIt WhatsApp number"
msgstr ""

msgid "The access token for your TextIt WhatsApp number"
msgstr ""

#, python-format
msgid "If you have a number with %(link)s you can connect it in a few easy steps to automate your SMS numbers."
msgstr ""

msgid "To finish configuring your ThinQ connection you'll need to set the following callback URLs on the ThinQ website on the SMS -> SMS Configuration page."
msgstr ""

msgid "Inbound SMS Configuration"
msgstr ""

msgid "Set your Inbound SMS Configuration URL to the above, making sure you select \"URL\" for Attachment Type."
msgstr ""

msgid "Outbound SMS Configuration"
msgstr ""

msgid "Set your Delivery Confirmation URL to the above, making sure you select \"Form-Data\" as the Delivery Notification Format."
msgstr ""

msgid "Your ThinQ account id"
msgstr ""

msgid "The ThinQ number you want to connect"
msgstr ""

msgid "United States"
msgstr ""

msgid "The user name for you API token"
msgstr ""

msgid "Your API token"
msgstr ""

msgid "Invalid phone number, please include the country code. ex: +12065551212"
msgstr ""

msgid "Short code not found on your Twilio Account. Please check you own the short code and Try again"
msgstr ""

msgid "Sorry, no numbers found, please enter another area code and try again."
msgstr ""

msgid "Sorry, no numbers found, please enter another pattern and try again."
msgstr ""

#, python-format
msgid "You can connect a messaging service from your Twilio account to benefit from %(link)s features."
msgstr ""

msgid "To finish configuring your Twilio Messaging Service connection you'll need to add the following URL in your Messaging Service Inbound Settings."
msgstr ""

msgid "Request URL"
msgstr ""

msgid "This endpoint should be called by Twilio when new messages are received by your Messaging Service."
msgstr ""

msgid "Messaging Service SID"
msgstr ""

msgid "The Twilio Messaging Service SID"
msgstr ""

#, python-format
msgid "If you have a %(link)s number, you can connect it to communicate with your WhatsApp contacts."
msgstr ""

msgid "To finish configuring your Twilio WhatsApp connection you'll need to add the following URL in your Twilio Inbound Settings. Check the Twilio WhatsApp documentation for more information."
msgstr ""

msgid "This endpoint should be called by Twilio when new messages are received by your Twilio WhatsApp number."
msgstr ""

msgid "Only existing Twilio WhatsApp number are supported"
msgstr ""

msgid "Connect to a service that speaks TwiML. You can use this to connect to TwiML compatible services outside of Twilio."
msgstr ""

msgid "To finish configuring your TwiML REST API channel you'll need to add the following URL in your TwiML REST API instance."
msgstr ""

msgid "TwiML REST API Host"
msgstr ""

msgid "The endpoint which will receive Twilio API requests for this channel."
msgstr ""

msgid "Incoming messages for this channel will be sent to this endpoint."
msgstr ""

msgid "Messaging"
msgstr ""

msgid "Voice"
msgstr ""

msgid "Both"
msgstr ""

msgid "The phone number without country code or short code you are connecting."
msgstr ""

msgid "The publicly accessible URL for your TwiML REST API instance ex: https://api.twilio.com"
msgstr ""

msgid "Role"
msgstr ""

msgid "Choose the role that this channel supports"
msgstr ""

msgid "The Account SID to use to authenticate to the TwiML REST API"
msgstr ""

msgid "The Account Token to use to authenticate to the TwiML REST API"
msgstr ""

msgid "Max active calls at the same time"
msgstr ""

#, python-format
msgid "Send and receive messages on Twitter using their %(link)s API. You will have to apply for Twitter API access and create a Twitter application."
msgstr ""

msgid "Consumer API Key"
msgstr ""

msgid "Consumer API Secret Key"
msgstr ""

msgid "Access Token Secret"
msgstr ""

msgid "Environment Name"
msgstr ""

msgid "The provided Twitter credentials do not appear to be valid."
msgstr ""

msgid "Handle"
msgstr ""

msgid "Twitter handle of this channel"
msgstr ""

#, python-format
msgid "Use a %(link)s connection to leverage in-country SIP connections for building voice (IVR) flows."
msgstr ""

msgid "To finish configuring your connection you'll need to set the following status callback URL for your Verboice project"
msgstr ""

msgid "Status Callback URL"
msgstr ""

msgid "The username provided by the provider to use their API"
msgstr ""

msgid "The password provided by the provider to use their API"
msgstr ""

msgid "Channel Name"
msgstr ""

msgid "The Verboice channel that will be handling your calls"
msgstr ""

#, python-format
msgid "Connect a %(link)s public channel to send and receive messages to Viber users for free. Your users will need an Android, Windows or iOS device and a Viber account to send and receive messages."
msgstr ""

msgid "Your Viber channel is connected. If needed the webhook endpoints are listed below."
msgstr ""

msgid "The authentication token provided by Viber"
msgstr ""

msgid "The message send to user who have not yet subscribed to the channel, changes may take up to 30 seconds to take effect"
msgstr ""

#, python-format
msgid "Add a %(link)s bot to send and receive messages on behalf of a VK community for free. You will need to create an access token for your community first."
msgstr ""

msgid "The Community Access Token"
msgstr ""

msgid "The name of the Community"
msgstr ""

msgid "The Community ID"
msgstr ""

msgid "The callback verification string"
msgstr ""

msgid "Your Vonage configuration URLs are as follows. These should have been set up automatically when claiming your number, but if not you can set them from your Vonage dashboard."
msgstr ""

msgid "Callback URL for Inbound Messages"
msgstr ""

msgid "The callback URL is called by Vonage when you receive new incoming messages."
msgstr ""

msgid "Callback URL for Delivery Receipt"
msgstr ""

msgid "The delivery URL is called by Vonage when a message is successfully delivered to a recipient."
msgstr ""

msgid "Callback URL for Incoming Call"
msgstr ""

msgid "The callback URL is called by Vonage when you receive an incoming call."
msgstr ""

msgid "There was a problem claiming that number, please check the balance on your account. Note that you can only claim numbers after adding credit to your Vonage account."
msgstr ""

msgid "To finish connecting your channel, you need to have Movile/Wavy configure the URL below for your number."
msgstr ""

msgid "This URL should be called by Movile/Wavy when new messages are received."
msgstr ""

msgid "To receive the acknowledgement of sent messages, you need to set the Sent URL for your Movile/Wavy account."
msgstr ""

msgid "To receive delivery of delivered messages, you need to set the Delivered URL for your Movile/Wavy account."
msgstr ""

msgid "The username for your Movile/Wavy account"
msgstr ""

msgid "The Authentication Token for your Movile/Wavy account"
msgstr ""

#, python-format
msgid "Add a %(link)s bot to send and receive messages to WeChat users for free. Your users will need an Android, Windows or iOS device and a WeChat account to send and receive messages."
msgstr ""

msgid "To finish configuring your WeChat connection, you'll need to enter the following webhook URL and token on WeChat Official Accounts Platform."
msgstr ""

msgid "The WeChat App ID"
msgstr ""

msgid "The WeChat App secret"
msgstr ""

msgid "If you have an enterprise WhatsApp account, you can connect it to communicate with your contacts"
msgstr ""

#, python-format
msgid "Unable to register callbacks: %s"
msgstr ""

#, python-format
msgid "Unable to configure channel: %s"
msgstr ""

msgid "The base URL for your WhatsApp enterprise installation"
msgstr ""

msgid "The username to access your WhatsApp enterprise account"
msgstr ""

msgid "The password to access your WhatsApp enterprise account"
msgstr ""

msgid "Templates Domain"
msgstr ""

msgid "Which domain to retrieve the message templates from"
msgstr ""

msgid "The Facebook waba-id that will be used for template syncing"
msgstr ""

msgid "The Facebook access token that will be used for syncing"
msgstr ""

msgid "The namespace for your WhatsApp templates"
msgstr ""

msgid "Unable to check WhatsApp enterprise account, please check username and password"
msgstr ""

msgid "Unable to access Facebook templates, please check user id and access token and make sure the whatsapp_business_management permission is enabled"
msgstr ""

#, python-format
msgid "If you are based in Uganda, you can integrate with %(link)s to send and receive messages on your shortcode."
msgstr ""

msgid "To finish configuring your Yo! connection you'll need to notify Yo! of the following inbound SMS URL."
msgstr ""

msgid "Inbound SMS URL"
msgstr ""

msgid "This URL should be called with a GET by Yo! when new incoming messages are received on your shortcode."
msgstr ""

msgid "Account Number"
msgstr ""

msgid "Your Yo! account YBS account number"
msgstr ""

msgid "Gateway Password"
msgstr ""

msgid "Your Yo! SMS Gateway password"
msgstr ""

#, python-format
msgid "If you are based in Brazil, you can purchase a short code from %(link)s and connect it in a few simple steps."
msgstr ""

msgid "To finish configuring your Zenvia connection you'll need to set the following callback URLs on your Zenvia account."
msgstr ""

msgid "To receive delivery and acknowledgement of sent messages, you need to set the status URL for your Zenvia account."
msgstr ""

msgid "To receive incoming messages, you need to set the receive URL for your Zenvia account."
msgstr ""

msgid "The Zenvia short code"
msgstr ""

msgid "The account username provided by Zenvia"
msgstr ""

msgid "The account password provided by Zenvia"
msgstr ""

#, python-format
msgid "If you have a %(link)s number, you can connect it to communicate with your contacts."
msgstr ""

#, python-format
msgid "Unable to register webhook subscriptions: %(resp)s"
msgstr ""

#, python-format
msgid "Unable to remove webhook subscriptions: %(resp)s"
msgstr ""

msgid "API Token"
msgstr ""

msgid "The API token for your integration as provided by Zenvia"
msgstr ""

msgid "Invalid token. Please check your Zenvia account settings."
msgstr ""

msgid "POST Required"
msgstr ""

#, python-format
msgid "Connect %(channel_type)s"
msgstr ""

msgid "You can connect your number by entering your credentials here."
msgstr ""

msgid "Sorry, you need to have a workspace to add numbers. You can still test things out for free using an Android phone."
msgstr ""

msgid "Sorry, the number you chose is not supported. You can still deploy in any country using your own SIM card and an Android phone."
msgstr ""

#, python-format
msgid "That number is already connected (%s)"
msgstr ""

#, python-format
msgid "That number is already connected to another account - %(org)s (%(user)s)"
msgstr ""

msgid "An error occurred connecting your Twilio number, try removing your Twilio account, reconnecting it and trying again."
msgstr ""

msgid "Allow international sending"
msgstr ""

msgid "Phone number of this channel"
msgstr ""

msgid "Android Channel"
msgstr ""

msgid "Settings"
msgstr ""

msgid "Channel Log"
msgstr ""

msgid "Call Log"
msgstr ""

msgid "Edit Channel"
msgstr ""

msgid "Disable Bulk Sending"
msgstr ""

msgid "Enable Bulk Sending"
msgstr ""

msgid "Disable Voice Calling"
msgstr ""

msgid "Enable Voice Calling"
msgstr ""

msgid "Delete Channel"
msgstr ""

msgid "Whitelist Domain"
msgstr ""

msgid "Incoming Text"
msgstr ""

msgid "Outgoing Text"
msgstr ""

msgid "Incoming IVR"
msgstr ""

msgid "Outgoing IVR"
msgstr ""

msgid "An error occured contacting the Facebook API"
msgstr ""

msgid "Your channel has been removed."
msgstr ""

msgid "We have disconnected your Twilio number. If you do not need this number you can delete it from the Twilio website."
msgstr ""

#, python-brace-format
msgid "Twilio reported an error removing your channel (error code {e.code}). Please try again later."
msgstr ""

msgid "Save Changes"
msgstr ""

msgid "A connection to a Vonage account is required"
msgstr ""

msgid "A connection to a Twilio account is required"
msgstr ""

msgid "A caller cannot be added for that number"
msgstr ""

msgid "A caller has already been added for that number"
msgstr ""

msgid "Channels"
msgstr ""

msgid "Unknown"
msgstr ""

msgid "Calls"
msgstr ""

msgid "Messages"
msgstr ""

msgid "Other Interactions"
msgstr ""

msgid "The name of your bot"
msgstr ""

msgid "Access token for your bot, leave out leading Bearer"
msgstr ""

msgid "Unable to access bothub with credentials, please check and try again"
msgstr ""

msgid "The name of your LUIS app"
msgstr ""

msgid "The ID for your LUIS app"
msgstr ""

msgid "The name of the version of your LUIS app to use"
msgstr ""

msgid "The primary key for your LUIS app"
msgstr ""

msgid "The endpoint URL for your LUIS app"
msgstr ""

msgid "Unable to get intents for your app, please check credentials and try again"
msgstr ""

msgid "Your app's name"
msgstr ""

msgid "Your app's ID"
msgstr ""

msgid "Your app's server access token"
msgstr ""

msgid "Unable to access wit.ai with credentials, please check and try again"
msgstr ""

msgid "Connect"
msgstr ""

msgid "Your classifier has been deleted."
msgstr ""

msgid "Log"
msgstr ""

msgid "Sync"
msgstr ""

msgid "Delete Classifier"
msgstr ""

msgid "Your classifier has been synced."
msgstr ""

msgid "Unable to sync classifier. See the log for details."
msgstr ""

msgid "Phone number"
msgstr ""

msgid "Facebook identifier"
msgstr ""

msgid "Twitter handle"
msgstr ""

msgid "Twitter ID"
msgstr ""

msgid "Viber identifier"
msgstr ""

msgid "LINE identifier"
msgstr ""

msgid "Telegram identifier"
msgstr ""

msgid "Email address"
msgstr ""

msgid "External identifier"
msgstr ""

msgid "JioChat identifier"
msgstr ""

msgid "WeChat identifier"
msgstr ""

msgid "Firebase Cloud Messaging identifier"
msgstr ""

msgid "WhatsApp identifier"
msgstr ""

msgid "Freshchat identifier"
msgstr ""

msgid "VK identifier"
msgstr ""

msgid "RocketChat identifier"
msgstr ""

msgid "Discord Identifier"
msgstr ""

msgid "Text"
msgstr ""

msgid "Date & Time"
msgstr ""

msgid "State"
msgstr ""

msgid "District"
msgstr ""

msgid "Ward"
msgstr ""

msgid "Label"
msgstr ""

msgid "Field Type"
msgstr ""

msgid "The name of this contact"
msgstr ""

msgid "Language"
msgstr ""

msgid "The preferred language for this contact"
msgstr ""

msgid "Initializing"
msgstr ""

msgid "Evaluating"
msgstr ""

msgid "Ready"
msgstr ""

msgid "The name of this contact group"
msgstr ""

msgid "Query"
msgstr ""

msgid "The membership query for this group"
msgstr ""

msgid "The unique group to export"
msgstr ""

msgid "The search query"
msgstr ""

msgid "Import file appears to be empty."
msgstr ""

msgid "Import file contains an empty header."
msgstr ""

#, python-format
msgid "Import file contains duplicated contact UUID '%(uuid)s'."
msgstr ""

#, python-format
msgid "Import file contains duplicated contact URN '%(urn)s'."
msgstr ""

#, python-format
msgid "Import files can contain a maximum of %(max)d records."
msgstr ""

msgid "Import file doesn't contain any records."
msgstr ""

#, python-format
msgid "Header '%(header)s' is not a valid URN type."
msgstr ""

#, python-format
msgid "Header '%(header)s' is not a valid field name."
msgstr ""

msgid "Import files must contain either UUID or a URN header."
msgstr ""

msgid "Import files must contain columns besides UUID."
msgstr ""

#, python-format
msgid "Invalid query syntax at '%(token)s'"
msgstr ""

#, python-format
msgid "Unable to convert '%(value)s' to a number"
msgstr ""

#, python-format
msgid "Unable to convert '%(value)s' to a date"
msgstr ""

#, python-format
msgid "'%(value)s' is not a valid language code"
msgstr ""

#, python-format
msgid "'%(value)s' is not a valid group name"
msgstr ""

#, python-format
msgid "Using ~ with name requires token of at least %(min_token_length)s characters"
msgstr ""

#, python-format
msgid "Using ~ with URN requires value of at least %(min_value_length)s characters"
msgstr ""

msgid "Can only use ~ with name or URN values"
msgstr ""

#, python-format
msgid "Can only use %(operator)s with number or date values"
msgstr ""

#, python-format
msgid "Can't check whether '%(property)s' is set or not set"
msgstr ""

#, python-format
msgid "Can't resolve '%(property)s' to a field or URN scheme"
msgstr ""

msgid "Can't query on URNs in an anonymous workspace"
msgstr ""

msgid "Name is used by another group"
msgstr ""

msgid "Group name must not be blank or begin with + or -"
msgstr ""

#, python-format
msgid "This org has %(count)d groups and the limit is %(limit)d. You must delete existing ones before you can create new ones."
msgstr ""

msgid "You cannot create a smart group based on \"id\" or \"group\"."
msgstr ""

msgid "You cannot update the query of a group that is evaluating."
msgstr ""

msgid "Active"
msgstr ""

msgid "Blocked"
msgstr ""

msgid "Stopped"
msgstr ""

msgid "Archived"
msgstr ""

#, python-brace-format
msgid "{label} for this contact"
msgstr ""

msgid "Used by another contact"
msgstr ""

msgid "Invalid number. Ensure number includes country code, e.g. +1-541-754-3010"
msgstr ""

msgid "Invalid format"
msgstr ""

msgid "Invalid input"
msgstr ""

msgid "Groups"
msgstr ""

msgid "Select groups for this contact"
msgstr ""

#, python-brace-format
msgid "{lang_name} (Missing)"
msgstr ""

msgid "The groups which this contact belongs to"
msgstr ""

msgid "Group Memberships for"
msgstr ""

msgid "Optional: Choose groups to show in your export"
msgstr ""

msgid "Include group membership only for these groups. (Leave blank to ignore group memberships)."
msgstr ""

#, python-format
msgid "There is already an export in progress, started by %s. You must wait for that export to complete before starting another."
msgstr ""

#, python-format
msgid "We are preparing your export. We will e-mail you at %s when it is ready."
msgstr ""

#, python-format
msgid "Export complete, you can find it here: %s (production users will get an email)"
msgstr ""

msgid "Send Message"
msgstr ""

msgid "Start In Flow"
msgstr ""

msgid "Edit Contact"
msgstr ""

msgid "Custom Fields"
msgstr ""

msgid "Activate"
msgstr ""

msgid "Block"
msgstr ""

msgid "Contacts"
msgstr ""

msgid "Save as Group"
msgstr ""

msgid "Manage Fields"
msgstr ""

msgid "Export Contacts"
msgstr ""

msgid "Blocked Contacts"
msgstr ""

msgid "Stopped Contacts"
msgstr ""

msgid "Archived Contacts"
msgstr ""

msgid "Delete All"
msgstr ""

msgid "Edit Group"
msgstr ""

msgid "Delete Group"
msgstr ""

msgid "Create"
msgstr ""

msgid "An error occurred updating your contact. Please try again later."
msgstr ""

msgid "Select a field to update"
msgstr ""

msgid "Start"
msgstr ""

msgid "Can only contain letters, numbers and hypens."
msgstr ""

msgid "Must be unique."
msgstr ""

msgid "Can't be a reserved word"
msgstr ""

#, python-format
msgid "Cannot create a new field as limit is %(limit)s."
msgstr ""

msgid "Field Name"
msgstr ""

msgid "Manage Contact Fields"
msgstr ""

msgid "Featured"
msgstr ""

msgid "Update"
msgstr ""

msgid "Contact field uses"
msgstr ""

msgid "new group"
msgstr ""

msgid "existing group"
msgstr ""

msgid "Select a group"
msgstr ""

#, python-format
msgid "Field name for '%(header)s' can't be empty."
msgstr ""

#, python-format
msgid "Field name for '%(header)s' matches an existing field."
msgstr ""

#, python-format
msgid "Field name for '%(header)s' is invalid or a reserved word."
msgstr ""

#, python-format
msgid "Field name '%(name)s' is repeated."
msgstr ""

msgid "Required."
msgstr ""

msgid "Invalid group name."
msgstr ""

msgid "Already exists."
msgstr ""

#, python-format
msgid "This workspace has reached the limit of %(count)d groups."
msgstr ""

msgid "Phone Call"
msgstr ""

msgid "Background"
msgstr ""

msgid "The name for this flow"
msgstr ""

msgid "Minutes of inactivity that will cause expiration from flow"
msgstr ""

msgid "Ignore keyword triggers while in this flow"
msgstr ""

msgid "The authoring language, additional languages can be added later"
msgstr ""

msgid "Archive delete"
msgstr ""

msgid "User delete"
msgstr ""

msgid "The JSON flow definition"
msgstr ""

msgid "The flow version this definition is in"
msgstr ""

msgid "Revision number for this definition"
msgstr ""

msgid "The flows to export"
msgstr ""

msgid "Any configuration options for this flow export"
msgstr ""

msgid "Pending"
msgstr ""

msgid "Starting"
msgstr ""

msgid "Complete"
msgstr ""

msgid "Failed"
msgstr ""

msgid "The name of this flow label"
msgstr ""

msgid "Parent"
msgstr ""

msgid "After 5 minutes"
msgstr ""

msgid "After 10 minutes"
msgstr ""

msgid "After 15 minutes"
msgstr ""

msgid "After 30 minutes"
msgstr ""

msgid "After 1 hour"
msgstr ""

msgid "After 3 hours"
msgstr ""

msgid "After 6 hours"
msgstr ""

msgid "After 12 hours"
msgstr ""

msgid "After 18 hours"
msgstr ""

msgid "After 1 day"
msgstr ""

msgid "After 2 days"
msgstr ""

msgid "After 3 days"
msgstr ""

msgid "After 1 week"
msgstr ""

msgid "After 2 weeks"
msgstr ""

msgid "After 30 days"
msgstr ""

#, python-format
msgid "\"%(keyword)s\" must be a single word, less than %(limit)d characters, containing only letter and numbers"
msgstr ""

#, python-format
msgid "The keywords \"%s\" are already used for another flow"
msgstr ""

#, python-format
msgid "The keyword \"%s\" is already used for another flow"
msgstr ""

msgid "You don't have permission to edit this flow"
msgstr ""

msgid "Your flow failed validation. Please refresh your browser."
msgstr ""

msgid "Your flow has been upgraded to the latest version. In order to continue editing, please refresh your browser."
msgstr ""

#, python-format
msgid "%s is currently editing this Flow. Your changes will not be saved until you refresh your browser."
msgstr ""

msgid "Your flow could not be saved. Please refresh your browser."
msgstr ""

msgid "Global keyword triggers"
msgstr ""

msgid "When a user sends any of these keywords they will begin this flow"
msgstr ""

msgid "Select keywords to trigger this flow"
msgstr ""

msgid "Type"
msgstr ""

msgid "Choose the method for your flow"
msgstr ""

msgid "Choose a name to describe this flow, e.g. Demographic Survey"
msgstr ""

msgid "Create a contact "
msgstr ""

msgid "Whether surveyor logins should be used as the contact for each run"
msgstr ""

msgid "For each run"
msgstr ""

msgid "For each login"
msgstr ""

msgid "Retry call if unable to connect"
msgstr ""

msgid "Retries call three times for the chosen interval"
msgstr ""

msgid "Expire inactive contacts"
msgstr ""

msgid "When inactive contacts should be removed from the flow"
msgstr ""

msgid "Keywords"
msgstr ""

#, python-format
msgid "The following flows are still used by campaigns so could not be archived: %(flows)s"
msgstr ""

msgid "Import"
msgstr ""

msgid "Edit Label"
msgstr ""

msgid "Delete Label"
msgstr ""

msgid "Start Flow"
msgstr ""

msgid "Results"
msgstr ""

msgid "Edit Flow"
msgstr ""

msgid "Copy"
msgstr ""

msgid "Delete Flow"
msgstr ""

msgid "Export Definition"
msgstr ""

msgid "Export Translation"
msgstr ""

msgid "Import Translation"
msgstr ""

msgid "Not a valid language."
msgstr ""

msgid "Include translations in this language."
msgstr ""

msgid "Include Arguments"
msgstr ""

msgid "Include arguments to tests on splits"
msgstr ""

msgid "PO translation file"
msgstr ""

msgid "File doesn't appear to be a valid PO file."
msgstr ""

#, python-format
msgid "Contains translations in %(lang)s which is the base language of this flow."
msgstr ""

#, python-format
msgid "Contains translations in %(lang)s which is not a supported translation language."
msgstr ""

msgid "Replace flow translations in this language."
msgstr ""

msgid "Optional: Group memberships"
msgstr ""

msgid "Optional: Fields to include"
msgstr ""

msgid "URNs"
msgstr ""

msgid "Optional: URNs in addition to the one used in the flow"
msgstr ""

msgid "Responded Only"
msgstr ""

msgid "Only export results for contacts which responded"
msgstr ""

msgid "Include Messages"
msgstr ""

msgid "Export all messages sent and received in this flow"
msgstr ""

#, python-brace-format
msgid "You can only include up to {ExportFlowResultsTask.MAX_CONTACT_FIELDS_COLS} contact fields in your export"
msgstr ""

#, python-brace-format
msgid "You can only include up to {ExportFlowResultsTask.MAX_GROUP_MEMBERSHIPS_COLS} groups for group memberships in your export"
msgstr ""

msgid "Download Results"
msgstr ""

msgid "Sunday"
msgstr ""

msgid "Monday"
msgstr ""

msgid "Tuesday"
msgstr ""

msgid "Wednesday"
msgstr ""

msgid "Thursday"
msgstr ""

msgid "Friday"
msgstr ""

msgid "Saturday"
msgstr ""

msgid "Download"
msgstr ""

msgid "Contacts & Groups"
msgstr ""

msgid "These contacts will be added to the flow, sending the first message if appropriate."
msgstr ""

msgid "Recipients, enter contacts or groups"
msgstr ""

msgid "Restart Participants"
msgstr ""

msgid "Restart any contacts already participating in this flow"
msgstr ""

msgid "Include Active Contacts"
msgstr ""

msgid "Include contacts currently active in a flow"
msgstr ""

msgid "Select contacts or groups to start in the flow"
msgstr ""

msgid "Enter contacts and groups to start below"
msgstr ""

msgid "Search for contacts to start"
msgstr ""

msgid "Enter contact query"
msgstr ""

msgid "Contact query is required"
msgstr ""

msgid "You must specify at least one contact or one group to start a flow."
msgstr ""

msgid "This flow is already being started, please wait until that process is complete before starting more contacts."
msgstr ""

msgid "Sorry, your workspace is currently suspended. To enable starting flows, please contact support."
msgstr ""

msgid "Sorry, your workspace is currently flagged. To enable starting flows, please contact support."
msgstr ""

msgid "This flow does not specify a Facebook topic. You may still start this flow but Facebook contacts who have not sent an incoming message in the last 24 hours may not receive it."
msgstr ""

msgid "This flow does not use message templates. You may still start this flow but WhatsApp contacts who have not sent an incoming message in the last 24 hours may not receive it."
msgstr ""

msgid "The message template {ref['name']} does not exist on your account and cannot be sent."
msgstr ""

#, python-brace-format
msgid "Your message template {template.name} is not approved and cannot be sent."
msgstr ""

msgid "Optional: Select parent label"
msgstr ""

msgid "Name already used"
msgstr ""

msgid "Flow Start Log"
msgstr ""

msgid "Key"
msgstr ""

#, python-format
msgid "Cannot create a new global as limit is %(limit)s."
msgstr ""

msgid "Isn't a valid name"
msgstr ""

msgid "Value"
msgstr ""

msgid "Manage Globals"
msgstr ""

msgid "All"
msgstr ""

msgid "Unused"
msgstr ""

msgid "After 1 minute"
msgstr ""

msgid "After 2 minutes"
msgstr ""

msgid "After 3 minutes"
msgstr ""

msgid "After 4 minutes"
msgstr ""

msgid "Home"
msgstr ""

msgid "You must select a country for your workspace."
msgstr ""

msgid "Queued"
msgstr ""

msgid "Wired"
msgstr ""

msgid "Sent"
msgstr ""

msgid "Delivered"
msgstr ""

msgid "Handled"
msgstr ""

msgid "Error Sending"
msgstr ""

msgid "Failed Sending"
msgstr ""

msgid "Resent message"
msgstr ""

msgid "Whether this count is for archived messages"
msgstr ""

msgid "Number of items with this system label"
msgstr ""

msgid "Choose a name for your label"
msgstr ""

msgid "Folder"
msgstr ""

msgid "The date for the oldest message to export"
msgstr ""

msgid "The date for the newest message to export"
msgstr ""

msgid "Recipients"
msgstr ""

msgid "The contacts to send the message to"
msgstr ""

msgid "Hi @contact.name!"
msgstr ""

msgid "Schedule for later"
msgstr ""

msgid "At least one recipient is required"
msgstr ""

msgid "Sorry, your workspace is currently suspended. To enable sending messages, please contact support."
msgstr ""

msgid "Sorry, your workspace is currently flagged. To enable sending messages, please contact support."
msgstr ""

msgid "Inbox"
msgstr ""

msgid "Outbox"
msgstr ""

msgid "Schedules"
msgstr ""

msgid "Download Messages"
msgstr ""

msgid "Schedule Message"
msgstr ""

msgid "Scheduled Message"
msgstr ""

msgid "Scheduled Messages"
msgstr ""

msgid "You must add a phone number before sending messages"
msgstr ""

msgid "Which channel will deliver the message"
msgstr ""

msgid "The URN of the contact delivering this message"
msgstr ""

msgid "The message that is being delivered"
msgstr ""

msgid "Just this label"
msgstr ""

msgid "All messages"
msgstr ""

msgid "Just this folder"
msgstr ""

msgid "Selection"
msgstr ""

msgid "Leave blank for the oldest message"
msgstr ""

msgid "Start Date"
msgstr ""

msgid "Leave blank for the latest message"
msgstr ""

msgid "End Date"
msgstr ""

msgid "Export only messages from these contact groups. (Leave blank to export all messages)."
msgstr ""

msgid "Start date can't be in the future."
msgstr ""

msgid "End date can't be before start date"
msgstr ""

msgid "Flow Messages"
msgstr ""

msgid "Outbox Messages"
msgstr ""

msgid "Sent Messages"
msgstr ""

msgid "Failed Outgoing Messages"
msgstr ""

msgid "Edit Folder"
msgstr ""

msgid "Send All"
msgstr ""

msgid "Delete Folder"
msgstr ""

msgid "Name must not be blank or begin with punctuation"
msgstr ""

msgid "Name must be unique"
msgstr ""

#, python-format
msgid "This org has %(count)d labels and the limit is %(limit)d. You must delete existing ones before you can create new ones."
msgstr ""

msgid "Optional: Parent Folder"
msgstr ""

msgid "Choose a name for your folder"
msgstr ""

msgid "Update Folder"
msgstr ""

msgid "Update Label"
msgstr ""

msgid "Your label has been deleted."
msgstr ""

msgid "Your label folder has been deleted."
msgstr ""

msgid "Agent Name"
msgstr ""

msgid "Your Chatbase agent's name."
msgstr ""

msgid "The chatbase agent's API Key."
msgstr ""

msgid "Version"
msgstr ""

msgid "Missing agent name or API key."
msgstr ""

msgid "Your DT One API key and secret seem invalid. Please check them again and retry."
msgstr ""

msgid "Administrators"
msgstr ""

msgid "Editors"
msgstr ""

msgid "Viewer"
msgstr ""

msgid "Viewers"
msgstr ""

msgid "Agent"
msgstr ""

msgid "Agents"
msgstr ""

msgid "Surveyors"
msgstr ""

msgid "Plan"
msgstr ""

msgid "What plan your organization is on"
msgstr ""

msgid "Stripe Customer"
msgstr ""

msgid "Our Stripe customer id for your organization"
msgstr ""

msgid "Default Language"
msgstr ""

msgid "The default website language for new users."
msgstr ""

msgid "Timezone"
msgstr ""

msgid "Date Format"
msgstr ""

msgid "Whether day comes first or month comes first in dates"
msgstr ""

msgid "Configuration"
msgstr ""

msgid "More Organization specific configuration"
msgstr ""

msgid "Slug"
msgstr ""

msgid "This slug is not available"
msgstr ""

msgid "Whether this organization anonymizes the phone numbers of contacts within it"
msgstr ""

msgid "Whether this organization is currently flagged."
msgstr ""

msgid "Whether this organization is currently suspended."
msgstr ""

msgid "Whether this organization uses topups."
msgstr ""

msgid "Whether this organization can have child workspaces"
msgstr ""

msgid "Whether this organization can have multiple logins"
msgstr ""

msgid "Brand"
msgstr ""

msgid "The brand used in emails"
msgstr ""

msgid "A password that allows users to register as surveyors"
msgstr ""

msgid "The parent org that manages this org"
msgstr ""

#, python-format
msgid "Invalid bundle: %s, cannot upgrade."
msgstr ""

#, python-format
msgid "%(name)s Receipt"
msgstr ""

msgid "Sorry, your card was declined, please contact your provider or try another card."
msgstr ""

msgid "Sorry, we were unable to process your payment, please try again later or contact us."
msgstr ""

#, python-format
msgid "%(name)s Invitation"
msgstr ""

msgid "Price Paid"
msgstr ""

msgid "The price paid for the messages in this top up (in cents)"
msgstr ""

msgid "Number of Credits"
msgstr ""

msgid "The number of credits bought in this top up"
msgstr ""

msgid "Expiration Date"
msgstr ""

msgid "The date that this top up will expire"
msgstr ""

msgid "Stripe Charge Id"
msgstr ""

msgid "The Stripe charge id for this charge"
msgstr ""

#, python-format
msgid "Transfer from %s"
msgstr ""

msgid "Purchased Credits"
msgstr ""

msgid "Complimentary Credits"
msgstr ""

msgid "Credits"
msgstr ""

#, python-format
msgid "Transfer to %(org)s"
msgstr ""

msgid "Messaging credits used"
msgstr ""

msgid "Expired credits"
msgstr ""

msgid "The topup these credits are applied against"
msgstr ""

msgid "How many credits were debited"
msgstr ""

msgid "Optional topup that was allocated with these credits"
msgstr ""

msgid "What caused this debit"
msgstr ""

msgid "The topup these credits are being used against"
msgstr ""

msgid "How many credits were used, can be negative"
msgstr ""

msgid "Credits Over"
msgstr ""

msgid "Low Credits"
msgstr ""

msgid "Credits expiring soon"
msgstr ""

#, python-format
msgid "%(name)s Credits Alert"
msgstr ""

msgid "First name"
msgstr ""

msgid "Last name"
msgstr ""

msgid "name@domain.com"
msgstr ""

msgid "The timezone for your workspace"
msgstr ""

msgid "At least eight characters or more"
msgstr ""

msgid "Workspace"
msgstr ""

msgid "A workspace is usually the name of a company or project"
msgstr ""

msgid "My Company, Inc."
msgstr ""

msgid "That email address is already used"
msgstr ""

msgid "The first name of the workspace administrator"
msgstr ""

msgid "Your last name of the workspace administrator"
msgstr ""

msgid "Their email address"
msgstr ""

msgid "The timezone for the workspace"
msgstr ""

msgid "Their password, at least eight letters please. (leave blank for existing login)"
msgstr ""

msgid "The name of the new workspace"
msgstr ""

msgid "The initial number of credits granted to this workspace"
msgstr ""

msgid "Login already exists, please do not include password."
msgstr ""

msgid "Password required for new login."
msgstr ""

msgid "Incorrect OTP. Please try again."
msgstr ""

msgid "Invalid backup token. Please try again."
msgstr ""

msgid "Password incorrect."
msgstr ""

#, python-brace-format
msgid "Deleted user {username}"
msgstr ""

msgid "First Name"
msgstr ""

msgid "Required"
msgstr ""

msgid "Last Name"
msgstr ""

msgid "Email"
msgstr ""

msgid "Current Password"
msgstr ""

msgid "Password Required"
msgstr ""

msgid "New Password"
msgstr ""

msgid "Optional"
msgstr ""

msgid "Website Language"
msgstr ""

msgid "Passwords must have at least 8 letters."
msgstr ""

msgid "Please enter your password to save changes."
msgstr ""

msgid "Sorry, that email address is already taken."
msgstr ""

msgid "6-digit code"
msgstr ""

msgid "Current password"
msgstr ""

msgid "OTP incorrect. Please try again."
msgstr ""

msgid "Two-factor authentication enabled"
msgstr ""

msgid "Enable"
msgstr ""

msgid "Enable Two-factor Authentication"
msgstr ""

msgid "Two-factor authentication disabled"
msgstr ""

msgid "Disable"
msgstr ""

msgid "Disable Two-factor Authentication"
msgstr ""

msgid "Two-factor Authentication"
msgstr ""

msgid "Two-factor authentication backup tokens changed."
msgstr ""

msgid "The import file"
msgstr ""

msgid "Update all flows and campaigns"
msgstr ""

msgid "This file is not a valid flow definition file."
msgstr ""

msgid "This file is no longer valid. Please export a new version and try again."
msgstr ""

msgid "Import successful"
msgstr ""

msgid "Sorry, your import file is invalid."
msgstr ""

msgid "Your Twilio Account SID"
msgstr ""

msgid "Your Twilio Account Token"
msgstr ""

msgid "You must enter your Twilio Account SID"
msgstr ""

msgid "You must enter your Twilio Account Token"
msgstr ""

msgid "The Twilio account SID and Token seem invalid. Please check them again and retry."
msgstr ""

msgid "You must enter your account API Key"
msgstr ""

msgid "You must enter your account API Secret"
msgstr ""

msgid "Your API key and secret seem invalid. Please check them again and retry."
msgstr ""

msgid "Your Vonage API key"
msgstr ""

msgid "Your Vonage API secret"
msgstr ""

msgid "Your Plivo auth ID"
msgstr ""

msgid "Your Plivo auth token"
msgstr ""

msgid "Your Plivo auth ID and auth token seem invalid. Please check them again and retry."
msgstr ""

msgid "Email Address"
msgstr ""

msgid "The from email address, can contain a name: ex: Jane Doe <jane@example.org>"
msgstr ""

msgid "SMTP Host"
msgstr ""

msgid "Leave blank to keep the existing set password if one exists"
msgstr ""

msgid "Port"
msgstr ""

msgid "You must enter a from email"
msgstr ""

msgid "Please enter a valid email address"
msgstr ""

msgid "You must enter the SMTP host"
msgstr ""

msgid "You must enter the SMTP username"
msgstr ""

msgid "You must enter the SMTP password"
msgstr ""

msgid "You must enter the SMTP port"
msgstr ""

#, python-format
msgid "%(name)s SMTP configuration test"
msgstr ""

#, python-format
msgid "This email is a test to confirm the custom SMTP server configuration added to your %(name)s account."
msgstr ""

#, python-format
msgid "Failed to send email with STMP server configuration with error '%s'"
msgstr ""

msgid "Failed to send email with STMP server configuration"
msgstr ""

msgid "Workspaces"
msgstr ""

msgid "Topups"
msgstr ""

msgid "Unflag"
msgstr ""

msgid "Flag"
msgstr ""

msgid "Verify"
msgstr ""

msgid "Delete Workspace"
msgstr ""

msgid "This password is not valid. Choose a new password and try again."
msgstr ""

msgid "One of the emails you entered is invalid."
msgstr ""

msgid "One of the emails you entered has an existing user on the workspace."
msgstr ""

msgid "One of the emails you entered is duplicated."
msgstr ""

msgid "A workspace must have at least one administrator."
msgstr ""

msgid "Manage Logins"
msgstr ""

msgid "Dashboard"
msgstr ""

msgid "New Workspace"
msgstr ""

msgid "Transfer Credits"
msgstr ""

msgid "The name of your workspace"
msgstr ""

msgid "Select your Workspace"
msgstr ""

msgid "No organizations for this account, please contact your administrator."
msgstr ""

msgid "Your invitation link is invalid. Please contact your workspace administrator."
msgstr ""

#, python-format
msgid "Join %(name)s"
msgstr ""

msgid "Sign in with your account to accept the invitation"
msgstr ""

msgid "Your invitation link has expired. Please contact your workspace administrator."
msgstr ""

msgid "Join"
msgstr ""

msgid "Invalid surveyor password, please check with your project leader and try again."
msgstr ""

msgid "Your first name"
msgstr ""

msgid "Your last name"
msgstr ""

msgid "Your email address"
msgstr ""

msgid "Your password, at least eight letters please"
msgstr ""

msgid "Welcome!"
msgstr ""

msgid "Create Workspace Account"
msgstr ""

msgid "Sign Up"
msgstr ""

msgid "Save"
msgstr ""

msgid "New Event"
msgstr ""

msgid "Your Account"
msgstr ""

msgid "Add Channel"
msgstr ""

msgid "Add Classifier"
msgstr ""

msgid "Add Ticketing Service"
msgstr ""

msgid "Help"
msgstr ""

msgid "Sign Out"
msgstr ""

msgid "Account Token"
msgstr ""

msgid "Workspace Name"
msgstr ""

msgid "From Workspace"
msgstr ""

msgid "Select which workspace to take credits from"
msgstr ""

msgid "To Workspace"
msgstr ""

msgid "Select which workspace to receive the credits"
msgstr ""

msgid "How many credits to transfer"
msgstr ""

#, python-format
msgid "Sorry, %(org_name)s doesn't have enough credits for this transfer. Pick a different workspace to transfer from or reduce the transfer amount."
msgstr ""

msgid "The country used for location values. (optional)"
msgstr ""

msgid "Default Flow Language"
msgstr ""

msgid "Used for contacts with no language preference."
msgstr ""

msgid "Select a language"
msgstr ""

msgid "Additional Languages"
msgstr ""

msgid "The languages that your flows can be translated into."
msgstr ""

msgid "Select languages"
msgstr ""

#, python-format
msgid "Cleared %(name)s cache for this workspace (%(count)d keys)"
msgstr ""

msgid "Privacy Policy"
msgstr ""

msgid "Content Guidelines"
msgstr ""

msgid "Terms of Service"
msgstr ""

msgid "Cookie Policy"
msgstr ""

msgid "Choose the type of policy"
msgstr ""

msgid "Enter the content of the policy (Markdown permitted)"
msgstr ""

msgid "Summary of policy changes (Markdown permitted)"
msgstr ""

msgid "Is Consent Required?"
msgstr ""

msgid "New Policy"
msgstr ""

msgid "Your Privacy"
msgstr ""

msgid "The name of the video"
msgstr ""

msgid "Summary"
msgstr ""

msgid "A short blurb about the video"
msgstr ""

msgid "Description"
msgstr ""

msgid "Vimeo ID"
msgstr ""

msgid "The id vimeo uses for this video"
msgstr ""

msgid "Register for public beta"
msgstr ""

msgid "Intents Synced"
msgstr ""

msgid "Classifier Called"
msgstr ""

msgid "Ticketing Service Called"
msgstr ""

msgid "Airtime Transferred"
msgstr ""

msgid "WhatsApp Templates Synced"
msgstr ""

msgid "WhatsApp Tokens Synced"
msgstr ""

msgid "WhatsApp Contacts Refreshed"
msgstr ""

msgid "Recent Classifier Events"
msgstr ""

msgid "Recent Ticketing Service Events"
msgstr ""

msgid "Classifier Log"
msgstr ""

msgid "Never"
msgstr ""

msgid "Daily"
msgstr ""

msgid "Weekly"
msgstr ""

msgid "Monthly"
msgstr ""

#, python-format
msgid "in %(timeperiod)s"
msgstr ""

#, python-format
msgid "each day at %(time)s"
msgstr ""

#, python-format
msgid "each week on %(daysofweek)s"
msgstr ""

#, python-format
msgid "each month on the %(dayofmonth)s"
msgstr ""

msgid "Start Time"
msgstr ""

msgid "Select a date and time"
msgstr ""

msgid "Repeat"
msgstr ""

msgid "Repeat On Days"
msgstr ""

msgid "The days of the week to repeat on for weekly schedules"
msgstr ""

msgid "Select days"
msgstr ""

#, python-format
msgid "First time this should happen in the %s timezone."
msgstr ""

msgid "Must specify at least one day of the week."
msgstr ""

msgid "English"
msgstr ""

msgid "Portuguese"
msgstr ""

msgid "French"
msgstr ""

msgid "Spanish"
msgstr ""

msgid "Russian"
msgstr ""

msgid "Visually build nationally scalable mobile applications"
msgstr ""

msgid "Visually build nationally scalable mobile applications from anywhere in the world."
msgstr ""

msgid "Copyright &copy; 2012-2017 UNICEF, Nyaruka. All Rights Reserved."
msgstr ""

msgid "Open"
msgstr ""

msgid "Closed"
msgstr ""

msgid "Enabling this will allow you to handle tickets within {{brand.name}}."
msgstr ""

#, python-format
msgid "This will enable handling tickets internally in %(brand)s."
msgstr ""

#, python-format
msgid "%(brand)s Tickets"
msgstr ""

msgid "Connecting an email address will forward all new tickets and their responses to that email address. You will be able to respond to them directly and your replies will be sent to the contact."
msgstr ""

msgid "The email address to forward tickets and replies to"
msgstr ""

msgid "The verification code that was sent to your email"
msgstr ""

msgid "No verification code found, please start over."
msgstr ""

msgid "Code does not match, please check your email."
msgstr ""

msgid "Verify Email"
msgstr ""

#, python-format
msgid "A verification code was sent to <code>%(address)s</code>. Enter it below to continue adding this ticketing service to your account."
msgstr ""

msgid "New tickets and replies will be sent to the email address that you configure below. You will need to verify it by entering the code sent to you."
msgstr ""

msgid "Verify your email address for tickets"
msgstr ""

#, python-format
msgid "%(link)s is a free open source solution for team communications which can be connected as a ticket service through its omnichannel feature."
msgstr ""

msgid "URL of the Rocket.Chat Tickets app"
msgstr ""

#, python-format
msgid "Invalid URL: %(base_url)s"
msgstr ""

msgid "There is already a ticketing service configured for this URL."
msgstr ""

msgid "<a href=\"https://www.zendesk.com/\">Zendesk</a> is one of the most popular customer service systems around. You can use it to manage all the tickets created on your account."
msgstr ""

msgid "Enter your Zendesk subdomain. You will be redirected to Zendesk where you need to grant access to this application."
msgstr ""

msgid "Your subdomain on Zendesk"
msgstr ""

msgid "Not a valid subdomain name."
msgstr ""

msgid "There is already a ticketing service configured for this subdomain."
msgstr ""

msgid "Unable to request OAuth token."
msgstr ""

msgid "Tickets"
msgstr ""

msgid "The display name of this account"
msgstr ""

msgid "The secret for the ticketer"
msgstr ""

msgid "Secret is incorrect."
msgstr ""

msgid "Add"
msgstr ""

#, python-format
msgid "Connect %(ticketer)s"
msgstr ""

msgid "Notes can only be seen by the support team"
msgstr ""

msgid "Open Tickets"
msgstr ""

msgid "Closed Tickets"
msgstr ""

msgid "Delete Ticket Service"
msgstr ""

msgid "HTTP Log"
msgstr ""

msgid "Unassigned"
msgstr ""

msgid "Your ticketing service has been deleted."
msgstr ""

msgid "Keyword Triggers"
msgstr ""

msgid "Scheduled"
msgstr ""

msgid "Scheduled Triggers"
msgstr ""

msgid "Call Triggers"
msgstr ""

msgid "Social Media"
msgstr ""

msgid "Social Media Triggers"
msgstr ""

msgid "Ticket Triggers"
msgstr ""

msgid "Catch All"
msgstr ""

msgid "Catch All Triggers"
msgstr ""

msgid "Message starts with the keyword"
msgstr ""

msgid "Message contains only the keyword"
msgstr ""

msgid "Keyword"
msgstr ""

msgid "Word to match in the message text."
msgstr ""

msgid "Flow"
msgstr ""

msgid "Which flow will be started."
msgstr ""

msgid "Trigger When"
msgstr ""

msgid "How to match a message with a keyword."
msgstr ""

msgid "The associated channel."
msgstr ""

msgid "Contacts To Include"
msgstr ""

msgid "Additional specific contacts to include."
msgstr ""

msgid "Optional: Select contacts"
msgstr ""

msgid "Must provide at least one group or contact to include."
msgstr ""

msgid "The channel to apply this trigger to, leave blank for all Facebook channels"
msgstr ""

msgid "Referrer Id"
msgstr ""

msgid "The referrer id that will trigger us"
msgstr ""

msgid "Select a flow"
msgstr ""

msgid "Groups To Include"
msgstr ""

msgid "Only includes contacts in these groups."
msgstr ""

msgid "Optional: Select contact groups"
msgstr ""

msgid "Groups To Exclude"
msgstr ""

msgid "Excludes contacts in these groups."
msgstr ""

msgid "Must be a single word containing only letters and numbers."
msgstr ""

msgid "Can't include and exclude the same group."
msgstr ""

msgid "There already exists a trigger of this type with these options."
msgstr ""

msgid "Join Keyword"
msgstr ""

msgid "The first word of the message"
msgstr ""

msgid "Group to Join"
msgstr ""

msgid "The group the contact will join when they send the above keyword"
msgstr ""

msgid "Response"
msgid_plural "Responses"
msgstr[0] ""
msgstr[1] ""

msgid "The message to send in response after they join the group (optional)"
msgstr ""

msgid "Create Trigger"
msgstr ""

msgid "Triggers"
msgstr ""

msgid "Archived Triggers"
msgstr ""

msgid "United Kingdom"
msgstr ""

msgid "Ascension Island"
msgstr ""

msgid "Kosovo"
msgstr ""

msgid "Processing"
msgstr ""

msgid "The organization of the user."
msgstr ""

msgid "Must use HTTP or HTTPS."
msgstr ""

msgid "Unable to resolve host."
msgstr ""

msgid "Cannot be a local or private host."
msgstr ""

msgid "Unique Identifier"
msgstr ""

msgid "The unique identifier for this object"
msgstr ""

msgid "Whether this row was created by squashing"
msgstr ""

#, python-format
msgid "%d year"
msgid_plural "%d years"
msgstr[0] ""
msgstr[1] ""

#, python-format
msgid "%d month"
msgid_plural "%d months"
msgstr[0] ""
msgstr[1] ""

#, python-format
msgid "%d week"
msgid_plural "%d weeks"
msgstr[0] ""
msgstr[1] ""

#, python-format
msgid "%d day"
msgid_plural "%d days"
msgstr[0] ""
msgstr[1] ""

#, python-format
msgid "%d hour"
msgid_plural "%d hours"
msgstr[0] ""
msgstr[1] ""

#, python-format
msgid "%d minute"
msgid_plural "%d minutes"
msgstr[0] ""
msgstr[1] ""

#, python-format
msgid "%d second"
msgid_plural "%d seconds"
msgstr[0] ""
msgstr[1] ""

msgid "0 seconds"
msgstr ""

msgid ", "
msgstr ""

msgid "An error occurred while making your changes. Please try again."
msgstr ""

msgid "Contacts refresh begun, it may take a few minutes to complete."
msgstr ""

msgid "Sync Logs"
msgstr ""

msgid "HTTP Logs"
msgstr ""

msgid "No Data"
msgstr ""

#, python-format
msgid "API v1 has been replaced by <a href=\"%(v2_url)s\">API v2</a>. Please migrate your applications accordingly."
msgstr ""

msgid "Explorer"
msgstr ""

msgid "Log in to get your API Token"
msgstr ""

msgid "Query String Parameters"
msgstr ""

msgid "Post Body Fields"
msgstr ""

msgid "Query String"
msgstr ""

msgid "Post Body"
msgstr ""

msgid "View Full Documentation"
msgstr ""

msgid "Log in to use the Explorer"
msgstr ""

msgid "Webhook Calls"
msgstr ""

msgid "Status"
msgstr ""

msgid "Elapsed"
msgstr ""

msgid "Time"
msgstr ""

msgid "Webhook Event"
msgstr ""

msgid "Request Time"
msgstr ""

msgid "Contact"
msgstr ""

msgid "Took"
msgstr ""

msgid "Archives"
msgstr ""

#, python-format
msgid "You have %(counter)s archive"
msgid_plural "You have %(counter)s archives"
msgstr[0] ""
msgstr[1] ""

#, python-format
msgid "containing %(counter)s record."
msgid_plural "containing %(counter)s records."
msgstr[0] ""
msgstr[1] ""

msgid "You do not have any message or run archives yet."
msgstr ""

msgid "File"
msgstr ""

msgid "Records"
msgstr ""

msgid "Size"
msgstr ""

msgid "Period"
msgstr ""

msgid "No archives found. Archives are created after 90 days of inactivity for messages and flow runs. Check back later to see a list of all archives."
msgstr ""

msgid "Your download should start automatically. If it doesn't start in a few seconds, use the button below to download."
msgstr ""

msgid "Download Now"
msgstr ""

msgid "Campaigns"
msgstr ""

msgid "Create Campaign"
msgstr ""

msgid "Search"
msgstr ""

msgid "No matching campaigns"
msgstr ""

msgid "(Archived)"
msgstr ""

msgid "No group assigned to this campaign"
msgstr ""

msgid "No events in this campaign yet."
msgstr ""

msgid "You are about to delete this event. There is no way to undo this. Are you sure?"
msgstr ""

msgid "Start the"
msgstr ""

msgid "Upcoming Events"
msgstr ""

msgid "No events scheduled"
msgstr ""

msgid "Recent Events"
msgstr ""

msgid "If the contact is already active in a flow"
msgstr ""

msgid "Add Bulk Sender"
msgstr ""

msgid "Bulk senders typically can send a higher volume of messages and in some cases are even cheaper than local messaging rates. If you have an account with a bulk sender, you can use your local Android phone number to receive messages, and use a bulk sender for your outgoing messages."
msgstr ""

msgid "Connect Vonage"
msgstr ""

msgid "A great way to connect if you are outside the United States or UK. Connect a Vonage Account to send messages to over 200 countries worldwide."
msgstr ""

msgid "Send with Vonage"
msgstr ""

msgid "Instead of using your Android phone to send messages, you can use your Vonage Account to send messages to over 200 countries."
msgstr ""

msgid "Connect External API"
msgstr ""

msgid "If you have an external provider you want to use to send messages, you can connect it using our External API."
msgstr ""

msgid "Add a Channel"
msgstr ""

#, python-format
msgid "To get started you need to add a channel to your workspace. A channel is a phone number or social network account which %(name)s can use to send and receive messages on your behalf. You can choose to use an Android phone and your own cell phone plan, or we can connect you with a service provider in your country directly."
msgstr ""

msgid "Recommendations"
msgstr ""

msgid "We recommend using an Android phone with a local sim card for your country. This phone will send and receive messages for you. You will only need one phone per country depending on message volume. Don't worry! The people you are texting with can still use basic phones."
msgstr ""

msgid "Social Network Channels"
msgstr ""

msgid "SMS and Voice Channels"
msgstr ""

msgid "Works in any country and uses the cell phone plan you already have. You just need an Android phone to get started."
msgstr ""

msgid "API Channels"
msgstr ""

msgid "All Channels"
msgstr ""

#, python-format
msgid "The channels above are the available channels for your region, but you can also <a class=\"inline\" href=\"%(claim_all_url)s\">view all channels</a>."
msgstr ""

msgid "Enter your credentials to add your number."
msgstr ""

msgid "Connect a Phone Number"
msgstr ""

msgid "Once you connect a number you will immediately be able to send and receive messages. Contacts who send messages to your number will be charged according to their plan."
msgstr ""

msgid "Pattern"
msgstr ""

msgid "Existing Numbers"
msgstr ""

msgid "Select a number you already own to connect it to your account."
msgstr ""

msgid "(Unsupported)"
msgstr ""

msgid "IP Addresses"
msgstr ""

msgid "Additionally you will need to make sure the following IP addresses are whitelisted"
msgstr ""

msgid "Bulk sending"
msgstr ""

msgid "Voice calls"
msgstr ""

msgid "Last synced"
msgstr ""

#, python-format
msgid "%(last_sync)s ago"
msgstr ""

msgid "Not synced yet"
msgstr ""

msgid "unsent message"
msgid_plural "unsent messages"
msgstr[0] ""
msgstr[1] ""

msgid "Activated"
msgstr ""

msgid "Device has not synced yet"
msgstr ""

msgid "ON"
msgstr ""

msgid "UNKNOWN"
msgstr ""

msgid "DISCHARGING"
msgstr ""

msgid "CHARGING"
msgstr ""

msgid "FULLY CHARGED"
msgstr ""

msgid "IVR Messages"
msgstr ""

msgid "Recent Errors"
msgstr ""

msgid "Month"
msgstr ""

msgid "Incoming Text Messages"
msgstr ""

msgid "Outgoing Text Messages"
msgstr ""

msgid "Incoming IVR Messages"
msgstr ""

msgid "Outgoing IVR Messages"
msgstr ""

msgid "Synced on"
msgstr ""

msgid "Incoming"
msgstr ""

msgid "Outgoing"
msgstr ""

msgid "Retry"
msgstr ""

msgid "Battery"
msgstr ""

msgid "Network"
msgstr ""

msgid "&nbsp;&nbsp;OTHER"
msgstr ""

msgid "Cancel"
msgstr ""

#, python-format
msgid "Found %(results_count)s call in last 90 days for <i>%(search)s</i>."
msgid_plural "Found %(results_count)s calls in last 90 days for <i>%(search)s</i>."
msgstr[0] ""
msgstr[1] ""

#, python-format
msgid "Outgoing Call (%(duration)s seconds)"
msgstr ""

#, python-format
msgid "Incoming Call (%(duration)s seconds)"
msgstr ""

msgid "No Matching calls"
msgstr ""

msgid "Channel Events"
msgstr ""

msgid "Interactions"
msgstr ""

msgid "phone call"
msgstr ""

msgid "complete"
msgstr ""

msgid "Channel interaction"
msgstr ""

msgid "Channel Event"
msgstr ""

msgid "Message Error"
msgstr ""

msgid "Message Log"
msgstr ""

msgid "Recipient"
msgstr ""

msgid "Direction"
msgstr ""

msgid "Date"
msgstr ""

msgid "Duration"
msgstr ""

msgid "Error"
msgstr ""

msgid "Change Alert Settings"
msgstr ""

#, python-format
msgid "We've noticed that the Android phone for %(org_name)s has been connected back to internet and has been able to sync with the %(brand)s servers recently at"
msgstr ""

msgid "This email is to announce that your android phone connection problem reported last time was resolved."
msgstr ""

#, python-format
msgid "You can check the current status of your %(channel_name)s by visiting its"
msgstr ""

msgid "status page."
msgstr ""

msgid "Thanks!"
msgstr ""

#, python-format
msgid "The %(brand)s Team"
msgstr ""

#, python-format
msgid ""
"\n"
"Hi %(org_name)s,\n"
"\n"
"We've noticed that the Android phone for %(org_name)s has been connected back to internet and has been able to sync with the %(brand)s servers recently at\n"
msgstr ""

#, python-format
msgid ""
"\n"
"   You can check the current status of your %(channel_name)s by visiting its status page at:\n"
msgstr ""

#, python-format
msgid "We've noticed that the Android phone for %(org_name)s hasn't contacted the %(brand)s servers since"
msgstr ""

msgid "This is usually due to your phone being unable to connect to the internet."
msgstr ""

msgid "Please check on your phone to make sure it is connected to a WiFi network or cellular data. If problems persist you may want to try turning the phone off then back on."
msgstr ""

#, python-format
msgid "You can check the current status of your %(channel.get_name)s by visiting its"
msgstr ""

#, python-format
msgid ""
"\n"
"Hi %(org_name)s,\n"
"\n"
"Your Android phone for %(org_name)s hasn't contacted the %(brand)s servers since\n"
msgstr ""

msgid ""
"\n"
"This is usually an indication that your phone has lost its connection to the internet.\n"
"\n"
"Please check on your phone to make sure it is connected to WiFi or a cellular data network.  If problems persist you may want to try turning the phone off then back on.\n"
msgstr ""

#, python-format
msgid ""
"\n"
"   You can check the current status of %(channel_name)s by visiting its status page at:\n"
msgstr ""

msgid "Thanks,"
msgstr ""

#, python-format
msgid "We've noticed that the Android phone for %(org_name)s is getting low on power and isn't plugged in. If it runs out of power then you will stop receiving messages for %(brand)s."
msgstr ""

#, python-format
msgid "Please check on your phone to make sure it is plugged into a reliable power source. The current power level is %(power_level)s%%, you will only receive this notification when the power drops below 25%%."
msgstr ""

#, python-format
msgid ""
"\n"
"Hi %(org_name)s,\n"
msgstr ""

#, python-format
msgid ""
"\n"
"We've noticed that your Android phone, %(channel_name)s, is getting low on power and isn't plugged in.  If it runs out of power then you will stop receiving messages for %(brand)s.\n"
msgstr ""

#, python-format
msgid ""
"\n"
"Please check on your phone to make sure it is plugged into a reliable power source.  You will only receive this notification when the power drops below 25%%.  The current power level is %(power_level)s%%.\n"
msgstr ""

#, python-format
msgid "We've noticed that the Android phone for %(org_name)s is now charging the battery."
msgstr ""

msgid "This email is to announce that your android phone battery low reported last time was resolved. Now the battery is charging."
msgstr ""

#, python-format
msgid ""
"\n"
"Hi %(org_name)s,\n"
"\n"
"We've noticed that the Android phone for %(org_name)s is now charging the battery.\n"
"This email is to announce that your android phone battery low reported last time was resolved. Now the battery is charging.\n"
msgstr ""

#, python-format
msgid ""
"\n"
"   You can check the current status of your %(channel_name)s by visiting its\n"
msgstr ""

#, python-format
msgid "We've noticed that the Android phone for %(org_name)s is having trouble sending text messages.  This might be a temporary problem due to your cellular network, or could be an indication that your phone is out of credit."
msgstr ""

#, python-format
msgid "Please check on your phone to make sure it has sufficient credit and can send text messages.  If problems persist you may want to try turning the phone off then back on.  Currently your Android phone has <strong>%(unsent_count)s</strong> messages which haven't sent in over an hour."
msgstr ""

#, python-format
msgid "We've noticed that the %(channel_type)s for %(org_name)s is having trouble sending text messages.  This might be a temporary problem due to network communication to %(channel_type)s or may indicate a change in configuration which required your action."
msgstr ""

#, python-format
msgid "Please check on your %(channel_type)s to make sure it can send text messages.  Currently your %(channel_type)s has <strong>%(unsent_count)s</strong> messages which haven't sent in over an hour."
msgstr ""

#, python-format
msgid "We've noticed that the %(channel_type)s for %(org_name)s is having trouble sending text messages.  This might be a temporary problem due to network communication to %(channel_type)s, or could be an indication that your %(channel_type)s is out of credit."
msgstr ""

#, python-format
msgid "Please check on your %(channel_type)s to make sure it has sufficient credit and can send text messages.  Currently your %(channel_type)s has <strong>%(unsent_count)s</strong> messages which haven't sent in over an hour."
msgstr ""

#, python-format
msgid ""
"\n"
"Hi %(org_name)s,\n"
"\n"
"We've noticed that the Android phone for %(org_name)s is having trouble sending text messages.  This might be a temporary problem due to your cellular network, or could be an indication that your phone is out of credit.\n"
msgstr ""

#, python-format
msgid ""
"\n"
"Please check on your phone to make sure it has sufficient credit and can send text messages.  If problems persist you may want to try turning the phone off then back on.  Currently your Android phone has %(unsent_count)s messages which haven't sent in over an hour.\n"
msgstr ""

#, python-format
msgid ""
"\n"
"Hi %(org_name)s,\n"
"\n"
"We've noticed that the %(channel_type)s for %(org_name)s is having trouble sending text messages.  This might be a temporary problem due to network communication to %(channel_type)s or may indicate a change in configuration which required your action.\n"
msgstr ""

#, python-format
msgid ""
"\n"
"Please check on your %(channel_type)s to make sure it can send text messages. Currently your %(channel_type)s has %(unsent_count)s messages which haven't sent in over an hour.\n"
msgstr ""

#, python-format
msgid ""
"\n"
"Hi %(org_name)s,\n"
"\n"
"We've noticed that the %(channel_type)s for %(org_name)s is having trouble sending text messages.  This might be a temporary problem due to network communication to %(channel_type)s, or could be an indication that your %(channel_type)s is out of credit.\n"
msgstr ""

#, python-format
msgid ""
"\n"
"Please check on your %(channel_type)s to make sure it has sufficient credit and can send text messages. Currently your %(channel_type)s has %(unsent_count)s messages which haven't sent in over an hour.\n"
msgstr ""

msgid "Connect your Android phone"
msgstr ""

msgid "Add Android Channel"
msgstr ""

#, python-format
msgid "%(brand)s can use your Android phone to send and receive messages on your behalf."
msgstr ""

#, python-format
msgid "Due to restrictions Android has on applications that send SMS messages, we cannot distribute the %(brand)s application through the Play Store. You will need to download the application manually and install it using the steps below."
msgstr ""

msgid "was released on"
msgstr ""

msgid "Download App"
msgstr ""

msgid "On your Android device, open your browser and download the app by entering the URL:"
msgstr ""

#, python-format
msgid "Launch the %(brand)s installer"
msgstr ""

msgid "Open the notifications shade by dragging from the top and select the downloaded file."
msgstr ""

msgid "Tap Settings"
msgstr ""

msgid "You will be taken to a screen with \"allow from this source\" toggle"
msgstr ""

msgid "Toggle allow from this source"
msgstr ""

msgid "Make sure \"allow from this source\" toggle is in the On position."
msgstr ""

msgid "Go Back"
msgstr ""

msgid "Click Install"
msgstr ""

#, python-format
msgid "Open %(brand)s"
msgstr ""

#, python-format
msgid "Once %(brand)s has been installed, open the app drawer and tap on the %(brand)s icon to start the app."
msgstr ""

msgid "Enter Claim Code"
msgstr ""

#, python-format
msgid "When you first open %(brand)s, the app will register your device with Google and our servers.  Once that is complete, it will display a claim code.  Enter that claim code in the form to the left and click \"Add Phone\" to connect your device."
msgstr ""

msgid "To connect a <a href=\"http://clickatell.com\">Clickatell</a> number, first create an HTTP integration for a two way number, then enter the number and API key below."
msgstr ""

#, python-format
msgid "After connecting your service we will provide URLs for the endpoints for Clickatell to call when they want to push a message to %(brand)s."
msgstr ""

msgid "Your 360Dialog WhatsApp channel is now connected, you should be able to send and receive messages as normal."
msgstr ""

#, python-format
msgid "You can connect your <a href=\"http://dmarkmobile.com/\">DMark Mobile</a> number to %(name)s using the fields below. You will first need to create a DMark Mobile account and receive a username and password from them to use below."
msgstr ""

#, python-format
msgid "You can connect an external aggregator or messaging service to %(brand)s using our external API. You can specify parameters to substitute in the URL or body by using these variables:"
msgstr ""

msgid "the message of the text being sent"
msgstr ""

msgid "the phone number or address you have configured for this service"
msgstr ""

msgid "the phone number or address you have configured for this service, with leading +'s removed"
msgstr ""

msgid "the phone number or URN this message is addressed to"
msgstr ""

msgid "the phone number or URN this message is addressed to, with leading +'s removed"
msgstr ""

msgid "the unique ID of this message"
msgstr ""

msgid "the quick replies for this message, formatted according to send method and content type"
msgstr ""

msgid "An example that would substitute variables in the URL:"
msgstr ""

msgid "If using POST or PUT, you can specify the body of the request using the same variables."
msgstr ""

#, python-format
msgid "The %(quick_replies_var)s variable with method GET or content type URL Encoded will be replaced by %(quick_replies_output)s for each quick reply."
msgstr ""

#, python-format
msgid "After connecting your service we will provide URLs for the endpoints to call when you want to push a message to %(brand)s or notify %(brand)s of the delivery status of a message."
msgstr ""

msgid "To finish configuring your connection you'll need to set the following callback URLs on your service or aggregator."
msgstr ""

msgid "When we need to send an outgoing message it will make a"
msgstr ""

msgid "to this URL with the parameters 'text', 'to', 'from', 'channel' and 'id'"
msgstr ""

msgid "Example"
msgstr ""

msgid "When a new message is received by your service, it should notify us with a POST to the following URL, passing the following parameters: 'from' and 'text'. Callers can optionally also send a 'date' parameter in ISO-8601 (ex: 2012-04-23T18:25:43.511Z) format to specify the time the message was received."
msgstr ""

msgid "When your service successfully sends a message, it should notify us with a POST to the following URL, passing the id of the message as the parameter 'id' (reporting sent messages is optional)"
msgstr ""

msgid "When your service successfully delivers a message, it should notify us with a POST to the following URL, passing the id of the message as the parameter 'id' (reporting deliveries is optional)"
msgstr ""

msgid "If your service fails to send an outgoing message, it should notify us with a POST to the following URL, passing the id of the message as the parameter 'id' (reporting failed sends is optional)"
msgstr ""

msgid "Contact Opt out/Stopped URL"
msgstr ""

msgid "If this channel provides a way for contacts to opt out and stop receiving messages, the service should notify us with a POST to the following URL, passing the phone number as the parameter \"from\""
msgstr ""

#, python-format
msgid "In order to connect your Facebook page to %(name)s you will need to <a href=\"https://developer.facebook.com/\">create a new Facebook application</a> that has messaging permissions."
msgstr ""

msgid "On the Messenger section of your application, you can create a Page Access Token for the page you wish to connect. Enter that Page Access Token below."
msgstr ""

msgid "To get your Facebook Page ID, go to your Facebook page and click the About tab in the left column."
msgstr ""

msgid "Until your Facebook application is approved by Facebook you will only be able to send and receive messages with administrators of your application."
msgstr ""

#, python-format
msgid "When submitting your application for approval, make sure to include the %(messaging)s and %(subscriptions)s permissions so that you are able to initiate conversations with your contacts."
msgstr ""

msgid "To finish configuring your Facebook connection, you'll need to enter the following webhook URL and token on your application's Messenger settings page. Make sure to check all boxes within the 'Webhooks' section to subscribe to incoming Facebook events and referral parameters in the following list."
msgstr ""

msgid "Referral Parmeters"
msgstr ""

msgid "Permissions"
msgstr ""

msgid "Verify Token"
msgstr ""

msgid "It may take up to ten minutes for a new webhook to take effect after being set on your Facebook application. Remember, until your Facebook application is approved by Facebook you will only be able to send and receive messages with administrators of your application."
msgstr ""

#, python-format
msgid "You can connect your Facebook page to %(name)s in just a few simple steps."
msgstr ""

msgid "Click on the button below to get started."
msgstr ""

msgid "Select the user you want to log in as."
msgstr ""

msgid "Select all the pages you want to grant us permissions for."
msgstr ""

msgid "Approve the permissions, these are required for us to send and receive messages on your behalf."
msgstr ""

msgid "Finally, select the page you want to add as a channel."
msgstr ""

msgid "Add Facebook Page"
msgstr ""

msgid "Select the page you want to add as a channel:"
msgstr ""

msgid "Error with token, you need to reconnect the Facebook page by clicking the button below"
msgstr ""

msgid "Everything looks good. No need to reconnect"
msgstr ""

msgid "Error reconnecting Facebook page. Please retry"
msgstr ""

msgid "Reconnect Facebook page"
msgstr ""

#, python-format
msgid "You can to connect using a <a href=\"https://firebase.google.com/docs/cloud-messaging/\"> Firebase Cloud Messaging App</a> to your %(name)s workspace to automate sending notifications."
msgstr ""

msgid "You will need to create a new App on Firebase Console and get its key. To do so:"
msgstr ""

#, python-format
msgid "You can connect a <a href=\"https://www.freshworks.com/live-chat-software/\">FreshChat</a> Account to your %(name)s account to automate sending and receiving messages via FreshChat. This will also support Apple Business Chat if it's been configured on your FreshChat account."
msgstr ""

#, python-format
msgid "Each message sent to the channel will have a URN in the format %(format)s where the channel UUID is the FreshChat channel's UUID."
msgstr ""

msgid "In the FreshChat web interface, under Settings, API Tokens, select Generate Token. Once the token is created you'll enter it below."
msgstr ""

msgid "Under Settings again, select Webhooks and copy the Public Key and paste it below. This assures all webhook request from FreshChat will be authenticated."
msgstr ""

#, python-format
msgid "Lastly, you'll need the UUID of the Agent that %(name)s will use when it sends FreshChat message. This is available via the <a href=\"https://developers.freshchat.com/api/#agent\">FreshChat API</a>."
msgstr ""

msgid "Once you press Submit below with all the information configured, the confirmation page will give you the URL to use for the FreshChat Webhooks. Enter this URL on the Settings page, under Webhooks where the Public Key was copied from before."
msgstr ""

#, python-format
msgid "You can connect your <a href=\"http://www.globelabs.com.ph/\">Globe Labs</a> application to %(name)s using the fields below. You will first need to create a Globe Labs application, then get approval from Globe Labs by sending an email to <a href:\"mailto:api@globelabsbeta.com\">api@globelabsbeta.com</a>."
msgstr ""

msgid "With the approval from Globe Labs you will receive the passphrase to use below."
msgstr ""

msgid "You can connect your <a href=\"http://infobip.com\">Infobip</a> number by entering your number, username and password here."
msgstr ""

#, python-format
msgid "After connecting your service we will provide URLs for the endpoints for InfoBip to call when they want to push a message to %(brand)s."
msgstr ""

#, python-format
msgid "You can connect a <a href=\"https://jiochat.com\">JioChat Channel</a> to your %(name)s workspace to automate sending and receiving JioChat messages."
msgstr ""

msgid "To start copy the App ID and App Secret from the Developer Center into the form below and click Submit."
msgstr ""

msgid "After entering your endpoint URL below, we'll provide you with the configuration details for your Kannel configuration file."
msgstr ""

msgid "As a last step you'll need to configure Kannel to send and receive messages. Here is a stanza you can add to your Kannel configuration to enable sending and receiving."
msgstr ""

msgid "Make sure to change the forced-smsc and default-smsc values to the appropriate values for your configuration."
msgstr ""

#, python-format
msgid "You can connect a <a href=\"https://developers.line.me/messaging-api/overview\">LINE Bot</a> to your %(name)s workspace to automate sending and receiving LINE messages."
msgstr ""

msgid "To start creating a LINE bot, go to <a href=\"https://developers.line.me/messaging-api/getting-started\">Getting started with the Messaging API</a>."
msgstr ""

msgid "Access the <a href=\"https://developers.line.me/channels/\">LINE Channels</a> page and add a new Channel.</li>"
msgstr ""

msgid "Create a Line account using the application on your smartphone"
msgstr ""

msgid "Activate the permission to login via web application in the <i>Settings</i> &gt; <i>Account</i> &gt; <i>Allow login</i>"
msgstr ""

msgid "Register your email and password via the application <i>Settings</i> &gt; <i>Account</i> &gt; <i>Email Account</i>"
msgstr ""

msgid "Create a new business account Line (With Messaging API enabled)"
msgstr ""

msgid "In <a href=\"https://business.line.me/en/\">LINE Business Center</a>, select <i>Messaging API</i> in <i>Services</i>"
msgstr ""

msgid "Select <i>Start using Messaging API</i>"
msgstr ""

msgid "Enter your credentials created through the application and wait for the confirmation code in it."
msgstr ""

msgid "Note: At this time you must create a LINE business account and some information, for example, address, phone, etc., will be requested."
msgstr ""

msgid "After the creation process of the LINE business account, you will see the page to add a new channel of communication <i>Messaging API</i>. Enter the name and select the appropriate category and click OK."
msgstr ""

msgid "In the next step, click the <i>LINE @ Manager</i> and it will redirect you to the API activation page."
msgstr ""

msgid "Click \"Enable API\" and confirm. (By doing so, the status of your API will be <i>Valid</i>)"
msgstr ""

msgid "Enable the option to allow the use of Webhooks and click <i>Save</i>."
msgstr ""

msgid "Set your bot:"
msgstr ""

msgid "Click on the menu \"Accounts\" at the top of the page at the link <a href=\"https://business.line.me\">https://business.line.me</a>"
msgstr ""

msgid "In the communication channel of your choice, click on the <i>LINE Developers</i> button, accept the terms, and it will direct you to a page with the information needed to fill out in the form below (Channel ID, Channel Name, Channel Secret and Channel Access Token)."
msgstr ""

msgid "Note: To generate the Channel Access Token click on <i>Issue</i> button"
msgstr ""

msgid "To finish the configuration of Line channel you'll need to set the following callback URL in the Line Bot settings page, following the steps below:"
msgstr ""

msgid "Step One"
msgstr ""

msgid "Configure \"Callback URL\" in the channel page (the same page which get the information Channel Secret and Channel Access Token) by clicking on the \"Edit\" button, filling the field \"webhook URL\" and pressing on the \"Save\" button."
msgstr ""

msgid "Step Two"
msgstr ""

msgid "Fill the IP addresses in the \"Server IP Whitelist\" with the list of addresses displayed below."
msgstr ""

msgid "To finish configuring your Novo connection you'll need to set the following callback URLs on your Novo account."
msgstr ""

msgid "When a new message is received by your service, it should notify us with a POST to the following URL, passing the following parameters: 'from' and 'text'."
msgstr ""

msgid "Use this Token as Authorization when sending incoming messages"
msgstr ""

#, python-format
msgid "You can connect Rocket.Chat to %(name)s in a few simple steps."
msgstr ""

msgid "In your Rocket.Chat instance, go to <i>Administration</i> &gt; <i>Omnichannel</i> and enable it."
msgstr ""

msgid "Add a new user with the \"bot\" role (<i>Administration</i> &gt; <i>Users</i> &gt; <i>New</i>)"
msgstr ""

#, python-format
msgid "Install the app <b>%(brand)s Channel</b> from the <i>Marketplace</i>."
msgstr ""

#, python-format
msgid "Open the app details at <i>Administration</i> &gt; <i>Apps</i> &gt; <i>%(brand)s Channel</i>, and in its settings section put the following token in the <i>App Secret</i> field: <div class=\"code\">%(secret)s</div>"
msgstr ""

msgid "Save the changes. Copy the app's URL and paste it in the URL field. It should end with a long ID, for example: https://my.rocket.chat/api/apps/public/51c5cebe-b8e4-48ae-89d3-2b7746019cc4"
msgstr ""

msgid "You will also need a Auth Token and User ID which you can generate at <i>Profile</i> &gt; <i>My account</i> &gt; <i>Personal Access Tokens</i>. Ensure that <i>Ignore Two Factor Authentication</i> is checked."
msgstr ""

#, python-format
msgid "You can connect a <a href=\"https://core.telegram.org/bots\">Telegram Bot</a> to your %(name)s workspace to automate sending and receiving Telegram messages."
msgstr ""

msgid "You will need to <a href=\"https://core.telegram.org/bots#create-a-new-bot\">create a new Telegram bot</a> and get its Authentication Token. To do so:"
msgstr ""

msgid "Start a new chat with the <a href=\"https://telegram.me/botfather\">BotFather</a>. You can do so on your device by searching for \"botfather\" and starting a new chat."
msgstr ""

msgid "In your @botfather chat, type in the command <code>/newbot</code>. Follow the instructions to name your bot and choose a username for it."
msgstr ""

msgid "Once you have created your bot, @botfather will provide you with the authentication token to use your bot. Enter that token below."
msgstr ""

msgid "You can quickly connect TextIt WhatsApp numbers by entering the credentials below. You can find the API endpoint and access token by visiting your TextIt WhatsApp account page."
msgstr ""

msgid "You have connected a Twilio Trial Account which has some restrictions."
msgstr ""

msgid "Read more about the limits placed on Twilio's Free Trial numbers."
msgstr ""

msgid "You can add your Twilio Messaging SID as a channel. You can get your messaging Service SID or create a new messaging service from <a href=\"https://www.twilio.com/user/account/messaging/services\">Twilio Console</a>."
msgstr ""

#, python-format
msgid "After adding your Twilio Messaging Service SID we will provide you with the URL endpoint for Twilio to call when they want to push a message to %(brand)s."
msgstr ""

msgid "Once you connect a number you will immediately be able to send and receive WhatsApp messages."
msgstr ""

msgid "You do not have any number on your Twilio Account. Please make sure you have a number and that it has access to Twilio WhatsApp."
msgstr ""

msgid "To request access to Twilio WhatsApp"
msgstr ""

msgid "You can add a TwiML REST API as a channel using your TwiML instance."
msgstr ""

#, python-format
msgid "After connecting your account, any incoming direct messages will automatically be read by %(name)s, you'll also be able to send direct messages to contacts you know using their twitter handle."
msgstr ""

msgid "Note that Twitter places a limit of 250 direct messages sent or received per day, so if you expect to exceed this number you'll want to contact Twitter directly to task for them to lift the limits on your account."
msgstr ""

msgid "In order to receive direct messages from new followers, you'll need to update your Twitter account to enable the option to <b>Receive Direct Messages from anyone</b>. You can do so from your <a href=\"https://twitter.com/settings/security\"> Twitter Security Settings</a>."
msgstr ""

msgid "Check the box (as seen below) then click \"Save Changes\"."
msgstr ""

msgid "You can connect your <a href=\"http://verboice.instedd.org/\">Verboice</a> number by entering your credentials here."
msgstr ""

#, python-format
msgid "In order to connect your public Viber page to %(brand_name)s you will need to create a public channel and follow the steps necessary to get an authentication token. Please consult the <a href=\"https://developers.viber.com/?b_id=15145\">Viber developers documentation</a> on how to create your own public account."
msgstr ""

#, python-format
msgid "Once you have your authentication token, enter it below to connect your public channel to %(brand_name)s"
msgstr ""

msgid "To connect your VK community to RapidPro, you will need to create a community token with messaging permissions."
msgstr ""

msgid "To obtain the name of your community, access it and enter the exact name below."
msgstr ""

msgid "To get your community id, go to Manage > API Usage > Callback API > Server Settings. Copy the whole number you have right after the group_id present in the example json present in the part regarding the verification of the request."
msgstr ""

msgid "To obtain the verification string, go to the Manage > API Usage > Callback API > Server Settings section. You will find the verification string in an excerpt similar to: String to be returned: <code>4412dd18</code>, copy the string and inform below."
msgstr ""

msgid "The API Version of the configured server must be <code>5.103</code>. To configure this, go to Manage > API Usage > Callback API > Server Settings."
msgstr ""

msgid "To complete the configuration you will need to enter a few things on your VK account."
msgstr ""

#, python-format
msgid "<div class='code mt-4'> Manage > API Usage > Callback API > Server Settings </div> <div class='mt-2'> Enter the Webhook URL below for the <div class='code inline py-1'>URL</div> field and the Verify Token in the <div class='code inline py-1'>Secret Key</div> field. </div> <div class='code mt-6'> Manage > API Usage > Callback API > Event Types </div> <div class='mt-2'> Check the option %(option)s </div>"
msgstr ""

msgid "Your WhatsApp channel is now connected, you should be able to send and receive messages as normal."
msgstr ""

msgid "In the case of a new WhatsApp install or replacement of an existing WhatsApp channel you may need to refresh the contacts on the WhatsApp application. This may take a few minutes."
msgstr ""

msgid "Connect a Classifier"
msgstr ""

msgid "Classifiers let you interpret words and phrases into intents you can act on. Various services let you train your own classifier which you can then use in your flows to draw meaning from the unstructured text your contacts send you."
msgstr ""

msgid "Select your provider below to get started."
msgstr ""

msgid "Classifier"
msgstr ""

msgid "Intent"
msgstr ""

msgid "External ID"
msgstr ""

msgid "Created On"
msgstr ""

msgid "No synced intents at this time."
msgstr ""

msgid "Intents are synced automatically every 5 minutes"
msgstr ""

msgid "These contacts have been removed from all groups and can be deleted permanently."
msgstr ""

msgid "Delete Selected Contacts"
msgstr ""

msgid "Are you sure you want to delete the selected contacts? This cannot be undone."
msgstr ""

msgid "Delete All Contacts"
msgstr ""

#, python-format
msgid "Are you sure you want to delete all %(count)s archived contacts? This cannot be undone."
msgstr ""

msgid "This operation can take a while to complete. Contacts may remain in this view during the process."
msgstr ""

#, python-format
msgid "You are about to delete <span class='font-normal'> %(object)s. </span> There is no way to undo this. Are you sure?"
msgstr ""

#, python-format
msgid "Transferred <b>%(amount)s</b> <b>%(currency)s</b> of airtime"
msgstr ""

msgid "Airtime transfer failed"
msgstr ""

msgid "Call Started"
msgstr ""

msgid "Missed outgoing call"
msgstr ""

msgid "Missed incoming call"
msgstr ""

msgid "Started Conversation"
msgstr ""

msgid "Welcome Message Sent"
msgstr ""

msgid "Referred"
msgstr ""

msgid "Followed"
msgstr ""

msgid "Outgoing Phone Call"
msgstr ""

msgid "Incoming Phone call"
msgstr ""

msgid "Unknown/Unsupported"
msgstr ""

#, python-format
msgid "Field <b>%(name)s</b> updated to <b>%(value)s</b>"
msgstr ""

#, python-format
msgid "Field <b>%(name)s</b> cleared"
msgstr ""

msgid "Added to groups"
msgstr ""

msgid "Removed from groups"
msgstr ""

#, python-format
msgid "Language updated to <b>%(language)s</b>"
msgstr ""

msgid "Language cleared"
msgstr ""

#, python-format
msgid "Name updated to <b>%(name)s</b>"
msgstr ""

msgid "Name cleared"
msgstr ""

msgid "URNs updated to"
msgstr ""

msgid "Email sent to"
msgstr ""

msgid "with subject"
msgstr ""

msgid "Interrupted"
msgstr ""

msgid "Expired"
msgstr ""

msgid "Completed"
msgstr ""

msgid "Started"
msgstr ""

msgid "Message labelled as"
msgstr ""

#, python-format
msgid "Run result <b>%(name)s</b> updated to <b>%(value)s</b> with category <b>%(category)s</b>"
msgstr ""

#, python-format
msgid "Opened ticket on <a href=\"%(ticketer_url)s\">%(ticketer)s</a> with subject <b>%(subject)s</b>"
msgstr ""

#, python-format
msgid "Closed ticket on <a href=\"%(ticketer_url)s\">%(ticketer)s</a> with subject <b>%(subject)s</b>"
msgstr ""

msgid "Successfully called"
msgstr ""

msgid "Failed to call"
msgstr ""

#, python-format
msgid "Any messages prior to %(start)s can be found in your"
msgstr ""

msgid "archive"
msgstr ""

msgid "Import Contacts"
msgstr ""

msgid "Smart Groups"
msgstr ""

msgid "Create Contact"
msgstr ""

msgid "Create Group"
msgstr ""

msgid "Remove From Group"
msgstr ""

msgid "New Group..."
msgstr ""

#, python-format
msgid ""
"\n"
"                    Found %(results_count)s contact matching <i>%(search)s</i>.\n"
"                    "
msgid_plural ""
"\n"
"                      Found %(results_count)s contacts matching <i>%(search)s</i>.\n"
"\n"
"                  "
msgstr[0] ""
msgstr[1] ""

msgid "Last Seen On"
msgstr ""

msgid "No matching contacts."
msgstr ""

msgid "To view more than 10,000 search results, save it as a group."
msgstr ""

msgid "Search browsing is limited to 10k results. If you want to browse through all of the results, please save this search as a group."
msgstr ""

msgid "Details"
msgstr ""

msgid "Contact Id"
msgstr ""

msgid "Upcoming"
msgstr ""

msgid "repeats daily"
msgstr ""

msgid "repeats weekly"
msgstr ""

msgid "History"
msgstr ""

msgid "Full"
msgstr ""

msgid "These contacts have opted out and you can no longer send them messages, they have been removed from all groups."
msgstr ""

#, python-format
msgid "<b>%(name)s</b> cannot be deleted since it is currently in use."
msgstr ""

#, python-format
msgid "Are you sure you want to delete <b>%(name)s</b>? This cannot be undone."
msgstr ""

msgid "Used in the flow"
msgid_plural "Used in the flows"
msgstr[0] ""
msgstr[1] ""

msgid "Used in the campaign event"
msgid_plural "Used in the campaign events"
msgstr[0] ""
msgstr[1] ""

msgid "Used in the group"
msgid_plural "Used in the groups"
msgstr[0] ""
msgstr[1] ""

#, python-format
msgid "You have reached the limit of %(limit)s fields per workspace. Please remove fields that you are no longer using."
msgstr ""

#, python-format
msgid "You are approaching the limit of %(limit)s fields per workspace. You should remove fields that you are no longer using."
msgstr ""

msgid "Create Field"
msgstr ""

msgid "Featured Fields"
msgstr ""

msgid "Featured fields are shown prominently on contact pages. Drag to reorder the fields that you would most like to see at glance."
msgstr ""

msgid "Update Field"
msgstr ""

msgid "Delete Field"
msgstr ""

msgid "Field Details"
msgstr ""

#, python-format
msgid "%(counter)s Use"
msgid_plural "%(counter)s Uses"
msgstr[0] ""
msgstr[1] ""

msgid "No fields"
msgstr ""

#, python-format
msgid "Sorry, <span class=\"named\">%(group_name)s</span> cannot be deleted yet."
msgstr ""

#, python-format
msgid "This group is used by an <a href=\"%(triggers_url)s\">active trigger</a>. In order to delete it, first remove the trigger."
msgid_plural "This group is used by <a href=\"%(triggers_url)s\">%(counter)s triggers<a>. In order to delete it, first remove the triggers."
msgstr[0] ""
msgstr[1] ""

#, python-format
msgid "There is an active flow using this group. It cannot be deleted until it is removed from the"
msgid_plural "There are %(counter)s flows using this group. It cannot be deleted until it is removed from the"
msgstr[0] ""
msgstr[1] ""

msgid "flow."
msgid_plural "flows."
msgstr[0] ""
msgstr[1] ""

#, python-format
msgid "There is an active campaign using this group. It cannot be deleted until it is removed from the"
msgid_plural "There are %(counter)s campaigns using this group. It cannot be deleted until it is removed from the"
msgstr[0] ""
msgstr[1] ""

msgid "campaign."
msgid_plural "campaigns."
msgstr[0] ""
msgstr[1] ""

#, python-format
msgid "<div class='mb-2'> You are about to delete <span class='named'> %(object)s. </span> </div> No contacts will be deleted but the group itself will be deleted. There is no way to undo this. Are you sure?"
msgstr ""

msgid "Show Contacts"
msgstr ""

msgid "You can import contacts from an Excel spreadsheet or comma separated values file."
msgstr ""

msgid "Supported Fields"
msgstr ""

msgid "Any columns that do not match the following table will be ignored."
msgstr ""

msgid "Column Header"
msgstr ""

msgid "Imported As"
msgstr ""

msgid "Contact name"
msgstr ""

msgid "Contact language"
msgstr ""

msgid "Only valid <a href=\"https://en.wikipedia.org/wiki/ISO_639-3\" target=\"_new\">ISO639-3</a> codes supported."
msgstr ""

#, python-format
msgid "Numbers without a country code will be treated as local numbers in %(country)s."
msgstr ""

msgid "If fields don't exist you will have the option to create them or ignore them."
msgstr ""

#, python-format
msgid "You can download <a href=\"%(sample_url)s\">this Excel template</a> as a sample. Imports files can contain a maximum of %(max)s records. Note that blank values will be ignored. If you want to explicitly clear values use <tt>%(code)s</tt>."
msgstr ""

msgid "Choose File"
msgstr ""

msgid "Preview"
msgstr ""

msgid "Preview Contact Import"
msgstr ""

#, python-format
msgid "This import file contains <strong>%(count)s</strong> records. Headers that didn't match existing fields can be ignored or added as new custom fields by editing them below."
msgstr ""

msgid "will be ignored"
msgstr ""

msgid "as"
msgstr ""

msgid "new field"
msgstr ""

msgid "of type"
msgstr ""

msgid "field"
msgstr ""

#, python-format
msgid "a <strong>%(scheme)s</strong> URN"
msgstr ""

msgid "Add contacts to"
msgstr ""

msgid "called"
msgstr ""

msgid "Contact Import"
msgstr ""

#, python-format
msgid "Created %(count)s new contact"
msgid_plural "Created %(count)s new contacts"
msgstr[0] ""
msgstr[1] ""

#, python-format
msgid "Updated %(count)s existing contact"
msgid_plural "Updated %(count)s existing contacts"
msgstr[0] ""
msgstr[1] ""

#, python-format
msgid "Added %(count)s contact to the <a href=\"%(group_url)s\">%(group_name)s</a> group"
msgid_plural "Added %(count)s contacts to the <a href=\"%(group_url)s\">%(group_name)s</a> group"
msgstr[0] ""
msgstr[1] ""

#, python-format
msgid "Ignored %(count)s record because of errors"
msgid_plural "Ignored %(count)s records because of errors"
msgstr[0] ""
msgstr[1] ""

msgid "Errors"
msgstr ""

#, python-format
msgid "Row %(row)s: %(message)s"
msgstr ""

msgid "Hi there!"
msgstr ""

msgid "Your contacts export is ready."
msgstr ""

msgid "Download your Excel file here:"
msgstr ""

#, python-format
msgid "The %(brand)s Team "
msgstr ""

#, python-format
msgid ""
"\n"
"Hi there!\n"
"\n"
"You can download your %(brand)s contacts export by clicking on the following link:\n"
msgstr ""

#, python-format
msgid "Contacts will automatically be added here as you communicate with them using %(name)s. From here you can change a contact's name, organize them into groups and see the communication you've had with each."
msgstr ""

#, python-format
msgid "To get started you can <a href=\"%(url)s\">import</a> contacts from a file you create in Excel."
msgstr ""

msgid "Your export for the following flows is ready."
msgstr ""

#, python-format
msgid ""
"\n"
"Hi there!\n"
"\n"
"You can download your %(brand)s flow results by clicking on the following link:\n"
msgstr ""

msgid "Flows let you easily pose a set of questions to a group of users. When you send people through a flow over SMS, it is natural just like any other conversation."
msgstr ""

#, python-format
msgid "A flow gives you the power to model complex interactions by simply drawing a flowchart. With %(brand)s's drag-and-drop interface, you can easily build branches based on how people respond to your messages. This means it's easy to create highly personal and engaging experiences for your users."
msgstr ""

msgid "No results yet"
msgstr ""

msgid "Completion"
msgstr ""

msgid "Day of Week"
msgstr ""

msgid "Time of Day"
msgstr ""

msgid "Interrupted, Expired and Failed"
msgstr ""

#, python-format
msgid ""
"\n"
"      To get started you need to add a channel to your workspace. A channel is a phone number or social network\n"
"      account which %(name)s can use to send and receive messages on your behalf. You can choose to use an\n"
"      Android phone and your own cell phone plan, or we can connect you with a service provider in your country\n"
"      directly.\n"
"    "
msgstr ""

msgid "You can always test your flow using the simulator, click"
msgstr ""

msgid "on the right to open it."
msgstr ""

#, python-format
msgid "To get started you need to add a voice-enabled channel to your workspace. A voice-enabled channel is a phone number which %(name)s can use to make and receive phone calls on your behalf. For example, Twilio is a service which provides voice-enabled numbers which you can add as channels in your %(name)s workspace."
msgstr ""

#, python-format
msgid ""
"\n"
"        There is an active flow using this flow. It cannot be deleted until it is removed from the\n"
"\n"
"      "
msgid_plural ""
"\n"
"        There are %(counter)s flows using this flow. It cannot be deleted until it is removed from the\n"
"\n"
"      "
msgstr[0] ""
msgstr[1] ""

msgid ""
"\n"
"        flow.\n"
"      "
msgid_plural ""
"\n"
"        flows.\n"
"      "
msgstr[0] ""
msgstr[1] ""

#, python-format
msgid ""
"\n"
"        You are about to delete\n"
"        <span class='font-normal'>\n"
"          %(object)s.\n"
"        </span>\n"
"        There is no way to undo this. Are you sure?\n"
"\n"
"      "
msgstr ""

msgid "This flow is in the process of being sent, this message will disappear once all contacts have been added to the flow."
msgstr ""

msgid "Change Language"
msgstr ""

#, python-format
msgid "This will change the default language of the flow to <b>%(language)s</b>. This means that by default the flow will be appear in that language and can be translated into other languages. Also if a contact is in this flow and no translation exists for their language or the default language of the workspace, communication with that contact will default to <b>%(language)s</b>."
msgstr ""

msgid "Sorry, this flow cannot be exported because it references another flow. To export it, please remove any actions that reference other flows and try again."
msgstr ""

msgid "Back to Flow"
msgstr ""

msgid "Extracts a <a href=\"https://en.wikipedia.org/wiki/Gettext\">gettext</a> PO file from the flow which can later be re-imported with updated translations."
msgstr ""

msgid "Remove Label"
msgstr ""

msgid "Are you sure you want to remove this label?"
msgstr ""

msgid "Once it is removed, it will be gone forever. There is no way to undo this operation."
msgstr ""

msgid "You cannot remove a label which has child labels. Please remove all children first."
msgstr ""

msgid "Importing a PO file will replace all matching translations in the flow for the selected language."
msgstr ""

msgid "Selected Flow"
msgstr ""

msgid "Base Language"
msgstr ""

msgid "Uploaded PO File"
msgstr ""

msgid "Number of entries"
msgstr ""

msgid "Number of translations"
msgstr ""

msgid "Upload"
msgstr ""

msgid "Back"
msgstr ""

msgid "Create Label"
msgstr ""

msgid "Create Flow"
msgstr ""

msgid "Labels"
msgstr ""

msgid "Webhook Call Log"
msgstr ""

msgid "New Label"
msgstr ""

msgid "Has issues"
msgstr ""

msgid "No matching flows."
msgstr ""

msgid "Delete Run"
msgstr ""

msgid "Deleting this run will remove it from your flow's results. While the messages for the contact will remain, any record of this flow run will be gone forever."
msgstr ""

msgid "Overview"
msgstr ""

msgid "Analytics"
msgstr ""

msgid "Runs"
msgstr ""

msgid "Responded"
msgstr ""

msgid "More Columns"
msgstr ""

msgid "Last Activity"
msgstr ""

#, python-format
msgid "Any runs prior to %(start)s can be found in your"
msgstr ""

msgid "Ask a series of questions to collect data from your contacts."
msgstr ""

#, python-format
msgid "<b>%(name)s</b> cannot be deleted since it is a parent to other labels."
msgstr ""

msgid "Manual"
msgstr ""

#, python-format
msgid "was started by %(user)s for"
msgstr ""

msgid "was started by Zapier for"
msgstr ""

msgid "was started by an API call for"
msgstr ""

msgid "all contacts"
msgstr ""

msgid "contacts not in other flows"
msgstr ""

msgid "contacts not in other flows who haven't already been through this flow"
msgstr ""

msgid "contacts who haven't already been through this flow"
msgstr ""

#, python-format
msgid "<b>%(count)s</b> run"
msgid_plural "<b>%(count)s</b> runs"
msgstr[0] ""
msgstr[1] ""

msgid "No flow starts"
msgstr ""

msgid "Are you sure you want to continue? This cannot be undone."
msgstr ""

#, python-format
msgid "You have <b>%(counter)s global</b> configured"
msgid_plural "You have <b>%(counter)s globals</b> configured"
msgstr[0] ""
msgstr[1] ""

msgid "You do not have any globals configured."
msgstr ""

msgid "Create Global"
msgstr ""

msgid "Globals"
msgstr ""

#, python-format
msgid "Found %(results_count)s global matching <i>%(search)s</i>."
msgid_plural "Found %(results_count)s globals matching <i>%(search)s</i>."
msgstr[0] ""
msgstr[1] ""

msgid "Update Global"
msgstr ""

msgid "Delete Global"
msgstr ""

msgid "Global Details"
msgstr ""

msgid "No globals"
msgstr ""

msgid "messages"
msgstr ""

msgid "contacts"
msgstr ""

msgid "flows"
msgstr ""

msgid "campaigns"
msgstr ""

msgid "triggers"
msgstr ""

msgid "tickets"
msgstr ""

msgid "channels"
msgstr ""

msgid "users"
msgstr ""

msgid "workspaces"
msgstr ""

msgid "android"
msgstr ""

msgid "dashboard"
msgstr ""

msgid "orgs"
msgstr ""

msgid "end"
msgstr ""

msgid "sign out"
msgstr ""

msgid "sign in"
msgstr ""

msgid "You are out of credits, add more to resume your service"
msgstr ""

#, python-format
msgid "You have %(credits)s credit remaining, add credits to prevent interruption"
msgid_plural "You have %(credits)s credits remaining, add credits to prevent interruption"
msgstr[0] ""
msgstr[1] ""

msgid "Your active credits will expire soon, add credits to prevent interruption."
msgstr ""

msgid "Your phone is having difficulty relaying messages"
msgstr ""

#, python-format
msgid "%(count)s result"
msgid_plural "%(count)s results"
msgstr[0] ""
msgstr[1] ""

#, python-format
msgid "Results %(start)s - %(end)s of %(total)s"
msgstr ""

#, python-format
msgid "Aliases for %(name)s"
msgstr ""

#, python-format
msgid "Often certain regions are known by more than one name. In %(brand)s, we call these alternate names for regions, aliases."
msgstr ""

msgid "No Matching schedules"
msgstr ""

msgid "Send History"
msgstr ""

#, python-format
msgid "%(count_comma)s recipient"
msgid_plural "%(count_comma)s recipients"
msgstr[0] ""
msgstr[1] ""

#, python-format
msgid "%(recipients)s recipient currently at this step in the flow"
msgid_plural "%(recipients)s recipients currently at this step in the flow"
msgstr[0] ""
msgstr[1] ""

msgid "Message Details"
msgstr ""

msgid "Your message export is ready."
msgstr ""

#, python-format
msgid ""
"\n"
"Hi there!\n"
"\n"
"You can download your %(brand)s message export by clicking on the following link:\n"
msgstr ""

msgid "Your Message Hub"
msgstr ""

#, python-format
msgid "This message pane lets you keep track of everything coming in and out of %(name)s.  As you send and receive messages, they will be listed here."
msgstr ""

#, python-format
msgid "Just like your email, %(name)s lets you view, label and archive messages as you receive them.  %(name)s uses labels to classify responses, so you can view and manage those messages here.  You can also create your own labels to keep track of topical messages as you receive them."
msgstr ""

#, python-format
msgid "%(name)s also keeps track of calls that are received on your channel so you can return any calls which may have been made to it."
msgstr ""

#, python-format
msgid "<b>%(name)s</b> cannot be deleted as it still contains labels."
msgstr ""

msgid "Numeric Value:"
msgstr ""

msgid "Create Folder"
msgstr ""

msgid "Restore"
msgstr ""

msgid "Resend"
msgstr ""

msgid "New Label..."
msgstr ""

msgid "No messages"
msgstr ""

#, python-format
msgid "Found %(results_count)s message in last 90 days matching <i>%(search)s</i>."
msgid_plural "Found %(results_count)s messages in last 90 days matching <i>%(search)s</i>."
msgstr[0] ""
msgstr[1] ""

#, python-format
msgid "%(results_count)s message since %(start_date)s."
msgid_plural "%(results_count)s messages since %(start_date)s."
msgstr[0] ""
msgstr[1] ""

msgid "Remove Folder"
msgstr ""

msgid "Are you sure you want to remove this folder? This will also delete any labels contained in this folder."
msgstr ""

msgid "This label cannot be removed because it in use."
msgstr ""

#, python-format
msgid "Used by %(num_flows)s flow:"
msgid_plural "Used by %(num_flows)s flows:"
msgstr[0] ""
msgstr[1] ""

msgid "No matching messages."
msgstr ""

msgid "Your workspace is suspended and no longer processing messages."
msgstr ""

msgid "is used by the following flows which may not work as expected if you delete it:"
msgstr ""

#, python-format
msgid "and %(count)s more"
msgstr ""

msgid "You are about to delete"
msgstr ""

msgid "There is no way to undo this. Are you sure?"
msgstr ""

#, python-format
msgid ""
"\n"
"\n"
"<br/>\n"
"Hi %(customer)s,\n"
"\n"
"<br/>\n"
msgstr ""

#, python-format
msgid ""
"\n"
"\n"
"Your %(brand)s workspace for %(org)s is out of credit. You will no longer be able to send messages and users will no longer be able to interact in flows.\n"
"\n"
msgstr ""

msgid ""
"\n"
"    To resume your service please visit your workspace page to purchase a top up.\n"
"    "
msgstr ""

msgid ""
"\n"
"    To resume your service, please contact your account manager.\n"
"    "
msgstr ""

#, python-format
msgid ""
"\n"
"\n"
"Your %(brand)s workspace for %(org)s has expiring credits in less than one month.\n"
msgstr ""

msgid ""
"\n"
"      Messages will no longer be sent when your credits expire, to prevent an interruption in your service visit your workspace page to purchase a top up.\n"
"    "
msgstr ""

msgid ""
"\n"
"      Messages will no longer be sent when your credits expire, to prevent an interruption in your service, please contact your account manager.\n"
"    "
msgstr ""

#, python-format
msgid ""
"\n"
"Your %(brand)s workspace for %(org)s is running low on credits, you currently only have %(remaining)s credits remaining.\n"
msgstr ""

msgid ""
"\n"
"      Messages will no longer be sent when your credits reach zero, to prevent an interruption in your service visit your workspace page to purchase a top up.\n"
"    "
msgstr ""

msgid ""
"\n"
"      Messages will no longer be sent when your credits reach zero, to prevent an interruption in your service, please contact your account manager.\n"
"\n"
"    "
msgstr ""

#, python-format
msgid ""
"\n"
"\n"
"<br/>\n"
"Thanks!\n"
"<br/>\n"
"The %(brand)s Team\n"
"<br/>\n"
msgstr ""

#, python-format
msgid ""
"\n"
"\n"
"Hi %(customer)s,\n"
"\n"
msgstr ""

msgid ""
"\n"
"To resume your service please visit your workspace page to purchase a top up.\n"
msgstr ""

msgid ""
"\n"
"To resume your service, please contact your account manager.\n"
msgstr ""

#, python-format
msgid ""
"\n"
"\n"
"Your %(brand)s workspace for %(org)s has expiring credits in less than one month.\n"
"\n"
msgstr ""

msgid ""
"\n"
"Messages will no longer be sent when your credits expire, to prevent an interruption in your service visit your workspace page to purchase a top up.\n"
msgstr ""

msgid ""
"\n"
"Messages will no longer be sent when your credits expire, to prevent an interruption in your service, please contact your account manager.\n"
msgstr ""

#, python-format
msgid ""
"\n"
"\n"
"Your %(brand)s workspace for %(org)s is running low on credits, you currently only have %(remaining)s credits remaining.\n"
"\n"
msgstr ""

msgid ""
"\n"
"Messages will no longer be sent when your credits reach zero, to prevent an interruption in your service visit your workspace page to purchase a top up.\n"
msgstr ""

msgid ""
"\n"
"Messages will no longer be sent when your credits reach zero, to prevent an interruption in your service, please contact your account manager.\n"
msgstr ""

#, python-format
msgid ""
"\n"
"Thanks!\n"
"\n"
"The %(brand)s Team\n"
"\n"
msgstr ""

#, python-format
msgid ""
"\n"
"      You've been invited to join %(brand)s as a member of %(org)s.\n"
"      <br/>\n"
"      To accept the invitation, <a href='%(link)s/org/join/%(secret)s/'>click here</a>.\n"
"  "
msgstr ""

#, python-format
msgid ""
"\n"
"You've been invited to join %(org)s on %(brand)s\n"
msgstr ""

msgid "Click this link to join"
msgstr ""

#, python-format
msgid ""
"\n"
"\n"
"<br/>\n"
"Hi %(customer)s,\n"
"<br/>\n"
"<br/>\n"
"This is a receipt for your %(brand_name)s purchase for %(credits)s credits.  This is only a receipt, no payment is due. If you have any questions, please contact us anytime at %(brand_support)s.  You can view your top ups at any time by visiting your top up page.\n"
"<br/>\n"
"Thanks again for your support!\n"
"<br/>\n"
"<br/>\n"
"-----------------------------------------------------------------------------------------------\n"
"%(brand_name)s Receipt\n"
"-----------------------------------------------------------------------------------------------\n"
"<br/>\n"
"Invoice Details\n"
"<br/>\n"
"Id: %(charge_id)s\n"
"<br/>\n"
"Date: %(charge_date)s\n"
"<br/>\n"
"Workspace: %(org)s\n"
"<br/>\n"
"Description: %(description)s\n"
"<br/>\n"
"Credits: %(credits)s\n"
"<br/>\n"
"Amount: USD $%(amount)s\n"
"<br/>\n"
"<br/>\n"
"Charge Details\n"
"<br/>\n"
"Name: %(cc_name)s\n"
"<br/>\n"
"Credit Card: %(cc_type)s X%(cc_last4)s\n"
"<br/>\n"
"<br/>\n"
msgstr ""

#, python-format
msgid ""
"\n"
"\n"
"Hi %(customer)s,\n"
"\n"
"This is a receipt for your %(brand_name)s purchase for %(credits)s credits.  This is only a receipt, no payment is due. If you have any questions, please contact us anytime at %(brand_support)s.  You can view your top ups at any time by visiting your top up page.\n"
"\n"
"Thanks again for your support!\n"
"\n"
"-----------------------------------------------------------------------------------------------\n"
"%(brand_name)s Receipt\n"
"-----------------------------------------------------------------------------------------------\n"
"\n"
"Invoice Details\n"
"Id: %(charge_id)s\n"
"Date: %(charge_date)s\n"
"Workspace: %(org)s\n"
"Description: %(description)s\n"
"Credits: %(credits)s\n"
"Amount: USD $%(amount)s\n"
"\n"
"Charge Details\n"
"Name: %(cc_name)s\n"
"Credit Card: %(cc_type)s X%(cc_last4)s\n"
"\n"
msgstr ""

#, python-format
msgid "Connected to your Chatbase account as agent <b>%(agent)s</b>."
msgstr ""

msgid "Connect your Chatbase account."
msgstr ""

msgid "Connecting your Chatbase account will allow you to monitor your bot, fix broken experiences and better understand your users. To signup for an account, visit"
msgstr ""

msgid "Your Chatbase account is connected to the Agent"
msgstr ""

msgid "If you no longer want it connected, you can"
msgstr ""

msgid "disconnect"
msgstr ""

msgid "your Chatbase account. Doing so will interrupt the data sent to your Chatbase console."
msgstr ""

msgid "Disconnect Chatbase"
msgstr ""

msgid "This will disconnect your Chatbase account. Are you sure you want to proceed?"
msgstr ""

msgid "Connected to your DT One account."
msgstr ""

msgid "Transfer Log"
msgstr ""

msgid "Connect your DT One account."
msgstr ""

#, python-format
msgid "Adding a DT One account will allow you to send airtime credit over 400+ operators in over 100 countries. Once connected you can transfer airtime credit within your flows. To signup for an account, visit %(link)s."
msgstr ""

#, python-format
msgid "You can find your credentials on the Developer tab on your %(link)s page."
msgstr ""

msgid "Your account is connected to a DT One account."
msgstr ""

#, python-format
msgid "If you no longer want it connected, you can <a href=\"%(disconnect_url)s\">disconnect</a> it. Doing so will cause the payment actions in your flows to no longer be processed."
msgstr ""

msgid "Disconnect DT One"
msgstr ""

msgid "This will disconnect your DT One account. Payment actions will no longer be processed. Are you sure you want to proceed?"
msgstr ""

msgid "Confirm Access"
msgstr ""

msgid "To access this page please confirm your current password."
msgstr ""

msgid "Confirm"
msgstr ""

msgid "Welcome Back"
msgstr ""

msgid "Please sign in with your email address and password."
msgstr ""

msgid "Sign In"
msgstr ""

msgid "Don't have an account yet?"
msgstr ""

msgid "Sign up"
msgstr ""

msgid "If you no longer have access to the device with which you setup two-factor authentication on your login, you can enter one of your backup tokens below."
msgstr ""

msgid "8-character token"
msgstr ""

msgid "Use Device"
msgstr ""

msgid "Open the one-time password application with which you setup two-factor authentication on your account and enter the code below to verify your identity."
msgstr ""

msgid "Use Backup Token"
msgstr ""

msgid "Your workspace can have logins with various roles. You can use the Manage Logins page to view all existing logins or to add new logins to your workspace."
msgstr ""

#, python-format
msgid "If you use the %(brand)s Surveyor application to run flows offline, we recommend enabling users to create accounts from within the Android application. Setting a Surveyor password will allow anybody with that password to join your workspace as a surveyor."
msgstr ""

msgid "Your workspace has"
msgstr ""

msgid "Choose Workspace"
msgstr ""

msgid "Your login is not associated with any workspace. Please contact your administrator to receive an invitation to a workspace."
msgstr ""

#, python-format
msgid "Responses to location questions must be in <b>%(country)s</b>."
msgstr ""

msgid "Edit Aliases"
msgstr ""

msgid "Choose a country to enable location support in your flows."
msgstr ""

msgid "Add Credits"
msgstr ""

msgid "You have"
msgstr ""

msgid "credits remaining."
msgstr ""

msgid "You have used"
msgstr ""

msgid "credits since signing up."
msgstr ""

#, python-format
msgid "This will schedule deletion of <b>%(org)s</b> on <b>%(date)s</b>."
msgstr ""

msgid "Are you sure you want to delete everything belonging to this workspace? This cannot be undone. Any logins which belong only to this workspace will also be deleted."
msgstr ""

#, python-format
msgid "Your workspace is <b>%(org)s</b>"
msgstr ""

#, python-format
msgid "which is in the <b>%(timezone)s</b> timezone."
msgstr ""

#, python-format
msgid ""
"\n"
"            You have <b>%(org_count)s</b> child workspaces.\n"
"          "
msgid_plural ""
"\n"
"            You have <b>%(org_count)s</b> child workspaces.\n"
"          "
msgstr[0] ""
msgstr[1] ""

msgid "Manage Workspaces"
msgstr ""

msgid "Create Export"
msgstr ""

msgid "Show Archived"
msgstr ""

msgid "Hide Archived"
msgstr ""

msgid "Select all of the items below that you would like to include in your export. We've grouped them together based on which flows and campaigns work with each other. Any related triggers will automatically be included in the export."
msgstr ""

msgid "Group"
msgstr ""

msgid "Select Group"
msgstr ""

msgid "Everything Else"
msgstr ""

msgid "Flows and Campaigns"
msgstr ""

msgid "Select Everthing Else"
msgstr ""

msgid "Select All"
msgstr ""

msgid "Workspace Settings"
msgstr ""

msgid "Import Flows and Campaigns"
msgstr ""

msgid "If you have an export file with flows and or campaigns, select it below to import it into your workspace."
msgstr ""

msgid "Warning!"
msgstr ""

msgid "If you have flows or campaigns with the same names or UUIDs as the ones you are importing they will be replaced and all history for them will be lost."
msgstr ""

msgid "Do not proceed unless you are willing to replace your existing flows and campaigns."
msgstr ""

msgid "Sign in"
msgstr ""

#, python-format
msgid "You have been invited to join %(name)s."
msgstr ""

msgid "Please click Join to accept the invitation."
msgstr ""

#, python-format
msgid "The default flow language is <b>%(lang)s</b>."
msgstr ""

msgid "Translations are provided in"
msgstr ""

msgid "Your workspace is configured to use a single language."
msgstr ""

msgid "Login"
msgstr ""

msgid "Remove"
msgstr ""

msgid "Pending Invitations"
msgstr ""

msgid "Invite New Users"
msgstr ""

msgid "You are currently on the {{org.plan}} plan."
msgstr ""

msgid "Connect Plivo"
msgstr ""

msgid "To connect your Plivo Account you will need to provide us your Plivo AUTH ID and AUTH TOKEN."
msgstr ""

msgid "Both values can be found on your"
msgstr ""

msgid "Plivo Dashboard"
msgstr ""

#, python-format
msgid "You can monitor contact group counts and channel message counts on your workspace using your %(prometheus)s endpoint. This will let you monitor usage over time using graphs and alerts in a dashboard such as %(grafana)s."
msgstr ""

msgid "Endpoint"
msgstr ""

msgid "Disable Prometheus"
msgstr ""

msgid "Enable Prometheus"
msgstr ""

#, python-format
msgid "You are monitoring your workspace using %(prometheus)s."
msgstr ""

#, python-format
msgid "You have not enabled %(prometheus)s monitoring on your workspace."
msgstr ""

msgid "You can create flow events which external services can subscribe to. For example, Zapier can subscribe to flow events you create and trigger any number of Zapier integrations when they occur in your flows."
msgstr ""

msgid "You have <b>no flow events</b> configured."
msgstr ""

#, python-format
msgid "You have <b>1 flow event</b> configured."
msgid_plural "You have <b>%(counter)s flow events</b> configured."
msgstr[0] ""
msgstr[1] ""

msgid "Create Account"
msgstr ""

#, python-format
msgid "Creating a %(brand)s account is free and only takes a minute."
msgstr ""

#, python-format
msgid "Emails sent from flows will be sent from <b>%(from_email)s</b>."
msgstr ""

#, python-format
msgid "You can configure %(brand)s to send emails generated within flows from an email address of your choosing."
msgstr ""

#, python-format
msgid "If you no longer want to use %(from_email)s to send emails, you can <a href='javascript:confirmSMTPRemove();'>remove your SMTP settings</a>."
msgstr ""

msgid "Remove SMTP Settings"
msgstr ""

#, python-format
msgid "Removing these settings will mean that emails sent from flows will come from %(from_email)s. Are you sure you want to continue?"
msgstr ""

#, python-format
msgid "To get started submitting surveys for %(org)s, download the %(brandname)s Surveyor app from Google Play. After you install the Surveyor app on your Android phone, simply login with the same email address you use to login to %(brandname)s."
msgstr ""

msgid "Enter the password you were provided to continue. If you don't have one, request one from your project leader."
msgstr ""

msgid "You have been invited to be a surveyor for"
msgstr ""

msgid "Enter your details below to create your login. This is the email address you will use to login to Surveyor."
msgstr ""

msgid "API Docs"
msgstr ""

msgid "API Explorer"
msgstr ""

#, python-format
msgid "Your API Token is <b>%(token)s</b>."
msgstr ""

#, python-format
msgid "Connected to Twilio Account <b>%(account_sid)s</b>."
msgstr ""

#, python-format
msgid "If you no longer want it connected, you can <a href=\"%(url)s\">disconnect your Twilio account</a>."
msgstr ""

msgid "Disconnect Twilio"
msgstr ""

msgid "Disconnecting your Twilio account will also remove any Twilio channels connected to it. Are you sure you want to proceed?"
msgstr ""

msgid "Connect Twilio"
msgstr ""

#, python-format
msgid "To connect your Twilio Account you will need to provide us your Twilio account SID and auth token. Both values can be found on your <a target=\"twilio\" href=\"%(settings_url)s\">Twilio account page</a>."
msgstr ""

msgid "This workspace has been suspended"
msgstr ""

msgid "This workspace has been flagged for possible spamming"
msgstr ""

msgid "This workspace has been verified"
msgstr ""

msgid "This workspace has been scheduled for deletion"
msgstr ""

#, python-format
msgid "Connected to Vonage account with API key %(api_key)s."
msgstr ""

#, python-format
msgid "If you no longer want it connected, you can <a href=\"%(url)s\">disconnect your Vonage account</a>."
msgstr ""

msgid "Disconnect Vonage"
msgstr ""

msgid "Disconnecting your Vonage account will also remove any Vonage channels connected to it. Are you sure you want to proceed?"
msgstr ""

#, python-format
msgid "To connect your Vonage Account you will need to provide us your API key and secret. Both values can be found on your <a target=\"vonage\" href=\"%(settings_url)s\">Vonage settings</a> page in the API Settings section."
msgstr ""

msgid "Top Ups"
msgstr ""

msgid "Your service is interrupted. You have"
msgstr ""

msgid "credits."
msgstr ""

msgid "credits remaining. Your service will be suspended when they are all used."
msgstr ""

msgid "of"
msgstr ""

msgid "Credits Used"
msgstr ""

msgid "Expired on "
msgstr ""

msgid "Expires on "
msgstr ""

msgid "Added on"
msgstr ""

msgid " by "
msgstr ""

#, python-format
msgid "Thank you for supporting %(brand)s."
msgstr ""

#, python-format
msgid "Complementary credits, thanks for trying %(brand)s."
msgstr ""

msgid "Confirm your current password to save these changes"
msgstr ""

#, python-format
msgid ""
"\n"
"    Your email address is <b>%(email)s</b>.\n"
"\n"
"  "
msgstr ""

msgid "To disable two-factor authentication for your login, enter your current password."
msgstr ""

#, python-format
msgid "To enable two-factor authentication on your login, use a one-time password (OTP) application such as <a href=\"%(ga_url)s\">Google Authenticator</a> or <a href=\"%(authy_url)s\">Authy</a> to scan the QR code below."
msgstr ""

msgid "Two-factor authentication is <b>disabled</b>."
msgstr ""

msgid "Two-factor authentication is currently enabled for your login. Below are your backup tokens which you can use if you lose access to the device with which you setup two-factor authentication. Each token can only be used once and tokens which have already been used are showed with a line through them. You should record these tokens in a secure place."
msgstr ""

msgid "You can generate new backup tokens but remember that the current tokens will be no longer be usable if you do this."
msgstr ""

msgid "Regenerate Tokens"
msgstr ""

msgid "Two-factor authentication is <b>enabled</b>."
msgstr ""

msgid "Policies"
msgstr ""

msgid ""
"\n"
"      These are the policies currently in place. In general these should not be modified unless for inconsequential grammar. Consider instead,\n"
"      introducing a new policy which will archive the current policy for posterity and replace it.\n"
"\n"
"    "
msgstr ""

msgid "Created"
msgstr ""

msgid "edit"
msgstr ""

#, python-format
msgid ""
"\n"
"    %(name)s cares deeply about your privacy. We've designed this privacy page to help guide you through what kind of\n"
"    data we collect and what we do with it. Please take the time to review the following policies\n"
"    as your consent is required to continue to use %(name)s.\n"
"\n"
"  "
msgstr ""

#, python-format
msgid ""
"\n"
"            Ahoy! We've updated our policies. Before you continue to use %(name)s you will first need to agree to\n"
"            the updated policies below. Don't worry, you can revoke your consent at any time.\n"
"\n"
"          "
msgstr ""

msgid "Revoke"
msgstr ""

#, python-format
msgid ""
"\n"
"            You agreed to the these policies on %(day)s\n"
"\n"
"          "
msgstr ""

msgid "I agree to the above policies"
msgstr ""

msgid "Updated"
msgstr ""

msgid "Privacy Center"
msgstr ""

msgid "Update Policy"
msgstr ""

#, python-format
msgid ""
"\n"
"        To use an Android phone with your %(brand)s workspace to send messages you need to download the %(brand)s relayer app\n"
"\n"
"      "
msgstr ""

msgid "Latest released on"
msgstr ""

msgid "Download Relayer"
msgstr ""

#, python-format
msgid ""
"\n"
"      No Android app available yet. Please contact %(email)s and report that.\n"
"\n"
"    "
msgstr ""

#, python-format
msgid ""
"\n"
"        To increase the capacity of messages your phone can send in an hour we recommend you install each of the following %(brand)s message packs as well.\n"
"\n"
"      "
msgstr ""

#, python-format
msgid ""
"\n"
"            Download Message pack %(counter)s\n"
"\n"
"\n"
"          "
msgstr ""

#, python-format
msgid ""
"\n"
"    %(name)s - Welcome\n"
"\n"
"  "
msgstr ""

msgid "Your channel is now connected."
msgstr ""

#, python-format
msgid ""
"\n"
"      You can now start flows through %(name)s.\n"
"    "
msgstr ""

msgid "Getting Started"
msgstr ""

msgid ""
"\n"
"      Here's a short introduction to help you get started.\n"
"\n"
"\n"
"    "
msgstr ""

msgid ""
"\n"
"            Using a simple drag-and-drop interface, anybody can design a custom SMS application\n"
"            that is tailored to their needs. Design a flow in minutes and start getting responses\n"
"            instantly. Once people start interacting with your flow, use real-time analytics to\n"
"            see how things are going.\n"
"\n"
"          "
msgstr ""

msgid "To learn more about flows, visit the"
msgstr ""

msgid "learning center"
msgstr ""

msgid "Sample Flows"
msgstr ""

msgid "Tutorials"
msgstr ""

msgid "Get Connected"
msgstr ""

#, python-format
msgid ""
"\n"
"            No matter where you are in the world, it's easy to configure %(name)s to work on real phones without delay.\n"
"            Whether you want to use a Twilio number, a direct connection with your local carriers, or even the SIM card\n"
"            you already have, we've got you covered.\n"
"\n"
"          "
msgstr ""

msgid ""
"\n"
"              You can also use our flow simulator if you don't want to setup a number right away.\n"
"\n"
"            "
msgstr ""

msgid "Add Number"
msgstr ""

#, python-format
msgid ""
"\n"
"          Before you do anything else in %(name)s, it is helpful to have a list of contacts. This will make it easy to send a message or survey out\n"
"          to a wide distribution list.\n"
"\n"
"          For example, you might have groups\n"
"          called <i>Field Staff</i>, <i>Office Managers</i>, or <i>Trainees</i>. You can import these groups into\n"
"          %(name)s by uploading an Excel file using our\n"
"          <a href='%(STATIC_URL)s/examples/contacts.xls'>\n"
"            template\n"
"          </a>\n"
"          as a guide. We'll create a group for you automatically for each file you upload. Don't worry, it's easy to add or\n"
"          remove people from groups later if you need to tweak things.\n"
"\n"
"        "
msgstr ""

msgid ""
"\n"
"            If you want anybody to be able to join a group using SMS, you can set a <i>join keyword</i>. Anybody who\n"
"            texts with that keyword will automatically be registered into the group.\n"
"\n"
"          "
msgstr ""

#, python-format
msgid ""
"\n"
"          If you use e-mail, reading and writing messages in %(name)s should already be familiar to you. Just like e-mail, you have an Inbox and it's easy to label\n"
"          messages so you can follow up with them later. %(name)s also allows you to schedule a message to be sent later or even as a reminder\n"
"          on a regular schedule.\n"
"\n"
"        "
msgstr ""

#, python-format
msgid ""
"\n"
"            For example you might have %(name)s send a message every Friday reminding people in the <i>Field Staff</i> group to complete their weekly report.\n"
"            If anybody joins the <i>Field Staff</i> group later, they will automatically start receiving the weekly reminder.\n"
"\n"
"          "
msgstr ""

#, python-format
msgid ""
"\n"
"            %(name)s also offers a robust REST API to add SMS features to your own website. Have a look through the\n"
"            <a href='%(api_url)s'>\n"
"              API documentation\n"
"            </a>\n"
"            to learn more.\n"
"\n"
"          "
msgstr ""

msgid "API Documentation"
msgstr ""

#, python-format
msgid ""
"\n"
"    Learn %(brand)s - SMS Application Videos and Tutorials\n"
"\n"
"  "
msgstr ""

#, python-format
msgid ""
"\n"
"    Start building SMS applications by watching these short two minutes videos on various %(brand)s features.\n"
"\n"
"  "
msgstr ""

msgid "Mastering Flows"
msgstr ""

msgid "Add Video"
msgstr ""

#, python-format
msgid ""
"\n"
"    To make sure you get the most out of %(brand)s, we've put together a bunch of short videos to guide you through\n"
"    some of the most powerful features. Each of these videos are only a couple minutes, but they will help you\n"
"    build complex flows without a lot of effort.\n"
"\n"
"  "
msgstr ""

msgid ""
"\n"
"      You don't have to, but it's best if these are watched in order since they build on each other as you go.\n"
"\n"
"    "
msgstr ""

msgid "More"
msgstr ""

#, python-format
msgid ""
"\n"
"    Learn - %(video_name)s\n"
"\n"
"  "
msgstr ""

msgid "More Videos"
msgstr ""

msgid "Classifier Event"
msgstr ""

msgid "Connection Error"
msgstr ""

msgid "Schedule"
msgstr ""

msgid "Select when you would like the message to be sent"
msgstr ""

#, python-format
msgid "The next message will be sent <b>%(when)s</b>."
msgstr ""

#, python-format
msgid "It will repeat every <b>month</b> on the %(date)s."
msgstr ""

msgid "It will repeat every"
msgstr ""

msgid "at around the same time."
msgstr ""

msgid "It will repeat <d>daily</b> at around the same time."
msgstr ""

msgid "It will <b>not repeat</b>."
msgstr ""

msgid "Unschedule"
msgstr ""

msgid "Not scheduled"
msgstr ""

msgid "Login Failure"
msgstr ""

#, python-format
msgid ""
"\n"
"    Sorry, you cannot log in at this time because we received %(failed_login_limit)s incorrect login attempts.\n"
"\n"
"  "
msgstr ""

#, python-format
msgid ""
"\n"
"      Please wait %(lockout_timeout)s minutes before to try log in again.\n"
"\n"
"    "
msgstr ""

msgid "Alternatively, you can fill out the form below to have your password reset via e-mail."
msgstr ""

msgid "Please contact the website administrator to have your password reset."
msgstr ""

msgid "Reset"
msgstr ""

msgid "Reset Password"
msgstr ""

msgid ""
"\n"
"    Enter the email address you used to sign up. We will\n"
"    send you an email with details on how to reset your password.\n"
"\n"
"  "
msgstr ""

msgid "Pick a new password and enter it below. A good password will be at least eight characters long and have a mixture of upper and lower case letters."
msgstr ""

msgid "New password"
msgstr ""

msgid "Confirm new password"
msgstr ""

msgid "Delete "
msgstr ""

msgid "Delete Login"
msgstr ""

msgid "Whoa, whoa, whoa!"
msgstr ""

msgid "By deleting this login,"
msgstr ""

msgid ""
"\n"
"                  will also be deleted. All workspace data will be deleted and there is no\n"
"                  going back. This includes all flows, contacts, messages, etc.\n"
"                "
msgstr ""

#, python-format
msgid ""
"\n"
"              Are you sure you want to delete the login %(name)s?\n"
"\n"
"            "
msgstr ""

msgid "Ticketing Service"
msgstr ""

msgid "Ticketing Service over"
msgstr ""

<<<<<<< HEAD
msgid "All done!"
msgstr ""

msgid "Nice work, there aren't any more tickets here that need your attention."
msgstr ""

msgid "If you haven't yet, you can use the Open Ticket action in one or more of your flows to allow contacts to open tickets for support."
=======
msgid "My Tickets"
>>>>>>> f08e0e5e
msgstr ""

msgid "Services"
msgstr ""

msgid "Close"
msgstr ""

msgid "Reopen"
msgstr ""

msgid "No tickets."
msgstr ""

msgid "Through"
msgstr ""

msgid "Body"
msgstr ""

msgid "Opened On"
msgstr ""

msgid "Close Ticket"
msgstr ""

msgid "Are you sure you want to close this ticket?"
msgstr ""

msgid "Connect a Ticketing Service"
msgstr ""

msgid "Ticketing Services let a human agent take over communication for a contact. In a flow you can open a new ticket for a contact and from that point until the ticket is closed all incoming messages from the contact will be forwarded to the service and all replies from the service will be sent back to the contact."
msgstr ""

msgid "Select the ticketing service you want to connect below to get started."
msgstr ""

msgid "No ticketing services are available."
msgstr ""

#, python-format
msgid "%(type_name)s ticketing service over <b>%(name)s</b>. Contacts who have open tickets with this service will have their messages forwarded to the service, and replies made using the service will be sent back to the contact."
msgstr ""

#, python-format
msgid "%(type_name)s ticketing service over <b>%(name)s</b>."
msgstr ""

#, python-format
msgid "Your verification code is <b>%(code)s</b> to continue adding an email-based ticketing service."
msgstr ""

#, python-format
msgid "Your verification code is %(code)s to continue adding an email-based ticketing service."
msgstr ""

#, python-format
msgid "Install the app <b>%(brand)s Tickets</b> from the <i>Marketplace</i>."
msgstr ""

#, python-format
msgid "Open the app details at <i>Administration</i> &gt; <i>Apps</i> &gt; <i>%(brand)s Tickets</i>, and in its settings section put the following token in the <i>App Secret</i> field: <div class=\"code\">%(secret)s</div>"
msgstr ""

msgid "This will connect your account to Zendesk allowing you to open tickets in flows."
msgstr ""

msgid "To complete connecting your account here to your Zendesk account you need to complete the following steps."
msgstr ""

#, python-format
msgid "Install the %(brand)s app into your Zendesk account from the <a href=\"%(market_url)s\">marketplace</a>."
msgstr ""

#, python-format
msgid "Go to <a href=\"%(channels_url)s\">channel integrations</a> where you will see a new %(brand)s channel service."
msgstr ""

#, python-format
msgid "Add account for the channel and enter <code>%(secret)s</code> as the secret."
msgstr ""

msgid "Triggers allow users to start flows based on user actions or schedules."
msgstr ""

msgid "Start a flow after receiving a message that doesn't match any keywords."
msgstr ""

msgid "Start a flow after a ticket is closed."
msgstr ""

msgid "Start a flow after receiving a call."
msgstr ""

msgid "Create a message keyword that launches a flow."
msgstr ""

msgid "Start a flow after a missed call."
msgstr ""

msgid "Start a flow when a conversation is started by a contact."
msgstr ""

msgid "Start a flow when Facebook refers a contact."
msgstr ""

msgid "Create a message keyword that allows people to join a group."
msgstr ""

msgid "Start a flow in the future or on a schedule."
msgstr ""

msgid "Types"
msgstr ""

msgid "The keyword"
msgstr ""

msgid "A missed call"
msgstr ""

msgid "An uncaught message"
msgstr ""

msgid "An inbound call"
msgstr ""

msgid "A new conversation"
msgstr ""

msgid "The referrer id"
msgstr ""

msgid "on the channel"
msgstr ""

msgid "A closed ticket"
msgstr ""

msgid "starts"
msgstr ""

msgid "is not scheduled"
msgstr ""

msgid "No matching triggers."
msgstr ""

msgid "Update Trigger"
msgstr ""

msgid "Enter a query"
msgstr ""

#, python-brace-format
msgid "Found ${count} for ${query}"
msgstr ""

msgid "Templates Events"
msgstr ""

msgid "No syncs yet. Check back later."
msgstr ""

msgid "Templates"
msgstr ""

msgid "Templates are synced from your account every 15 minutes."
msgstr ""

msgid "No synced templates at this time."
msgstr ""<|MERGE_RESOLUTION|>--- conflicted
+++ resolved
@@ -8,11 +8,7 @@
 msgstr ""
 "Project-Id-Version: PACKAGE VERSION\n"
 "Report-Msgid-Bugs-To: \n"
-<<<<<<< HEAD
-"POT-Creation-Date: 2021-06-30 22:34+0000\n"
-=======
-"POT-Creation-Date: 2021-07-01 00:15+0000\n"
->>>>>>> f08e0e5e
+"POT-Creation-Date: 2021-07-01 16:52+0000\n"
 "PO-Revision-Date: YEAR-MO-DA HO:MI+ZONE\n"
 "Last-Translator: FULL NAME <EMAIL@ADDRESS>\n"
 "Language-Team: LANGUAGE <LL@li.org>\n"
@@ -7191,7 +7187,9 @@
 msgid "Ticketing Service over"
 msgstr ""
 
-<<<<<<< HEAD
+msgid "My Tickets"
+msgstr ""
+
 msgid "All done!"
 msgstr ""
 
@@ -7199,9 +7197,6 @@
 msgstr ""
 
 msgid "If you haven't yet, you can use the Open Ticket action in one or more of your flows to allow contacts to open tickets for support."
-=======
-msgid "My Tickets"
->>>>>>> f08e0e5e
 msgstr ""
 
 msgid "Services"
