--- conflicted
+++ resolved
@@ -13035,6 +13035,11 @@
 msgstr "Empezar un flujo en el futuro o en un horario."
 
 #, fuzzy
+#| msgid "Account Key"
+msgid "Backup Tokens"
+msgstr "Clave de la cuenta"
+
+#, fuzzy
 #| msgid "Enter Claim Code"
 msgid "Enter a query"
 msgstr "Ingrese el código de pedido"
@@ -13740,19 +13745,8 @@
 #~ msgstr "Borrar teléfono"
 
 #, fuzzy
-<<<<<<< HEAD
 #~ msgid "Sorry, we are unable to cancel your plan at this time.  Please contact us."
 #~ msgstr "Lo sentimos, no podemos cancelar su plan en este momento. Por favor, contáctenos a feedback@textit.in."
-=======
-#| msgid "Account Key"
-msgid "Backup Tokens"
-msgstr "Clave de la cuenta"
-
-#, fuzzy
-#| msgid "Enter Claim Code"
-msgid "Enter a query"
-msgstr "Ingrese el código de pedido"
->>>>>>> 75ccff50
 
 #, fuzzy
 #~ msgid "Sorry, we were unable to charge your card, please try again later or contact us."
