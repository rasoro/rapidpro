<<<<<<< HEAD
=======
v3.0.449
----------
 * Improve error message when saving surveyor run fails
 * Allow surveyor submissions to match rules on old revisions
 * Fix bug in msg export from archives

v3.0.448
----------
 * Support audio attachments in all the audio formats that we can play
 * Add name and input to runs API v2 endpoint
 * Update InGroup test to match latest goflow
 * Expose resthooks over the assets endpoint and update logic to match new engine
 * Support messages export from archives

v3.0.447
----------
 * Configure Celery to discover Wechat and Whatsapp tasks
 * Add Rwanda and Nigeria to AT claim form options
 * Extend timeout for archives links to 24h
 * Add created_on to the contact export

v3.0.446
----------
 * Use constants for max contact fields and max group membership columns
 * Tweaks to twitter activity claiming that deals with webhooks already being claimed, shows errors etc
 * Rename form field to be consistent with the constants we use
 * Writes only now use XLSLite, more coverage
 * Limit number of groups for group memberships in results exports
 * Swicth message export to use XLSLite
 * Fix default ACL value for S3 files
 * Add WeChat (for beta users)

v3.0.445
----------
 * fix dupe sends in broadcast action

v3.0.444
----------
 * fix per credit calculation

v3.0.443
----------
 * two decimals for per credit costs, remove trailing 0s

v3.0.442
----------
 * Fix ContactField priority on filtered groups
 * Update Django to version 1.11.14
 * Reenable group broadcasts

v3.0.438
----------
 * When comparsing msg events in flowserver trials, make paths relative again
 * Change VariableContactAction to create contacts even without URNs
 * Fix import of ID columns from anon export
 * Don't fail twilio channel releases if auth key is no longer vaild
 * Add UI messaging for archived data

v3.0.437
----------
 * Fix import of header ID from anon export

v3.0.436
----------
 * Fix supported scheme display lookup
 * Move action log delete to flow run release

v3.0.435
----------
 * Fix group test operand when contact name is null
 * Mention all AfricasTalking countries on claim page
 * Warn user of columns to remove on import
 * Release events properly on campaign import
 * Add languages endpoint to asset server

v3.0.434
----------
 * Add option for two day run expiration
 * Change group rulesets to use contact as operand same as new engine
 * Fix reconstructing sessions for runs being trialled in the flowserver so that we include all session runs

v3.0.433
----------
 * Write boolean natively when exporting to xlsx
 * Improve reporting of flow server errors during trials
 * Clarify about contact import columns
 * Update flow result exports to match recent changes to contact exports

v3.0.432
----------
 * Update modified_on on contacts that have their URN stolen
 * Full releasing of orgs and users

v3.0.431
----------
 * Set exit_uuid at end of path when run completes
 * Make twitter activity API the default twitter channel type
 * Add Nigeria and Rwanda to AT supported countries
 * Don't exclude result input from flowserver trial result comparisons
 * Use operand rather than msg text for result input
 * Remove reporting to sentry when @flow.foo.text doesn't equal @step.text
 * Add flow migration to replace @flow.foo.text expressions on non-waiting rulesets

v3.0.430
----------
 * Fix message flow updating

v3.0.429
----------
 * Remove org.is_purgeable
 * Fix format of archived run json to match latest rp-archiver
 * Fix checking of result.text values in the context
 * Import/Export column headers with type prefixes
 * Add groups membership to contacts exports
 * Retry calls that are in IVRCall.RETRY_CALL
 * Retry IVR outgoing calls if contact did not answer

v3.0.428
----------
 * Add FlowRun.modified_on to results exports
 * Change how we select archives for use in run exports to avoid race conditions
 * Report to sentry when @flow.foo.text doesn't match @step.text

v3.0.427
----------
 * Release webhook events on run release
 * Fetch run results from archives when exporting results
 * Don't create action logs for non-test contacts

v3.0.426
----------
 * Migrations for FK protects, including all SmartModels
 * Update to latest xlsxlite to fix exporting date fields
 * Remove  merged runs sheet from results exports
 * Modified the key used in the transferto API call

v3.0.425
----------
 * Enable burst sms type

v3.0.424
----------
 * add burst sms channel type (Australia and New Zealand)

v3.0.423
----------
 * trim event fires every 15 minutes

v3.0.422
----------
 * Trim event fires older than a certain age
 * More consistent name of date field on archive model
 * Remove no longer needed functionality for runs that don't have child_context/parent_context set

v3.0.421
----------
 * Degroup contacts on deactivate

v3.0.420
----------
 * release sessions on reclaimed urns

v3.0.419
----------
 * special case deleted scheme in urn parsing
 * release urn messages when releasing a contact
 * add delete reason to run

v3.0.418
----------
 * Clear child run parent reference when releasing parent
 * Make sync events release their alerts
 * Release sessions, anonymize urns

v3.0.417
----------
 * add protect to contacts and flows, you can fake the migrations in this release

v3.0.416
----------
 * add deletion_date, use full path as link name
 * add unique constraint to disallow dupe archives

v3.0.415
----------
 * add needs_deletion field, remove is_purged

v3.0.414
----------
 * Set run.child_context when child has no waits
 * Use latest openpyxl and log the errors to sentry
 * Don't blow up if trialled run has no events
 * Allow editors to see archives / api
 * Migration to backfill run parent_context and child_context

v3.0.412
----------
 * Fix archive filter test
 * Include id when serializing contacts for goflow

v3.0.411
----------
 * Show when build failed becuse black was not executed
 * Fix calculation of low threshold for credits to consider only the top with unused credits
 * All flows with subflows to be trialled in the flowserver
 * Create webhook mocks for use in flowserver trials from webhook results
 * Enable Archive list API endpoint

v3.0.410
----------
 * Remove purging, add release with delete_reason
 * Set parent_context in Flow.start and use it in FlowRun.build_expressions_context if available
 * Add is_archived counts for LabelCounts and SystemLabelCounts, update triggers

v3.0.409
----------
 * Remove explicit use of uservoice
 * Use step_uuids for recent message calculation

v3.0.408
----------
 * Format code with blackify
 * Add management commands to update consent status and org membership
 * Update to latest goflow to fix tests
 * Fix 'raise None' in migration and make flow server trial period be 15 seconds
 * Fix the campaign events fields to be datetime fields
 * Move flow server stuff from utils.goflow to flows.server
 * Add messangi channel type

v3.0.407
----------
 * Reenable requiring policy consent
 * Allow msgs endpoint to return ALL messages for an org sorted by created_on
 * Return error message if non-existent asset requested from assets endpoint
 * If contact sends message whilst being started in a flow, don't blow up
 * Remove option to have a flow never expire, migrate current flows with never to 30 days instead
 * Request the user to fill the LINE channel ID and channel name on the claim form

v3.0.406
----------
 * Fix logging events to intercom

v3.0.405
----------
 * Migration to remove FlowStep

v3.0.404
----------
 * remove old privacy page in favor of new policy app
 * use python3 `super` method
 * migration to backfill step UUIDs on recent runs

v3.0.403
----------
 * tweaks to add_analytics users

v3.0.402
----------
 * add native intercom support, add management command to update all users

v3.0.401
----------
 * Fix quick replies in simulator
 * Lower the min length for Facebook page access token
 * Update Facebook claim to ask for Page ID and Page name from the user
 * Add new policies and consent app
 * Fix another migration that adds a field and writes to it in same transaction
 * Add step UUID fields to FlowPathRecentRun and update trigger on run paths to start populating them

v3.0.400
----------
 * Don't create flow steps
 * Remove remaining usages of six

v3.0.399
----------
 * Drop no longer used FlowRun.message_ids field
 * Don't allow nested flowserver trials
 * Fix migrations which can lead to locks because they add a field and populate it in same transaction
 * Remove a lot of six stuff
 * Use bulk_create's returned msgs instead of forcing created_on to be same for batches of messages created by Broadcast.send
 * Use sent_on for incoming messages's real world time
 * Don't require steps for flow resumptions

v3.0.398
----------
 * Add period, rollup fields to archive

v3.0.397
----------
 * Stop writing .recipients when sending broadcasts as this is only needed for purged broadcasts
 * Rework run_audit command to check JSON fields and not worry about steps
 * Replace json_date_to_datetime with iso8601.parse_date
 * Stepless surveyor runs

v3.0.396
----------
 * Use run path instead of steps to recalculate run expirations
 * Stop writing to FlowRun.message_ids

v3.0.395
----------
 * Change FlowRun.get_last_msg to use message events instead of FlowRun.message_ids
 * Stop saving message associations with steps

v3.0.393
----------
 * Drop values_value

v3.0.392
----------
 * Remove broadcast purging

v3.0.391
----------
 * remove reference to nyaruka for trackings users
 * fix test decoration to work when no flow server configured

v3.0.390
----------
 * Disable webhook calls during flowserver trials
 * Use FlowRun.events for recent messages rollovers

v3.0.389
----------
 * add archive model, migrations

v3.0.388
----------
 * Make ContactField header clickable when sorting
 * Add first python2 incompatible code change
 * Add contact groups sheet on contact exports
 * Remove contact export as CSV
 * Update to latest goflow
 * Fix test_db contact fields serialization

v3.0.387
----------
 * fix flowstarts migration

v3.0.386
----------
 * update start contact migration to work with malformed extra

>>>>>>> 81472807
v3.0.384
----------
 * fix not selecting contact id from ES in canary task

v3.0.383
----------
 * add canary task for elasticsearch
 * record metrics about flowserver trial to librarto
 * allow sorting of contact fields via dragging in manage dialog

v3.0.382
----------
 * rename flow migration

v3.0.381
----------
 * limit number of flows exited at once, order by expired_on to encourage index
 * remove python 2.7 build target in travis
 * start flow starts in the flows queue vs our global celery one
 * add flow start count model to track # of runs in a flow start
 * Always use channel.name for channel assets

v3.0.380
----------
 * update to latest goflow to get location support
 * better output logs for goflow differences

v3.0.379
----------
 * add v2 editor through /v2 command in simulator

v3.0.378
----------
 * get all possible existing Twilio numbers on the Twilio account
 * reenable group sends *
 * remove Value model usage, Contact.search

v3.0.377
----------
 * do not allow dupe broadcasts to groups
 * Use ElasticSearch to export contacts and create dynamic groups
 * remove celery super auto scaler
 * update whatsapp activation by setting rate limits using new endpoints
 * fix incorrect keys for tokens and account sids for twiml apps
 * add ability to test flow results against goflow

v3.0.376
----------
 * remove celery super auto scaler since we don't use it anywhere
 * update whatsapp activation by setting rate limits using new endpoints
 * fix incorrect keys for tokens and account sids for twiml apps
 * add admin command to help audit ES and DB discrepencies

v3.0.375
----------
 * update whatsapp for new API
 * new index on contacts_contact.fields optimized for space

v3.0.374
----------
 * allow reading, just not writing of sends with groups
 * remove old seaching from contact views

v3.0.373
----------
 * optimize group views
 * don't allow sends to groups to be imported or copied
 * remove normal junebug, keep only junebug ussd
 * fix isset/~isset, sort by 'modified_on_mu' in ES
 * use ES to search for contacts

v3.0.372
----------
 * remap sms and status Twilio urls, log people still calling old ones
 * fix to display Export buttons on sent msgs folder and failed msgs folder
 * use message events in run.events for results exports instead of run.message_ids

v3.0.371
----------
 * add twilio messaging handling back in

v3.0.370
----------
 * remove logging of base handler being called

v3.0.369
----------
 * rename contact field types of decimal to number
 * finalize contact imports so that updated contacts have modified_on outside transaction 
 * try to fetch IVR recordings for up to a minute before giving up
 * remove handling and sendind code for all channel types (except twitter and junebug)

v3.0.368
----------
 * Fewer sentry errors from ES searching
 * Don't assume messages have a UUID in FlowRun.add_messages

v3.0.367
----------
 * allow up to two minutes for elastic search lag

v3.0.366
----------
 * fix empty queryset case for ES comparison

v3.0.365
----------
 * chill the f out with sentry if the first contact in our queryset is less than 30 seconds old
 * fix duplicate messages when searching on msgs whose contacts have more than one urn

v3.0.364
----------
 * fix environment variable for elastic search, catch all exceptions

v3.0.363
----------
 * Add Elastic searching for contacts, for now only validating that results through ES are the same as through postgres searches

v3.0.361
----------
 * Migrate Dart/Hub9 Contact urns and channels to support ext schemes

v3.0.360
----------
 * Use more efficient queries for check channels task
 * Fix Location geojson import

v3.0.359
----------
 * Add API endpoint to view failed messages

v3.0.358
----------
 * Allow filtering by uuid on runs API endpoint, and include run uuid in webhooks
 * Fix blockstrans failing on label count

v3.0.357
----------
 * Add linear backdown for our refresh rate on inbox pages

v3.0.356
----------
 * Do not log MageHandler calls
 * Serialize contact field label as name instead

v3.0.355
----------
 * Use force_text on uuids read from redis
 * Log errors for any channel handler methods

v3.0.354
----------
 * Set placeholder msg.id = 0
 * Fix comparison when price is None

v3.0.353
----------
 * Evaluate contact field with no value as False

v3.0.352
----------
 * Update to Facebook graph api v2.12

v3.0.351
----------
 * Support plain ISO dates (not just datetimes)

v3.0.350
----------
 * Swallow exceptions encountered when parsing, don't add to group
 * Set placeholder msg.id = 0

v3.0.349
----------
 * Deal with null state values in contact search evaluation

v3.0.348
----------
 * Fix off by one error in calculating best channel based on prefixes
 * Reevaluate dynamic groups using local contact fields instead of SQL

v3.0.347
----------
 * Add modified_on index for elasticsearch

v3.0.346
----------
 * Don't start archived flows
 * Don't show stale dates on campaign events
 * Allow brands to configure flow types
 * Remove group search from send to others action
 * Fixes for test contact activity

v3.0.345
----------
 * Migration to backfill run.events and add step uuids to run.path
 * Do the right thing when we are presented with NaN decimals

v3.0.344
----------
 * Use real JSONField for FlowRun.events
 * Add FlowRun.events and start populating with msg events for new runs
 * Serialize Contact.fields in test_db
 * Update to latest goflow release

v3.0.342
----------
 * Fix for decimal values in JSON fields attribute
 * Fix for not being able to change contact field types if campaign event inactive

v3.0.341
----------
 * Add if not exists to index creation for fields
 * Last of Py3 compatibility changes

v3.0.340
----------
 * Use fields JSON field on Contact instead of Value table for all reading.
 * Force campaign events to be based off of DateTime fields
 * Migration to change all contact fields used in campaign events to DateTime
 * Migration to add GIN index on Contact.fields

v3.0.339
----------
 * Remove leading and trailing spaces on location string before boundaries path query
 * Require use of update_fields with Contact.save()
 * Event time of contact_changed is when contact was modified
 * Use latest goflow release
 * Make special channel accessible during simulator use

v3.0.338
----------
 * Always serialize contact field datetime values in the org timezone
 * Add migration for population of the contact field json

v3.0.336
----------
 * Update middlewares to Django defaults for security
 * Add JSON fields to Contact, set in set_field
 * backfill any null location paths, make not null, update import to set path, set other levels on fields when setting location

v3.0.335
----------
 * Allow groups when scheduling flows or triggers
 * Fix configuration page URLs and use courier URLs
 * Replace contact.channel in goflow serialization with a channel query param in each contact URN
 * Serialize contact.group_uuids as groups with name and UUID

v3.0.334
----------
 * Add response to external ID to courier serialized msg if we have response to
 * More Py3 migration work
 * Remove broadcasting to groups from Send Message dialog

v3.0.332
----------
 * Do not delete RuleSets only disconnect them from flows

v3.0.331
----------
 * Fix scoping for sim show/hide

v3.0.330
----------
 * Allow toggling of new engine on demand with /v2 command in simulator

v3.0.329
----------
 * Fix negative cache ttl for topups

v3.0.328
----------
 * Remove Vumi Type
 * Remove custom autoscaler for Celery
 * Implement Plivo without Plivo library

v3.0.325
----------
 * Build dynamic groups in background thread
 * Dynamic Channel changes, use uuids in URLs, allow custom views
 * Allow WhatsApp channels to refresh contacts manually
 * Allow brands to specifiy includes for the document head
 * Fix external claim page, rename auth_urn for courier
 * Change VB channel type to be a dynamic channel
 * Remove unused templates

v3.0.324
----------
 * Add ability to run select flows against a flowserver instance

v3.0.323
----------
 * Move JioChat access creation to channel task
 * Use 'list()' on python3 dict iterators
 * Use analytics-python===1.2.9, python3 compatible
 * Fix using PlayAction in simulator and add tests
 * Fix HasEmailTest to strip surrounding punctuation
 * ContainsPhraseTest shouldn't blow up if test string is empty
 * Use 'six' library for urlparse, urlencode

v3.0.322
----------
 * Unfreeze phonenumbers library so we always use latest
 * Remove old Viber VI channel type
 * Add config template for LN channel type
 * Move configuration blurbs to channel types
 * Move to use new custom model JSONAsTextField where appropriate

v3.0.321
----------
 * Fix quick-reply button in flow editor

v3.0.320
----------
 * Fix webhook rule as first step in run interpreting msg wrong
 * Change mailto URN importing to use header 'mailto' and make 'email' always a field. Rename 'mailto' fields to 'email'.

v3.0.319
----------
 * Add ArabiaCell channel type
 * Tweaks to Mtarget channel type
 * Pathfix for highcharts

v3.0.318
----------
 * Add input to webhook payload

v3.0.317
----------
 * Remove support for legacy webhook payload format
 * Fix org-choose redirects for brands

v3.0.316
----------
 * Remove stop endpoint for MT

v3.0.315
----------
 * Inactive flows should not be listed on the API endpoint
 * Add Mtarget channel type

v3.0.314
----------
 * Add run dict to default webhook payload

v3.0.313
----------
 * have URNs resolve to dicts instead of just the display
 * order transfer credit options by name
 * show dashboard link even if org is chosen

v3.0.312
----------
 * include contact URN in webhook payload

v3.0.311
----------
 * Allow exporting results of archived flows
 * Update Twitter Activity channels to work with latest beta changes
 * Increase maximum attachment URL length to 2048
 * Tweak contact searching so that set/not-set conditions check the type specific column
 * Migration to delete value decimal/datetime instances where string value is "None"
 * Don't normalize nulls in @extra as "None"
 * Clear timeouts for msgs which dont have credits assigned to them
 * Simpler contact get_or_create method to lookup a contact by urn and channel
 * Prevent updating name for existing contact when we receive a message
 * Remove fuzzy matching for ContainsTest

v3.0.310
----------
 * Reimplement clickatell as a Courier only channel against new API

v3.0.309
----------
 * Use database trigger for inserting new recent run records
 * Handle stop contact channel events
 * Remove no longer used FlowPathRecentRun model

v3.0.308
----------
'# Enter any comments for inclusion in the CHANGELOG on this revision below, you can use markdown
 * Update date for webhook change on api docs
 * Don't use flow steps for calculating test contact activity

v3.0.307
----------
 * Stop using FlowPathRecentMessage

v3.0.306
----------
 * Migration to convert recent messages to recent runs

v3.0.305
----------
 * Add new model for tracking recent runs
 * Add dynamic group optimization for new contacts

v3.0.304
----------
 * Drop index on FlowStep.step_uuid as it's no longer needed

v3.0.303
----------
 * Still queue messages for sending when interrupted by a child

v3.0.302
----------
 * Use FlowRun.current_node_uuid for sending to contacts at a given flow node

v3.0.301
----------
 * Tweak process_message_task to not blow up if message doesn't exist
 * Use FlowRun.message_ids for flow result exports

v3.0.300
----------
 * Use config secret instead of secret field on Channel
 * Add tests for datetime contact API field update

v3.0.299
----------
 * Fix deleting resthooks
 * Fix quick replies UI on Firefox

v3.0.298
----------
 * Process contact queue until there's a pending message or empty
 * Make date parsing much stricter
 * Migration to fix run results which were numeric but parsed as dates
 * Use transaction when creating contact URN
 * Add support for v2 webhooks

v3.0.294
----------
 * Fix run.path trigger to not blow up deleting old steps that don't have exit_uuids
 * Define MACHINE_HOSTNAME for librato metrics

v3.0.293
----------
 * Fix handle_ruleset so we don't continue the run if a child has exited us
 * Migration to backfill FlowRun.message_ids and .current_node_uuid (recommend faking and running manually)

v3.0.292
----------
 * Add support for 'direct' db connection
 * Stop updating count and triggered on on triggers
 * Add FlowRun.current_node_uuid and message_ids
 * Catch IntegrityError and lookup again when creating contact URN
 * Make sure we dont allow group chats in whatsapp

v3.0.291
----------
 * Ignore TMS callbacks

v3.0.289
----------
 * Stop writing values in flows to values_value

v3.0.287
----------
 * Performance improvements and simplications to flow result exports
 * Add some extra options to webhook_stats
 * Migration to convert old recent message records

v3.0.286
----------
 * Remove incomplete path counts

v3.0.285
----------
 * Migrate languages on campaign events
 * Rework flow path count trigger to use exit_uuid and not record incomplete segments

v3.0.282
----------
 * Don't import contacts with unknown iso639-3 code
 * Make angular bits less goofy for quick replies and webhooks
 * Add is_active index on flowrun
 * Don't disassociate channels from orgs when they're released
 * Include language column in Contact export

v3.0.281
----------
 * Set tps for nexmo and whatsapp
 * Dont overwrite name when receiving a message from a contact that already exists
 * Flow start performance improvements

v3.0.280
----------
 * Parse ISO dates followed by a period
 * Optimize batch flow starts

v3.0.279
----------
 * Update Nexmo channels to use new Courier URLs
 * Store path on AdminBoundary for faster lookups
 * Serialize metata for courier tasks (quick replies support)
 * Add default manager to AdminBoundary which doesn't include geometry

v3.0.278
----------
 * Fixes to the ISO639-3 migration
 * Add support for quick replies

v3.0.277
----------
 * Add flow migration for base_language in flow definitions

v3.0.276
----------
 * back down to generic override if not found with specific code
 * Add esp-spa as exception

v3.0.275
----------
 * Fix language migrations

v3.0.274
----------
 * Fix serialization of 0 decimal values in API
 * Add initial version of WhatsApp channel (simple messaging only)
 * Migrate to iso639-3 language codes (from iso639-2)
 * Remove indexes on Msg, FlowRun and FlowStep which we don't use
 * Remove fields no longer used on org model

v3.0.273
----------
 * Don't blow up when a flow result doesn't have input

v3.0.272
----------
 * Fix parsing ISO dates with negative offsets

v3.0.271
----------
 * Serialize contact field values with org timezone

v3.0.270
----------
 * Load results and path from new JSON fields instead of step/value objects on API runs endpoint

v3.0.269
----------
 * Fix campaign export issue
 * Disable legacy analytics page
 * Change date constants and contact fields to use full/canonical format in expressions context

v3.0.265
----------
 * Fix not updating versions on import flows
 * Require FlowRun saves to use update_fields
 * Rework get_results to use FlowRun.results
 * Don't allow users to save dynamic groups with 'id' or 'name' attributes
 * Add flow version 11.0, create migration to update references to contact fields and flow fields

v3.0.264
----------
 * Show summary for non-waits on flow results
 * Reduce number of queries during flow handling

v3.0.263
----------
 * Start campaigns in separate task
 * Enable flow results graphs on flow result page
 * Fix run table json parsing
 * SuperAutoScaler!

v3.0.262
----------
 * Use string comparison to optimize temba_update_flowcategorycount
 * Allow path counts to be read by node or exit
 * SuperAutoscaler
 * Fix inbox views so we don't look up channel logs for views that don't have them
 * Add management command for analyzing webhook calls
 * Change recent message fetching to work with either node UUID or exit UUID

v3.0.261
----------
 * Migrate revisions forward with rev version
 * Limit scope of squashing so we can recover from giant unsquashed numbers

v3.0.260
----------
 * Make tests go through migration
 * Set version number of system created flows
 * Block saving old versions over new versions
 * Perform apply_topups as a task, tweak org update form
 * Updates to credit caches to consider expiration
 * Tweak credit expiration email

v3.0.259
----------
 * Improve performance and restartability of run.path backfill migration
 * Update to latest smartmin
 * Use run.results for run results page

v3.0.258
----------
 * Set brand domain on channel creations, use for callbacks

v3.0.257
----------
 * Migration to populate run paths (timeconsuming, may want to fake aand run manually)
 * Ensure actions have UUIDs in single message and join-group flows
 * Flow migration command shouldn't blow up if a single flow fails

v3.0.255
----------
 * Fix Twilio to redirect to twilio claim page after connecting Twilio
 * Add FlowRun.path and start populating it for new flow steps
 * Removes no longer used Msg.has_template_error field

v3.0.254
----------
 * Use get_host() when calculating signature for voice callbacks

v3.0.253
----------
 * use get_host() when validating IVR requests

v3.0.252
----------
 * Better Twilio channel claiming

v3.0.250
----------
 * Tweaks to recommended channels display

v3.0.246
----------
 * Update smartmin to version 1.11.4
 * Dynamic channels: Chikka, Twilio, Twilio Messaging Service and TwiML Rest API

v3.0.245
----------
 * Tweaks to the great FlowRun results migration for better logging and for parallel migrations
 * Fixes us showing inactive orgs in nav bar and choose page
 * Ignore requests missing text for incoming message from Infobip

v3.0.244
----------
 * Add exit_uuid to all flow action_sets (needed for goflow migrations)

v3.0.243
----------
 * Add index to FlowPathRecentMessage
 * Flows API endpoint should filter out campaign message flow type
 * Add archived field to campaings API endpoint
 * Fix to correctly substitute context brand variable in dynamic channel blurb

v3.0.242
----------
 * Data migration to populate results on FlowRun (timeconsuming, may want to fake and run manually)

v3.0.239
----------
 * Migration to increase size of category count

v3.0.238
----------
 * Increase character limits on category counts

v3.0.237
----------
 * Fix Nexmo channel link
 * Add results field to FlowRun and start populating
 * Add FlowCategoryCount model for aggregating flow results
 * Remove duplicate USSD channels section

v3.0.234
----------
 * Remove single message flows when events are deleted

v3.0.233
----------
 * Remove field dependencies on flow release, cleanup migration
 * Update to latest Django 1.11.6

v3.0.232
----------
 * Mage handler shouldn't be accessible using example token in settings_common
 * Make Msg.has_template_error nullable and stop using it

v3.0.231
----------
 * Add claim page for dmark for more prettiness
 * Add management command to migrate flows forward
 * Add flow migration for partially localized single message flows
 * Recalculate topups more often
 * Add dmark channel (only can send and receive through courier)
 * Merge pull request #1522 from nyaruka/headers
 * Replace TEMBA_HEADERS with http_headers()
 * Improve mock server used by tests so it can mock specifc url with specific responses
 * Add method to get active channels of a particular channel type category
 * Replace remaining occurrences of assertEquals
 * Fix the way to check USSD support
 * Dynamic channels: Vumi and Vumi USSD

v3.0.230
----------
 * Deal with malformed group format as part of group updates
 * Allow installs to configure how many fields they want to keep in @extra
 * Fix Nexmo icon
 * Add logs for incoming requests for InfoBip
 * Do both Python 2 and 3 linting in a single build job

v3.0.229
----------
 * Do not set external ID for InfoBip we have send them our ID
 * Fix channel address comparison to be insensitive to +
 * Use status groupId to check from the InfoBip response to know if the request was erroneous

v3.0.228
----------
 * Add id to reserved field list

v3.0.227
----------
 * Update Infobip channel type to use the latest JSON API
 * Migrate flows forward to have dependencies

v3.0.226
----------
 * Fix issue with dates in the contact field extractor
 * Allow org admin to remove invites

v3.0.225
----------
 * Optimize how we check for unsent messages on channels
 * Ensure all actions have a UUID in new flow spec version 10.1
 * Fixes viber URN validation: can be up to 24 chars
 * Dynamic channels: Zenvia, YO
 * Add support for minor flow migrations

v3.0.224
----------
 * Remove duplicate excellent includes (only keep compressed version)

v3.0.222
----------
 * Only show errors in UI when org level limits of groups etc are exceeded 
 * Improve error messages when org reaches limit of groups etc

v3.0.221
----------
 * Add indexes for retying webhook events

v3.0.220
----------
 * Remove no longer used Msg.priority (requires latest Mage)

v3.0.219
----------
 * Create channel event only for active channels
 * Limit SMS Central channel type to the Kathmandu timezone
 * Create fields from expressions on import
 * Flow dependencies for fields, groups, and flows
 * Dynamic channels: Start
 * Dynamic channels: SMS Central

v3.0.218
----------
 * Delete simulation messages in batch of 25 to use the response_to index
 * Fix Kannel channel type icon
 * @step.contact and @contact should both be the run contact
 * Migration to set value_type on all RuleSets

v3.0.217
----------
 * Add page titles for common pages
 * New index for contact history
 * Exit flows in batches so we dont have to grab all runs at once
 * Check we can create a new groups before importing contact and show the error message to the user
 * Fixes value type guessing on rulesets (we had zero typed as dates)
 * Update po files
 * Dynamic channels: Shaqodoon

v3.0.216
----------
 * Should filter user groups by org before limiting to 250
 * Fixes for slow contact history
 * Allow updating existing fields via API without checking the count
 * Update TWIML IVR protocol check
 * Add update form fields in dynamic channel types
 * Abstract out the channel update view form classes
 * Add ivr_protocol field on channel type
 * Mock constants to not create a lot of objects in test DB
 * Limit the contact fields max per org to 200 to below the max form post fields allowed
 * Limit number of contact groups creation on org to 250
 * Limit number of contact fields creation on org to 250
 * Dynamic channels: Red Rabbit, Plivo Nexmo

v3.0.212
----------
 * Make Msg.priority nullable so courier doesn't have to write to it
 * Calculate TPS cost for messages and add them to courier queues
 * Fix truncate cases in SQL triggers
 * Fix migration to recreate trigger on msgs table
 * Dynamic channels: Mblox

v3.0.211
----------
 * Properly create event fires for campaign events updated through api
 * Strip matched string in not empty test
 * Dynamic channels: Macrokiosk

v3.0.210
----------
 * Make message priority be based on responded state of flow runs
 * Support templatized urls in media
 * Add UI for URL Attachments
 * Prevent creation of groups and labels at flow run time
 * Dynamic channels: M3Tech, Kannel, Junebug and Junebug USSD

v3.0.209
----------
 * Add a way to specify the prefixes short codes should be matching
 * Include both high_priority and priority in courier JSON
 * Fix TwiML migration
 * Fix JSON response when searching Plivo numbers

v3.0.208
----------
 * Msg.bulk_priority -> Msg.high_priority
 * Change for currencies for numeric rule
 * Dynamic channels for Jasmin, Infobip, and Hub9

v3.0.207
----------
 * Fix Twiml config JSON keys
 * Unarchiving a campaign should unarchive all its flows

v3.0.206
----------
 * Fix broken Twilio Messaging Service status callback URL
 * Only update dynamic groups from set_field if value has changed
 * Optimize how we lookup contacts for some API endpoints
 * More dynamic channels

v3.0.205
----------
 * add way to show recommended channel on claim page for dynamic channels
 * change Org.get_recommended_channel to return the channel type instead of a random string

v3.0.204
----------
 * separate create and drop index operations in migration

v3.0.203
----------
 * create new compound index on channel id and external id, remove old external id index
 * consistent header for contact uuid in exports and imports
 * unstop contacts in handle message for new messages
 * populate @extra even on webhook failures
 * fix flow simulator with chatbase connected
 * use ContactQL for name of contact querying grammar
 * dynamic channels: Clickatell
 * fix contact searching where text includes + or / chars
 * replace Ply with ANTLR for contact searching (WIP)

v3.0.201
----------
 * Make clean string method replace non characteres correctly

v3.0.200
----------
 * Support Telegram /start command to trigger new conversation trigger

v3.0.199
----------
 * Use correct Twilio callback URL, status is for voice, keep as handler

v3.0.198
----------
 * Add /c/kn/uuid-uuid-uuid/receive style endpoints for all channel types
 * Delete webhook events in batches
 * Dynamic channels: Blackmyna

v3.0.197
----------
 * update triggers so that updates in migration work

v3.0.196
----------
 * make sure new uuids are honored in in_group tests
 * removes giant join through run/flow to figure out flow steps during export
 * create contacts from start flow action with ambiguous country
 * add tasks for handling of channel events, update handlers to use ChannelEvent.handle
 * add org level dashboard for multi-org organizations

v3.0.195
----------
 * Tweaks to allow message handling straight from courier

v3.0.193
----------
 * Add flow session model and start creating instances for IVR and USSD channel sessions

v3.0.192
----------
 * Allow empty contact names for surveyor submissions but make them null
 * Honor admin org brand in get_user_orgs
 * Fix external channel bulk sender URL
 * Send broadcast in the same task as it is created in and JS utility method to format number
 * Try the variable as a contact uuid and use its contact when building recipients
 * Fix org lookup, use the same code path for sending a broadcast
 * Fix broadcast to flow node to consider all current contacts on the the step

v3.0.191
----------
 * Update test_db to generate deterministic UUIDs which are also valid UUID4

v3.0.190
----------
 * Turn down default courier TPS to 10/s

v3.0.189
----------
 * Make sure msg time never wraps in the inbox

v3.0.188
----------
 * Use a real but mockable HTTP server to test flows that hit external URLs instead of mocking the requests
 * Add infobip as dynamic channel type and Update it to use the latest Infobip API
 * Add support for Courier message sending

v3.0.183
----------
 * Use twitter icon for twitter id urns

v3.0.182
----------
 * Tweak test_start_flow_action to test parent run states only after child runs have completed
 * Stop contacts when they have only an invalid twitter screen name
 * Change to max USSD session length

v3.0.181
----------
 * Ignore case when looking up twitter screen names

v3.0.180
----------
 * Switch to using twitterid scheme for Twitter messages
 * Should be shipped before Mage v0.1.84

v3.0.179
----------
 * Allow editing of start conversation triggers

v3.0.178
----------
 * Remove urn field, urn compound index, remove last uses of urn field

v3.0.177
----------
 * remove all uses of urn (except when writing)
 * create display index, backfill identity
 * Allow users to specify extra URNs columns to include on the flow results export

v3.0.176
----------
 * Add display and identity fields to ContactURN
 * Add schemes field to allow channels to support more than one scheme

v3.0.175
----------
 * Fix incorrect lambda use so message sending works

v3.0.174
----------
 * Make ContactField.uuid unique and non-null

v3.0.173
----------
 * Add migration to populate ContactField.uuid

v3.0.172
----------
 * Only try to delete Twilio app when channel config contains 'application_sid'
 * Surveyor submissions should try rematching the rules if the same ruleset got updated by the user and old rules were removed
 * Add uuid field to ContactField
 * Convert more channel types to dynamic types 

v3.0.171
----------
 * Fixes for Twitter Activity channels
 * Add stop contact command to mage handler
 * Convert Firebase Cloud Messaging to a dynamic channel type
 * Convert Viber Public to a dynamic channel type
 * Change to the correct way for dynamic channel
 * Convert LINE to a dynamic channel type
 * Better message in SMS alert email

v3.0.170
----------
 * Hide SMTP config password and do not change the set password if blank is submitted
 * Validate the length of message campaigns for better user feedback
 * Make FlowRun.uuid unique and non-null (advise faking this and building index concurrently)

v3.0.169
----------
 * Migration to populate FlowRun.uuid. Advise faking this and running manually.
 * More channel logs for Jiochat channel interactions

v3.0.167
----------
 * Fix inclusion of attachment urls in webhook payloads and add tests
 * Install lxml to improve performance of large Excel exports
 * Add proper deactivation of Telegram channels
 * Converted Facebook and Telegram to dynamic channel types
 * Add nullable uuid field to FlowRun
 * Make sure we consider all URN schemes we can send to when looking up the if we have a send channel
 * Split Twitter and Twitter Beta into separate channel types
 * Remove support for old-style Twilio endpoints

v3.0.166
----------
 * Release channels before Twilio/Nexmo configs are cleared
 * Expose flow start UUID on runs from the runs endpoint

v3.0.165
----------
 * Migration to populate FlowStart.uuid on existing objects (advise faking and run manually)

v3.0.163
----------
 * Add uuid field to FlowStart
 * Migration to convert TwiML apps

v3.0.160
----------
 * Add support for Twitter channels using new beta Activity API

v3.0.159
----------
 * Clean incoming message text to remove invalid chars

v3.0.158
----------
 * Add more exception currencies for pycountry
 * Support channel specific Twilio endpoints

v3.0.156
----------
 * Clean up pip-requires and reset pip-freeze

v3.0.155
----------
 * Reduce the rate limit for SMS central to 1 requests per second
 * Display Jiochat on channel claim page
 * Fix date pickers on modal forms
 * Update channels to generate messages with multiple attachments

v3.0.154
----------
 * Rate limit sending throught SMS central to 10 messages per second
 * Fix some more uses of Context objects no longer supported in django 1.11
 * Fix channel log list request time display
 * Add @step.text and @step.attachments to message context

v3.0.153
----------
 * Jiochat channels
 * Django 1.11

v3.0.151
----------
 * Convert all squashable and prunable models to use big primary keys

v3.0.150
----------
 * Drop database-level length restrictions on msg and values
 * Add sender ID config for Macrokiosk channels
 * Expose org credit information on API org endpoint
 * Add contact_uuid parameter to update FCM user
 * Add configurable webhook header fields

v3.0.148
----------
* Fix simulator with attachments
* Switch to using new recent messages model

v3.0.147
----------
 * Migration to populate FlowPathRecentMessage
 * Clip messages to 640 chars for recent messages table

v3.0.145
----------
 * Change Macrokiosk time format to not have space
 * Better error message for external channel handler for wrong time format
 * Add new model for tracking recent messages on flow path segments

v3.0.144
----------
 * Remove Msg.media field that was replaced by Msg.attachments
 * Change default ivr timeouts to 2m
 * Fix the content-type for Twilio call response

v3.0.143
----------
 * Update contact read page and inbox views to show multiple message attachments 
 * Fix use of videojs to provide consistent video playback across browsers
 * API should return error message if user provides something unparseable for a non-serializer param

v3.0.142
----------
 * Fix handling of old msg structs with no attachments attribute
 * Tweak in create_outgoing to prevent possible NPEs in flow execution
 * Switch to using Msg.attachments instead of Msg.media
 * Replace index on Value.string_value with one that is limited to first 32 chars

v3.0.139
----------
* Fix Macrokiosk JSON responses

v3.0.138
----------
 * Migration to populate attachments field on old messages

v3.0.137
----------
 * Don't assume event fires still exist in process_fire_events
 * Add new Msg.attachments field to hold multiple attachments on an incoming message

v3.0.136
----------
 * Fix scheduled broadcast text display

v3.0.135
----------
 * Make 'only' keyword triggers ignore punctuation
 * Make check_campaigns_task lock on the event fires that it will queue
 * Break up flow event fires into sub-batches of 500
 * Ignore and ack incoming messages from Android relayer that have no number

v3.0.134
----------
 * Add match_type option to triggers so users can create triggers which only match when message only contains keyword
 * Allow Africa's talking to retry sending message
 * Allow search on the triggers pages
 * Clear results for analytics when user removes a flow run

v3.0.133
----------
 * Make Msg.get_sync_commands more efficent
 * Fix open range airtime transfers
 * Fix multiple Android channels sync
 * Fix parsing of macrokiosk channel time format
 * Ensure that our select2 boxes show "Add new" option even if there is a partial match with an existing item
 * Switch to new translatable fields and remove old Broadcast fields
 * Add Firebase Cloud messaging support for Android channels

v3.0.132
----------
 * Migration to populate new translatable fields on old broadcasts. This migration is slow on a large database so it's
   recommended that large deployments fake it and run it manually.

v3.0.128
----------
 * Add new translatable fields to Broadcast and ensure they're populated for new stuff

v3.0.127
----------
 * Fix autocomplete for items containing digits or other items
 * Make autocomplete dropdown disappear when user clicks in input box
 * Replace usages of "SMS" with "message" in editor
 * Allow same subflow to be called without pause in between

v3.0.126
----------
 * Fix exporting messages by a label folder
 * Improve performance of org export page for large orgs
 * Make it easier to enable/disable debug toolbar
 * Increase channel logging for requests and responses
 * Change contact api v1 to insert nonexistent fields
 * Graceful termination of USSD sessions

v3.0.125
----------
 * Don't show deleted flows on list page
 * Convert timestamps sent by MacroKiosk from local Kuala Lumpur time

v3.0.124
----------
 * Move initial IVR expiration check to status update on the call
 * Hide request time in channel log if unset
 * Check the existance of broadcast recipients before adding
 * Voice flows import should never allow expirations longer than 15 mins
 * Fix parse location to correctly use the tokenizized text if the location was matched for the entire text
 * Use updates instead of full Channel saves() on realyer syncs, only update when there are changes

v3.0.123
----------
 * Use flow starts for triggers that operate on groups
 * Handle throttling errors from Nexmo when using API to add new numbers
 * Convert campaign event messages to HSTORE fields

v3.0.121
----------
 * Add MACROKIOSK channel type
 * Show media for MMS in simulator

v3.0.120
----------
 * Fix send all bug where we append list of messages to another list of messages
 * Flows endpooint should allow filtering by modified_on

v3.0.119
----------
 * More vertical form styling tweaks

v3.0.118
----------
 * Add flow link on subflow rulesets in flows

v3.0.117
----------
 * Fix styling on campaign event modal

v3.0.116
----------
 * Update to latest Raven
 * Make default form vertical, remove horizontal to vertical css overrides
 * Add flow run search and deletion
 * Hangup calls on channels release

v3.0.115
----------
 * Allow message exports by label, system label or all messages
 * Fix for double stacked subflows with immediate exits

v3.0.112
----------
 * Archiving a flow should interrupt all the current runs

v3.0.111
----------
 * Display webhook results on contact history
 * Clean up template tags used on contact history
 * Allow broadcasts to be sent to all urns belonging to the specified contacts

v3.0.109
----------
 * Data migration to populate broadcast send_all field

v3.0.108
----------
 * Add webhook events trim task with configurable retain times for success and error logs

v3.0.107
----------
 * Add send_all broadcast field

v3.0.106
----------
 * Remove non_atomic_gets and display message at /api/v1/ to explain API v1 has been replaced
 * Add squashable model for label counts
 * Split system label functionality into SystemLabel and SystemLabelCount

v3.0.105
----------
 * Link subflow starts in actions
 * Allow wait to wait in flows with warning

v3.0.104
----------
 * Add new has email test, contains phrase test and contains only phrase test

v3.0.103
----------
 * Migration to populate FlowNodeCount shouldn't include test contacts

v3.0.102
----------
 * Add migration to populate FlowNodeCount

v3.0.101
----------
 * Migration to clear no-longer-used flow stats redis keys
 * Replace remaining cache-based flow stats code with trigger based FlowNodeCount

v3.0.100
----------
 * Fix intermittently failing Twilio test
 * make sure calls have expiration on initiation
 * Update to latest smartmin
 * Add redirection for v1 endpoints
 * Fix webhook docs
 * Fix MsgCreateSerializer not using specified channel
 * Test coverage
 * Fix test coverage issues caused by removing API v1 tests
 * Ensure surveyor users still have access to the API v2 endpoint thats they need
 * Remove djangorestframework-xml
 * Restrict API v1 access to surveyor users
 * Block all API v2 writes for suspended orgs
 * Remove all parts of API v1 not used by Surveyor

v3.0.99
----------
 * Prioritize msg handling over timeotus and event fires
 * Remove hamlcompress command as deployments should use regular compress these days
 * Fix not correctly refreshing dynamic groups when a URN is removed
 * Allow searching for contacts *with any* value for a given field

v3.0.98
----------
 * Fix sidebar nav LESS so that level2 lists don't have fixed height and separate scrolling
 * Unstop a contact when we get an explicit user interaction such as follow

v3.0.96
----------
 * Fix possible race condition between receiving and handling messages
 * Do away with scheme for USSD, will always be TEL
 * Make sure events are handled properly for USSD
 * Do not specify to & from when using reply_to
 * Update JunebugForm for editing Junebug Channel + config fields

v3.0.95
----------
 * Log request time on channel log success

v3.0.94
----------
 * Fix test, fix template tags

v3.0.93
----------
 * Change request times to be in ms instead of seconds

v3.0.92
----------
 * Block on handling incoming msgs so we dont process them forever away
 * Include Viber channels in new conversation trigger form channel choices

v3.0.90
----------
 * Don't use cache+calculations for flow segment counts - these are pre-calculated in FlowPathCount
 * Do not include active contacts in flows unless user overrides it
 * Clean up middleware imports and add tests
 * Feedback to user when simulating a USSD channel without a USSD channel connected

v3.0.89
----------
 * Expand base64 charset, fix decode validity heuristic

v3.0.88
----------
 * Deal with Twilio arbitrarily sending messages as base64
 * Allow configuration of max text size via settings

v3.0.87
----------
 * Set higher priority when sending responses through Kannel

v3.0.86
----------
 * Do not add stopped contacts to groups when importing
 * Fix an entire flow start batch failing if one run throws an exception
 * Limit images file size to be less than 500kB
 * Send Facebook message attachments in a different request as the text message
 * Include skuid for open range tranfertto accounts

v3.0.85
----------
 * Fix exception when handling Viber msg with no text
 * Migration to remove no longer used ContactGroup.count
 * Fix search queries like 'foo bar' where there are more than one condition on name/URN
 * Add indexes for Contact.name and ContactURN.path
 * Replace current omnibox search function with faster and simpler top-25-of-each-type approach

v3.0.84
----------
 * Fix Line, FCM icons, add Junebug icon

v3.0.83
----------
 * Render missing field and URN values as "--" rather than "None" on Contact list page

v3.0.82
----------
 * Add ROLE_USSD
 * Add Junebug USSD Channel
 * Fix Vumi USSD to use USSD Role

v3.0.81
----------
 * Archive triggers that do not have a contact to send to
 * Disable sending of messages for blocked and stopped contacts

v3.0.80
----------
 * Add support for outbound media on reply messages for Twilio MMS (US, CA), Telegram, and Facebook
 * Do not throw when viber sends us message missing the media
 * Optimizations around Contact searching
 * Send flow UUID with webhook flow events

v3.0.78
----------
 * Allow configuration of max message length to split on for External channels

v3.0.77
----------
 * Use brand key for evaluation instead of host when determining brand
 * Add red rabbit type (hidden since MT only)
 * Fix flow results exports for broadcast only flows

v3.0.76
----------
 * Log Nexmo media responses without including entire body

v3.0.75
----------
 * Dont encode to utf8 for XML and JSON since they expect unicode
 * Optimize contact searching when used to determine single contact's membership
 * Use flow system user when migrating flows, avoid list page reorder after migrations

v3.0.74
----------
 * reduce number of lookup to DB

v3.0.73
----------
 * Add test case for search URL against empty field value
 * Fix sending vumi messages initiated from RapidPro without response to

v3.0.72
----------
 * Improvements to external channels to allow configuration against JSON and XML endpoints
 * Exclude test contacts from flow results
 * Update to latest smartmin to fix empty string searching

v3.0.70
----------
 * Allow USSD flows to start someone else in a flow
 * Include reply to external_id for Vumi channel

v3.0.69
----------
 * Add ID column to result exports for anon orgs
 * Deactivate runs when releasing flows
 * Fix urn display for call log
 * Increased send and receive channel logging for Nexmo, Twilio, Twitter and Telegram 
 * Allow payments through Bitcoins
 * Include TransferTo account currency when asking phone info to TransferTo
 * Don't create inbound messages for gather timeouts, letting calls expire
 * Don't show channel log for inactive channels on contact history
 * Upgrade to latest smartmin which changes created_on/modified_on fields on SmartModels to be overridable
 * Uniform call and message logs

v3.0.64
----------
 * Add ID column to anonymous org contact exports, also add @contact.id field in message context
 * Fix counts for channel log elements
 * Only have one link on channel page for sending log
 * Attempt to determine file types for msg attachments using libmagic
 * Deactivate runs on hangups, Keep ivr runs open on exit
 * Add log for nexmo media download
 * Add new perf_test command to run performance tests on database generated with make_test_db

v3.0.62
----------
 * Fix preferred channels for non-msg channels

v3.0.61
----------
 * Make migrations to populate new export task fields non-atomic
 * Add indexes for admin boundaries and aliases
 * Nexmo: make sure calls are ended on hangup, log hangups and media
 * Fix inbound calls on Nexmo to use conversation_uuid
 * Style tweaks for zapier widget
 * Use shorter timeout for IVR
 * Issue hangups on expiration during IVR runs
 * Catch all exceptions and log them when initiating call
 * Fix update status for Nexmo calls

v3.0.48
----------
 * Add channel session log page
 * Use brand variable for zaps to show
 * Additional logging for nexmo
 * Increase non-overlap on timeout queueing, never double queue single timeout
 * Fix broken timeout handling when there is a race
 * Make field_keys a required parameter
 * Speed up the contact import by handling contact update at once after all the fields are set

v3.0.47
----------
 * Add channel log for Nexmo call initiation
 * Fix import-geojson management command

v3.0.46
----------
 * Fix Contact.search so it doesn't evaluate the base_query
 * Enable searching in groups and blocked/stopped contacts

v3.0.45
----------
 * Fix absolute positioning for account creation form
 * Add Line channel icon in fonts
 * Add data migrations to update org config to connect to Nexmo

v3.0.43
----------
 * Add Malawi as a country for Africa's Talking

v3.0.42
----------
 * Widen pages to browser width so more can fit
 * Fix the display of URNs on contact list page
 * Fix searching of Nexmo number on connected accounts

v3.0.41
----------
 * Fix channel countries being duplicated for airtime configuration
 * Add make_sql command to generate SQL files for an app, reorganize current SQL reference files
 * Added SquashableModel and use it for all squashable count classes

v3.0.40
----------
 * Add support for Nexmo IVR
 * Log IVR interactions in Channel Log

v3.0.37
----------
 * Fix to make label of open ended response be All Response even if there is timeout on the ruleset
 * Data migration to rename category for old Values collected with timeouts

v3.0.36
----------
 * Add 256 keys to @extra, also enforce ordering so it is predictible which are included
 * Make fetching flow run stats more efficient and expose number of active runs on flow run endpoint
 * Migration to populate session on msg and ended_on where it is missing

v3.0.35
----------
 * Offline context per brand

v3.0.34
----------
 * Add Junebug channel type
 * Better base styling for dev project
 * Pass charset parameter to Kannel when sending unicode
 * Zero out minutes, seconds, ms for campaign events with set delivery horus
 * Add other URN types to contact context, return '' if missing, '*' mask for anon orgs
 * Make sure Campaigns export base_language for simple message events, honor on import

v3.0.33
----------
 * Change ansible command run on vagrant up from syncdb to migrate
 * Remove no longer needed django-modeltranslation
 * Keep up to 256 extra keys from webhooks instead of 128
 * Add documentation of API rate limiting

v3.0.32
----------
 * Make styling variables uniform across branding
 * Make brand styling optional

v3.0.28
----------
 * Add support for subflows over IVR

v3.0.27
----------
 * Fix searching for Twilio numbers, add unit tests
 * Fix API v1 run serialization when step messages are purged

v3.0.26
----------
 * Adds more substitutions from accented characters to gsm7 plain characters

v3.0.25
----------
 * Populate ended_on for ivr calls
 * Add session foreign key to Msg model

v3.0.24
----------
 * Fix bug in starting calls from sessions

v3.0.23
----------
 * Remove flow from ChannelSession, sessions can span many runs/flows
 * Remove superfluous channelsession.parent

v3.0.22
----------
 * Migration to update existing twiml apps with a status_callback, remove api/v1 references

v3.0.21
----------
 * Various tweaks to wording and presentation around custom SMTP email config

v3.0.20
----------
 * Allow orgs to set their own SMTP server for outgoing emails
 * Return better error message when To number not passed to Twilio handler
 * Exclude Flow webhook events from retries (we try once and forget)
 * Don't pass channel in webhook events if we don't know it
 * Use JsonResponse and response.json() consistently
 * Replace json.loads(response.content) with response.json() which properly decodes on Python 3

v3.0.19
----------
 * Improve performance of contact searches by location by fetching locations in separate query

v3.0.18
----------
 * Update pyparsing to 2.1.10
 * Update to new django-hamlpy
 * Display flow runs exits on the contact timeline
 * Fix Travis settings file for Python 3
 * Fix more Python 3 syntax issues
 * Fix RecentMessages no longer supporting requests with multiple rules, and add tests for that
 * Use print as function rather than statement for future Python 3 compatibility
 * Do not populate contact name for anon orgs from Viber
 * Add is_squashed to FlowPathCount and FlowRunCount
 * Updates to using boto3, if using AWS for storing imports or exports you'll need to change your settings file: `DEFAULT_FILE_STORAGE = 'storages.backends.s3boto3.S3Boto3Storage'`

v3.0.14
----------
 * Allow for the creation of Facebook referral triggers (opt-in on FB)
 * Allow for whitelisting of domains for Facebook channels

v3.0.13
----------
 * New contact field editing UI with Intercooler modals

v3.0.9
----------
 * Update RecentMessages view to use new recent messages model
 * Remove now unused indexes on FlowStep

v3.0.8
----------
 * Adds data migration to populate FlowPathRecentStep from existing Flow Steps

v3.0.7
----------
 * Introduce new model, FlowPathRecentStep that tracks recent steps from one flow node to another. This will replace the rather expensive index used to show recent flow activity on a flow path.

v3.0.10
----------
 * Log any exceptions encountered in Celery tasks to Raven
 * Tell user to get pages_messaging_subscriptions permission for their FB app

v3.0.6
----------
 * Replace unicode non breaking spaces with a normal space for GSM7 encoding (Kannel only)
 * Add migrations for custom indexes (existing installs before v3 should fake these)

v3.0.5
----------
 * fix styling on loader ball animation

v3.0.4
----------
 * Fix issue causing flow run table on flow dashboard to be very slow if a flow contained many responses

v3.0.3
----------
 * Refactor JSON responses to use native Django JSONResponse
 * Dont use proxy for Dart Media and Hub9, expose IPs to whitelist

v3.0.2
----------
 * Fixes DartMedia channel for short codes

v3.0.1
----------
 * Remove django-celery as it is unneeded, also stop saving Celery tombstones as we now store
   all task state (ContactImport for example) directly in models

v3.0.0
----------
 * IMPORTANT: This release resets all Temba migrations. You need to run the latest migrations
   from a version preceding this one, then fake all temba migrations when deploying:
```
% python manage.py migrate csv_imports
% python manage.py migrate airtime --fake
% python manage.py migrate api --fake
% python manage.py migrate campaigns --fake 
% python manage.py migrate channels --fake
% python manage.py migrate contacts --fake
% python manage.py migrate flows --fake
% python manage.py migrate ivr --fake
% python manage.py migrate locations --fake
% python manage.py migrate msgs --fake
% python manage.py migrate orgs --fake
% python manage.py migrate public --fake
% python manage.py migrate reports --fake
% python manage.py migrate schedules --fake
% python manage.py migrate triggers --fake
% python manage.py migrate ussd --fake
% python manage.py migrate values --fake
% python manage.py migrate
```
 * Django 1.10
 * Guardian 1.4.6
 * MPTT 0.8.7
 * Extensions 1.7.5
 * Boto 2.45.0
 * Django Storages 1.5.1<|MERGE_RESOLUTION|>--- conflicted
+++ resolved
@@ -1,5 +1,3 @@
-<<<<<<< HEAD
-=======
 v3.0.449
 ----------
  * Improve error message when saving surveyor run fails
@@ -344,7 +342,6 @@
 ----------
  * update start contact migration to work with malformed extra
 
->>>>>>> 81472807
 v3.0.384
 ----------
  * fix not selecting contact id from ES in canary task
