--- conflicted
+++ resolved
@@ -101,14 +101,14 @@
 
 [[package]]
 name = "boto3"
-version = "1.18.56"
+version = "1.18.58"
 description = "The AWS SDK for Python"
 category = "main"
 optional = false
 python-versions = ">= 3.6"
 
 [package.dependencies]
-botocore = ">=1.21.56,<1.22.0"
+botocore = ">=1.21.58,<1.22.0"
 jmespath = ">=0.7.1,<1.0.0"
 s3transfer = ">=0.5.0,<0.6.0"
 
@@ -117,7 +117,7 @@
 
 [[package]]
 name = "botocore"
-version = "1.21.56"
+version = "1.21.58"
 description = "Low-level, data-driven core of boto 3."
 category = "main"
 optional = false
@@ -130,14 +130,6 @@
 
 [package.extras]
 crt = ["awscrt (==0.11.24)"]
-
-[[package]]
-name = "cached-property"
-version = "1.5.2"
-description = "A decorator for caching properties in classes."
-category = "main"
-optional = false
-python-versions = "*"
 
 [[package]]
 name = "celery"
@@ -192,7 +184,7 @@
 
 [[package]]
 name = "certifi"
-version = "2021.5.30"
+version = "2021.10.8"
 description = "Python package for providing Mozilla's CA Bundle."
 category = "main"
 optional = false
@@ -238,17 +230,14 @@
 
 [[package]]
 name = "click-didyoumean"
-version = "0.0.3"
-description = "Enable git-like did-you-mean feature in click."
-category = "main"
-optional = false
-python-versions = "*"
-
-[package.dependencies]
-<<<<<<< HEAD
-colorama = {version = "*", markers = "platform_system == \"Windows\""}
-=======
-click = "*"
+version = "0.3.0"
+description = "Enables git-like *did-you-mean* feature in click"
+category = "main"
+optional = false
+python-versions = ">=3.6.2,<4.0.0"
+
+[package.dependencies]
+click = ">=7"
 
 [[package]]
 name = "click-plugins"
@@ -276,7 +265,6 @@
 click = "*"
 prompt-toolkit = "*"
 six = "*"
->>>>>>> 1e9151d0
 
 [[package]]
 name = "codecov"
@@ -663,14 +651,8 @@
 python-versions = ">=3.6"
 
 [package.dependencies]
-<<<<<<< HEAD
-amqp = ">=2.6.0,<2.7"
-=======
 amqp = ">=5.0.6,<6.0.0"
-cached-property = {version = "*", markers = "python_version < \"3.8\""}
-importlib-metadata = {version = ">=0.18", markers = "python_version < \"3.8\""}
 vine = "*"
->>>>>>> 1e9151d0
 
 [package.extras]
 azureservicebus = ["azure-servicebus (>=7.0.0)"]
@@ -815,11 +797,11 @@
 
 [[package]]
 name = "prompt-toolkit"
-version = "3.0.3"
+version = "3.0.20"
 description = "Library for building powerful interactive command lines in Python"
 category = "main"
 optional = false
-python-versions = ">=3.6"
+python-versions = ">=3.6.2"
 
 [package.dependencies]
 wcwidth = "*"
@@ -877,7 +859,7 @@
 
 [[package]]
 name = "pyexcel-io"
-version = "0.6.4"
+version = "0.6.5"
 description = "A python library to read and write structured data in csv, zipped csvformat and to/from databases"
 category = "main"
 optional = false
@@ -1363,29 +1345,10 @@
 optional = false
 python-versions = "*"
 
-<<<<<<< HEAD
 [metadata]
 lock-version = "1.1"
 python-versions = "^3.9"
-content-hash = "08c3d815b963beae9d37cdacb28aaa3202e0d63128a5df79f30fbb9a0842ae3f"
-=======
-[[package]]
-name = "zipp"
-version = "3.6.0"
-description = "Backport of pathlib-compatible object wrapper for zip files"
-category = "main"
-optional = false
-python-versions = ">=3.6"
-
-[package.extras]
-docs = ["sphinx", "jaraco.packaging (>=8.2)", "rst.linker (>=1.9)"]
-testing = ["pytest (>=4.6)", "pytest-checkdocs (>=2.4)", "pytest-flake8", "pytest-cov", "pytest-enabler (>=1.0.1)", "jaraco.itertools", "func-timeout", "pytest-black (>=0.3.7)", "pytest-mypy"]
-
-[metadata]
-lock-version = "1.1"
-python-versions = "^3.6"
-content-hash = "78ab1239cef2de7d7de42bd1204c01e1f6f8fc784b01fbac86ebb9c4426afbb5"
->>>>>>> 1e9151d0
+content-hash = "fc18968c567dfa3019e99dfb4b9c30089bf96d6ae6c36d0c7b85b958767d3c82"
 
 [metadata.files]
 amqp = [
@@ -1420,24 +1383,20 @@
     {file = "black-20.8b1.tar.gz", hash = "sha256:1c02557aa099101b9d21496f8a914e9ed2222ef70336404eeeac8edba836fbea"},
 ]
 boto3 = [
-    {file = "boto3-1.18.56-py3-none-any.whl", hash = "sha256:42828d83acddfa2361411b13683eedf7c1c0a15e896b45960ed04a26efe7adfb"},
-    {file = "boto3-1.18.56.tar.gz", hash = "sha256:d43e3651ad1b0b5de6f77df82df27e0f1e6cd854f725c808c70a1fb956f0b699"},
+    {file = "boto3-1.18.58-py3-none-any.whl", hash = "sha256:7309552da6ef9e610f8a9712c8abe29a8d3d45b514188cc3efad47bd1774bf77"},
+    {file = "boto3-1.18.58.tar.gz", hash = "sha256:f680dee9c670d42ab4a6da5539ca3691d1ccbbcbf041e7021025029776864156"},
 ]
 botocore = [
-    {file = "botocore-1.21.56-py3-none-any.whl", hash = "sha256:d712f572022670916bd77fbe421155dcf575398b9dced88035ed3658679883bd"},
-    {file = "botocore-1.21.56.tar.gz", hash = "sha256:43fab79905e3dfe56f92a137314ef1afbf040f7c06516a003351c24322cbfd7c"},
-]
-cached-property = [
-    {file = "cached-property-1.5.2.tar.gz", hash = "sha256:9fa5755838eecbb2d234c3aa390bd80fbd3ac6b6869109bfc1b499f7bd89a130"},
-    {file = "cached_property-1.5.2-py2.py3-none-any.whl", hash = "sha256:df4f613cf7ad9a588cc381aaf4a512d26265ecebd5eb9e1ba12f1319eb85a6a0"},
+    {file = "botocore-1.21.58-py3-none-any.whl", hash = "sha256:9d84a97015c0565a81c0b6d55e60af5ab1a2da28039ad93976388014a14186da"},
+    {file = "botocore-1.21.58.tar.gz", hash = "sha256:87e881569c32b218a1b82ecb607a4dddb4dca3b80a5d1016571b99b51cef3158"},
 ]
 celery = [
     {file = "celery-5.1.2-py3-none-any.whl", hash = "sha256:9dab2170b4038f7bf10ef2861dbf486ddf1d20592290a1040f7b7a1259705d42"},
     {file = "celery-5.1.2.tar.gz", hash = "sha256:8d9a3de9162965e97f8e8cc584c67aad83b3f7a267584fa47701ed11c3e0d4b0"},
 ]
 certifi = [
-    {file = "certifi-2021.5.30-py2.py3-none-any.whl", hash = "sha256:50b1e4f8446b06f41be7dd6338db18e0990601dce795c2b1686458aa7e8fa7d8"},
-    {file = "certifi-2021.5.30.tar.gz", hash = "sha256:2bbf76fd432960138b3ef6dda3dde0544f27cbf8546c458e60baf371917ba9ee"},
+    {file = "certifi-2021.10.8-py2.py3-none-any.whl", hash = "sha256:d62a0163eb4c2344ac042ab2bdf75399a71a2d8c7d47eac2e2ee91b9d6339569"},
+    {file = "certifi-2021.10.8.tar.gz", hash = "sha256:78884e7c1d4b00ce3cea67b44566851c4343c120abd683433ce934a68ea58872"},
 ]
 cffi = [
     {file = "cffi-1.14.6-cp27-cp27m-macosx_10_9_x86_64.whl", hash = "sha256:22b9c3c320171c108e903d61a3723b51e37aaa8c81255b5e7ce102775bd01e2c"},
@@ -1499,7 +1458,8 @@
     {file = "click-7.1.2.tar.gz", hash = "sha256:d2b5255c7c6349bc1bd1e59e08cd12acbbd63ce649f2588755783aa94dfb6b1a"},
 ]
 click-didyoumean = [
-    {file = "click-didyoumean-0.0.3.tar.gz", hash = "sha256:112229485c9704ff51362fe34b2d4f0b12fc71cc20f6d2b3afabed4b8bfa6aeb"},
+    {file = "click-didyoumean-0.3.0.tar.gz", hash = "sha256:f184f0d851d96b6d29297354ed981b7dd71df7ff500d82fa6d11f0856bee8035"},
+    {file = "click_didyoumean-0.3.0-py3-none-any.whl", hash = "sha256:a0713dc7a1de3f06bc0df5a9567ad19ead2d3d5689b434768a6145bff77c0667"},
 ]
 click-plugins = [
     {file = "click-plugins-1.1.1.tar.gz", hash = "sha256:46ab999744a9d831159c3411bb0c79346d94a444df9a3a3742e9ed63645f264b"},
@@ -1754,8 +1714,8 @@
     {file = "polib-1.1.1.tar.gz", hash = "sha256:e02c355ae5e054912e3b0d16febc56510eff7e49d60bf22aecb463bd2f2a2dfa"},
 ]
 prompt-toolkit = [
-    {file = "prompt_toolkit-3.0.3-py3-none-any.whl", hash = "sha256:c93e53af97f630f12f5f62a3274e79527936ed466f038953dfa379d4941f651a"},
-    {file = "prompt_toolkit-3.0.3.tar.gz", hash = "sha256:a402e9bf468b63314e37460b68ba68243d55b2f8c4d0192f85a019af3945050e"},
+    {file = "prompt_toolkit-3.0.20-py3-none-any.whl", hash = "sha256:6076e46efae19b1e0ca1ec003ed37a933dc94b4d20f486235d436e64771dcd5c"},
+    {file = "prompt_toolkit-3.0.20.tar.gz", hash = "sha256:eb71d5a6b72ce6db177af4a7d4d7085b99756bf656d98ffcc4fecd36850eea6c"},
 ]
 psycopg2-binary = [
     {file = "psycopg2-binary-2.9.1.tar.gz", hash = "sha256:b0221ca5a9837e040ebf61f48899926b5783668b7807419e4adae8175a31f773"},
@@ -1804,8 +1764,8 @@
     {file = "pyexcel-0.6.7.tar.gz", hash = "sha256:cbbd9875729767564b3b64b6ed6a9870b14631184943d13646833d94157dd10f"},
 ]
 pyexcel-io = [
-    {file = "pyexcel-io-0.6.4.tar.gz", hash = "sha256:00f15f4bae2947de49b3206f2600f78780008e044380f7aafe0ce52969cda4ca"},
-    {file = "pyexcel_io-0.6.4-py2.py3-none-any.whl", hash = "sha256:3d7e78ad3344e4755726e1b1fa605b0e95cb76acfc4e6ff0ca0fc2e8303ded38"},
+    {file = "pyexcel-io-0.6.5.tar.gz", hash = "sha256:608d8e80da38070d3bb970d132bc47a55dcfd63b4dc03997d93646c5b2ad185b"},
+    {file = "pyexcel_io-0.6.5-py2.py3-none-any.whl", hash = "sha256:134e27826e44d303b921ab9cdb02a71023e3d61cbe88a37d80f928c2a6910bf5"},
 ]
 pyexcel-xls = [
     {file = "pyexcel-xls-0.6.2.tar.gz", hash = "sha256:2fbf66e8df88051eaaa9745be433903d18db819ddd3a987c992ead1d68b7feb5"},
@@ -2094,11 +2054,4 @@
 xlwt = [
     {file = "xlwt-1.3.0-py2.py3-none-any.whl", hash = "sha256:a082260524678ba48a297d922cc385f58278b8aa68741596a87de01a9c628b2e"},
     {file = "xlwt-1.3.0.tar.gz", hash = "sha256:c59912717a9b28f1a3c2a98fd60741014b06b043936dcecbc113eaaada156c88"},
-<<<<<<< HEAD
-=======
-]
-zipp = [
-    {file = "zipp-3.6.0-py3-none-any.whl", hash = "sha256:9fe5ea21568a0a70e50f273397638d39b03353731e6cbbb3fd8502a33fec40bc"},
-    {file = "zipp-3.6.0.tar.gz", hash = "sha256:71c644c5369f4a6e07636f0aa966270449561fcea2e3d6747b8d23efaa9d7832"},
->>>>>>> 1e9151d0
 ]