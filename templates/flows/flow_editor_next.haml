{% extends "smartmin/base.html" %}

-load compress temba i18n

-block page-title
  {{object.name}}

-block extra-style
  %link{rel:'stylesheet', href:'https://fonts.googleapis.com/css?family=Roboto+Mono:300|Roboto:300,400,500'}

  -for css in styles
    %link{rel:'stylesheet', type:'text/css', href:'{{css}}'}

  :css
    body {
      line-height: inherit;
    }

    h2 .icon-phone {
      width: 40px;
    }

    h2 .icon-mobile {
      width: 40px;
    }

    #rp-flow-editor #simulator {
      top: -180px;
      margin-left: 20px;
    }

    #header *, #top-menu *, .org-header * {
      -webkit-touch-callout: none;
      -webkit-user-select: none;
      -khtml-user-select: none;
      -moz-user-select: none;
      -ms-user-select: none;
      user-select: none;
      z-index: 0;
    }

    .ReactModalPortal {
      --curvature: 4px;
      --curvature-widget: 4px;
    }

    /* case_list_case is the dnd portal under body */
    #rp-flow-editor, .case_list_case {
      --curvature: 4px;
      --curvature-widget: 4px;
    }

    #rp-flow-editor input[type=text] {
      height: inherit !important;
      line-height: inherit;
    }

    #rp-flow-editor p {
      display: block;
      margin-block-start: 1em;
      margin-block-end: 1em;
      margin-inline-start: 0px;
      margin-inline-end: 0px;
    }

    .page-wrap:after {
      height: 0px;
    }

    #rp-flow-editor input {
      font-family: 'Roboto', sans-serif;
      font-size: 14px !important;
      font-weight: 300 !important;
    }

    #rp-flow-editor input:focus {
      box-shadow: none;
      outline: none;
      border: none;
    }

    #header {
      margin: 0;
    }

    #menu {
      line-height: 20px;
    }

    #toolbar h2 {
      margin-top: -5px;
    }

    .org-header {
      z-index: 1000 !important;
      line-height: 20px;
    }

    #top-menu {
      z-index: inherit;
    }

    #top-menu.expanded {
      z-index: 3000 !important;
    }

    .gear-menu.open {
      z-index: 3000;
    }

    #toolbar {
      visibility: visible;
      position: relative;
      padding: 18px 30px;
    }

    #toolbar h2 {
      margin-bottom: 0;
    }

    #pending {
      position: relative;
      right: 0;
      width: 40%;
      height: 36px;
      margin: 0 auto;
      text-align: center;
    }

    #grid {
    }

    #rp-flow-editor {
      visibility: visible;
      width: 100%;
<<<<<<< HEAD
    }

    #rp-flow-editor h1 {
      font-weight: 300;
      font-family: 'Roboto'
=======
>>>>>>> 69a794ea
    }

    #rp-flow-editor #canvas-container > div {
      box-shadow: inset 0 7px 9px -10px rgba(0,0,0,0.4);
    }

    #rp-flow-editor #canvas-container #canvas:after {
      box-shadow: inset 0 7px 9px -10px rgba(0,0,0,0.4);

    }

    #rp-flow-editor > div {
      opacity: 0;
      transition: opacity 150ms linear;
    }

    #rp-flow-editor .language-selector {
      /* top: 14px; */
    }

    temba-loading {
      margin-left: 30px;
      padding-top: 25px;
      display: block;
    }

    .page-wrap {
      min-height: inherit;
      padding-bottom: inherit;
      margin-bottom: inherit;
    }

    .footer {
      display: none;
    }

    label, input, button, select, textarea {
      font-size: inherit;
      font-weight: inherit;
      line-height: inherit;
      margin-bottom: 0;
    }

-block extra-script
  {{ block.super }}

  -for script in scripts
    %script{type:'text/javascript', src:'{{script}}'}

  :javascript
    const base = '/flow/assets/{{object.org.id}}/' + new Date().getTime() + '/';
    const api = '/api/v2/';

    // line up our flow types with goflow types
    var flowType = '{{object.flow_type}}';
    if (flowType == 'M') {
      flowType = 'message';
    } else if (flowType == 'V') {
      flowType = 'voice';
    } else if (flowType == 'S') {
      flowType = 'message_offline';
    }

    window.addEventListener("DOMContentLoaded", function() {
      var confirmation = document.getElementById("confirm-language");
      confirmation.addEventListener("temba-button-clicked", function(event){
        var code = confirmation.dataset.code;
        if(!event.detail.button.secondary) {
          console.log('{% url "flows.flow_change_language" object.id %}?language=' + code);
          posterize('{% url "flows.flow_change_language" object.id %}?language=' + code);
        }
        confirmation.open = false;
      });
    });

    function handleEditorLoaded() {
      $('temba-loading').hide();
      $('#rp-flow-editor > div').css('opacity', '1')
    }

    function handleActivityClicked(nodeUUID, count) {
      var endpoint = '{% url "msgs.broadcast_send" %}';
      var modal = document.querySelector("#send-message-modal");
      modal.endpoint = endpoint + "?step_node=" + nodeUUID + "&count=" + count;
      modal.open = true;
    }

    function handleChangeLanguage(code, name) {

      var confirmation = document.getElementById("confirm-language");
      confirmation.dataset.code = code;
      
      var body = confirmation.querySelector('.body');
      body.innerHTML = body.innerHTML.replace(/%LANG%/g, name);
      confirmation.open = true;
      

      /* var form = $('#change-language-form');
      var url = $.url(form.attr("href"));
      var body = form.find('.body').html().replace(/%LANG%/g, name);

      form.attr("href", url.attr("path") + "?language=" + code);
      var modal = new ConfirmationModal('{{ _("Change Language")|escapejs }}', body);
      modal.addClass('alert');
      modal.setListeners({onPrimary: function(){ form.click(); }}, false);
      modal.setPrimaryButton('{{ _("Ok")|escapejs }}');
      modal.show();
      */
    }

    const config = {

      // TODO: Remove once legacy editor is gone
      // this is only to support manual migration
      forceSaveOnLoad: "{{migrate}}" == "True",

      flow: '{{object.uuid}}',
      flowType: flowType,
      localStorage: true,
      showTemplates: "{{has_whatsapp_channel}}" == "True",
      onLoad: handleEditorLoaded,
      onActivityClicked: handleActivityClicked,
      onChangeLanguage: handleChangeLanguage,
      mutable: {{mutable|lower}},
      filters: {{feature_filters|to_json}},

      help: {
        legacy_extra: 'https://help.nyaruka.com/en/articles/3747485-migrating-away-from-legacy_extra',
        missing_dependency: 'http://help.nyaruka.com/en/articles/3747650-fixing-missing-dependencies',
        invalid_regex: 'http://help.nyaruka.com/en/articles/3747654-invalid-regular-expressions'
      },

      endpoints: {

        groups: api + 'groups.json',
        fields: api + 'fields.json',
        labels: api + 'labels.json',
        channels: api + 'channels.json',
        classifiers: api + 'classifiers.json',
        ticketers: api + 'ticketers.json',
        resthooks: api + 'resthooks.json',
        templates: api + 'templates.json',
        flows: api + 'flows.json?archived=false',
        globals: api + 'globals.json',
        editor: '/flow/editor',

        // TODO: migrate to API?
        revisions: '/flow/revisions/{{object.uuid}}/',
        recents: '/flow/recent_messages/{{object.uuid}}/',
        attachments: '/flow/upload_media_action/{{object.uuid}}/',
        languages: base + 'language',
        environment: base + 'environment',
        activity: '/flow/activity/{{object.uuid}}/',
        recipients: '/contact/omnibox?v=2&types=gc',

        completion: '/mr/docs/completion.json',
        functions: '/mr/docs/functions.json',

        {% if can_simulate %}
        simulateStart: '/flow/simulate/{{object.id}}/',
        simulateResume: '/flow/simulate/{{object.id}}/'
        {% endif %}
      }
    };

    showFlowEditor(document.getElementById('rp-flow-editor'), config);

<<<<<<< HEAD
=======
    {% if org_perms.flows.flow_update %}
    $(".update-rulesflow").live('click', function(){
      var modal = new Modax('{{_("Update Flow")|escapejs }}', '{% url "flows.flow_update" object.pk %}');
      modal.setIcon('icon-users-2');
      modal.setListeners({
        onSuccess: function(data) {location.reload(); },
        onFormLoaded: function() {
          $('#id_label').children("option:first-child").before("<option></option>");
          $('#id_label').select2({minimumResultsForSearch: -1, placeholder: "No Label Selected"});}
      });
      modal.show();
    });
    {% endif %}

    // Starting the flow
    {% if org_perms.msgs.broadcast_send %}
      $(".broadcast-rulesflow").live('click', function(){
        var modal = new Modax(gettext('Start Flow'), '{% url "flows.flow_broadcast" object.pk %}');
        var onActions = {
          onSuccess: function(data) {
            // trigger an update right after sending so we have
            // and opportunity to show "starting" status
            window.triggerActivityUpdate();
          },
          onFormLoaded: function() {}
        }
        // check if there is no channel, change the primary button behavior to redirect to channel creation
        {% if not can_start or not has_outgoing_channel %}
          modal.setPrimaryButton(gettext("Add Channel"));
          onActions['onPrimary'] = function() { document.location.href = '{% url "channels.channel_list" %}' };
        {% endif %}

        modal.setListeners(onActions);
        modal.show();
      });
    {% endif %}

    $(".export-translation").live('click', function(){
      var modal = new Modax('{{ _("Export Translation")|escapejs }}', '{% url "flows.flow_export_translation" object.id %}');
      modal.setIcon('icon-language');
      modal.setRedirectOnSuccess(true);
      modal.show();
    });

    {% if org_perms.flows.flow_delete %}
      $(".delete-flow").live('click', function() {
        var modal = new Modax('{{ _("Delete Flow")|escapejs }}', '{% url "flows.flow_delete" flow.id %}');
        modal.addClass("alert");
        modal.setRedirectOnSuccess(true);
        modal.show();
      });
    {% endif %}

    {% if org_perms.flows.flow_editor %}
      $(".previous-editor").live('click', function() {
        var modal = new ConfirmationModal(gettext("Previous Editor"), gettext("When going back to the previous editor, any changes you have made in the new editor will be lost. If you are having difficulty using the new editor, please reach out to support and let us know.<br/><br/>Are you sure you want to go back to using the previous editor?"));
        modal.addClass("alert");
        modal.setPrimaryButton("Use Previous Editor")

        modal.setListeners({ onPrimary: ()=>{
          document.location.href = '{% url "flows.flow_editor" flow.uuid%}?legacy=true'
        }});

        modal.show();
      });
    {% endif %}

>>>>>>> 69a794ea
-block page-container

  -include "msgs/msg_send_modal.html"
  -include "delete_modal_include.html"

  %temba-modax#send-message-modal{ header:"Send Message" }

  .top-bar.pb-2
    .flex.flex-col.pt-4
      .flex.px-6.pb-2
        .title.flex-grow
          .flex.page-title
            -if flow.flow_type == 'V'
              .icon-phone.mt-2.mr-6
            -elif flow.flow_type == 'S'
              .icon-mobile.mt-2.mr-6
            .ml-0
              {{title}}
        .menu
          -include "gear_links_include.haml"

      -if is_starting
        .p-3.bg-gray-100.w-full.text-center
          -blocktrans trimmed
            This flow is in the process of being sent, this message will disappear once all contacts have been added to the flow.

  %temba-dialog#confirm-language(header='{{_("Change Language")|escapejs}}' primaryButtonName='{{_("Update")|escapejs}}')
    .p-6.body
      -blocktrans trimmed with language="%LANG%"
        This will change the default language of the flow to <b>{{ language }}</b>. This means that by default the
        flow will be appear in that language and can be translated into other languages. Also if a contact is
        in this flow and no translation exists for their language or the default language of the workspace,
        communication with that contact will default to <b>{{ language }}</b>.

  #grid.h-full
    <temba-loading units="10" size="8"></temba-loading>
    #rp-flow-editor
<|MERGE_RESOLUTION|>--- conflicted
+++ resolved
@@ -133,14 +133,11 @@
     #rp-flow-editor {
       visibility: visible;
       width: 100%;
-<<<<<<< HEAD
     }
 
     #rp-flow-editor h1 {
       font-weight: 300;
       font-family: 'Roboto'
-=======
->>>>>>> 69a794ea
     }
 
     #rp-flow-editor #canvas-container > div {
@@ -232,11 +229,11 @@
 
       var confirmation = document.getElementById("confirm-language");
       confirmation.dataset.code = code;
-      
+
       var body = confirmation.querySelector('.body');
       body.innerHTML = body.innerHTML.replace(/%LANG%/g, name);
       confirmation.open = true;
-      
+
 
       /* var form = $('#change-language-form');
       var url = $.url(form.attr("href"));
@@ -308,76 +305,6 @@
 
     showFlowEditor(document.getElementById('rp-flow-editor'), config);
 
-<<<<<<< HEAD
-=======
-    {% if org_perms.flows.flow_update %}
-    $(".update-rulesflow").live('click', function(){
-      var modal = new Modax('{{_("Update Flow")|escapejs }}', '{% url "flows.flow_update" object.pk %}');
-      modal.setIcon('icon-users-2');
-      modal.setListeners({
-        onSuccess: function(data) {location.reload(); },
-        onFormLoaded: function() {
-          $('#id_label').children("option:first-child").before("<option></option>");
-          $('#id_label').select2({minimumResultsForSearch: -1, placeholder: "No Label Selected"});}
-      });
-      modal.show();
-    });
-    {% endif %}
-
-    // Starting the flow
-    {% if org_perms.msgs.broadcast_send %}
-      $(".broadcast-rulesflow").live('click', function(){
-        var modal = new Modax(gettext('Start Flow'), '{% url "flows.flow_broadcast" object.pk %}');
-        var onActions = {
-          onSuccess: function(data) {
-            // trigger an update right after sending so we have
-            // and opportunity to show "starting" status
-            window.triggerActivityUpdate();
-          },
-          onFormLoaded: function() {}
-        }
-        // check if there is no channel, change the primary button behavior to redirect to channel creation
-        {% if not can_start or not has_outgoing_channel %}
-          modal.setPrimaryButton(gettext("Add Channel"));
-          onActions['onPrimary'] = function() { document.location.href = '{% url "channels.channel_list" %}' };
-        {% endif %}
-
-        modal.setListeners(onActions);
-        modal.show();
-      });
-    {% endif %}
-
-    $(".export-translation").live('click', function(){
-      var modal = new Modax('{{ _("Export Translation")|escapejs }}', '{% url "flows.flow_export_translation" object.id %}');
-      modal.setIcon('icon-language');
-      modal.setRedirectOnSuccess(true);
-      modal.show();
-    });
-
-    {% if org_perms.flows.flow_delete %}
-      $(".delete-flow").live('click', function() {
-        var modal = new Modax('{{ _("Delete Flow")|escapejs }}', '{% url "flows.flow_delete" flow.id %}');
-        modal.addClass("alert");
-        modal.setRedirectOnSuccess(true);
-        modal.show();
-      });
-    {% endif %}
-
-    {% if org_perms.flows.flow_editor %}
-      $(".previous-editor").live('click', function() {
-        var modal = new ConfirmationModal(gettext("Previous Editor"), gettext("When going back to the previous editor, any changes you have made in the new editor will be lost. If you are having difficulty using the new editor, please reach out to support and let us know.<br/><br/>Are you sure you want to go back to using the previous editor?"));
-        modal.addClass("alert");
-        modal.setPrimaryButton("Use Previous Editor")
-
-        modal.setListeners({ onPrimary: ()=>{
-          document.location.href = '{% url "flows.flow_editor" flow.uuid%}?legacy=true'
-        }});
-
-        modal.show();
-      });
-    {% endif %}
-
->>>>>>> 69a794ea
 -block page-container
 
   -include "msgs/msg_send_modal.html"
