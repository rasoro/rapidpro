{% extends "smartmin/base.html" %}

-load compress temba i18n

-block page-title
  {{object.name}}

-block extra-style
  %link{rel:'stylesheet', href:'https://fonts.googleapis.com/css?family=Roboto+Mono:300|Roboto:300,400,500'}

  -for css in styles
    %link{rel:'stylesheet', type:'text/css', href:'{{css}}'}

  :css
    body {
      line-height: inherit;
    }

    h2 .icon-phone {
      width: 40px;
    }

    h2 .icon-mobile {
      width: 40px;
    }

    #header *, #top-menu *, .org-header * {
      -webkit-touch-callout: none;
      -webkit-user-select: none;
      -khtml-user-select: none;
      -moz-user-select: none;
      -ms-user-select: none;
      user-select: none;
      z-index: 0;
      position: relative;
    }

    #rp-flow-editor input[type=text] {
      height: inherit !important;
      line-height: inherit;
    }

    #rp-flow-editor p {
      display: block;
      margin-block-start: 1em;
      margin-block-end: 1em;
      margin-inline-start: 0px;
      margin-inline-end: 0px;
    }

    .page-wrap:after {
      height: 0px;
    }

    #rp-flow-editor input {
      font-family: 'Roboto', sans-serif;
      font-size: 14px !important;
      font-weight: 300 !important;
    }

    #rp-flow-editor input:focus {
      box-shadow: none;
      outline: none;
      border: none;

    }

    #header {
      margin: 0;
    }

    #toolbar h2 {
      margin-top: -5px;
    }

    .org-header {
      z-index: 1000 !important;
    }

    #top-menu {
      z-index: inherit;
    }

    #top-menu.expanded {
      z-index: 3000 !important;
    }

    .gear-menu.open {
      z-index: 3000;
    }

    #toolbar {
      visibility: visible;
      position: relative;
      padding: 18px 30px;
      background-color: #f9f9f9;
      background-position: 13px 13px;
      background-image: linear-gradient(0deg, transparent 24%, rgba(61,177,255,0.15) 25%, rgba(61,177,255,0.15) 26%, transparent 27%, transparent 74%, rgba(61,177,255,0.15) 75%, rgba(61,177,255,0.15) 76%, transparent 77%, transparent),linear-gradient(90deg, transparent 24%, rgba(61,177,255,0.15) 25%, rgba(61,177,255,0.15) 26%, transparent 27%, transparent 74%, rgba(61,177,255,0.15) 75%, rgba(61,177,255,0.15) 76%, transparent 77%, transparent);
      background-size: 40px 40px;
    }

    #pending {
      position: relative;
      right: 0;
      width: 40%;
      height: 36px;
      margin: 0 auto;
      text-align: center;
    }

    #rp-flow-editor {
      visibility: visible;
      min-height: 1000px;
      width: 100%;
      
      background-color: #f9f9f9;
      background-position: 13px 13px;
      background-image: linear-gradient(0deg, transparent 24%, rgba(61,177,255,0.15) 25%, rgba(61,177,255,0.15) 26%, transparent 27%, transparent 74%, rgba(61,177,255,0.15) 75%, rgba(61,177,255,0.15) 76%, transparent 77%, transparent),linear-gradient(90deg, transparent 24%, rgba(61,177,255,0.15) 25%, rgba(61,177,255,0.15) 26%, transparent 27%, transparent 74%, rgba(61,177,255,0.15) 75%, rgba(61,177,255,0.15) 76%, transparent 77%, transparent);
      background-size: 40px 40px;
    }

    #rp-flow-editor > div {
      opacity: 0;
      transition: opacity 150ms linear;
    }

    #rp-flow-editor .language-selector {
      top: -15px !important;
    }

    rp-loading {
      margin-left: 30px;
      padding-top: 5px;
      display: block;
    }

-block extra-script
  {{ block.super }}

  -for script in scripts
    %script{type:'text/javascript', src:'{{script}}'}

  :javascript
    const base = '/flow/assets/{{object.org.id}}/' + new Date().getTime() + '/';
    const api = '/api/v2/';

    // line up our flow types with goflow types
    var flowType = '{{object.flow_type}}';
    if (flowType == 'M') {
      flowType = 'message';
    } else if (flowType == 'V') {
      flowType = 'voice';
    } else if (flowType == 'S') {
      flowType = 'message_offline';
    }

    function handleEditorLoaded() {
      $('#rp-flow-editor > div').css('opacity', '1')
    }

    function handleActivityClicked(nodeUUID, count) {
      showCompose(false, null, nodeUUID, count);
    }

    const config = {
      
      // TODO: Remove once legacy editor is gone
      // this is only to support manual migration
      forceSaveOnLoad: "{{migrate}}" == "True",

      flow: '{{object.uuid}}',
      flowType: flowType,
      localStorage: true,
      showTemplates: "{{has_whatsapp_channel}}" == "True",
      onLoad: handleEditorLoaded,
      onActivityClicked: handleActivityClicked,
      mutable: {{mutable|lower}},
      filters: {{feature_filters|to_json}},

      endpoints: {

        groups: api + 'groups.json',
        fields: api + 'fields.json',
        labels: api + 'labels.json',
        channels: api + 'channels.json',
        classifiers: api + 'classifiers.json',
        resthooks: api + 'resthooks.json',
        templates: api + 'templates.json',
        flows: api + 'flows.json?archived=false',
        editor: '/flow/editor',

        // TODO: migrate to API?
        revisions: '/flow/revisions/{{object.uuid}}/',
        recents: '/flow/recent_messages/{{object.uuid}}/',
        attachments: '/flow/upload_media_action/{{object.uuid}}/',
        languages: base + 'language',
        environment: base + 'environment',
        activity: '/flow/activity/{{object.uuid}}/',
        recipients: '/contact/omnibox?v=2&types=gc',

        completion: '/mr/docs/completion.json',
        functions: '/mr/docs/functions.json',
        simulateStart: '/flow/simulate/{{object.id}}/',
        simulateResume: '/flow/simulate/{{object.id}}/'
      }
    };

    showFlowEditor(document.getElementById('rp-flow-editor'), config);

    {% if org_perms.flows.flow_update %}
    $(".update-rulesflow").live('click', function(){
      var modal = new Modax('Update Flow', '{% url "flows.flow_update" object.pk %}');
      modal.setIcon('icon-users-2');
      modal.setListeners({
        onSuccess: function(data) {location.reload(); },
        onFormLoaded: function() {
          $('#id_label').children("option:first-child").before("<option></option>");
          $('#id_label').select2({minimumResultsForSearch: -1, placeholder: "No Label Selected"});}
      });
      modal.show();
    });
    {% endif %}

    // Starting the flow
    {% if org_perms.msgs.broadcast_send %}
      $(".broadcast-rulesflow").live('click', function(){
        var modal = new Modax(gettext('Start Flow'), '{% url "flows.flow_broadcast" object.pk %}');
        var onActions = {
          onSuccess: function(data) {
            // trigger an update right after sending so we have 
            // and opportunity to show "starting" status
            window.triggerActivityUpdate();
          },
          onFormLoaded: function() {}
        }
        // check if there is no channel, change the primary button behavior to redirect to channel creation
        {% if not can_start or not has_outgoing_channel %}
          modal.setPrimaryButton(gettext("Add Channel"));
          onActions['onPrimary'] = function() { document.location.href = '{% url "channels.channel_list" %}' };
        {% endif %}

        modal.setListeners(onActions);
        modal.show();
      });
    {% endif %}

    {% if org_perms.flows.flow_delete %}
      $(".delete-flow").live('click', function() {
        var modal = new Modax('{% trans "Delete Flow" %}', '{% url "flows.flow_delete" flow.id %}');
        modal.addClass("alert");
        modal.setRedirectOnSuccess(true);
        modal.show();
      });
    {% endif %}

    {% if org_perms.flows.flow_editor %}
      $(".previous-editor").live('click', function() {
        var modal = new ConfirmationModal(gettext("Previous Editor"), gettext("When going back to the previous editor, any changes you have made in the new editor will be lost. If you are having difficulty using the new editor, please reach out to support and let us know.<br/><br/>Are you sure you want to go back to using the previous editor?"));
        modal.addClass("alert");
        modal.setPrimaryButton("Use Previous Editor")

        modal.setListeners({ onPrimary: ()=>{
          document.location.href = '{% url "flows.flow_editor" flow.uuid%}?legacy=true'
        }});

        modal.show();
      });
    {% endif %}

-block page-container

  -include "msgs/msg_send_modal.html"
  -include "delete_modal_include.html"

  #toolbar
    .actions.pull-right
      -include "gear_links_include.haml"
    %h2
      -if flow.flow_type == 'V'
        .icon-phone
      -elif flow.flow_type == 'S'
        .icon-mobile
      {{ flow.name }}
    -if is_starting
      #pending
        %div{class:"alert alert-info"}
          -blocktrans
            This flow is in the process of being sent, this message will disappear once all contacts have been added to the flow.

  #rp-flow-editor
<<<<<<< HEAD
    <rp-loading units="10" size="8"></rp-loading>
=======
    %img{src:"{{STATIC_URL}}images/loader-circles.gif", style:"position: relative; left: 20px; top: 4px; margin: 0 auto"}
>>>>>>> 8020812b
<|MERGE_RESOLUTION|>--- conflicted
+++ resolved
@@ -288,8 +288,4 @@
             This flow is in the process of being sent, this message will disappear once all contacts have been added to the flow.
 
   #rp-flow-editor
-<<<<<<< HEAD
-    <rp-loading units="10" size="8"></rp-loading>
-=======
     %img{src:"{{STATIC_URL}}images/loader-circles.gif", style:"position: relative; left: 20px; top: 4px; margin: 0 auto"}
->>>>>>> 8020812b
