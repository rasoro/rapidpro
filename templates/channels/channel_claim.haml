-extends "smartmin/base.html"
-load i18n compress temba

-block page-top
  .row
    .span12
      %h2
        -trans "Add a Channel"
      .instructions
        %p
          -blocktrans with name=brand.name
            To get started you need to add a channel to your account. A channel is a phone number or social network
            account which {{ name }} can use to send and receive messages on your behalf. You can choose to use an
            Android phone and your own cell phone plan, or we can connect you with a service provider in your country
            directly.

-block content
  .channel-options
    %h3
      -trans "Recommendations"

    -if recommended_channels
      -for ch_type in recommended_channels
        .claim-row.recommended
          .row
            .span3
              %a.btn.btn-primary.btn-primary-muted.btn-claim{href:"{% url 'channels.claim_'|add:ch_type.slug %}"}
                .btn-container
                  .claim-glyph{class:"{{ ch_type.icon }}"}
                  %p.claim-text= ch_type.name
            .span9
              .claim-description
                %div= ch_type.get_claim_blurb
    -else
      .claim-row.android-channel.recommended
        .recommendation
          -blocktrans
            We recommend using an Android phone with a local sim card for your country. This phone
            will send and receive messages for you. You will only need one phone per country depending on
            message volume. Don't worry! The people you are texting with can still use basic phones.
        .row
          .span3
            %a.btn.btn-primary.btn-primary-muted.btn-claim{href:"{% url 'channels.channel_claim_android' %}"}
              .btn-container
                .claim-glyph.icon-channel-android
                %p.claim-text
                  -trans "Android Phone"

          .span9
            .claim-description
              %div
                -blocktrans
                  Works in any country and uses the cell phone plan
                  you already have. You just need an Android phone
                  to get started.



    %h3
      -trans "Phone Channels"

    - if recommended_channels
      .claim-row.android-channel
        .row
          .span3
            %a.btn.btn-primary.btn-primary-muted.btn-claim{href:"{% url 'channels.channel_claim_android' %}"}
              .btn-container
                .claim-glyph.icon-channel-android
                %p.claim-text
                  -trans "Android Phone"

          .span9
            .claim-description
              %div
                -blocktrans
                  Works in any country and uses the cell phone plan
                  you already have. You just need an Android phone
                  to get started.

    -if org_timezone == 'Asia/Manila'
      .claim-row.chikka-channel
        .row
          .span3
            %a.btn.btn-primary.btn-primary-muted.btn-claim{href:"{% url 'channels.channel_claim_chikka' %}"}
              .btn-container
                .claim-glyph.icon-channel-external
                %p.claim-text
                  -trans "Chikka Short Code"

          .span9
            .claim-description
              %div
                -blocktrans with brand.name as brand
                  If you are based in the Phillipines, you can integrate {{ brand }} with Chikka to send
                  and receive messages on your shortcode.

    -if not user_org.is_connected_to_twilio
      .claim-row.twilio-channel{class:"{% if 'T' in recommended_channels_to_connect %}recommended{% endif %}"}
        .row
          .span3
            %a.btn.btn-primary.btn-primary-muted.btn-claim.connect-twilio{href:"#"}
              .btn-container
                .claim-glyph.icon-channel-twilio
                %p.claim-text
                  -trans "Connect Twilio"

          .span9
            .claim-description
              %div
                -blocktrans with "<a href='http://twilio.com' target='_blank'>" as link_start and "</a>" as link_end
                  The easiest way to get started if you are in
                  {{ twilio_countries }}, connect a {{link_start}}Twilio Account{{link_end}}
                  and get a dedicated phone number.

    -if not user_org.is_connected_to_nexmo
      .claim-row.nexmo-channel{class:"{% if 'NX' in recommended_channels_to_connect %}recommended{% endif %}"}
        .row
          .span3
            %a.btn.btn-primary.btn-primary-muted.btn-claim.connect-nexmo{href:"#"}
              .btn-container
                .claim-glyph.icon-channel-nexmo
                %p.claim-text
                  -trans "Connect Nexmo"

          .span9
            .claim-description
              %div
                -blocktrans
                  Another great option is to connect
                  a <a href="http://nexmo.com" target="_blank">Nexmo</a> Account and get a dedicated number in a few minutes.

    .claim-row.plivo-channel{class:"{% if recommended_channel == 'plivo' %}recommended{% endif %}"}
      .recommendation.hide
        %h3
          -trans "Recommendation"
        -blocktrans
          We recommend using a Plivo number in your country, select this option to purchase a number or use one you already have.
      .row
        .span3
          %a.btn.btn-primary.btn-primary-muted.btn-claim.connect-plivo{href:"#"}
            .btn-container
              .claim-glyph.icon-channel-plivo
              %p.claim-text
                -trans "Plivo Number"

        .span9
          .claim-description
            %div
              -blocktrans
                <a href="http://plivo.com" target="_blank">Plivo</a> provides local connectivity in a number of countries, connect
                your Plivo Account and get a dedicated number in a few minutes.

    -if False
      .claim-row.verboice-channel
        .row
          .span3
            %a.btn.btn-primary.btn-primary-muted.btn-claim{href:"{% url 'channels.channel_claim_verboice' %}"}
              .btn-container
                .claim-glyph.icon-channel-external
                %p.claim-text
                  -trans "Verboice"

          .span9
            .claim-description
              %div
                -blocktrans
                  Use a <a href="http://verboice.instedd.org">Verboice</a> connection to leverage in-country SIP connections for building voice (IVR) flows.

    -for ch_type in channel_types.PHONE
      .claim-row
        .row
          .span3
            %a.btn.btn-primary.btn-primary-muted.btn-claim{href:"{% url 'channels.claim_'|add:ch_type.slug %}"}
              .btn-container
                .claim-glyph{class:"{{ ch_type.icon }}"}
                %p.claim-text= ch_type.name
          .span9
            .claim-description
              %div
                {% include ch_type.get_claim_blurb %}

    %h3
      -trans "Social Network Channels"

    -for ch_type in channel_types.SOCIAL_MEDIA
      .claim-row
        .row
          .span3
            %a.btn.btn-primary.btn-primary-muted.btn-claim{href:"{% url 'channels.claim_'|add:ch_type.slug %}"}
              .btn-container
                .claim-glyph{class:"{{ ch_type.icon }}"}
                %p.claim-text= ch_type.name
          .span9
            .claim-description
              %div
                {% include ch_type.get_claim_blurb %}

    %h3
      -trans "API Channels"

    -for ch_type in channel_types.API
      .claim-row
        .row
          .span3
            %a.btn.btn-primary.btn-primary-muted.btn-claim{href:"{% url 'channels.claim_'|add:ch_type.slug %}"}
              .btn-container
                .claim-glyph{class:"{{ ch_type.icon }}"}
                %p.claim-text= ch_type.name
          .span9
            .claim-description
<<<<<<< HEAD
              %div= ch_type.get_claim_blurb
=======
              %div
                {% include ch_type.get_claim_blurb %}
>>>>>>> 0fe7a5cd

    %h3
      -trans "USSD Channels"

    -for ch_type in channel_types.USSD
      .claim-row
        .row
          .span3
            %a.btn.btn-primary.btn-primary-muted.btn-claim{href:"{% url 'channels.claim_'|add:ch_type.slug %}"}
              .btn-container
                .claim-glyph{class:"{{ ch_type.icon }}"}
                %p.claim-text= ch_type.name
          .span9
            .claim-description
              %div
                {% include ch_type.get_claim_blurb %}

-block form-buttons

-block extra-script
  {{block.super}}

  :javascript
    $(document).ready(function() {
      var channel = $('.claim-row.recommended');
      $('.channel-options').prepend(channel);
    });


    {% if not user_org.is_connected_to_twilio %}
      $(".connect-twilio").live('click', function() {
        var modal = new Modax('{% trans "Connect Twilio" %}', '{% url "orgs.org_twilio_connect" %}');
        modal.setIcon("icon-channel-twilio");
        modal.setListeners({onCompleted: function() {
        },
        onFormLoaded: function() {
          form = modal.ele.find("form");
          form.attr('autocomplete', 'off');
        }});
        modal.setRedirectOnSuccess(true);
        modal.show();
      });
    {% endif %}

    {% if not user_org.is_connected_to_nexmo %}
      $(".connect-nexmo").live('click', function() {
        var modal = new Modax('{% trans "Connect Nexmo" %}', '{% url "orgs.org_nexmo_connect" %}');
        modal.setIcon("icon-nexmo");
        modal.setListeners({onCompleted: function() {
        },
        onFormLoaded: function() {
          form = modal.ele.find("form");
          form.attr('autocomplete', 'off');
        }})
        modal.setRedirectOnSuccess(true);
        modal.show();
      });
    {% else %}
      $(".nexmo-account").live('click', function() {
        var modal = new Modax('{% trans "Disconnect Nexmo" %}', '{% url "orgs.org_nexmo_account" %}');
        modal.setIcon("icon-nexmo");
        modal.addClass("alert");
        modal.setRedirectOnSuccess(true);
        modal.show();
      });
    {% endif %}

    $(".connect-plivo").live('click', function() {
        var modal = new Modax('{% trans "Connect plivo" %}', '{% url "orgs.org_plivo_connect" %}');
        modal.setIcon("icon-plivo");
        modal.setListeners({onCompleted: function() {
        },
        onFormLoaded: function() {
          form = modal.ele.find("form");
          form.attr('autocomplete', 'off');
        }})
        modal.setRedirectOnSuccess(true);
        modal.show();
      });


-block extra-less
  -compress css inline
    {% lessblock %}
      :plain

        .channel-options {
          h3 {
            margin-top: 30px;
          }
        }

        .checking-recommendations {
          margin-bottom:10px;
        }

        .recommended {
          .btn-primary {
            background: @flat-mutedgreen;
            border-color: @flat-mutedgreen - #111;
          }

          .claim-description {

          }

          .recommendation {
            h3 {
              margin-top: 0px;
            }

            display:inline-block;
            padding:5px;
            margin-top: 5px;
            margin-bottom:10px;
            display:inline-block;
            .icon-star-2 {
              color: @flat-darkwhite - #222;
              font-size:22px;
              float:left;
              position:relative;
              top: -3px;
              margin-right:16px;


            }
          }

        }
    {% endlessblock %}


-block extra-style
  :css


    .horizontal-channel {
      margin-top: 30px;
    }

    .claim-description {
      padding: 25px 40px;
      height: 50px;
      width:95%;
      background: #f5f5f5;
      font-size: 16px;
    }

    .align-text-center {
      text-align: center;
    }

    .claim-text {
      margin-top: 10px;
    }

    .btn-container {
      margin-right: 10px;
    }

    .external {
      text-align: center;
    }

    .claim-glyph {
      line-height: 40px;
      text-decoration: none;
      font-size: 40px;
      display: inline;
      padding-bottom: 10px;
    }

    .btn-claim {
      padding: 10px 10px;
      width: 95%;
      height: 78px;
    }

    .claim-row {
      clear: both;
      margin-bottom: 10px;
    }

    .icon-everywhere {
      font-size: 68px;
    }

    .icon-channel-kannel {
      font-size: 55px;
      margin-top: -5px;
    }

    .icon-facebook-official {
      font-size: 48px;
    }

    ul {
      list-style-type: none;
    }

    a:hover {
      text-decoration: none;
    }

    .claim-row .span9 {
      margin-left: 0px;
    }<|MERGE_RESOLUTION|>--- conflicted
+++ resolved
@@ -208,12 +208,8 @@
                 %p.claim-text= ch_type.name
           .span9
             .claim-description
-<<<<<<< HEAD
-              %div= ch_type.get_claim_blurb
-=======
               %div
                 {% include ch_type.get_claim_blurb %}
->>>>>>> 0fe7a5cd
 
     %h3
       -trans "USSD Channels"
