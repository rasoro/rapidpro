--- conflicted
+++ resolved
@@ -227,38 +227,6 @@
             %div
               -blocktrans
                 Connect to a service that speaks TwiML. You can use this to connect to TwiML compatible services outside of Twilio.
-
-<<<<<<< HEAD
-    -if org_timezone == 'Asia/Kathmandu'
-      .claim-row.smscentral-channel
-        .row
-          .span3
-            %a.btn.btn-primary.btn-primary-muted.btn-claim{href:"{% url 'channels.channel_claim_smscentral' %}"}
-              .btn-container
-                .claim-glyph.icon-channel-external
-                %p.claim-text
-                  -trans "SMSCentral Number"
-=======
-    -if org_timezone == 'Europe/Kiev'
-      .claim-row.start-channel
-        .row
-          .span3
-            %a.btn.btn-primary.btn-primary-muted.btn-claim{href:"{% url 'channels.channel_claim_start' %}"}
-              .btn-container
-                .claim-glyph.icon-channel-external
-                %p.claim-text
-                  -trans "Start Mobile Number"
->>>>>>> 86014684
-
-          .span9
-            .claim-description
-              %div
-                -blocktrans
-<<<<<<< HEAD
-                  Easily add a two way number you have configured with <a href="http://smscentral.com.np/">SMSCentral</a> using their APIs.
-=======
-                  Easily add a two way number you have configured with <a href="https://bulk.startmobile.ua/">Start Mobile</a> using their APIs.
->>>>>>> 86014684
 
     -if False
       .claim-row.verboice-channel
