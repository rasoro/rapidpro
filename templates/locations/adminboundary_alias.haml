-extends "smartmin/read.haml"

-load compress i18n

-block html-tag
  <html lang="en" ng-app="locations">
    <div class="init" ng-init="osmId='{{object.osm_id}}'"/>

-block page-top

-block content
  <style>
    :css
      [ng\:cloak], [ng-cloak], [data-ng-cloak], [x-ng-cloak], .ng-cloak, .x-ng-cloak {
        display: none !important;
      }
  </style>

  #ctrl{ng-controller:'BoundaryController'}
    #editor
      // full country (level 0)
      .details
        %h3
          -blocktrans with name=object.name
            Aliases for {{ name }}
        %h5
          -blocktrans with brand=brand.name
            Often certain regions are known by more than one name. In {{ brand }}, we call these alternate names for
            regions, aliases.

      .loading{ng-show:'!boundaries'}
        %img{src:'{{STATIC_URL}}images/loader-circles.gif'}

      // only show the search if they haven't selected anything
      .search.ng-cloak{ng-cloak:'true', ng-show:'!stateBoundary && boundaries'}
        %input.filter{ ng-model:"query", placeholder:'Search', ng-model-options:"{ debounce: 200 }"}
        %a.btn.btn-primary.btn-tiny.clear-button{ ng-show:'query.trim().length > 0', ng-click:'reset();'}
          -trans "Clear"
        .search-results
          .state{ng-repeat:'state in boundaries | filter: { match: query }'}
            .name
              %a{href:'javascript:void(0);', ng-click: "clickBoundary(state)"}
                [[ state.name ]]
            .aliases{ng-show:'state.aliases.strip().length > 0'}
              [[state.aliases | collapse ]]
            .districts{ng-show:'query.trim().length > 0'}
              .district{ng-repeat:'district in state.children | filter: { match: query }'}
                .name
                  %a{href:'javascript:void(0);', ng-click: "clickBoundary(state, district)"}
                    [[district.name]]
                .aliases{ng-show:'district.aliases.strip().length > 0'}
                  [[district.aliases | collapse ]]
                .wards{ng-show:'query.trim().length > 0'}
                  .ward{ng-repeat:'ward in district.children | filter: { match: query }'}
                    .name
                      %a{href:'javascript:void(0);', ng-click: "clickBoundary(state, district, ward)"}
                        [[ward.name]]
                    .aliases{ng-show:'ward.aliases.strip().length > 0'}
                      [[ward.aliases | collapse ]]

      %form.ng-cloak{name:'aliasForm', ng-clock:'true'}
        .summary{ng-show:'stateBoundary'}
          %h4
            <a href='javascript:void(0);' ng-click='currentBoundary=null;'>{{ object.name }}</a>
            &raquo;

            %span{ng-show:'districtBoundary'}
              <a ng-show:'districtBoundary', href='javascript:void(0);' ng-click='clickBoundary(stateBoundary)'>[[ stateBoundary.name ]]</a>
              &raquo;

            %span{ng-show:'wardBoundary'}
              <a ng-show:'wardBoundary', href='javascript:void(0);' ng-click='clickBoundary(stateBoundary, districtBoundary)'>[[ districtBoundary.name ]]</a>

            %span{ng-show:'!districtBoundary'}
              [[stateBoundary.name]]

            %span{ng-show:'!wardBoundary'}
              [[districtBoundary.name]]

            %span{ng-show:'wardBoundary'}
              &raquo;
                [[wardBoundary.name]]

          %h5
            Enter the other names for
            %span{ng-show:'!districtBoundary'}
              [[stateBoundary.name]]

            %span{ng-show:'districtBoundary && !wardBoundary'}
              [[districtBoundary.name]]

            %span{ng-show:'wardBoundary'}
              [[wardBoundary.name]]

          %textarea.full.animate.msd-elastic{autofocus:'', ng-change:'saveButtonName="Save Changes"', name:'aliases', unique-alias:'', current-aliases:'currentAliases', ng-model:'currentAliases', current-boundary:'currentBoundary', boundaries:'boundaries'}
          .help-text
            -trans "(one per alias line)"

          .alert{ng-show:"!savingError && aliasForm.aliases.$error.uniqueAlias", style:'margin:10px 0'}
            -trans "Alias names must be unique, try again."

          .alert-danger{ng-show:"savingError", style:'margin:10px 0'}
            -trans "Your changes could not be saved. Please reload the page and try again."

          %input.btn.btn-primary.btn-tiny.submit{name:'saveButton', ng-click:'saveAliases()',  ng-show:'!savingError', ng-disabled:'aliasForm.$invalid || aliasForm.$pristine', type:'submit', value:'[[saveButtonName]]'}

      .districts.ng-cloak{ng-show:'!districtBoundary && boundaries', ng-cloak: 'true'}
        %hr
        .district{ng-repeat:'district in stateBoundary.children', ng-show:'district != districtBoundary'}
          %a{href:'javascript:void(0);', ng-click: "clickBoundary(stateBoundary, district)"}
            [[district.name]]
          .aliases{ng-show:'district.aliases.strip().length > 0'}
            [[district.aliases | collapse ]]

      .wards.ng-cloak{ng-cloak: 'true'}
        %hr
        .ward{ng-repeat: 'ward in districtBoundary.children'}
          %a{href:'javascript:void(0);', ng-click: "clickBoundary(stateBoundary, districtBoundary, ward)"}
            [[ward.name]]
          .aliases{ng-show:'ward.aliases.strip().length > 0'}
            [[ward.aliases | collapse ]]


    <div id="map" class="ng-cloak" leaflet="" ng-cloak="true" ng-show="boundaries" osm-id="'{{ object.osm_id }}'" boundaries="boundaries" root="root" selected-layer="selectedLayer" state-boundary="stateBoundary" district-boundary="districtBoundary" ward-boundary="wardBoundary" hovered-boundary="hoveredBoundary"></div>


-block extra-style
  {{ block.super }}
  %link{type:'text/css', rel:'stylesheet', href:"{{ STATIC_URL }}bower/leaflet/dist/leaflet.css", media:'all'}

  :css

    .alert-danger {
      padding: 5px;
    }

    .districts {
    }

    .wards {
    }

    .name {
      display:inline-block;
    }

    .aliases {
      display:inline-block;
      font-size: 12px;
      color: #ccc;
      margin-left:5px;
    }

    .clear-button {
      margin-top:-10px;
      padding:4px;
      line-height:16px;
    }

    .search-results {
      margin-left: 8px;
    }

    .submit {
      margin-top:10px;
    }

    .form {
      margin-top:20px;
    }

    .district {
      margin-left: 10px;
    }

    .ward {
      margin-left: 10px;
    }

    .details {
    }

    .region {
    }

    .links {
      padding:10px 0;
      border: 0px solid #ccc;
    }

    input {
      width: 200px;
      margin-bottom:10px;
    }

    .links .root {
      font-weight:bold;
      font-size:18px;
      padding:5px;
    }

    .links .state .name {
      font-size:14px;
      font-weight:500;
      padding:2px;
      margin-left:10px;
    }

    .links .state .districts {
      margin-left:20px;
    }

    textarea.full {
      height:45px;
      width:95%;
    }

    textarea.mini {
      height:13px;
      width:150px;
      font-size:12px;
      line-height:12px;
      padding:6px;
    }

    #editor {
      width:450px;
      display:inline-block;
      vertical-align:top;
    }

    #map {
      width: 400px;
      height: 400px;
      border:0px solid #ccc;
      display:inline-block;
      vertical-align:top;
      margin-left:40px;
    }

    .help-text {
      color: #999;
      font-size:10px;
      letter-spacing:0.15em;
      margin-top:-3px;
    }


    .leaflet-container {
      background: #fff;
    }

    .search {
      padding-top:15px;
    }

    tr {
      vertical-align:top;
    }


-block extra-script
  {{ block.super }}
<<<<<<< HEAD
  %script{src:"{{ STATIC_URL }}leaflet-0.7.2/leaflet.js"}
  %script{type:"text/javascript", src:"{{ STATIC_URL }}js/elastic.js"}
=======
  %script{src:"{{ STATIC_URL }}bower/leaflet/dist/leaflet.js"}
  %script{type:"text/javascript", src:"{{ STATIC_URL }}bower/angular-elastic/elastic.js"}
>>>>>>> 314c4475

  -compress js
    %script{src:"{{ STATIC_URL }}coffee/leaflet.coffee", type:'text/coffeescript'}<|MERGE_RESOLUTION|>--- conflicted
+++ resolved
@@ -261,13 +261,8 @@
 
 -block extra-script
   {{ block.super }}
-<<<<<<< HEAD
-  %script{src:"{{ STATIC_URL }}leaflet-0.7.2/leaflet.js"}
-  %script{type:"text/javascript", src:"{{ STATIC_URL }}js/elastic.js"}
-=======
   %script{src:"{{ STATIC_URL }}bower/leaflet/dist/leaflet.js"}
   %script{type:"text/javascript", src:"{{ STATIC_URL }}bower/angular-elastic/elastic.js"}
->>>>>>> 314c4475
 
   -compress js
     %script{src:"{{ STATIC_URL }}coffee/leaflet.coffee", type:'text/coffeescript'}