-extends "smartmin/base.html"
-load smartmin i18n humanize


-block page-top

-block content
  #pjax
<<<<<<< HEAD
    -block pjax
      -if total_count >= total_limit
        .(style="margin-bottom: 10px")
          %temba-alert(level="warning")
            -blocktrans trimmed with limit=total_limit
              You have reached the limit of {{ limit }} fields per account. Please remove fields that you are no longer using.
      -elif total_count >= total_limit|add:-10
        .(style="margin-bottom: 10px")
          %temba-alert(level="warning")
            -blocktrans trimmed with limit=total_limit
              You are approaching the limit of {{ limit }} fields per account. You should remove fields that you are no longer using.

      .lp-frame
        .left
            .flex.flex-col
              -if org_perms.contacts.contactfield_create
                .w-64.mr-5
                  %temba-modax#create-field-modal{ header:'{% trans "Create Field" %}', endpoint:"{% url 'contacts.contactfield_create' %}"}
                    .button-primary.mb-3
                      - trans "Create Field"

              .lp-nav.upper
                -for category in cf_categories
                  .lp-nav-item{'class': '{% if request.path == category.url %}font-normal{% endif %}' }
                    .name{onclick:"goto(event)", href:'{{category.url}}'}
                      {{category.label}}
                    .count{onclick:"goto(event)", href:'{{category.url}}'}
                      {{category.count|intcomma}}
              
              .lp-nav.lower
                -for category in cf_types
                  .lp-nav-item{'class': '{% if selected_value_type == category.value_type %}font-normal{% endif %}' }
                    .name{onclick:"goto(event)", href:'{{category.url}}'}
                      {{category.label}}
                    .count{onclick:"goto(event)", href:'{{category.url}}'}
                      {{category.count|intcomma}}

        .right
          -if view.search_fields
            %form#search-form.mb-4{method:"get"}
              %temba-textinput.w-full{onsubmit:'document.querySelector("#search-form").submit();', placeholder:'{% trans "Search" %}', name:"search", value:"{{search}}"}

          -block pre-table

            -for obj in object_list
              %temba-modax{ id:'update-{{obj.id}}', header:'{% trans "Update Field" %}', endpoint:"{% url 'contacts.contactfield_update' obj.id %}" }
              %temba-modax{ id:'delete-{{obj.id}}', header:'{% trans "Delete Field" %}', endpoint:"{% url 'contacts.contactfield_delete' obj.id %}" }
              %temba-modax{ id:'uses-{{obj.id}}', header:'{% trans "Field Details" %}', endpoint:"{% url 'contacts.contactfield_detail' obj.id %}" }

          - block table
            %table.object-list{ class:'{% get_list_class object_list %}', cellspacing:'0'}
=======
    -if total_count >= total_limit
      .(style="margin-bottom: 10px")
        %temba-alert(level="warning")
          -blocktrans trimmed with limit=total_limit
            You have reached the limit of {{ limit }} fields per workspace. Please remove fields that you are no longer using.
    -elif total_count >= total_limit|add:-10
      .(style="margin-bottom: 10px")
        %temba-alert(level="warning")
          -blocktrans trimmed with limit=total_limit
            You are approaching the limit of {{ limit }} fields per workspace. You should remove fields that you are no longer using.

    .row-fluid
      .span3.sidebox
        %div.contacts{style:"margin-bottom: 10px"}
          - if view.add_button
            - if org_perms.contacts.contactfield_create
              %a.btn.btn-primary.btn-block{ onClick:'showCreateContactFieldModal()' }
                -trans "Create Field"

        #sidebar-nav
          %ul.nav.nav-list
            %li.nav-header
              -trans "Contact Fields"
            - for category in cf_categories
              %li{'class':'{% if request.path == category.url %}active{% endif %}'}
                %a{'href':'{{category.url}}'}
                  {{category.label}} ({{ category.count }})

            %li.nav-header
              -trans "Types"
            - for cf_type in cf_types
              %li{'class':'{% if selected_value_type == cf_type.value_type %}active{% endif %}'}
                %a{'href':'{{ cf_type.url }}'}
                  {{cf_type.label}} ({{ cf_type.count }})

      .span9
        - block pre-table

        - block table
          .scroll-x
            %table{ class:'{% get_list_class object_list %} list-table table', cellspacing:'0'}
>>>>>>> c0796026
              %thead
                %tbody#draggable-tbody
                  - for obj in object_list
                    %tr{ data-cfid:'{{ obj.id }}', data-priority:'{{ obj.priority }}', class:'{% if org_perms.contacts.contactfield_update_priority and is_featured_category%}draggable-row{%endif%}'}

                      - if org_perms.contacts.contactfield_update_priority and is_featured_category
                        %td.drag-icon.pl-2
                          .drag-handle.icon.icon-menu
                      - else
                        %td

                      %td
                        .py-2.px-6
                          .w-full
                            -if org_perms.contacts.contactfield_update
                              .linked.update{onclick:"showUpdateContactFieldModal({{obj.id}})"}
                                {{ obj.label }}                          
                                .key{ style:"font-family: monospace; font-size: 12px;" }
                                  @fields.{{ obj.key }}
                            -else
                              {{ obj.label }}                          
                              .key{ style:"font-family: monospace; font-size: 12px;" }
                                @fields.{{ obj.key }}


                      %td{width:"20px"}
                        .text-center.px-2
                          -if obj.show_in_table
                            .lbl.cursor-pointer{onclick:"showUpdateContactFieldModal({{obj.id}})"}
                              -trans "Featured"

                      %td{width:"20px"}
                        .flex.text-center

                          -if obj.flow_count or obj.campaign_count or obj.contactgroup_count
                            .uses{onclick:"event.stopPropagation(); showDetailContactFieldModal({{ obj.id }}, \"{{ obj.label }}\");"}
                              .lbl.cursor-pointer
                                {% blocktrans trimmed count counter=obj.flow_count|add:obj.campaign_count|add:obj.contactgroup_count %}
                                  {{counter}} Use
                                {% plural %}
                                  {{counter}} Uses
                                {% endblocktrans %}
                      %td
                        .text-right.pl-4
                          {{ obj.get_value_type_display }}
                      
                      %td.w-10
                        -if org_perms.contacts.contactfield_delete
                          .pl-2.pt-1.delete-link.linked.text-gray-400{style:"visibility:hidden", onclick:"showDeleteContactFieldModal({{obj.id}})"}
                            %span.icon-close

                            
                  - empty
                    %tr.empty_list
                      %td{ colspan:'99' }
                        -trans "No fields"

            - block extra-rows

        - block post-table

    -block paginator


{% block extra-script %}
{{ block.super }}
:javascript

<script>

  $(document).ready(function(){

    - if is_featured_category
      - if org_perms.contacts.contactfield_update_priority
        var sortable = new Sortable(document.getElementById('draggable-tbody'), {
          // handle: '.drag-handle',  // make this row draggable only by the handle
          dataIdAttr: 'data-cfid',
          direction: 'vertical',
          animation: 100,

          // uncomment next line of code to toggle fallback behaviour, might help if you are having issues with older browsers
          //   once toggled the width of the dragged row will be smaller then expected (known problem with widths - https://github.com/nyaruka/rapidpro/pull/2328#issuecomment-479912074)

          // forceFallback: true,

          ghostClass: "sortable-ghost",  // Class name for the drop placeholder
          dragClass: "sortable-drag",  // Class name for the dragging item

          onEnd: function (event) {

            var priorityMapping = {};
            $('#draggable-tbody > tr').each(function(idx, elem) {
              // rewrite priority of every element based on the current order of elements
              var new_idx = 1000 - idx;

              priorityMapping[$(elem).data('cfid')] = new_idx;

            });

            var priorityUpdateUrl = '{% url "contacts.contactfield_update_priority" %}';

            $.ajax({
              type: 'POST',
              url: priorityUpdateUrl,
              data: JSON.stringify(priorityMapping),
              success: function (data, status, jqXHR) {
                // do nothing
              },
              error: function (jqXHR, status, error) {
                console.error(jqXHR, status, error);
              }
            });
          }
        });

  }); // document.ready


  function showUpdateContactFieldModal(id) {
    var modax = document.querySelector('#update-' + id);
    modax.open = true;
  }

  function _updateModalButtonsStyle(modal) {
    var has_related_flows = !!$(modal.ele.find('.has-related-flows')).length;

    if (has_related_flows) {
      // hide the secondary button
      modal.hideSecondaryButton();
      // rename the primary button
      modal.ele.find('.primary').text('Ok').on('click', function () { modal.dismiss()} );

      modal.submit = function () {};
    } else {
      modal.ele.find('.primary').text('{{ _("Delete")|escapejs }}').addClass('btn-danger')
    }
  };

  function showDeleteContactFieldModal(id) {
    var modax = document.querySelector('#delete-' + id);
    modax.open = true;
  }

  function showDetailContactFieldModal(id, label) {
    var modax = document.querySelector('#uses-' + id);
    modax.open = true;
  }

</script>
<script type="text/javascript" src="{{ STATIC_URL }}bower/Sortable/Sortable.min.js"></script>

{% endblock %}



-block extra-style
  {{block.super}}
  :css

    .drag-handle {
      cursor: move;
      display: block;
      /*padding-top:10px;*/
    }

    .drag-icon:before {
      content: '';
      display: block;
      width: 15px;
    }

    .sortable-drag {
      background-color: #f5f9fa;;
    }

    .sortable-ghost {
      background-color: #f5f9ff;
    }

    .draggable-row .icon {
      display: none;
    }

    .draggable-row > td {
      cursor: move;
    }

    .draggable-row > td:nth-child(2) > div {
      padding-left: 0rem;
      cursor: move !important;
    }

    .draggable-row:hover .icon {
      display: inline-block;
      color: #cccccc;
    }

    tr:hover .delete-link {
      visibility: visible !important;
    }

    

    .drag-icon {
      width: 15px;
    }

    td.field-dependencies {
      text-align: right;
      white-space: nowrap;
      width: 3em;
    }<|MERGE_RESOLUTION|>--- conflicted
+++ resolved
@@ -6,18 +6,17 @@
 
 -block content
   #pjax
-<<<<<<< HEAD
     -block pjax
       -if total_count >= total_limit
         .(style="margin-bottom: 10px")
           %temba-alert(level="warning")
             -blocktrans trimmed with limit=total_limit
-              You have reached the limit of {{ limit }} fields per account. Please remove fields that you are no longer using.
+              You have reached the limit of {{ limit }} fields per workspace. Please remove fields that you are no longer using.
       -elif total_count >= total_limit|add:-10
         .(style="margin-bottom: 10px")
           %temba-alert(level="warning")
             -blocktrans trimmed with limit=total_limit
-              You are approaching the limit of {{ limit }} fields per account. You should remove fields that you are no longer using.
+              You are approaching the limit of {{ limit }} fields per workspace. You should remove fields that you are no longer using.
 
       .lp-frame
         .left
@@ -58,49 +57,6 @@
 
           - block table
             %table.object-list{ class:'{% get_list_class object_list %}', cellspacing:'0'}
-=======
-    -if total_count >= total_limit
-      .(style="margin-bottom: 10px")
-        %temba-alert(level="warning")
-          -blocktrans trimmed with limit=total_limit
-            You have reached the limit of {{ limit }} fields per workspace. Please remove fields that you are no longer using.
-    -elif total_count >= total_limit|add:-10
-      .(style="margin-bottom: 10px")
-        %temba-alert(level="warning")
-          -blocktrans trimmed with limit=total_limit
-            You are approaching the limit of {{ limit }} fields per workspace. You should remove fields that you are no longer using.
-
-    .row-fluid
-      .span3.sidebox
-        %div.contacts{style:"margin-bottom: 10px"}
-          - if view.add_button
-            - if org_perms.contacts.contactfield_create
-              %a.btn.btn-primary.btn-block{ onClick:'showCreateContactFieldModal()' }
-                -trans "Create Field"
-
-        #sidebar-nav
-          %ul.nav.nav-list
-            %li.nav-header
-              -trans "Contact Fields"
-            - for category in cf_categories
-              %li{'class':'{% if request.path == category.url %}active{% endif %}'}
-                %a{'href':'{{category.url}}'}
-                  {{category.label}} ({{ category.count }})
-
-            %li.nav-header
-              -trans "Types"
-            - for cf_type in cf_types
-              %li{'class':'{% if selected_value_type == cf_type.value_type %}active{% endif %}'}
-                %a{'href':'{{ cf_type.url }}'}
-                  {{cf_type.label}} ({{ cf_type.count }})
-
-      .span9
-        - block pre-table
-
-        - block table
-          .scroll-x
-            %table{ class:'{% get_list_class object_list %} list-table table', cellspacing:'0'}
->>>>>>> c0796026
               %thead
                 %tbody#draggable-tbody
                   - for obj in object_list
