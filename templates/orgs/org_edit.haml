--- conflicted
+++ resolved
@@ -18,23 +18,14 @@
             You have <b>{{org_count}}</b> child workspaces.
           {% endblocktrans%}
 
-<<<<<<< HEAD
       -if use_weni_layout
         .mt-2.text-sm.text-gray-700
           -blocktrans trimmed with timezone=object.timezone
             Click here to edit
       
     -if not use_weni_layout
-      .buttons
-        -if object.is_multi_org
-          .button-light(onclick="goto(event)" href='{% url "orgs.org_sub_orgs" %}')
-            -trans "Manage Workspaces"
-
-
-=======
-    -if not is_spa
-      .buttons
-        -if object.is_multi_org
-          .button-light(onclick="goto(event)" href='{% url "orgs.org_sub_orgs" %}')
-            -trans "Manage Workspaces"
->>>>>>> 3811a235
+      -if not is_spa
+        .buttons
+          -if object.is_multi_org
+            .button-light(onclick="goto(event)" href='{% url "orgs.org_sub_orgs" %}')
+              -trans "Manage Workspaces"