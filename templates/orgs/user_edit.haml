--- conflicted
+++ resolved
@@ -12,42 +12,26 @@
       .field.formax-vertical
         {% render_field 'last_name' %}
 
-<<<<<<< HEAD
+      .field.formax-vertical
+        {% render_field 'language' %}
+
       .field.formax-vertical
         {% render_field 'email' %}
 
       .field.formax-vertical
-        {% render_field 'current_password' %}
-=======
-    .field.formax-vertical
-      {% render_field 'language' %}
-
-    .field.formax-vertical
-      {% render_field 'email' %}
->>>>>>> a08c30ee
-
-      .field.formax-vertical
         {% render_field 'new_password' %}
 
-<<<<<<< HEAD
-      .field.formax-vertical
-        {% render_field 'language' %}
+      #current-password.field.formax-vertical.p-4.bg-gray-100.rounded-lg.mt-4.hidden
+        .mb-2
+          -blocktrans trimmed
+            Confirm your current password to save these changes
+        {% render_field 'current_password' %}
+
   
 -block summary
   -if not use_weni_layout
     -blocktrans with email=user.username
       Your email address is <b>{{email}}</b>.
-=======
-    #current-password.field.formax-vertical.p-4.bg-gray-100.rounded-lg.mt-4.hidden
-      .mb-2
-        -blocktrans trimmed
-          Confirm your current password to save these changes
-      {% render_field 'current_password' %}
-
-  
--block summary
-  -blocktrans with email=user.username
-    Your email address is <b>{{email}}</b>.
 
 -block extra-script
   :javascript
@@ -85,5 +69,4 @@
       document.addEventListener("temba-formax-ready", function(){
         wireHandlers();
       });
-    });
->>>>>>> a08c30ee
+    });