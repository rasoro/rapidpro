--- conflicted
+++ resolved
@@ -110,11 +110,7 @@
       :css
         html {
 
-<<<<<<< HEAD
-          --font-family: "Helvetica Neue", Helvetica, Arial, sans-serif;
-=======
           --font-family: Helvetica, Arial, sans-serif;
->>>>>>> 661ac63a
           --primary-rgb: 35, 135, 202;
           --secondary-rgb: 0, 77, 129;
           --focus-rgb: 82, 168, 236;
