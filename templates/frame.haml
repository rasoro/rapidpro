--- conflicted
+++ resolved
@@ -224,7 +224,7 @@
     </script>
   -else 
     -include "components-body.html"
-
+  
   -block temba-store
     
     -if user.is_authenticated
@@ -233,7 +233,6 @@
         fields="/api/v2/fields.json"
         globals="/api/v2/globals.json")
 
-<<<<<<< HEAD
   -if use_weni_layout
     -block weni-side
       .flex.flex-col{style: "height: inherit"}
@@ -257,61 +256,40 @@
 
   -else
     .flex.flex-col.h-full
-      <!-- Header -->
-=======
-  .flex.flex-col.h-full
-
-    -block header
-      <!-- Header -->
-
->>>>>>> 4c0b0a92
-      -if user_org
-        .org-header.self-end
-          -if user_orgs|length > 1
-            .pull-right.toggle
-<<<<<<< HEAD
-                .icon-menu
-
-          .org
-            {{ user_org.name|truncatechars:30 }}
-=======
-              .icon-menu-2
-
-          .org
-            {{ user_org.name }}
->>>>>>> 4c0b0a92
-
-          .other-orgs.hide
-            -for org in user_orgs
-              -if org != user_org
-<<<<<<< HEAD
-                .org
-                  %a.posterize{href:'{% url "orgs.org_choose"%}?organization={{org.pk}}'}
-                    {{ org.name }}
-
-      #header
-        &nbsp;
-
-=======
-                .org.text-primary
-                  %a.posterize{href:'{% url "orgs.org_choose"%}?organization={{org.pk}}'}
-                    {{ org.name }}
-
-
-
-      #header
-        &nbsp;
-
-
->>>>>>> 4c0b0a92
-      %a#big-logo.logo.icon-logo{href:"{% if user.is_authenticated %}{% url 'msgs.msg_inbox' %}{% else %}/{% endif %}", title:"{{brand.name}}", class:"hover:no-underline"}
-        .name
-          {{brand.name}}
-
-      -block nav
-        -include 'includes/nav.html'
-
-<<<<<<< HEAD
+
+      -block header
+        <!-- Header -->
+
+        -if user_org
+          .org-header.self-end
+            -if user_orgs|length > 1
+              .pull-right.toggle
+                .icon-menu-2
+
+            .org
+              {{ user_org.name }}
+
+            .other-orgs.hide
+              -for org in user_orgs
+                -if org != user_org
+                  .org.text-primary
+                    %a.posterize{href:'{% url "orgs.org_choose"%}?organization={{org.pk}}'}
+                      {{ org.name }}
+
+
+
+        #header
+          &nbsp;
+
+
+        %a#big-logo.logo.icon-logo{href:"{% if user.is_authenticated %}{% url 'msgs.msg_inbox' %}{% else %}/{% endif %}", title:"{{brand.name}}", class:"hover:no-underline"}
+          .name
+            {{brand.name}}
+
+        -block nav
+          -include 'includes/nav.html'
+
+
       -if messages
         -usemacro messages
 
@@ -323,54 +301,6 @@
       -block footer
         .footer.text-center.py-12.bg-gray-200.text-gray-500
           {{ request.branding.credits|safe }}
-=======
-
-    -if messages
-      -block messages
-        -if messages
-          -for msg in messages
-            %div{class:"alert alert-{{ message.tags }}"}
-              {{ msg }}
-
-
-    -block post-header
-    <!-- Content -->
-    -block page-container
-      .flex-grow
-        .page-content
-          -block suspension
-            {% if user_org.is_suspended %}
-              .px-12.-mt-4
-                -include "org_suspended_include.haml"
-            {% endif %}
-
-          .px-12.py-4
-            -block page-top
-              .flex.items-start
-                .flex.flex-col.mr-5.leading-tight
-                  .page-title
-                    -block title
-                      
-                  .page-subtitle
-                    -block subtitle
-
-                .flex-grow
-                  .flex.justify-end.w-full
-                    -block gear-menu
-                      -include "gear_links_include.haml"
-
-              -block post-title
-
-
-            .mt-6
-              -block content
-            
-            -block post-content
-
-    -block footer
-      .footer.text-center.py-12.bg-gray-200.text-gray-500
-        {{ request.branding.credits|safe }}
->>>>>>> 4c0b0a92
 
   -trans 'Delete' as title
   %temba-dialog#general-delete-confirmation.hidden{header:"{{title|escapejs}}", primaryButtonName:"{{title|escapejs}}", destructive: "true"}
