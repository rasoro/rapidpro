<!DOCTYPE HTML>
-load humanize i18n smartmin sms compress

{% block html-tag %}
<html lang="{{ LANGUAGE_CODE }}">
{% endblock %}
  %head
    %title
      -block page-title
        {{ brand.name }} - {{ brand.title }}

    %meta{charset:"utf-8"}
    %meta{name:"viewport", content:"width=device-width, initial-scale=1.0"}
    %meta{name:"description", content:"{% block page-description %}{{brand.name}} lets you visually build interactive SMS applications and launch them anywhere in the world.{% endblock %}"}
    %meta{name:"author", content:"Nyaruka Ltd"}
    %meta{http-equiv:"X-UA-Compatible", content:"IE=10"}

    :javascript

      window.supportEmail = '{{brand.support_email}}';

      function conditionalLoad(local, remote) {
        if (local != null && (window.location.hostname == "localhost" || remote == null)) {
          loadResource("{{ STATIC_URL }}" + local);
        } else if (remote != null) {
          loadResource(remote);
        }
      }

      function loadResource(src) {
        (function() { document.write(unescape('%3Cscript src="' + src + '"%3E%3C/script%3E')); })();
      }


    // ==== JQUERY ====
    :javascript
      conditionalLoad('bower/jquery/jquery.js', '//ajax.googleapis.com/ajax/libs/jquery/2.0.3/jquery.js');
      conditionalLoad('bower/jquery-migrate/jquery-migrate.min.js', null);

    -# this view make it possible to process translations from javascript land
    <script src="{% url 'django.views.i18n.javascript_catalog' %}"></script>

    <!-- Hotjar Tracking Code for https://new.push.al -->
    <script>
        (function(h,o,t,j,a,r){
            h.hj=h.hj||function(){(h.hj.q=h.hj.q||[]).push(arguments)};
            h._hjSettings={hjid:2221593,hjsv:6};
            a=o.getElementsByTagName('head')[0];
            r=o.createElement('script');r.async=1;
            r.src=t+h._hjSettings.hjid+j+h._hjSettings.hjsv;
            a.appendChild(r);
        })(window,document,'https://static.hotjar.com/c/hotjar-','.js?sv=');
    </script>

    -compress js
      :javascript
        var static_url = '{{STATIC_URL}}';

      %script{src:"{{ STATIC_URL }}bower/toastr/toastr.js"}
      %script{src:"{{ STATIC_URL }}bower/bootstrap/js/bootstrap-modal.js"}
      %script{src:"{{ STATIC_URL }}bower/bootstrap/js/bootstrap-dropdown.js"}
      %script{src:"{{ STATIC_URL }}bower/bootstrap/js/bootstrap-tooltip.js"}
      %script{src:"{{ STATIC_URL }}bower/bootstrap/js/bootstrap-tab.js"}      
      %script{src:"{{ STATIC_URL }}bower/intercooler-js/src/intercooler.js"}
      %script{src:"{{ STATIC_URL }}bower/moment/moment.js"}
      %script{src:"{{ STATIC_URL }}bower/moment-timezone/builds/moment-timezone-with-data.js"}
      %script{src:"{{ STATIC_URL }}bower/featherlight/src/featherlight.js"}
      %script{src:"{{ STATIC_URL }}bower/video.js/dist/video.js"}
      %script{src:"{{ STATIC_URL }}bower/videojs-vjsdownload/dist/videojs-vjsdownload.js"}
      %script{src:"{{ STATIC_URL }}bower/xregexp/xregexp-all.js"}

      // expanded nav dropdown
      %script{src:"{{ STATIC_URL }}bower/jquery-hoverintent/jquery.hoverIntent.js"}

      // Non-bower packages
      %script{src:"{{ STATIC_URL }}lib/uuid.js"}
      %script{src:"{{ STATIC_URL }}lib/bootstrap-limit.js"}

      -if not debug and not testing
        %script{src:"{{ STATIC_URL }}lib/raven.min.js"}

    -compress js
      %script{src:"{{ STATIC_URL }}js/temba.js"}
      %script{src:"{{ STATIC_URL }}js/labels.js"}
      %script{src:"{{ STATIC_URL }}js/formax.js"}
    
    -include "components-head.html"
    -include "includes/frame_top.html"

    -if brand.favico
      %link{type:"image/ico", rel:"shortcut icon", href:"{{ STATIC_URL }}{{ brand.favico }}"}
    -else
      %link{type:"image/ico", rel:"shortcut icon", href:"{{ STATIC_URL }}images/favicon.ico"}

    -block styles
      %link{rel:'stylesheet', href:'https://fonts.googleapis.com/css?family=Roboto+Mono:300|Roboto:200,300,400,500'}

      -compress css
        %link{type:'text/css', rel:'stylesheet', href:'{{ STATIC_URL }}bower/bootstrap-css/css/bootstrap.css',  media:'all' }

      -compress css
        %link{type:'text/css', rel:'stylesheet', href:"{{ STATIC_URL }}bower/toastr/toastr.css", media:'all'}
        %link{type:'text/css', rel:'stylesheet', href:"{{ STATIC_URL }}bower/featherlight/src/featherlight.css", media:'all'}
        %link{type:'text/css', rel:'stylesheet', href:"{{ STATIC_URL }}bower/video.js/dist/video-js.css", media:'all'}
        %link{type:'text/css', rel:'stylesheet', href:"{{ STATIC_URL }}bower/videojs-vjsdownload/dist/videojs-vjsdownload.css", media:'all'}

      -compress css
        %link{type:'text/css', rel:'stylesheet', href:"{{ STATIC_URL }}fonts/icons/style.css", media:'all'}
        %link{type:'text/less', rel:'stylesheet', href:'{{STATIC_URL}}less/print.less', media:'print'}
        %link{type:"text/css", rel:"stylesheet", href:"{{ STATIC_URL }}css/temba-components.css"}

      -compress css

        {% lessblock %}
          :plain
            @import "style.less";

            // any brand styling tweaks
            @import (optional, reference) "../brands/style.less";
            @import (optional) "../brands/{{brand.slug}}/less/style.less";

        {% endlessblock %}

        // any additional brand styling such as fonts, etc
        -for style in brand.styles
          -if 'less' in style
            %link{type:'text/less', rel:'stylesheet', href:'{{STATIC_URL}}{{style}}', media:'all'}
          -else
            %link{type:'text/css', rel:'stylesheet', href:"{{ STATIC_URL }}{{style}}", media:'all'}

      -compress css
        %link{rel:"stylesheet", href:"{{ STATIC_URL }}css/tailwind.css", type:"text/css"}
        %link{rel:"stylesheet", href:"{{ STATIC_URL }}less/refresh.less", type:"text/less"}

      -block extra-less
      -block extra-style

    -for incl in brand.head_includes
      -include incl

    <!--[if lt IE 9]>
      %script{src:"//html5shim.googlecode.com/svn/trunk/html5.js"}
    <![endif]-->
<<<<<<< HEAD
-load smartmin
-load macros
-macro messages
  -block messages
    -if messages
      -for msg in messages
        %div{class:"alert alert-{{ message.tags }}"}
          {{ msg }}

-macro post-header
  -block post-header

-macro page-container
  -block page-container
    .flex-grow
      .page-content
        -block suspension
          {% if user_org.is_suspended %}
            .px-12.-mt-4
              -include "org_suspended_include.haml"
          {% endif %}

        .px-12.py-4
          -block page-top
            .flex.items-start
              .flex.flex-col.mr-5.leading-tight
                .page-title
                  -block title

                .page-subtitle
                  -block subtitle

              .flex-grow
                .flex.justify-end.w-full
                  -block gear-menu
                    -include "gear_links_include.haml"

            -block post-title

          .mt-6
            -block content
          
          -block post-content
=======
>>>>>>> 71039694

{% block body %}

%body#pageBody.bg-gradient

<<<<<<< HEAD
=======
  .weni-announcement
    .weni-announcement-container.flex.flex-row
      .weni-left
        O Push agora é Weni Fluxos
      .weni-divider
      .weni-right
        Novo módulo que estará disponível na nossa plataforma unificada em breve.
      %a.weni-button(href="https://weni.ai/blog/modularizacao-plataformas/")
        Saiba mais
      %button.weni-announcement-collapse
        .icon-arrow-down.icon-2

>>>>>>> 71039694
  -include "components-body.html"

  -block temba-store
    
    -if user.is_authenticated
      %temba-store(
        completions="/mr/docs/{{ LANGUAGE_CODE }}/completion.json"
        functions="/mr/docs/{{ LANGUAGE_CODE }}/functions.json"
        fields="/api/v2/fields.json"
        globals="/api/v2/globals.json")

  -if use_weni_layout
    -block weni-side
      .flex.flex-col{style: "height: inherit"}
        .flex.flex-row.h-full
          <!-- Sidemenu -->
          -block sidemenu
            #unnnic-sidebar.flex-col.h-screen.bg-color-unnnic-snow.unnnic-right-menu-divider
              -block info
              
              -block side
                -include 'includes/side.html'

              -if messages
                -usemacro messages

          #unnnic-content.flex.flex-col.w-full
            -usemacro post-header
            <!-- Content -->
            -usemacro page-container

  -else
    .flex.flex-col.h-full
      <!-- Header -->
      #header
        &nbsp;

      %a#big-logo.logo.icon-logo{href:"{% if user.is_authenticated %}{% url 'msgs.msg_inbox' %}{% else %}/{% endif %}", title:"{{brand.name}}", class:"hover:no-underline"}
        .name
          {{brand.name}}

      -block nav
        -include 'includes/nav.html'

      -if user_org
        .org-header
          -if user_orgs|length > 1
            .pull-right.toggle
              .icon-menu-2

          .org
            {{ user_org.name|truncatechars:30 }}

          .other-orgs.hide
            -for org in user_orgs
              -if org != user_org
                .org
                  %a.posterize{href:'{% url "orgs.org_choose"%}?organization={{org.pk}}'}
                    {{ org.name }}

      -if messages
        -usemacro messages


      -usemacro post-header
      <!-- Content -->
      -usemacro page-container

      .footer.text-center.py-12.bg-gray-200.text-gray-500
        {{ request.branding.credits|safe }}

  -trans 'Delete' as title
  %temba-dialog#general-delete-confirmation{header:"{{title|escapejs}}", primaryButtonName:"{{title|escapejs}}", destructive: "true"}
    .p-6.confirmation-body
      -trans "Are you sure you want to continue? This cannot be undone."

  // media associated with any form we are displaying
  -if form
    {{ form.media }}

  -block script

    {{block.super}}

    :javascript
      {% if user_org %}
        {% if user_org.is_anon %}
          var anon_org = true;
        {% else %}
          var anon_org = false;
        {% endif %}
      {% endif %}

      function inIframe () {
        try {
          if (window.self !== window.top) {
            $(".org-header").hide();
          } else {
            $(".org-header").show();
          }
        } catch (e) {
          $(".org-header").hide();
        }
      }

      function posterize(href) {
        var url = $.url(href);
        $("#posterizer").attr("action", url.attr("path"));
        for (var key in url.param()){
          $("#posterizer").append("<input type='hidden' name='" + key + "' value='" + url.param(key) + "'></input>");
        }
        $("#posterizer").submit();
      }

      function handlePosterize(ele) {
        posterize(ele.getAttribute('href'));
      }

      function removalConfirmation(removal, buttonName) {
  
        var modal = document.querySelector("#general-delete-confirmation");

        // set modal deets
        var title = document.querySelector('.' + removal + ' > .title').innerHTML;
        var body = document.querySelector('.' + removal + ' > .body').innerHTML;

        modal.header = title;
        modal.querySelector('.confirmation-body').innerHTML = body;

        modal.open = true;

        modal.addEventListener("temba-button-clicked", function(event){
          if(!event.detail.button.secondary) {
            var ele = document.querySelector('#' + removal + '-form');
            handlePosterize(ele);
          }
          modal.open = false;

          // clear our listeners
          modal.outerHTML = modal.outerHTML;
        });
      }

      function formatContact(item) {
        if (item.text.indexOf(" (") > -1) {
        var name = item.text.split("(")[0];
        if (name.indexOf(")") == name.length - 1) {
          name = name.substring(0, name.length - 1);
        }
        return name;
      }
      return item.text;
      }

      function createContactChoice(term, data) {
        if ($(data).filter(function() { return this.text.localeCompare(term)===0; }).length===0) {
          if (!isNaN(parseFloat(term)) && isFinite(term)) {
            return {id:"number-" + term, text:term};
          }
        }
      }

    -block extra-script

    <script type="text/javascript" src="{{ STATIC_URL }}js/libs/jquery.url.js"></script>

    <form id="posterizer" method="post">
      {% csrf_token %}
    </form>

    :javascript
      $(document).ready(function() {

<<<<<<< HEAD
        {% if use_weni_layout %}
          inIframe();
        {% endif %}
=======
        function announcementCollapse() {
          $('.weni-announcement').hide();
          $('#menu').addClass('collapsed')
          $('.org-header').addClass('collapsed')
        }

        const announcementState = sessionStorage.getItem('weni-announcement-state');
        if (announcementState === "false") {
          announcementCollapse()
        }

        $(".weni-announcement-collapse").live('click', (event) => {
          sessionStorage.setItem('weni-announcement-state', false);
          announcementCollapse()
        })
>>>>>>> 71039694

        if (navigator.appVersion.indexOf("Win")!=-1) {
          $("html").addClass("windows");
        }

        $(".btn").tooltip();

        $('.org-header > .toggle').live('click', function(evt) {
          evt.stopPropagation();
          var header = $('.org-header');
          if (header.hasClass('expanded')) {
            header.removeClass('expanded');
          } else {
            header.addClass('expanded');
          }
        });

        $('.org-header').live('click', function(evt) {
          url = '{% url "orgs.org_home" %}';
          evt.stopPropagation();
          if (evt.ctrlKey || evt.metaKey){
            window.open(url,'_blank')
          } else {
            window.location = url;
          }

        });

        $('#menu .more').hoverIntent({
          over:function() {
            // $('.submenu').hide();
            $(this).find('.submenu-container').slideDown(250);
            $(this).parents("#menu").addClass('expanded');
            // $(this).find('.submenu').show();
          },
          out:function() {
          $(this).find('.submenu-container').slideUp(200);
          $(this).parents("#menu").removeClass('expanded');
            //$(this).find('.submenu').hide();
          },
          timeout:300
        });

        $(".posterize").click(function(event){

          var ele = event.target;
          while (ele && !ele.classList.contains("posterize")) {
            ele = ele.parentElement;
          }

          event.preventDefault();
          event.stopPropagation();
          handlePosterize(ele);
        });


      });
{% endblock body %}

</html><|MERGE_RESOLUTION|>--- conflicted
+++ resolved
@@ -141,7 +141,6 @@
     <!--[if lt IE 9]>
       %script{src:"//html5shim.googlecode.com/svn/trunk/html5.js"}
     <![endif]-->
-<<<<<<< HEAD
 -load smartmin
 -load macros
 -macro messages
@@ -185,28 +184,24 @@
             -block content
           
           -block post-content
-=======
->>>>>>> 71039694
 
 {% block body %}
 
 %body#pageBody.bg-gradient
 
-<<<<<<< HEAD
-=======
-  .weni-announcement
-    .weni-announcement-container.flex.flex-row
-      .weni-left
-        O Push agora é Weni Fluxos
-      .weni-divider
-      .weni-right
-        Novo módulo que estará disponível na nossa plataforma unificada em breve.
-      %a.weni-button(href="https://weni.ai/blog/modularizacao-plataformas/")
-        Saiba mais
-      %button.weni-announcement-collapse
-        .icon-arrow-down.icon-2
-
->>>>>>> 71039694
+  -if not use_weni_layout
+    .weni-announcement
+      .weni-announcement-container.flex.flex-row
+        .weni-left
+          O Push agora é Weni Fluxos
+        .weni-divider
+        .weni-right
+          Novo módulo que estará disponível na nossa plataforma unificada em breve.
+        %a.weni-button(href="https://weni.ai/blog/modularizacao-plataformas/")
+          Saiba mais
+        %button.weni-announcement-collapse
+          .icon-arrow-down.icon-2
+
   -include "components-body.html"
 
   -block temba-store
@@ -380,11 +375,9 @@
     :javascript
       $(document).ready(function() {
 
-<<<<<<< HEAD
         {% if use_weni_layout %}
           inIframe();
         {% endif %}
-=======
         function announcementCollapse() {
           $('.weni-announcement').hide();
           $('#menu').addClass('collapsed')
@@ -400,7 +393,6 @@
           sessionStorage.setItem('weni-announcement-state', false);
           announcementCollapse()
         })
->>>>>>> 71039694
 
         if (navigator.appVersion.indexOf("Win")!=-1) {
           $("html").addClass("windows");
