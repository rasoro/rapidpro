<!DOCTYPE HTML>
-load humanize i18n smartmin sms compress

{% block html-tag %}
<html lang="{{ LANGUAGE_CODE }}">
{% endblock %}
  %head
    %title
      -block page-title
        {{ brand.name }} - {{ brand.title }}

    %meta{charset:"utf-8"}
    %meta{name:"viewport", content:"width=device-width, initial-scale=1.0"}
    %meta{name:"description", content:"{% block page-description %}{{brand.name}} lets you visually build interactive SMS applications and launch them anywhere in the world.{% endblock %}"}
    %meta{name:"author", content:"Nyaruka Ltd"}
    %meta{http-equiv:"X-UA-Compatible", content:"IE=10"}

    :javascript

      window.supportEmail = '{{brand.support_email}}';

      function conditionalLoad(local, remote) {
        if (local != null && (window.location.hostname == "localhost" || remote == null)) {
          loadResource("{{ STATIC_URL }}" + local);
        } else if (remote != null) {
          loadResource(remote);
        }
      }

      function loadResource(src) {
        (function() { document.write(unescape('%3Cscript src="' + src + '"%3E%3C/script%3E')); })();
      }


    // ==== JQUERY ====
    :javascript
      conditionalLoad('bower/jquery/jquery.js', '//ajax.googleapis.com/ajax/libs/jquery/2.0.3/jquery.js');
      conditionalLoad('bower/jquery-migrate/jquery-migrate.min.js', null);

    -# this view make it possible to process translations from javascript land
    <script src="{% url 'django.views.i18n.javascript_catalog' %}"></script>

    {% if not use_weni_layout %}
      <!-- Hotjar Tracking Code for https://new.push.al -->
      <script>
          (function(h,o,t,j,a,r){
              h.hj=h.hj||function(){(h.hj.q=h.hj.q||[]).push(arguments)};
              h._hjSettings={hjid:{{hotjar_id}},hjsv:6};
              a=o.getElementsByTagName('head')[0];
              r=o.createElement('script');r.async=1;
              r.src=t+h._hjSettings.hjid+j+h._hjSettings.hjsv;
              a.appendChild(r);
          })(window,document,'https://static.hotjar.com/c/hotjar-','.js?sv=');
      </script>
    {% endif %}

    -compress js
      :javascript
        var static_url = '{{STATIC_URL}}';

      %script{src:"{{ STATIC_URL }}bower/toastr/toastr.js"}
      %script{src:"{{ STATIC_URL }}bower/bootstrap/js/bootstrap-modal.js"}
      %script{src:"{{ STATIC_URL }}bower/bootstrap/js/bootstrap-dropdown.js"}
      %script{src:"{{ STATIC_URL }}bower/bootstrap/js/bootstrap-tooltip.js"}
      %script{src:"{{ STATIC_URL }}bower/bootstrap/js/bootstrap-tab.js"}      
      %script{src:"{{ STATIC_URL }}bower/intercooler-js/src/intercooler.js"}
      %script{src:"{{ STATIC_URL }}bower/moment/moment.js"}
      %script{src:"{{ STATIC_URL }}bower/moment-timezone/builds/moment-timezone-with-data.js"}
      %script{src:"{{ STATIC_URL }}bower/featherlight/src/featherlight.js"}
      %script{src:"{{ STATIC_URL }}bower/video.js/dist/video.js"}
      %script{src:"{{ STATIC_URL }}bower/videojs-vjsdownload/dist/videojs-vjsdownload.js"}
      %script{src:"{{ STATIC_URL }}bower/xregexp/xregexp-all.js"}

      // expanded nav dropdown
      %script{src:"{{ STATIC_URL }}bower/jquery-hoverintent/jquery.hoverIntent.js"}

      // Non-bower packages
      %script{src:"{{ STATIC_URL }}lib/uuid.js"}
      %script{src:"{{ STATIC_URL }}lib/bootstrap-limit.js"}

      -if not debug and not testing
        %script{src:"{{ STATIC_URL }}lib/raven.min.js"}

    -compress js
      %script{src:"{{ STATIC_URL }}js/temba.js"}
      %script{src:"{{ STATIC_URL }}js/labels.js"}
      %script{src:"{{ STATIC_URL }}js/formax.js"}
    
    -include "components-head.html"
    -include "includes/frame_top.html"

    -if brand.favico
      %link{type:"image/ico", rel:"shortcut icon", href:"{{ STATIC_URL }}{{ brand.favico }}"}
    -else
      %link{type:"image/ico", rel:"shortcut icon", href:"{{ STATIC_URL }}images/favicon.ico"}

    -block styles
      %link{rel:'stylesheet', href:'https://fonts.googleapis.com/css?family=Roboto+Mono:300|Roboto:200,300,400,500'}

      -compress css
        %link{type:'text/css', rel:'stylesheet', href:'{{ STATIC_URL }}bower/bootstrap-css/css/bootstrap.css',  media:'all' }

      -compress css
        %link{type:'text/css', rel:'stylesheet', href:"{{ STATIC_URL }}bower/toastr/toastr.css", media:'all'}
        %link{type:'text/css', rel:'stylesheet', href:"{{ STATIC_URL }}bower/featherlight/src/featherlight.css", media:'all'}
        %link{type:'text/css', rel:'stylesheet', href:"{{ STATIC_URL }}bower/video.js/dist/video-js.css", media:'all'}
        %link{type:'text/css', rel:'stylesheet', href:"{{ STATIC_URL }}bower/videojs-vjsdownload/dist/videojs-vjsdownload.css", media:'all'}

      -compress css
        %link{type:'text/css', rel:'stylesheet', href:"{{ STATIC_URL }}fonts/icons/style.css", media:'all'}
        %link{type:'text/less', rel:'stylesheet', href:'{{STATIC_URL}}less/print.less', media:'print'}
        %link{type:"text/css", rel:"stylesheet", href:"{{ STATIC_URL }}css/temba-components.css"}

      -compress css

        {% lessblock %}
          :plain
            @import "style.less";

            // any brand styling tweaks
            @import (optional, reference) "../brands/style.less";
            @import (optional) "../brands/{{brand.slug}}/less/style.less";

        {% endlessblock %}

        // any additional brand styling such as fonts, etc
        -for style in brand.styles
          -if 'less' in style
            %link{type:'text/less', rel:'stylesheet', href:'{{STATIC_URL}}{{style}}', media:'all'}
          -else
            %link{type:'text/css', rel:'stylesheet', href:"{{ STATIC_URL }}{{style}}", media:'all'}

      -compress css
        %link{rel:"stylesheet", href:"{{ STATIC_URL }}css/tailwind.css", type:"text/css"}
        %link{rel:"stylesheet", href:"{{ STATIC_URL }}less/refresh.less", type:"text/less"}

      -block extra-less
      -block extra-style

    -for incl in brand.head_includes
      -include incl

    <!--[if lt IE 9]>
      %script{src:"//html5shim.googlecode.com/svn/trunk/html5.js"}
    <![endif]-->
-load smartmin
-load macros
-macro messages
  -block messages
    -if messages
      -for msg in messages
        %div{class:"alert alert-{{ message.tags }}"}
          {{ msg }}

-macro post-header
  -block post-header

-macro page-container
  -block page-container
    .flex-grow
      .page-content
        -block suspension
          {% if user_org.is_suspended %}
            .px-12.-mt-4
              -include "org_suspended_include.haml"
          {% endif %}

        .px-12.py-4
          -block page-top
            .flex.items-start
              .flex.flex-col.mr-5.leading-tight
                .page-title
                  -block title

                .page-subtitle
                  -block subtitle

              .flex-grow
                .flex.justify-end.w-full
                  -block gear-menu
                    -include "gear_links_include.haml"

            -block post-title

          .mt-6
            -block content
          
          -block post-content

{% block body %}

%body#pageBody.bg-gradient

  -if not use_weni_layout
    .weni-announcement
      .weni-announcement-container.flex.flex-row
        .weni-left
<<<<<<< HEAD
          O Push agora é Weni Fluxos
        .weni-divider
        .weni-right
          Novo módulo que estará disponível na nossa plataforma unificada em breve.
        %a.weni-button(href="https://weni.ai/blog/modularizacao-plataformas/")
          Saiba mais
=======
          {{ announcement_left }}
        .weni-divider
        .weni-right
          {{ announcement_right }}
        %a.weni-button(href="{{ announcement_link }}" target="_blank" rel="noopener noreferrer")
          {{ announcement_button }}
>>>>>>> ee338d90
        %button.weni-announcement-collapse
            .unnnic-icon-delete-1-1.unnnic-icon-large

  -include "components-body.html"

  -block temba-store
    
    -if user.is_authenticated
      %temba-store(
        completions="/mr/docs/{{ LANGUAGE_CODE }}/completion.json"
        functions="/mr/docs/{{ LANGUAGE_CODE }}/functions.json"
        fields="/api/v2/fields.json"
        globals="/api/v2/globals.json")

  -if use_weni_layout
    -block weni-side
      .flex.flex-col{style: "height: inherit"}
        .flex.flex-row.h-full
          <!-- Sidemenu -->
          -block sidemenu
            #unnnic-sidebar.flex-col.h-screen.bg-color-unnnic-snow.unnnic-right-menu-divider
              -block info
              
              -block side
                -include 'includes/side.html'

              -if messages
                -usemacro messages

          #unnnic-content.flex.flex-col.w-full
            -usemacro post-header
            <!-- Content -->
            -usemacro page-container

  -else
    .flex.flex-col.h-full
      <!-- Header -->
      #header
        &nbsp;

      %a#big-logo.logo.icon-logo{href:"{% if user.is_authenticated %}{% url 'msgs.msg_inbox' %}{% else %}/{% endif %}", title:"{{brand.name}}", class:"hover:no-underline"}
        .name
          {{brand.name}}

      -block nav
        -include 'includes/nav.html'

      -if user_org
        .org-header
          -if user_orgs|length > 1
            .pull-right.toggle
              .icon-menu-2

          .org
            {{ user_org.name|truncatechars:30 }}

          .other-orgs.hide
            -for org in user_orgs
              -if org != user_org
                .org
                  %a.posterize{href:'{% url "orgs.org_choose"%}?organization={{org.pk}}'}
                    {{ org.name }}

      -if messages
        -usemacro messages


      -usemacro post-header
      <!-- Content -->
      -usemacro page-container

      .footer.text-center.py-12.bg-gray-200.text-gray-500
        {{ request.branding.credits|safe }}

  -trans 'Delete' as title
  %temba-dialog#general-delete-confirmation{header:"{{title|escapejs}}", primaryButtonName:"{{title|escapejs}}", destructive: "true"}
    .p-6.confirmation-body
      -trans "Are you sure you want to continue? This cannot be undone."

  // media associated with any form we are displaying
  -if form
    {{ form.media }}

  -block script

    {{block.super}}

    :javascript
      {% if user_org %}
        {% if user_org.is_anon %}
          var anon_org = true;
        {% else %}
          var anon_org = false;
        {% endif %}
      {% endif %}

      function inIframe () {
        try {
          if (window.self !== window.top) {
            $(".org-header").hide();
          } else {
            $(".org-header").show();
          }
        } catch (e) {
          $(".org-header").hide();
        }
      }

      function posterize(href) {
        var url = $.url(href);
        $("#posterizer").attr("action", url.attr("path"));
        for (var key in url.param()){
          $("#posterizer").append("<input type='hidden' name='" + key + "' value='" + url.param(key) + "'></input>");
        }
        $("#posterizer").submit();
      }

      function handlePosterize(ele) {
        posterize(ele.getAttribute('href'));
      }

      function removalConfirmation(removal, buttonName) {
  
        var modal = document.querySelector("#general-delete-confirmation");

        // set modal deets
        var title = document.querySelector('.' + removal + ' > .title').innerHTML;
        var body = document.querySelector('.' + removal + ' > .body').innerHTML;

        modal.header = title;
        modal.querySelector('.confirmation-body').innerHTML = body;

        modal.open = true;

        modal.addEventListener("temba-button-clicked", function(event){
          if(!event.detail.button.secondary) {
            var ele = document.querySelector('#' + removal + '-form');
            handlePosterize(ele);
          }
          modal.open = false;

          // clear our listeners
          modal.outerHTML = modal.outerHTML;
        });
      }

      function formatContact(item) {
        if (item.text.indexOf(" (") > -1) {
        var name = item.text.split("(")[0];
        if (name.indexOf(")") == name.length - 1) {
          name = name.substring(0, name.length - 1);
        }
        return name;
      }
      return item.text;
      }

      function createContactChoice(term, data) {
        if ($(data).filter(function() { return this.text.localeCompare(term)===0; }).length===0) {
          if (!isNaN(parseFloat(term)) && isFinite(term)) {
            return {id:"number-" + term, text:term};
          }
        }
      }

    -block extra-script

    <script type="text/javascript" src="{{ STATIC_URL }}js/libs/jquery.url.js"></script>

    <form id="posterizer" method="post">
      {% csrf_token %}
    </form>

    :javascript
      $(document).ready(function() {

        {% if use_weni_layout %}
          inIframe();
        {% endif %}
<<<<<<< HEAD
        
=======

>>>>>>> ee338d90
        function announcementCollapse() {
          $('.weni-announcement').hide();
          $('#menu').addClass('collapsed')
          $('.org-header').addClass('collapsed')
        }

        const announcementState = sessionStorage.getItem('weni-announcement-state');
        if (announcementState === "false") {
          announcementCollapse()
        }

        $(".weni-announcement-collapse").live('click', (event) => {
          sessionStorage.setItem('weni-announcement-state', false);
          announcementCollapse()
        })

        if (navigator.appVersion.indexOf("Win")!=-1) {
          $("html").addClass("windows");
        }

        $(".btn").tooltip();

        $('.org-header > .toggle').live('click', function(evt) {
          evt.stopPropagation();
          var header = $('.org-header');
          if (header.hasClass('expanded')) {
            header.removeClass('expanded');
          } else {
            header.addClass('expanded');
          }
        });

        $('.org-header').live('click', function(evt) {
          url = '{% url "orgs.org_home" %}';
          evt.stopPropagation();
          if (evt.ctrlKey || evt.metaKey){
            window.open(url,'_blank')
          } else {
            window.location = url;
          }

        });

        $('#menu .more').hoverIntent({
          over:function() {
            // $('.submenu').hide();
            $(this).find('.submenu-container').slideDown(250);
            $(this).parents("#menu").addClass('expanded');
            // $(this).find('.submenu').show();
          },
          out:function() {
          $(this).find('.submenu-container').slideUp(200);
          $(this).parents("#menu").removeClass('expanded');
            //$(this).find('.submenu').hide();
          },
          timeout:300
        });

        $(".posterize").click(function(event){

          var ele = event.target;
          while (ele && !ele.classList.contains("posterize")) {
            ele = ele.parentElement;
          }

          event.preventDefault();
          event.stopPropagation();
          handlePosterize(ele);
        });


      });
{% endblock body %}

</html><|MERGE_RESOLUTION|>--- conflicted
+++ resolved
@@ -195,21 +195,12 @@
     .weni-announcement
       .weni-announcement-container.flex.flex-row
         .weni-left
-<<<<<<< HEAD
-          O Push agora é Weni Fluxos
-        .weni-divider
-        .weni-right
-          Novo módulo que estará disponível na nossa plataforma unificada em breve.
-        %a.weni-button(href="https://weni.ai/blog/modularizacao-plataformas/")
-          Saiba mais
-=======
           {{ announcement_left }}
         .weni-divider
         .weni-right
           {{ announcement_right }}
         %a.weni-button(href="{{ announcement_link }}" target="_blank" rel="noopener noreferrer")
           {{ announcement_button }}
->>>>>>> ee338d90
         %button.weni-announcement-collapse
             .unnnic-icon-delete-1-1.unnnic-icon-large
 
@@ -389,11 +380,7 @@
         {% if use_weni_layout %}
           inIframe();
         {% endif %}
-<<<<<<< HEAD
-        
-=======
-
->>>>>>> ee338d90
+
         function announcementCollapse() {
           $('.weni-announcement').hide();
           $('#menu').addClass('collapsed')
