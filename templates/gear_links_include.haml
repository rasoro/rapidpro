-load public i18n

:css
  .gear-flag {
    display: inline-block;
    margin: 0px 3px;
    font-size: 80%;
    color: #ccc;
    float: right;
  }

<<<<<<< HEAD
  .alert-copy {
    position: fixed;
    bottom: 0;
    right: -200px;
    z-index: 3000;
    --color-info: #009E96;
    --color-text-dark: #ffffff;

    transition: .5s;
  }

  .alert-copy.slide {
    transition: .5s;
    right: -5px;
=======
  #gear-container {
    margin-left: 1em;
>>>>>>> 4c0b0a92
  }

-with gear_links=view.get_gear_links
  -if gear_links

    -for link in gear_links
      -if link.modax
        %temba-modax{ header:'{{link.modax}}', endpoint:"{{link.href}}", id:"{{link.id}}"}

    #gear-container.flex.items-center.text-gray-700
      -if gear_links|length == 1
        -with link=gear_links|first
          -if link.modax
            .button-light{onclick:'showModax("{{link.id}}")', class:'{{ link|gear_link_classes:True }}'}
              {{link.title}}
              %span{class:'gear-flag'}
                {{link.flag}}

          -else          
            .button-light{onclick:'{%if link.on_click%}{{link.on_click}}{% else %}goto(event){%endif%}', href:'{{link.href}}', class:'{{ link|gear_link_classes:True }}', data-success-url:'{{ link.success_url }}'}
              {{link.title}}

      - else
        -with link=gear_links|first
          -if link.modax
            .button-light{onclick:'javascript:showModax("{{link.id}}")', class:'{{ link|gear_link_classes:True }}', data-success-url:'{{ link.success_url }}'}
              {{link.title}}
                %span{class:'gear-flag'}
                  {{link.flag}}

          -else
            -if link.js_class
              .button-light{onclick:'{%if link.on_click%}{{link.on_click}}{% else %}void(0);{%endif%}', class:'{{ link|gear_link_classes:True }}', data-success-url:'{{ link.success_url }}'}
                {{link.title}}

            -else
              .button-light{onclick:'{%if link.on_click%}{{link.on_click}}{% else %}goto(event){%endif%}', href:'{{link.href}}', class:'{{ link|gear_link_classes:True }}', data-success-url:'{{ link.success_url }}'}
                {{link.title}}

        .btn-group.gear-menu.ml-3
          .button-light.p-icon.dropdown-toggle.text-center{ data-toggle:"dropdown" }
            .icon-menu.text-gray-500(style="margin-left:-2px;margin-top:1px")
          %ul.dropdown-menu.label-menu.rounded-lg.border-none.px-4.py-3{'role':'menu', 'aria-labelledby':'dlabel'}
            -for link in gear_links
              -if not forloop.first
                -if link.divider
                  %li.separator.-mx-4.border-b.my-3.border-gray-200
                -else
                  %li.py-1
                    -if link.ngClick
                      .hover-linked.font-normal{onclick:"goto(event);", href:'{{link.href}}', ng-click:'{{link.ngClick}}', class:'{{ link|gear_link_classes }}', data-success-url:'{{ link.success_url }}'}
                        {{link.title}}
                        .gear-flag
                          {{link.flag}}
                    -elif link.modax
                      .hover-linked.font-normal{onclick:'javascript:showModax("{{link.id}}")', class:'{{ link|gear_link_classes }}', data-success-url:'{{ link.success_url }}'}
                        {{link.title}}
                        %span{class:'gear-flag'}
                          {{link.flag}}

                    -else
                      -if link.js_class
                        .hover-linked.font-normal{onclick:'{%if link.on_click%}{{link.on_click}}{% else %}void(0);{%endif%}', class:'{{ link|gear_link_classes }}', href:'{{link.href}}', data-success-url:'{{ link.success_url }}'}
                          {{link.title}}
                          %span{class:'gear-flag'}
                            {{link.flag}}
                      -elif link.copyUuid
                        .hover-linked.font-normal.copyUuid
                          {{link.title}}
                          %span{class:'gear-flag'}
                            {{link.flag}}
                      -else
                        .hover-linked.font-normal{onclick:"{%if link.on_click%}{{link.on_click}}{% else %}goto(event){%endif%}", href:'{{link.href}}', class:'{{ link|gear_link_classes }}', data-success-url:'{{ link.success_url }}'}
                          {{link.title}}
                          %span{class:'gear-flag'}
                            {{link.flag}}

          %temba-alert.alert-copy.mb-4(level="info")
            -trans "UUID Copied!"


      :javascript
        function showModax(endpoint) {
          const modax = document.querySelector("temba-modax[id='" + endpoint + "']");
          if(modax) {
            modax.setAttribute("open", "true");
          }
        }

        function copyToClipboard(text) {
          var dummyElement = document.createElement("textarea");
          document.body.appendChild(dummyElement);
          dummyElement.value = text;
          dummyElement.select();
          document.execCommand("copy");
          document.body.removeChild(dummyElement);
        }

        $(".copyUuid").on('click', function(e){
          const flowUuid = window.location.pathname.replace('/flow/editor/', '').replace('/', '')
          copyToClipboard(flowUuid)
          $('.alert-copy').addClass('slide')

          setTimeout(() => {
            $('.alert-copy').removeClass('slide')
          }, 5000)
        })

        $("#gear-container .gear-delete").on('click', function(e){
           $("#delete-form").attr('href', $(this).attr('href'));
           e.stopPropagation();

           var modal = new ConfirmationModal($('.deletion > .title').html(), $('.deletion > .body').html());
           modal.addClass('alert');
           modal.setListeners({ onPrimary: function(){
             $('#delete-form').click();
           }}, false);

           modal.setPrimaryButton('Remove');
           modal.show();

           var successUrl = $(this).data('success-url');
           if (successUrl){
             modal.addListener('onSuccess', function(){ document.location.href = successUrl; });
           }

           return false;
        });

<|MERGE_RESOLUTION|>--- conflicted
+++ resolved
@@ -9,7 +9,6 @@
     float: right;
   }
 
-<<<<<<< HEAD
   .alert-copy {
     position: fixed;
     bottom: 0;
@@ -24,10 +23,10 @@
   .alert-copy.slide {
     transition: .5s;
     right: -5px;
-=======
+  }
+  
   #gear-container {
     margin-left: 1em;
->>>>>>> 4c0b0a92
   }
 
 -with gear_links=view.get_gear_links
