--- conflicted
+++ resolved
@@ -9,7 +9,6 @@
     float: right;
   }
 
-<<<<<<< HEAD
   .alert-copy {
     position: fixed;
     bottom: 0;
@@ -23,11 +22,11 @@
 
   .alert-copy.slide {
     transition: .5s;
-    right: -5px;
-=======
+    right: -5px
+  }
+  
   #gear-container {
     margin-left: 1em;
->>>>>>> b91d7fc8
   }
 
 -with gear_links=view.get_gear_links
