--- conflicted
+++ resolved
@@ -92,13 +92,8 @@
             and use it in this flow.
             Enter the URL to call out to at this point in the flow.
 
-<<<<<<< HEAD
-        %select{ng-model:"formData.webhook_action",name:"action",ng-options:"method for method in methods",style:"height:34px;width:95px",class:"method",select2:""}
-        %input{ng-model:"formData.webhook",name:"url",placeholder:"http://yourwebsite.com/endpoint",auto-complete:"",ng-required:"true",type:"url",class:"url", maxlength:"255"}
-=======
         %select{ng-model:"formData.webhook_method",ng-options:"method for method in methods",style:"height:34px;width:95px",class:"method",select2:""}
         %input{ng-model:"formData.webhook_url",placeholder:"http://yourwebsite.com/endpoint",auto-complete:"",ng-required:"true",type:"url",class:"url", maxlength:"255"}
->>>>>>> bec35236
         .help-text
           -blocktrans
             We'll include the message text along with data specified in
