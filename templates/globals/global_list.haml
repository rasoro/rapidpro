-extends "smartmin/list.html"
-load smartmin temba i18n humanize

-block page-title
  -trans "Manage Globals"

-block title-icon
  .title-icon
    %span.glyph.icon-global

-block page-top

-block summary
  -if global_count
    {% blocktrans trimmed with counter=global_count|intcomma count num=global_count  %}
    You have <b>{{ counter }} global</b> configured
    {% plural %}
    You have <b>{{ counter }} globals</b> configured
    {% endblocktrans %}
  -else
    -trans "You do not have any globals configured."

-block top-form
  -if view.search_fields
    -block search-form
      %form
        %input.input-medium.search-query(type="text" placeholder="Search" name="search" value="{{ search }}")

-block content
  #pjax
    -block pjax
      .lp-frame
        .left
          - if view.add_button and org_perms.globals.global_create
            %temba-modax#create-global-modal{ header:'{% trans "Create Global" %}', endpoint:"{% url 'globals.global_create' %}"}
              .button-primary.mb-3
                -trans "Create Global"

          .lp-nav.upper
            .font-normal.uppercase.text-xs.pb-1.text-gray-500
              - trans "Globals"
            - for category in global_categories
              .lp-nav-item{'class': '{% if request.path == category.url %}font-normal{% endif %}' }
                .name{onclick:"goto(event)", href:'{{category.url}}'}
                  {{category.label}}
                .count{onclick:"goto(event)", href:'{{category.url}}'}
                  {{ category.count | intcomma }}

        .right
          .flex.w-full.mb-4.items-end.flex-wrap.justify-end.-mt-2{style:"min-height:41px"}
            .flex-grow.ml-1.self-end.items-end
              .flex.flex-col.pr-12
                .page-title.leading-tight
                  -block title
                    {{title}}
                .subtitle
                  -block subtitle

          %form#search-form.mb-4(method="get")
            %temba-textinput.w-full(placeholder='{% trans "Search" %}' name="search" value="{{search}}")

          -if search_error
            .mb-4.ml-2
              %span.search-error
                =search_error
          -elif search
            .mb-4.ml-1.text-base.leading-relaxed
              -blocktrans trimmed with results_count=paginator.count|intcomma count cc=paginator.count
                Found {{ results_count }} global matching <i>{{search}}</i>.
              -plural
                Found {{ results_count }} globals matching <i>{{search}}</i>.

          -block pre-table
            %temba-modax{ id:'update-global', header:'{{_("Update Global")|escapejs}}' }
            %temba-modax{ id:'delete-global', header:'{{_("Delete Global")|escapejs}}'}
            %temba-modax{ id:'uses-global', header:'{{_("Global Details")|escapejs}}'}

          %table.list.object-list.lined{class:"{% if org_perms.contacts.contact_update %}selectable{%endif%}"}
            %tbody
              - for obj in object_list
                %tr.hover-linked.update{onclick:"showUpdateGlobalModal({{obj.id}})"}
                  %td(style="min-width: 240px")
                    {{ obj.name }}
                  %td(style="font-family: monospace; font-size: 12px;")
                    @globals.{{ obj.key }}
                  %td
<<<<<<< HEAD
                    {{ obj.value|truncatechars:300 }}
                  %td.w-12
                    .flex.text-center
                      -with usage_count=obj.get_usage_count
                        -if usage_count
                          .uses(onclick='event.stopPropagation(); showDetailGlobalModal({{ obj.id }}, "{{ obj.name }}");')
                            .lbl.linked
                              {% blocktrans trimmed count counter=usage_count %}
                                {{counter}} Use
                              {% plural %}
                                {{counter}} Uses
                              {% endblocktrans %}
=======
                    {{ obj.value|truncatechars:128 }}
                  %td.dependencies
                    .text-right
                      - with usage_count=obj.get_usage_count
                        - if usage_count
                          .dependencies(onClick='event.stopPropagation(); showDetailGlobalModal({{ obj.id }}, "{{ obj.name }}");')
                            {% blocktrans trimmed count counter=usage_count %}
                              {{counter}} Use
                            {% plural %}
                              {{counter}} Uses
                            {% endblocktrans %}
>>>>>>> 50c5681c

                  %td.w-10
                    -if org_perms.globals.global_delete
                      .pl-2.pt-1.delete-link.linked.text-gray-400{style:"visibility:hidden", onclick:"event.stopPropagation(); showDeleteGlobalModal({{obj.id}});"}
                        %span.icon-close
              -empty
                %tr.empty_list
                  %td(colspan='99')
                    -trans "No globals"
          .flex.flex-col.mb-16
            -include "includes/pagination.haml"

-block extra-script
  {{ block.super }}
  <script>
    function showUpdateGlobalModal(id) {
      var modax = document.querySelector('#update-global');
      modax.endpoint = `/global/update/${id}/`;
      modax.open = true;
    }

    function showDeleteGlobalModal(id) {
      var modax = document.querySelector('#delete-global');
      modax.endpoint = `/global/delete/${id}/`;
      modax.open = true;
    }

    function showDetailGlobalModal(id, label) {
      var modax = document.querySelector('#uses-global');
      modax.endpoint = `/global/detail/${id}/`
      modax.open = true;
    }

  </script>

-block extra-style
  {{block.super}}
  :css
    tr.global {
      cursor: pointer;
    }

    tr:hover .delete-link {
      visibility: visible !important;
    }

    .title-icon {
      margin-bottom: -9px;
    }

    td.dependencies {
      text-align: right;
      white-space: nowrap;
      width: 3em;
    }
<|MERGE_RESOLUTION|>--- conflicted
+++ resolved
@@ -84,8 +84,7 @@
                   %td(style="font-family: monospace; font-size: 12px;")
                     @globals.{{ obj.key }}
                   %td
-<<<<<<< HEAD
-                    {{ obj.value|truncatechars:300 }}
+                    {{ obj.value|truncatechars:128 }}
                   %td.w-12
                     .flex.text-center
                       -with usage_count=obj.get_usage_count
@@ -97,19 +96,6 @@
                               {% plural %}
                                 {{counter}} Uses
                               {% endblocktrans %}
-=======
-                    {{ obj.value|truncatechars:128 }}
-                  %td.dependencies
-                    .text-right
-                      - with usage_count=obj.get_usage_count
-                        - if usage_count
-                          .dependencies(onClick='event.stopPropagation(); showDetailGlobalModal({{ obj.id }}, "{{ obj.name }}");')
-                            {% blocktrans trimmed count counter=usage_count %}
-                              {{counter}} Use
-                            {% plural %}
-                              {{counter}} Uses
-                            {% endblocktrans %}
->>>>>>> 50c5681c
 
                   %td.w-10
                     -if org_perms.globals.global_delete
